--- conflicted
+++ resolved
@@ -1708,7 +1708,7 @@
       hypre_IJMatrixObject(matrix_C) = NULL;
    }
 
-   hypre_ParcsrAdd(alpha, par_A, beta, par_B, &par_C);
+   hypre_ParCSRMatrixAdd(alpha, par_A, beta, par_B, &par_C);
    hypre_ParCSRMatrixSetNumNonzeros(par_C);
    hypre_ParCSRMatrixSetDNumNonzeros(par_C);
    if (!hypre_ParCSRMatrixCommPkg(par_C))
@@ -2671,11 +2671,6 @@
             }
 
             i_diag = i_offd = 0;
-<<<<<<< HEAD
-            if (rownnz != NULL)
-            {
-               for (i = ns; i < ne; i++)
-=======
             for (i = ns; i < ne; i++)
             {
                ii = rownnz ? rownnz[i] : i;
@@ -2683,54 +2678,17 @@
                local_data = aux_data[ii];
                diag_pos[i] = -1;
                for (j = 0; j < row_length[ii]; j++)
->>>>>>> ae362727
-               {
-                  ii = rownnz[i];
-                  local_j = aux_j[ii];
-                  local_data = aux_data[ii];
-                  diag_pos[i] = -1;
-                  for (j = 0; j < row_length[ii]; j++)
-                  {
-                     if (local_j[j] < col_0 || local_j[j] > col_n)
-                     {
-                        i_offd++;
-                     }
-                     else
-                     {
-                        i_diag++;
-                        if ((HYPRE_Int)(local_j[j] - col_0) == i)
-                        {
-                           diag_pos[i] = j;
-                        }
-                     }
-                  }
-               }
-            }
-            else
-            {
-               for (i = ns; i < ne; i++)
-               {
-                  local_j = aux_j[i];
-                  local_data = aux_data[i];
-                  diag_pos[i] = -1;
-                  for (j = 0; j < row_length[i]; j++)
-                  {
-<<<<<<< HEAD
-                     if (local_j[j] < col_0 || local_j[j] > col_n)
-=======
+               {
+                  if (local_j[j] < col_0 || local_j[j] > col_n)
+                  {
+                     i_offd++;
+                  }
+                  else
+                  {
                      i_diag++;
                      if ((HYPRE_Int)(local_j[j] - col_0) == i)
->>>>>>> ae362727
-                     {
-                        i_offd++;
-                     }
-                     else
-                     {
-                        i_diag++;
-                        if ((HYPRE_Int)(local_j[j] - col_0) == i)
-                        {
-                           diag_pos[i] = j;
-                        }
+                     {
+                        diag_pos[i] = j;
                      }
                   }
                }
@@ -2779,11 +2737,6 @@
                i_diag = 0;
                i_offd = 0;
             }
-<<<<<<< HEAD
-            if (rownnz != NULL)
-            {
-               for (i = ns; i < ne; i++)
-=======
 
             for (i = ns; i < ne; i++)
             {
@@ -2793,95 +2746,21 @@
                local_j = aux_j[ii];
                local_data = aux_data[ii];
                if (diag_pos[i] > -1)
->>>>>>> ae362727
-               {
-                  ii = rownnz[i];
-                  diag_i[ii] = i_diag;
-                  offd_i[ii] = i_offd;
-                  local_j = aux_j[ii];
-                  local_data = aux_data[ii];
-                  if (diag_pos[i] > -1)
-                  {
-                     diag_j[i_diag] = (HYPRE_Int)(local_j[diag_pos[i]] - col_0);
-                     diag_data[i_diag++] = local_data[diag_pos[i]];
-                  }
-                  for (j = 0; j < row_length[ii]; j++)
-                  {
-                     if (local_j[j] < col_0 || local_j[j] > col_n)
-                     {
-                        big_offd_j[i_offd] = local_j[j];
-                        offd_data[i_offd++] = local_data[j];
-                     }
-                     else if (j != diag_pos[i])
-                     {
-                        diag_j[i_diag] = local_j[j] - col_0;
-                        diag_data[i_diag++] = local_data[j];
-                     }
-                  }
-               }
-<<<<<<< HEAD
-            }
-            else
-            {
-               for (i = ns; i < ne; i++)
-               {
-                  diag_i[i] = i_diag;
-                  offd_i[i] = i_offd;
-                  local_j = aux_j[i];
-                  local_data = aux_data[i];
-                  if (diag_pos[i] > -1)
-                  {
-                     diag_j[i_diag] = (HYPRE_Int)(local_j[diag_pos[i]] - col_0);
-                     diag_data[i_diag++] = local_data[diag_pos[i]];
-                  }
-                  for (j = 0; j < row_length[i]; j++)
-                  {
-                     if (local_j[j] < col_0 || local_j[j] > col_n)
-                     {
-                        big_offd_j[i_offd] = local_j[j];
-                        offd_data[i_offd++] = local_data[j];
-                     }
-                     else if (j != diag_pos[i])
-                     {
-                        diag_j[i_diag] = (HYPRE_Int)(local_j[j] - col_0);
-                        diag_data[i_diag++] = local_data[j];
-                     }
-                  }
-               }
-            }
-
-            /* Correct diag_i and offd_i */
-            if (rownnz != NULL)
-            {
-#ifdef HYPRE_USING_OPENMP
-#pragma omp barrier
-#endif
-               for (i = ns; i < (ne-1); i++)
-               {
-                  for (ii = rownnz[i] + 1; ii < rownnz[i+1]; ii++)
-                  {
-                     diag_i[ii] = diag_i[rownnz[i+1]];
-                     offd_i[ii] = offd_i[rownnz[i+1]];
-                  }
-               }
-
-               if (my_thread_num < (num_threads - 1))
-=======
+               {
+                  diag_j[i_diag] = (HYPRE_Int)(local_j[diag_pos[i]] - col_0);
+                  diag_data[i_diag++] = local_data[diag_pos[i]];
+               }
                for (j = 0; j < row_length[ii]; j++)
->>>>>>> ae362727
-               {
-                  for (ii = rownnz[ne-1] + 1; ii < rownnz[ne]; ii++)
-                  {
-                     diag_i[ii] = diag_i[rownnz[ne]];
-                     offd_i[ii] = offd_i[rownnz[ne]];
-                  }
-               }
-               else
-               {
-                  for (ii = rownnz[ne-1] + 1; ii < num_rows; ii++)
-                  {
-                     diag_i[ii] = diag_i[num_rows];
-                     offd_i[ii] = offd_i[num_rows];
+               {
+                  if (local_j[j] < col_0 || local_j[j] > col_n)
+                  {
+                     big_offd_j[i_offd] = local_j[j];
+                     offd_data[i_offd++] = local_data[j];
+                  }
+                  else if (j != diag_pos[i])
+                  {
+                     diag_j[i_diag] = (HYPRE_Int)(local_j[j] - col_0);
+                     diag_data[i_diag++] = local_data[j];
                   }
                }
             }
