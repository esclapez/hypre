--- conflicted
+++ resolved
@@ -58,7 +58,6 @@
    gmres_functions->ClearVector = ClearVector;
    gmres_functions->ScaleVector = ScaleVector;
    gmres_functions->Axpy = Axpy;
-   gmres_functions->PrintVector = NULL;
 /* default preconditioner must be set here but can be changed later... */
    gmres_functions->precond_setup = PrecondSetup;
    gmres_functions->precond       = Precond;
@@ -74,11 +73,6 @@
 hypre_GMRESCreate( hypre_GMRESFunctions *gmres_functions )
 {
    hypre_GMRESData *gmres_data;
-<<<<<<< HEAD
-
-   gmres_data = hypre_CTAllocF(hypre_GMRESData, 1, gmres_functions);
-=======
->>>>>>> 414fa671
 
    HYPRE_ANNOTATE_FUNC_BEGIN;
 
@@ -108,11 +102,8 @@
    (gmres_data -> norms)          = NULL;
    (gmres_data -> log_file_name)  = NULL;
 
-<<<<<<< HEAD
-=======
    HYPRE_ANNOTATE_FUNC_END;
 
->>>>>>> 414fa671
    return (void *) gmres_data;
 }
 
@@ -126,10 +117,7 @@
    hypre_GMRESData *gmres_data = (hypre_GMRESData *)gmres_vdata;
    HYPRE_Int i;
 
-<<<<<<< HEAD
-=======
    HYPRE_ANNOTATE_FUNC_BEGIN;
->>>>>>> 414fa671
    if (gmres_data)
    {
       hypre_GMRESFunctions *gmres_functions = gmres_data->functions;
@@ -164,10 +152,7 @@
       hypre_TFreeF( gmres_data, gmres_functions );
       hypre_TFreeF( gmres_functions, gmres_functions );
    }
-<<<<<<< HEAD
-=======
    HYPRE_ANNOTATE_FUNC_END;
->>>>>>> 414fa671
 
    return hypre_error_flag;
 }
@@ -183,10 +168,6 @@
    *residual = gmres_data->r;
 
    return hypre_error_flag;
-<<<<<<< HEAD
-
-=======
->>>>>>> 414fa671
 }
 
 /*--------------------------------------------------------------------------
@@ -286,11 +267,7 @@
    void                 *r                  = (gmres_data -> r);
    void                 *w                  = (gmres_data -> w);
    /* note: w_2 is only allocated if rel_change = 1 */
-<<<<<<< HEAD
-   void             *w_2          = (gmres_data -> w_2);
-=======
    void                 *w_2                = (gmres_data -> w_2);
->>>>>>> 414fa671
 
    void                **p                  = (gmres_data -> p);
 
@@ -306,11 +283,7 @@
 /*   FILE           *fp; */
 
    HYPRE_Int        break_value = 0;
-<<<<<<< HEAD
-   HYPRE_Int	      i, j, k;
-=======
    HYPRE_Int        i, j, k;
->>>>>>> 414fa671
    HYPRE_Real *rs, **hh, *c, *s, *rs_2;
    HYPRE_Int        iter;
    HYPRE_Int        my_id, num_procs;
@@ -330,9 +303,6 @@
    HYPRE_Int        rel_change_passed = 0, num_rel_change_check = 0;
 
    HYPRE_Real real_r_norm_old, real_r_norm_new;
-   char       filename[256];
-
-   HYPRE_ANNOTATE_FUNC_BEGIN;
 
    HYPRE_ANNOTATE_FUNC_BEGIN;
 
@@ -346,26 +316,12 @@
    guard_zero_residual = 0.0;
 
    (*(gmres_functions->CommInfo))(A,&my_id,&num_procs);
-   if (logging > 0 || print_level > 0)
+   if ( logging>0 || print_level>0 )
    {
       norms = (gmres_data -> norms);
    }
 
    /* initialize work arrays */
-<<<<<<< HEAD
-   rs = hypre_CTAllocF(HYPRE_Real,k_dim+1,gmres_functions);
-   c = hypre_CTAllocF(HYPRE_Real,k_dim,gmres_functions);
-   s = hypre_CTAllocF(HYPRE_Real,k_dim,gmres_functions);
-   if (rel_change || (print_level > 2 && gmres_functions->PrintVector))
-   {
-      rs_2 = hypre_CTAllocF(HYPRE_Real,k_dim+1,gmres_functions);
-   }
-
-   hh = hypre_CTAllocF(HYPRE_Real*,k_dim+1,gmres_functions);
-   for (i = 0; i < k_dim+1; i++)
-   {
-      hh[i] = hypre_CTAllocF(HYPRE_Real,k_dim,gmres_functions);
-=======
    rs = hypre_CTAllocF(HYPRE_Real,k_dim+1,gmres_functions, HYPRE_MEMORY_HOST);
    c = hypre_CTAllocF(HYPRE_Real,k_dim,gmres_functions, HYPRE_MEMORY_HOST);
    s = hypre_CTAllocF(HYPRE_Real,k_dim,gmres_functions, HYPRE_MEMORY_HOST);
@@ -377,7 +333,6 @@
    for (i=0; i < k_dim+1; i++)
    {
       hh[i] = hypre_CTAllocF(HYPRE_Real,k_dim,gmres_functions, HYPRE_MEMORY_HOST);
->>>>>>> 414fa671
    }
 
    (*(gmres_functions->CopyVector))(b,p[0]);
@@ -387,16 +342,6 @@
 
    b_norm = sqrt((*(gmres_functions->InnerProd))(b,b));
    real_r_norm_old = b_norm;
-
-   /* Print initial residual and solution vectors */
-   if (print_level > 2 && gmres_functions->PrintVector)
-   {
-      hypre_sprintf(filename, "gmres_x.i00");
-      (*(gmres_functions->PrintVector))(x, filename);
-
-      hypre_sprintf(filename, "gmres_r.i00");
-      (*(gmres_functions->PrintVector))(r, filename);
-   }
 
    /* Since it is does not diminish performance, attempt to return an error flag
       and notify users when they supply bad input. */
@@ -455,10 +400,10 @@
       return hypre_error_flag;
    }
 
-   if (logging>0 || print_level > 0)
+   if ( logging>0 || print_level > 0)
    {
       norms[0] = r_norm;
-      if (print_level > 1 && my_id == 0)
+      if ( print_level>1 && my_id == 0 )
       {
          hypre_printf("L2 norm of b: %e\n", b_norm);
          if (b_norm == 0.0)
@@ -477,16 +422,10 @@
    }
    else
    {
-<<<<<<< HEAD
-     /* convergence criterion |r_i|/|r0| <= accuracy if |b| = 0 */
-     den_norm= r_norm;
-   }
-=======
       /* convergence criterion |r_i|/|r0| <= accuracy if |b| = 0 */
       den_norm= r_norm;
    }
 
->>>>>>> 414fa671
 
    /* convergence criteria: |r_i| <= max( a_tol, r_tol * den_norm)
       den_norm = |r_0| or |b|
@@ -498,7 +437,7 @@
 
    /* so now our stop criteria is |r_i| <= epsilon */
 
-   if (print_level > 1 && my_id == 0)
+   if ( print_level>1 && my_id == 0 )
    {
       if (b_norm > 0.0)
       {
@@ -521,29 +460,15 @@
    while (iter < max_iter)
    {
       /* initialize first term of hessenberg system */
-<<<<<<< HEAD
-=======
-
->>>>>>> 414fa671
+
       rs[0] = r_norm;
       if (r_norm == 0.0)
       {
          hypre_TFreeF(c,gmres_functions);
          hypre_TFreeF(s,gmres_functions);
          hypre_TFreeF(rs,gmres_functions);
-<<<<<<< HEAD
-         if (rel_change)
-         {
-            hypre_TFreeF(rs_2,gmres_functions);
-         }
-         for (i = 0; i < k_dim+1; i++)
-         {
-            hypre_TFreeF(hh[i],gmres_functions);
-         }
-=======
          if (rel_change)  hypre_TFreeF(rs_2,gmres_functions);
          for (i=0; i < k_dim+1; i++) hypre_TFreeF(hh[i],gmres_functions);
->>>>>>> 414fa671
          hypre_TFreeF(hh,gmres_functions);
          HYPRE_ANNOTATE_FUNC_END;
 
@@ -571,11 +496,7 @@
             }
             else
             {
-<<<<<<< HEAD
-               if (print_level > 0 && my_id == 0)
-=======
                if ( print_level>0 && my_id == 0)
->>>>>>> 414fa671
                {
                   hypre_printf("false convergence 1\n");
                }
@@ -595,14 +516,8 @@
          (*(gmres_functions->ClearVector))(r);
          precond(precond_data, A, p[i-1], r);
          (*(gmres_functions->Matvec))(matvec_data, 1.0, A, r, 0.0, p[i]);
-<<<<<<< HEAD
-
-         /* modified Gram_Schmidt */
-         for (j = 0; j < i; j++)
-=======
          /* modified Gram_Schmidt */
          for (j=0; j < i; j++)
->>>>>>> 414fa671
          {
             hh[j][i-1] = (*(gmres_functions->InnerProd))(p[j],p[i]);
             (*(gmres_functions->Axpy))(-hh[j][i-1],p[j],p[i]);
@@ -629,118 +544,35 @@
          {
             gamma = epsmac;
          }
-<<<<<<< HEAD
-         c[i-1]  = hh[i-1][i-1]/gamma;
-         s[i-1]  = hh[i][i-1]/gamma;
-         rs[i]   = -hh[i][i-1]*rs[i-1];
-         rs[i]  /=  gamma;
-         rs[i-1] = c[i-1]*rs[i-1];
-
-=======
          c[i-1] = hh[i-1][i-1]/gamma;
          s[i-1] = hh[i][i-1]/gamma;
          rs[i] = -hh[i][i-1]*rs[i-1];
          rs[i]/=  gamma;
          rs[i-1] = c[i-1]*rs[i-1];
->>>>>>> 414fa671
          /* determine residual norm */
          hh[i-1][i-1] = s[i-1]*hh[i][i-1] + c[i-1]*hh[i-1][i-1];
          r_norm = fabs(rs[i]);
 
          /* print ? */
-<<<<<<< HEAD
-         if (print_level > 0)
-         {
-            norms[iter] = r_norm;
-            if (print_level > 1 && my_id == 0)
-=======
          if ( print_level>0 )
          {
             norms[iter] = r_norm;
             if ( print_level>1 && my_id == 0 )
->>>>>>> 414fa671
             {
                if (b_norm > 0.0)
                {
                   hypre_printf("% 5d    %e    %f   %e\n", iter,
-<<<<<<< HEAD
-                                norms[iter],norms[iter]/norms[iter-1],
-                                norms[iter]/b_norm);
-=======
                                norms[iter],norms[iter]/norms[iter-1],
                                norms[iter]/b_norm);
->>>>>>> 414fa671
                }
                else
                {
                   hypre_printf("% 5d    %e    %f\n", iter, norms[iter],
-<<<<<<< HEAD
-                                norms[iter]/norms[iter-1]);
-               }
-            }
-         }
-
-         /* print solution */
-         if (print_level > 2 && gmres_functions->PrintVector)
-         {
-            /* extra copy of rs so we don't need to change the later solve */
-            for (k = 0; k < i; k++)
-            {
-               rs_2[k] = rs[k];
-            }
-
-            /* solve tri. system */
-            rs_2[i-1] = rs_2[i-1]/hh[i-1][i-1];
-            for (k = i-2; k >= 0; k--)
-            {
-               t = 0.0;
-               for (j = k+1; j < i; j++)
-               {
-                  t -= hh[k][j]*rs_2[j];
-               }
-               t+= rs_2[k];
-               rs_2[k] = t/hh[k][k];
-            }
-
-            (*(gmres_functions->CopyVector))(p[i-1],w);
-            (*(gmres_functions->ScaleVector))(rs_2[i-1],w);
-            for (j = i-2; j >= 0; j--)
-            {
-               (*(gmres_functions->Axpy))(rs_2[j], p[j], w);
-            }
-
-            (*(gmres_functions->ClearVector))(r);
-
-            /* find correction (in r) */
-            precond(precond_data, A, w, r);
-
-            /* copy current solution (x) to w (don't want to over-write x)*/
-            (*(gmres_functions->CopyVector))(x,w);
-
-            /* add the correction to find current solution */
-            (*(gmres_functions->Axpy))(1.0,r,w);
-
-            /* compute real residual */
-            (*(gmres_functions->CopyVector))(b,r);
-            (*(gmres_functions->Matvec))(matvec_data,-1.0, A, x, 1.0, r);
-
-            /* print solution vector */
-            hypre_sprintf(filename, "gmres_x.i%02d", iter);
-            (*(gmres_functions->PrintVector))(w, filename);
-
-            /* print residual vector */
-            hypre_sprintf(filename, "gmres_r.i%02d", iter);
-            (*(gmres_functions->PrintVector))(r, filename);
-         }
-
-         /* convergence factor tolerance */
-=======
                                norms[iter]/norms[iter-1]);
                }
             }
          }
          /*convergence factor tolerance */
->>>>>>> 414fa671
          if (cf_tol > 0.0)
          {
             cf_ave_0 = cf_ave_1;
@@ -751,11 +583,7 @@
             weight   = 1.0 - weight;
 #if 0
             hypre_printf("I = %d: cf_new = %e, cf_old = %e, weight = %e\n",
-<<<<<<< HEAD
-                         i, cf_ave_1, cf_ave_0, weight );
-=======
                   i, cf_ave_1, cf_ave_0, weight );
->>>>>>> 414fa671
 #endif
             if (weight * cf_ave_1 > cf_tol)
             {
@@ -763,19 +591,12 @@
                break;
             }
          }
-<<<<<<< HEAD
-
-=======
->>>>>>> 414fa671
          /* should we exit the restart cycle? (conv. check) */
          if (r_norm <= epsilon && iter >= min_iter)
          {
             if (rel_change && !rel_change_passed)
             {
-<<<<<<< HEAD
-=======
-
->>>>>>> 414fa671
+
                /* To decide whether to break here: to actually
                   determine the relative change requires the approx
                   solution (so a triangular solve) and a
@@ -788,8 +609,6 @@
                   and check the relative change outside the cycle.
                   Here we will check the relative here as we don't
                   want to exit the restart cycle prematurely */
-<<<<<<< HEAD
-=======
 
                for (k=0; k<i; k++)
                {
@@ -1033,264 +852,9 @@
          (*(gmres_functions->Axpy))(1.0,p[i],p[0]);
       }
    } /* END of iteration while loop */
->>>>>>> 414fa671
-
-               /* extra copy of rs so we don't need to change the later solve */
-               for (k = 0; k < i; k++)
-               {
-                  rs_2[k] = rs[k];
-               }
-
-               /* solve tri. system*/
-               rs_2[i-1] = rs_2[i-1]/hh[i-1][i-1];
-               for (k = i-2; k >= 0; k--)
-               {
-                  t = 0.0;
-                  for (j = k+1; j < i; j++)
-                  {
-                     t -= hh[k][j]*rs_2[j];
-                  }
-                  t+= rs_2[k];
-                  rs_2[k] = t/hh[k][k];
-               }
-
-               (*(gmres_functions->CopyVector))(p[i-1],w);
-               (*(gmres_functions->ScaleVector))(rs_2[i-1],w);
-               for (j = i-2; j >= 0; j--)
-               {
-                  (*(gmres_functions->Axpy))(rs_2[j], p[j], w);
-               }
-
-               (*(gmres_functions->ClearVector))(r);
-
-               /* find correction (in r) */
-               precond(precond_data, A, w, r);
-
-               /* copy current solution (x) to w (don't want to over-write x)*/
-               (*(gmres_functions->CopyVector))(x,w);
-
-               /* add the correction */
-               (*(gmres_functions->Axpy))(1.0,r,w);
-
-               /* now w is the approx solution  - get the norm*/
-               x_norm = sqrt( (*(gmres_functions->InnerProd))(w,w) );
-
-               if (!(x_norm <= guard_zero_residual ))
-                  /* don't divide by zero */
-               {  /* now get  x_i - x_i-1 */
-                  if (num_rel_change_check)
-                  {
-                     /* have already checked once so we can avoid another precond. solve */
-                     (*(gmres_functions->CopyVector))(w, r);
-                     (*(gmres_functions->Axpy))(-1.0, w_2, r);
-                     /* now r contains x_i - x_i-1*/
-
-                     /* save current soln w in w_2 for next time */
-                     (*(gmres_functions->CopyVector))(w, w_2);
-                  }
-                  else
-                  {
-                     /* first time to check rel change*/
-
-                     /* first save current soln w in w_2 for next time */
-                     (*(gmres_functions->CopyVector))(w, w_2);
-
-                     /* for relative change take x_(i-1) to be
-                        x + M^{-1}[sum{j=0..i-2} rs_j p_j ].
-                        Now
-                        x_i - x_{i-1}= {x + M^{-1}[sum{j=0..i-1} rs_j p_j ]}
-                        - {x + M^{-1}[sum{j=0..i-2} rs_j p_j ]}
-                        = M^{-1} rs_{i-1}{p_{i-1}} */
-
-                     (*(gmres_functions->ClearVector))(w);
-                     (*(gmres_functions->Axpy))(rs_2[i-1], p[i-1], w);
-                     (*(gmres_functions->ClearVector))(r);
-
-                     /* apply the preconditioner */
-                     precond(precond_data, A, w, r);
-                     /* now r contains x_i - x_i-1 */
-                  }
-                  /* find the norm of x_i - x_i-1 */
-                  w_norm = sqrt( (*(gmres_functions->InnerProd))(r,r) );
-                  relative_error = w_norm/x_norm;
-                  if (relative_error <= r_tol)
-                  {
-                     rel_change_passed = 1;
-                     break;
-                  }
-               }
-               else
-               {
-                  rel_change_passed = 1;
-                  break;
-               }
-               num_rel_change_check++;
-            }
-            else /* no relative change */
-            {
-               break;
-            }
-         }
-      } /*** end of restart cycle ***/
-
-      /* now compute solution, first solve upper triangular system */
-      if (break_value)
-      {
-         break;
-      }
-
-      rs[i-1] = rs[i-1]/hh[i-1][i-1];
-      for (k = i-2; k >= 0; k--)
-      {
-         t = 0.0;
-         for (j = k+1; j < i; j++)
-         {
-            t -= hh[k][j]*rs[j];
-         }
-         t+= rs[k];
-         rs[k] = t/hh[k][k];
-      }
-
-      (*(gmres_functions->CopyVector))(p[i-1],w);
-      (*(gmres_functions->ScaleVector))(rs[i-1],w);
-      for (j = i-2; j >= 0; j--)
-      {
-         (*(gmres_functions->Axpy))(rs[j], p[j], w);
-      }
-
-      (*(gmres_functions->ClearVector))(r);
-      /* find correction (in r) */
-      precond(precond_data, A, w, r);
-
-      /* update current solution x (in x) */
-      (*(gmres_functions->Axpy))(1.0,r,x);
-
-      /* check for convergence by evaluating the actual residual */
-      if (r_norm  <= epsilon && iter >= min_iter)
-      {
-         if (skip_real_r_check)
-         {
-            (gmres_data -> converged) = 1;
-            break;
-         }
-
-         /* calculate actual residual norm */
-         (*(gmres_functions->CopyVector))(b,r);
-         (*(gmres_functions->Matvec))(matvec_data,-1.0,A,x,1.0,r);
-         real_r_norm_new = r_norm = sqrt( (*(gmres_functions->InnerProd))(r,r) );
-
-         if (r_norm <= epsilon)
-         {
-            if (rel_change && !rel_change_passed) /* calculate the relative change */
-            {
-               /* calculate the norm of the solution */
-               x_norm = sqrt( (*(gmres_functions->InnerProd))(x,x) );
-
-               if ( !(x_norm <= guard_zero_residual ))
-                  /* don't divide by zero */
-               {
-                  /* for relative change take x_(i-1) to be
-                     x + M^{-1}[sum{j=0..i-2} rs_j p_j ].
-                     Now
-                     x_i - x_{i-1}= {x + M^{-1}[sum{j=0..i-1} rs_j p_j ]}
-                     - {x + M^{-1}[sum{j=0..i-2} rs_j p_j ]}
-                     = M^{-1} rs_{i-1}{p_{i-1}} */
-                  (*(gmres_functions->ClearVector))(w);
-                  (*(gmres_functions->Axpy))(rs[i-1], p[i-1], w);
-                  (*(gmres_functions->ClearVector))(r);
-
-                  /* apply the preconditioner */
-                  precond(precond_data, A, w, r);
-
-                  /* find the norm of x_i - x_i-1 */
-                  w_norm = sqrt( (*(gmres_functions->InnerProd))(r,r) );
-                  relative_error= w_norm/x_norm;
-                  if (relative_error < r_tol)
-                  {
-                     (gmres_data -> converged) = 1;
-                     if ( print_level > 1 && my_id == 0)
-                     {
-                        hypre_printf("\n\n");
-                        hypre_printf("Final L2 norm of residual: %e\n\n", r_norm);
-                     }
-                     break;
-                  }
-               }
-               else
-               {
-                  (gmres_data -> converged) = 1;
-                  if (print_level > 1 && my_id == 0)
-                  {
-                     hypre_printf("\n\n");
-                     hypre_printf("Final L2 norm of residual: %e\n\n", r_norm);
-                  }
-                  break;
-               }
-            }
-            else /* don't need to check rel. change */
-            {
-               if (print_level > 1 && my_id == 0)
-               {
-                  hypre_printf("\n\n");
-                  hypre_printf("Final L2 norm of residual: %e\n\n", r_norm);
-               }
-               (gmres_data -> converged) = 1;
-               break;
-            }
-         }
-         else /* conv. has not occurred, according to true residual */
-         {
-            /* exit if the real residual norm has not decreased */
-            if (real_r_norm_new >= real_r_norm_old)
-            {
-               if (print_level > 1 && my_id == 0)
-               {
-                  hypre_printf("\n\n");
-                  hypre_printf("Final L2 norm of residual: %e\n\n", r_norm);
-               }
-               (gmres_data -> converged) = 1;
-               break;
-            }
-
-            /* report discrepancy between real/GMRES residuals and restart */
-            if (print_level > 0 && my_id == 0)
-            {
-               hypre_printf("false convergence 2, L2 norm of residual: %e\n", r_norm);
-            }
-
-            (*(gmres_functions->CopyVector))(r,p[0]);
-            i = 0;
-            real_r_norm_old = real_r_norm_new;
-         }
-      } /* end of convergence check */
-
-      /* compute residual vector and continue loop */
-      for (j = i; j > 0; j--)
-      {
-         rs[j-1] = -s[j-1]*rs[j];
-         rs[j] = c[j-1]*rs[j];
-      }
-
-      if (i)
-      {
-         (*(gmres_functions->Axpy))(rs[i]-1.0,p[i],p[i]);
-      }
-      for (j = i-1; j > 0; j--)
-      {
-         (*(gmres_functions->Axpy))(rs[j],p[j],p[i]);
-      }
-      if (i)
-      {
-         (*(gmres_functions->Axpy))(rs[0]-1.0,p[0],p[0]);
-         (*(gmres_functions->Axpy))(1.0,p[i],p[0]);
-      }
-   } /* END of iteration while loop */
-
-<<<<<<< HEAD
-   if (print_level > 1 && my_id == 0)
-=======
+
+
    if ( print_level>1 && my_id == 0 )
->>>>>>> 414fa671
    {
       hypre_printf("\n\n");
    }
@@ -1301,25 +865,12 @@
    {
       (gmres_data -> rel_residual_norm) = r_norm/b_norm;
    }
-<<<<<<< HEAD
-=======
-
->>>>>>> 414fa671
+
    if (b_norm == 0.0)
    {
       (gmres_data -> rel_residual_norm) = r_norm;
    }
 
-<<<<<<< HEAD
-   if (iter >= max_iter && r_norm > epsilon)
-   {
-      hypre_error(HYPRE_ERROR_CONV);
-   }
-
-   hypre_TFreeF(c,gmres_functions);
-   hypre_TFreeF(s,gmres_functions);
-   hypre_TFreeF(rs,gmres_functions);
-=======
    if (iter >= max_iter && r_norm > epsilon && epsilon > 0 && hybrid != -1)
    {
       hypre_error(HYPRE_ERROR_CONV);
@@ -1329,26 +880,17 @@
    hypre_TFreeF(s, gmres_functions);
    hypre_TFreeF(rs, gmres_functions);
 
->>>>>>> 414fa671
    if (rel_change)
    {
       hypre_TFreeF(rs_2,gmres_functions);
    }
-<<<<<<< HEAD
-   for (i = 0; i < k_dim+1; i++)
+
+   for (i=0; i < k_dim+1; i++)
    {
       hypre_TFreeF(hh[i],gmres_functions);
    }
-   hypre_TFreeF(hh,gmres_functions);
-=======
-
-   for (i=0; i < k_dim+1; i++)
-   {
-      hypre_TFreeF(hh[i],gmres_functions);
-   }
 
    hypre_TFreeF(hh, gmres_functions);
->>>>>>> 414fa671
 
    HYPRE_ANNOTATE_FUNC_END;
 
@@ -1366,10 +908,6 @@
    hypre_GMRESData *gmres_data =(hypre_GMRESData *) gmres_vdata;
 
 
-<<<<<<< HEAD
-
-=======
->>>>>>> 414fa671
    (gmres_data -> k_dim) = k_dim;
 
    return hypre_error_flag;
@@ -1626,11 +1164,7 @@
 
    (gmres_functions -> precond)        = precond;
    (gmres_functions -> precond_setup)  = precond_setup;
-<<<<<<< HEAD
-   (gmres_data -> precond_data)   = precond_data;
-=======
    (gmres_data -> precond_data)        = precond_data;
->>>>>>> 414fa671
 
    return hypre_error_flag;
 }
@@ -1689,10 +1223,6 @@
 {
    hypre_GMRESData *gmres_data = (hypre_GMRESData *)gmres_vdata;
 
-<<<<<<< HEAD
-
-=======
->>>>>>> 414fa671
    (gmres_data -> logging) = level;
 
    return hypre_error_flag;
@@ -1704,11 +1234,6 @@
 {
    hypre_GMRESData *gmres_data = (hypre_GMRESData *)gmres_vdata;
 
-<<<<<<< HEAD
-
-   *level = (gmres_data -> logging);
-
-=======
    *level = (gmres_data -> logging);
 
    return hypre_error_flag;
@@ -1722,7 +1247,6 @@
 
    (gmres_data -> hybrid) = level;
 
->>>>>>> 414fa671
    return hypre_error_flag;
 }
 
