--- conflicted
+++ resolved
@@ -66,15 +66,9 @@
 	$(CUCC) $(CUFLAGS) -c $< -o $@
 endif
 
-<<<<<<< HEAD
-LINK_FC   = @LINK_FC@
-LINK_CC   = @LINK_CC@
-LINK_CXX  = @LINK_CXX@
-=======
 LINK_FC  = @LINK_FC@
 LINK_CC  = @LINK_CC@
 LINK_CXX = @LINK_CXX@
->>>>>>> 414fa671
 
 BUILD_FC_SHARED     = @BUILD_FC_SHARED@
 BUILD_CC_SHARED     = @BUILD_CC_SHARED@
@@ -92,16 +86,9 @@
 AR     = @AR@
 RANLIB = @RANLIB@
 
-<<<<<<< HEAD
-LDFLAGS  = @LDFLAGS@
-LIBS     = @LIBS@ @CALIPER_LIBS@
-FLIBS    = @FLIBS@
-INCLUDES = @CALIPER_INCLUDE@
-=======
 LDFLAGS = @LDFLAGS@
 LIBS    = @LIBS@ ${CALIPER_LIBS} ${HYPRE_CUDA_LIBS} ${HYPRE_RAJA_LIB_DIR} ${HYPRE_RAJA_LIB} ${HYPRE_KOKKOS_LIB_DIR} ${HYPRE_KOKKOS_LIB} ${HYPRE_UMPIRE_LIB_DIR} ${HYPRE_UMPIRE_LIB}
 FLIBS   = @FLIBS@
->>>>>>> 414fa671
 
 INCLUDES = ${CALIPER_INCLUDE} ${HYPRE_CUDA_INCLUDE} ${HYPRE_RAJA_INCLUDE} ${HYPRE_KOKKOS_INCLUDE} ${HYPRE_UMPIRE_INCLUDE} ${HYPRE_NAP_INCLUDE}
 
@@ -116,12 +103,6 @@
 ##################################################################
 BLASLIBS        = @BLASLIBS@
 BLASLIBDIRS     = @BLASLIBDIRS@
-
-##################################################################
-##  Caliper options
-##################################################################
-CALIPER_INCLUDE = @CALIPER_INCLUDE@
-CALIPER_LIBS    = @CALIPER_LIBS@
 
 ##################################################################
 ##  MPI options
