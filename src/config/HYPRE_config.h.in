--- conflicted
+++ resolved
@@ -250,13 +250,5 @@
 /* Define to the version of this package. */
 #undef PACKAGE_VERSION
 
-<<<<<<< HEAD
-/* As HYPRE_FC_FUNC, but for C identifiers containing underscores. */
-#undef FC_FUNC_
-
-/* Define to 1 if Caliper instrumentation is enabled */
-#undef HYPRE_USING_CALIPER
-=======
 /* Define to 1 if you have the ANSI C header files. */
-#undef STDC_HEADERS
->>>>>>> 414fa671
+#undef STDC_HEADERS