dnl Copyright 1998-2019 Lawrence Livermore National Security, LLC and other
dnl HYPRE Project Developers. See the top-level COPYRIGHT file for details.
dnl
dnl SPDX-License-Identifier: (Apache-2.0 OR MIT)

dnl *********************************************************************
dnl * File Name: configure.in
dnl *
dnl * This file is read when autoconf is run and the configure script is
dnl * generated.
dnl * Configure.in is structured as follows:
dnl * initialization information
dnl * determine the current architecture
dnl * set user specified compilers and any other user specified options
dnl *
dnl * For the given the architecture, an optimal compiler is
dnl * found (if not specified by the user). If the architecture is
dnl * unknown or none of the preferred compilers are available then
dnl * default compilers are found.
dnl *
dnl * For each chosen compiler, the appropriate flags are set for
dnl * optimization, debugging, MPI and pthreading (as required) and the
dnl * C preprocessor is checked.
dnl *
dnl * Finally, library flags are added and AC_SUBST is used to export
dnl * all necessary macro values.
dnl *********************************************************************

dnl *********************************************************************
dnl * NOTES:
dnl *
dnl * Several macros first check whether the compiler works, including:
dnl * AC_CHECK_LIB, AC_CHECK_FUNC, AC_CHECK_FUNCS,
dnl * AC_PROG_CC, AC_PROG_CPP, AC_PROG_CXX, AC_PROG_CXXCPP,
dnl * AC_PROG_FC, AC_FC_WRAPPERS,
dnl * AC_HYPRE_CHECK_MPI, AC_HYPRE_FIND_G2C,
dnl * AC_HYPRE_FIND_BLAS, AC_HYPRE_FIND_LAPACK
dnl *
dnl * The following macros require a Fortran compiler and are protected
dnl * below by checking the hypre_using_fortran variable:
dnl * AC_PROG_FC, AC_FC_WRAPPERS,
dnl * AC_HYPRE_FIND_BLAS, AC_HYPRE_FIND_LAPACK
dnl *********************************************************************

dnl *********************************************************************
dnl * Initialization Information
dnl * Set package information so it only has to be modified in one place
dnl *********************************************************************

m4_define([M4_HYPRE_NAME],    [hypre])
m4_define([M4_HYPRE_VERSION], [2.20.0])
m4_define([M4_HYPRE_DATE],    [2020/09/24])
m4_define([M4_HYPRE_TIME],    [00:00:00])
m4_define([M4_HYPRE_BUGS],    [https://github.com/hypre-space/hypre/issues])
m4_define([M4_HYPRE_SRCDIR],  [`pwd`])

m4_include([config/hypre_blas_macros.m4])
m4_include([config/hypre_lapack_macros.m4])
m4_include([config/hypre_macros_misc.m4])

AC_PREREQ(2.59)
AC_REVISION($Id$)
AC_INIT(M4_HYPRE_NAME, M4_HYPRE_VERSION)
AC_CONFIG_HEADERS([HYPRE_config.h:config/HYPRE_config.h.in])
AC_COPYRIGHT([Copyright 1998-2019 Lawrence Livermore National Security, LLC and other
HYPRE Project Developers. See the top-level COPYRIGHT file for details.])

AC_CONFIG_AUX_DIR(config)
AC_CONFIG_SRCDIR([HYPRE.h])
dnl m4_pattern_allow([AC_HYPRE_[A-Z_]+])

dnl * Change default prefix from /usr/local to ./hypre
dnl * Note that $ expansion of shell variables doesn't work with this AC macro.
AC_PREFIX_DEFAULT([M4_HYPRE_SRCDIR/hypre])

dnl *********************************************************************
dnl * Initialize some variables
dnl *
dnl * For some reason, this type of variable initialization doesn't work
dnl * if done before AC_INIT above.  To keep the release info at the top
dnl * of the file, 'm4_define' is used to define m4 macros first.
dnl *********************************************************************
HYPRE_NAME="M4_HYPRE_NAME"
HYPRE_VERSION="M4_HYPRE_VERSION"
HYPRE_DATE="M4_HYPRE_DATE"
HYPRE_TIME="M4_HYPRE_TIME"
HYPRE_BUGS="M4_HYPRE_BUGS"
HYPRE_SRCDIR="M4_HYPRE_SRCDIR"

AC_DEFINE_UNQUOTED(HYPRE_RELEASE_NAME,    ["$HYPRE_NAME"],    [Release name])
AC_DEFINE_UNQUOTED(HYPRE_RELEASE_VERSION, ["$HYPRE_VERSION"], [Version number])
AC_DEFINE_UNQUOTED(HYPRE_RELEASE_DATE,    ["$HYPRE_DATE"],    [Date of release])
AC_DEFINE_UNQUOTED(HYPRE_RELEASE_TIME,    ["$HYPRE_TIME"],    [Time of release])
AC_DEFINE_UNQUOTED(HYPRE_RELEASE_BUGS,    ["$HYPRE_BUGS"],    [Bug reports])

AC_SUBST(HYPRE_NAME)
AC_SUBST(HYPRE_VERSION)
AC_SUBST(HYPRE_DATE)
AC_SUBST(HYPRE_TIME)
AC_SUBST(HYPRE_BUGS)

AC_SUBST(HYPRE_SRCDIR)

dnl *********************************************************************
dnl * Clear variables defined by AC_INIT to avoid name conflicts with
dnl * other packages.
dnl *********************************************************************
PACKAGE_DATE=
PACKAGE_TIME=
PACKAGE_DATETIME=
PACKAGE_NAME=
PACKAGE_VERSION=
PACKAGE_STRING=
PACKAGE_TARNAME=
PACKAGE_BUGREPORT=

dnl *********************************************************************
dnl * Initialize hypre variables
dnl *********************************************************************
hypre_user_chose_mpi=no
hypre_user_chose_blas=no
hypre_user_chose_lapack=no
hypre_user_chose_cuda=no
hypre_user_chose_raja=no
hypre_user_chose_kokkos=no

hypre_using_c=yes
hypre_using_cxx=yes

hypre_using_mpi=yes

hypre_using_distributed_ls=yes

hypre_using_superlu=no
hypre_using_dsuperlu=no

hypre_using_fei=no
hypre_using_mli=no

hypre_using_openmp=no
hypre_using_device_openmp=no
hypre_using_insure=no
hypre_using_cuda=no
hypre_using_gpu=no
hypre_using_um=no
hypre_gpu_mpi=no
hypre_using_cuda_streams=no
hypre_using_nvtx=no
hypre_using_cusparse=yes
hypre_using_cublas=no
hypre_using_curand=yes
hypre_using_cub=no
hypre_using_umpire=no
hypre_using_umpire_host=no
hypre_using_umpire_device=no
hypre_using_umpire_um=no
hypre_using_umpire_pinned=no

hypre_using_caliper=no
hypre_user_gave_caliper_lib=no
hypre_user_gave_caliper_inc=no

hypre_found_cuda=no

hypre_using_node_aware_mpi=no

hypre_using_caliper=no
hypre_user_gave_caliper_lib=no
hypre_user_gave_caliper_inc=no

dnl *********************************************************************
dnl * Initialize flag-check variables
dnl *********************************************************************
hypre_blas_lib_old_style=no
hypre_blas_lib_dir_old_style=no
hypre_lapack_lib_old_style=no
hypre_lapack_lib_dir_old_style=no

dnl *********************************************************************
dnl * Determine BUILD, HOST, and TARGET types
dnl *********************************************************************
if test "x$build_alias" = "x"
then
   AC_CANONICAL_BUILD
fi

if test "x$host_alias" = "x"
then
   AC_CANONICAL_HOST
fi

if test "x$target_alias" = "x"
then
   target_alias=$host_alias
fi

dnl *********************************************************************
dnl * Define optional features
dnl *********************************************************************
AC_ARG_ENABLE(debug,
AS_HELP_STRING([--enable-debug],
               [Set compiler flags for debugging.]),
[case "${enableval}" in
    yes) hypre_using_debug=yes ;;
    no)  hypre_using_debug=no ;;
    *)   AC_MSG_ERROR([Bad value ${enableval} for --enable-debug]) ;;
 esac],
[hypre_using_debug=no]
)

AC_ARG_ENABLE(shared,
AS_HELP_STRING([--enable-shared],
               [Build shared libraries (default is NO).]),
[case "${enableval}" in
    yes) hypre_using_shared=yes ;;
    no)  hypre_using_shared=no ;;
    *)   AC_MSG_ERROR([Bad value ${enableval} for --enable-shared]) ;;
 esac],
[hypre_using_shared=no]
)

AC_ARG_ENABLE(mixedint,
AS_HELP_STRING([--enable-mixedint],
               [Use long long int for HYPRE_BigInt and int for HYPRE_Int (default is int for both). Note: This option disables Euclid, ParaSails, pilut and CGC coarsening.]),
[case "${enableval}" in
    yes) hypre_using_fei=no
         hypre_using_mixedint=yes
         hypre_using_distributed_ls=no ;;
    no)  hypre_using_mixedint=no
         hypre_using_distributed_ls=yes ;;
    *)   AC_MSG_ERROR([Bad value ${enableval} for --enable-mixedint]) ;;
 esac],
[hypre_using_mixedint=no]
)
if test "$hypre_using_mixedint" = "yes"
then
   AC_DEFINE(HYPRE_MIXEDINT, 1, [Define to 1 if using long long int for HYPRE_BigInt])
fi

AC_ARG_ENABLE(bigint,
AS_HELP_STRING([--enable-bigint],
               [Use long long int for HYPRE_Int (default is NO).]),
[case "${enableval}" in
    yes) hypre_using_fei=no
         hypre_using_bigint=yes ;;
    no)  hypre_using_bigint=no ;;
    *)   AC_MSG_ERROR([Bad value ${enableval} for --enable-bigint]) ;;
 esac],
[hypre_using_bigint=no]
)
if test "$hypre_using_bigint" = "yes"
then
   AC_DEFINE(HYPRE_BIGINT, 1, [Define to 1 if using long long int for HYPRE_Int and HYPRE_BigInt])
fi

AC_ARG_ENABLE(single,
AS_HELP_STRING([--enable-single],
               [Use single precision values (default is NO).]),
[case "${enableval}" in
    yes) hypre_using_fei=no
         hypre_using_single=yes ;;
    no)  hypre_using_single=no ;;
    *)   AC_MSG_ERROR([Bad value ${enableval} for --enable-single]) ;;
 esac],
[hypre_using_single=no]
)
if test "$hypre_using_single" = "yes"
then
   AC_DEFINE(HYPRE_SINGLE, 1, [Define to 1 if using single precision values for HYPRE_Real])
fi

AC_ARG_ENABLE(longdouble,
AS_HELP_STRING([--enable-longdouble],
               [Use long double precision values (default is NO).]),
[case "${enableval}" in
    yes) hypre_using_fei=no
         hypre_using_longdouble=yes ;;
    no)  hypre_using_longdouble=no ;;
    *)   AC_MSG_ERROR([Bad value ${enableval} for --enable-longdouble]) ;;
 esac],
[hypre_using_longdouble=no]
)
if test "$hypre_using_longdouble" = "yes"
then
   AC_DEFINE(HYPRE_LONG_DOUBLE, 1, [Define to 1 if using quad precision values for HYPRE_Real])
fi

AC_ARG_ENABLE(complex,
AS_HELP_STRING([--enable-complex],
               [Use complex values (default is NO).]),
[case "${enableval}" in
    yes) hypre_using_fei=no
         hypre_using_complex=yes ;;
    no)  hypre_using_complex=no ;;
    *)   AC_MSG_ERROR([Bad value ${enableval} for --enable-complex]) ;;
 esac],
[hypre_using_complex=no]
)
if test "$hypre_using_complex" = "yes"
then
   AC_DEFINE(HYPRE_COMPLEX, 1, [Define to 1 if using complex values])
fi

AC_ARG_ENABLE(maxdim,
AS_HELP_STRING([--enable-maxdim=MAXDIM],
               [Change max dimension size to MAXDIM (default is 3).
                Currently must be at least 3.]),
[hypre_maxdim=${enableval}],
[hypre_maxdim=3]
)
AC_DEFINE_UNQUOTED(HYPRE_MAXDIM, [$hypre_maxdim], [Define to be the max dimension size (must be at least 3)])

AC_ARG_ENABLE(persistent,
AS_HELP_STRING([--enable-persistent],
               [Uses persistent communication (default is NO).]),
[case "${enableval}" in
    yes) hypre_using_persistent=yes ;;
    no)  hypre_using_persistent=no ;;
    *)   AC_MSG_ERROR([Bad value ${enableval} for --enable-persistent]) ;;
 esac],
[hypre_using_persistent=no]
)
if test "$hypre_using_persistent" = "yes"
then
   AC_DEFINE(HYPRE_USING_PERSISTENT_COMM, 1, [Define to 1 if using persistent communication])
fi

AC_ARG_ENABLE(hopscotch,
AS_HELP_STRING([--enable-hopscotch],
               [Uses hopscotch hashing if configured with OpenMP and
<<<<<<< HEAD
		atomic capability available(default is NO).]),
=======
                atomic capability available(default is NO).]),
>>>>>>> 414fa671
[case "${enableval}" in
    yes) hypre_using_hopscotch=yes ;;
    no)  hypre_using_hopscotch=no ;;
    *)   AC_MSG_ERROR([Bad value ${enableval} for --enable-hopscotch]) ;;
 esac],
[hypre_using_hopscotch=no]
)
if test "$hypre_using_hopscotch" = "yes"
then
   AC_DEFINE(HYPRE_HOPSCOTCH, 1, [Define to 1 if hopscotch hashing])
fi

dnl * The --with-no-global-partition option is retained here for
dnl * backward compatibility (no help string is printed).
dnl * The new --enable-global-partition option takes precedence.
hypre_using_global_partition=no
AC_ARG_WITH(no-global-partition,,
[case "${withval}" in
    yes) hypre_using_global_partition=no ;;
    no)  hypre_using_global_partition=yes ;;
    *)   hypre_using_global_partition=no ;;
 esac]
)
AC_ARG_ENABLE(global-partition,
AS_HELP_STRING([--enable-global-partition],
               [Use global partitioning (default is NO).]),
[case "${enableval}" in
    yes) hypre_using_global_partition=yes ;;
    no)  hypre_using_global_partition=no ;;
    *)   hypre_using_global_partition=yes ;;
 esac]
)

AC_ARG_ENABLE(fortran,
AS_HELP_STRING([--enable-fortran],
               [Require a working Fortran compiler (default is YES).]),
[case "${enableval}" in
    yes) hypre_using_fortran=yes ;;
    no)  hypre_using_fortran=no ;;
    *)   hypre_using_fortran=yes ;;
 esac],
[hypre_using_fortran=yes]
)

AC_ARG_ENABLE(unified-memory,
AS_HELP_STRING([--enable-unified-memory],
               [Use unified memory for allocating the memory (default is NO).]),
[case "${enableval}" in
    yes) hypre_using_um=yes ;;
    no)  hypre_using_um=no ;;
    *)   hypre_using_um=no ;;
 esac],
[hypre_using_um=no]
)

AC_ARG_ENABLE(cuda-streams,
AS_HELP_STRING([--enable-cuda-streams],
               [Use CUDA streams (default is YES).]),
[case "${enableval}" in
    yes) hypre_using_cuda_streams=yes ;;
    no)  hypre_using_cuda_streams=no ;;
    *)   hypre_using_cuda_streams=yes ;;
 esac],
[hypre_using_cuda_streams=yes]
)

AC_ARG_ENABLE(nvtx,
AS_HELP_STRING([--enable-nvtx],
               [Use NVTX (default is NO).]),
[case "${enableval}" in
    yes) hypre_using_nvtx=yes ;;
    no)  hypre_using_nvtx=no ;;
    *)   hypre_using_nvtx=no ;;
 esac],
[hypre_using_nvtx=no]
)

AC_ARG_ENABLE(cusparse,
AS_HELP_STRING([--enable-cusparse],
               [Use cuSPARSE (default is YES).]),
[case "${enableval}" in
    yes) hypre_using_cusparse=yes ;;
    no)  hypre_using_cusparse=no ;;
    *)   hypre_using_cusparse=yes ;;
 esac],
[hypre_using_cusparse=yes]
)

AC_ARG_ENABLE(cub,
AS_HELP_STRING([--enable-cub],
               [Use CUB Allocator (default is NO).]),
[case "${enableval}" in
    yes) hypre_using_cub=yes ;;
    no)  hypre_using_cub=no ;;
    *)   hypre_using_cub=no ;;
 esac],
[hypre_using_cub=no]
)

AC_ARG_ENABLE(cublas,
AS_HELP_STRING([--enable-cublas],
               [Use cuBLAS (default is NO).]),
[case "${enableval}" in
    yes) hypre_using_cublas=yes ;;
    no)  hypre_using_cublas=no ;;
    *)   hypre_using_cublas=no ;;
 esac],
[hypre_using_cublas=no]
)

AC_ARG_ENABLE(curand,
AS_HELP_STRING([--enable-curand],
               [Use cuRAND (default is YES).]),
[case "${enableval}" in
    yes) hypre_using_curand=yes ;;
    no)  hypre_using_curand=no ;;
    *)   hypre_using_curand=yes ;;
 esac],
[hypre_using_curand=yes]
)

AC_ARG_ENABLE(gpu-aware-mpi,
AS_HELP_STRING([--enable-gpu-aware-mpi],
               [Use GPU memory aware MPI]),
[case "${enableval}" in
    yes) hypre_gpu_mpi=yes ;;
    no)  hypre_gpu_mpi=no ;;
    *)   AC_MSG_ERROR([Bad value ${enableval} for --enable-gpu-aware-mpi]) ;;
 esac],
[hypre_gpu_mpi=no]
)

dnl * The AC_DEFINE is below, after hypre_using_mpi is completely set
dnl * Need to change to a new approach that always defines variable to some value

dnl *********************************************************************
dnl * Determine if user provided C compiler or flags
dnl *********************************************************************
if test "x$CC" = "x"
then
   hypre_user_chose_ccompilers=no
else
   hypre_user_chose_ccompilers=yes
fi

if test "x$CFLAGS" = "x"
then
   hypre_user_chose_cflags=no
else
   hypre_user_chose_cflags=yes
fi

dnl *********************************************************************
dnl * Determine if user provided CXX compiler or flags
dnl *********************************************************************
if test "x$CXX" = "x"
then
   hypre_user_chose_cxxcompilers=no
else
   hypre_user_chose_cxxcompilers=yes
fi

if test "x$CXXFLAGS" = "x"
then
   hypre_user_chose_cxxflags=no
else
   hypre_user_chose_cxxflags=yes
fi

dnl *********************************************************************
dnl * Determine if user provided fortran compiler or flags
dnl *********************************************************************
if test "x$F77" != "x" && test "x$FC" = "x"
then
   FC="$F77"
fi

if test "x$FC" = "x"
then
   hypre_user_chose_fcompilers=no
else
   hypre_user_chose_fcompilers=yes
fi

if test "x$F77FLAGS" != "x"
then
   FCFLAGS="$F77FLAGS $FCFLAGS"
fi

if test "x$FFLAGS" = "x" || test "x$FCFLAGS" = "x"
then
   hypre_user_chose_fflags=no
else
   hypre_user_chose_fflags=yes
fi

dnl *********************************************************************
dnl * Set default AR value if not defined by the user
dnl *********************************************************************
if test "x$AR" = "x"
then
   AR="ar -rcu"
fi

dnl *********************************************************************
dnl * If the user has specified a c, c++, or fortran compiler on the
dnl * command line, that compiler will be used.  No checks are done
dnl * to assure this compiler is present or working.  Additionally,
dnl * if the user indicated any MPI include, library, or directory
dnl * to use with the chosen compiler those options are identified
dnl * and the appropriate macros are assigned values.
dnl *********************************************************************

AC_ARG_WITH(LD,
AS_HELP_STRING([--with-LD=ARG],
               [Set linker to ARG.  The environment variable 'LD'
                will be overridden.]),
[LD=$withval]
)

AC_ARG_WITH(LDFLAGS,
AS_HELP_STRING([--with-LDFLAGS=ARG],
               [User can manually set linker flags. The 'LDFLAGS'
                environment variable will be overridden.]),
[LDFLAGS=$withval]
)

AC_ARG_WITH(extra-CFLAGS,
AS_HELP_STRING([--with-extra-CFLAGS=ARG],
               [Define extra C compile flag, where ARG is a space-separated
                list (enclosed in quotes) of directories.]),
[EXTRA_CFLAGS=$withval]
)

AC_ARG_WITH(extra-CXXFLAGS,
AS_HELP_STRING([--with-extra-CXXFLAGS=ARG],
               [Define extra C++ compile flag, where ARG is a space-separated
                list (enclosed in quotes) of directories.]),
[EXTRA_CXXFLAGS=$withval]
)

AC_ARG_WITH(extra-BUILDFLAGS,
AS_HELP_STRING([--with-extra-BUILDFLAGS=ARG],
               [Define extra library build flag, where ARG is a space-separated
                list (enclosed in quotes) of directories.]),
[EXTRA_BUILDFLAGS=$withval]
)

AC_ARG_WITH(extra-incpath,
AS_HELP_STRING([--with-extra-incpath=PATH],
               [Define extra include path, where PATH is a space-separated
                list (enclosed in quotes) of directories.]),
[CCFLAGS="${CCFLAGS} -I`echo ${withval}|sed 's/ /\ -I/g'`"]
)

AC_ARG_WITH(extra-ldpath,
AS_HELP_STRING([--with-extra-ldpath=PATH],
               [Define extra ld path, where PATH is a space-separated
                list (enclosed in quotes) of directories.]),
[LDFLAGS="-L`echo ${withval}|sed 's/ /\ -L/g'` ${LDFLAGS}"]
)

AC_ARG_WITH(insure,
AS_HELP_STRING([--with-insure=FLAGS],
               [FLAGS are options to pass to insure. Nothing is done
                to verify that insure is available]),
[case "${withval}" in
    yes) hypre_using_insure=yes
         hypre_using_debug=yes
         hypre_insure_flags="" ;;
    no)  ;;
     *)  hypre_using_insure=yes
         hypre_using_debug=yes
         hypre_insure_flags="$withval" ;;
 esac]
)

AC_ARG_WITH(strict-checking,
AS_HELP_STRING([--with-strict-checking],
               [Compiles without MPI ('--without-MPI') and tries to
                find a compiler option that warns of as many non-ISO
                features as possible.]),
[
 hypre_user_chose_ccompilers=yes
 hypre_user_chose_cflags=yes
 hypre_user_chose_cxxcompilers=yes
 hypre_user_chose_cxxflags=yes
 hypre_user_chose_fcompilers=yes
 hypre_user_chose_fflags=yes
 hypre_using_debug=yes
 hypre_using_mpi=no

 AC_CHECK_PROGS(CC, [gcc g++ icc icpc pgcc pgCC xlc xlC kcc KCC], [""])
 if test "x$CC" = "x"
 then
    hypre_using_c=no
    CFLAGS=""
 elif test "x$GCC" = "xyes" || test "x$CC" = "xgcc"; then
    FFLAGS="-g -Wall"
    CFLAGS="-g -Wall -std=gnu99 -pedantic"
    CXXFLAGS="-g -Wall -Wshadow -fno-implicit-templates"
    CXXFLAGS="$CXXFLAGS -Woverloaded-virtual -ansi -pedantic"
 elif test "x$CC" = "xicc"; then
    FFLAGS="-g -Wall"
    CFLAGS="-g -Xc -Wall -x c"
    CXXFLAGS="-g -Xc -Wall -x c++"
 elif test "x$CC" = "xpgcc"; then
    FFLAGS="-g -Wall"
    CFLAGS="-g -Xa -Minform,inform"
    CXXFLAGS="-g -A --display_error_number -Minform,inform"
 elif test "x$CC" = "xxlc"; then
    FFLAGS="-g -Wall"
    CFLAGS="-g -qinfo=dcl:eff:pro:rea:ret:use"
    CXXFLAGS="-g  -qinfo=dcl:eff:obs:pro:rea:ret:use"
 elif test "x$CC" = "xKCC" || test "x$CC" = "xkcc"; then
    FFLAGS="-g -Wall"
    CFLAGS="-g --c --strict --lint --display_error_number"
    CFLAGS="$CFLAGS --diag_suppress 45,236,450,826"
    CFLAGS="$CFLAGS,1018,1021,1022,1023,1024,1030,1041"
    CXXFLAGS="-g --strict --lint --display_error_number"
    CXXFLAGS="$CXXFLAGS --diag_suppress 381,450,1023,1024"
 fi

 AC_CHECK_PROGS(CXX, [g++ gcc icpc icc pgCC pgcc xlC xlc KCC kcc], [""])
 if test "x$CXX" = "x"
 then
    hypre_using_cxx=no
    CXXFLAGS=""
 fi
 if test "$hypre_using_fortran" = "yes"
 then
    AC_CHECK_PROGS(FC, [g77 ifort pgf77 xlf], [""])
    if test "x$FC" = "x"
    then
       hypre_using_fortran=no
       FFLAGS=""
    fi
 fi

 AC_DEFINE(HYPRE_SEQUENTIAL,1,[No MPI being used])]
)

dnl ***** MPI

AC_ARG_WITH(MPI-include,
AS_HELP_STRING([--with-MPI-include=DIR],
               [User specifies that mpi.h is in DIR.  The options
                --with-MPI-include --with-MPI-libs and
                --with-MPI-lib-dirs must be used together.]),
[for mpi_dir in $withval; do
    MPIINCLUDE="$MPIINCLUDE -I$mpi_dir"
 done;
 hypre_user_chose_mpi=yes],
[hypre_user_chose_mpi=no]
)

AC_ARG_WITH(MPI-libs,
AS_HELP_STRING([--with-MPI-libs=LIBS],
               [LIBS is space-separated list (enclosed in quotes) of library
                names needed for MPI, e.g. "nsl socket mpi".  The options
                --with-MPI-include --with-MPI-libs and --with-MPI-lib-dirs
                must be used together.]),
[for mpi_lib in $withval; do
    MPILIBS="$MPILIBS -l$mpi_lib"
 done;
 hypre_user_chose_mpi=yes]
)

AC_ARG_WITH(MPI-lib-dirs,
AS_HELP_STRING([--with-MPI-lib-dirs=DIRS],
               [DIRS is space-separated list (enclosed in quotes) of
                directories containing the libraries specified by
                --with-MPI-libs, e.g "usr/lib /usr/local/mpi/lib".
                The options --with-MPI-include --with-MPI-libs and
                --with-MPI-lib-dirs must be used together.]),
[for mpi_lib_dir in $withval; do
    MPILIBDIRS="-L$mpi_lib_dir $MPILIBDIRS"
 done;
 hypre_user_chose_mpi=yes]
)

AC_ARG_WITH(MPI-flags,
AS_HELP_STRING([--with-MPI-flags=FLAGS],
               [FLAGS is a space separated list (enclosed in quotes) of
                whatever flags other than -l and -L are needed to link
                with MPI libraries-- Does not de-activate autosearch for
                other MPI information. May be used with the other three
                MPI options or alone in conjunction with the automatic MPI
                search.]),
[case "${withval}" in
    yes) MPIFLAGS="" ;;
    no)  MPIFLAGS="" ;;
    *)   MPIFLAGS=$withval ;;
 esac],
[MPIFLAGS=""]
)

dnl ***** Node Aware MPI
AC_ARG_WITH(node-aware-mpi,
AS_HELP_STRING([--with-node-aware-mpi],
               [Use Node Aware MPI (default is NO).]),
[case "$withval" in
    yes) hypre_using_node_aware_mpi=yes;;
    no)  hypre_using_node_aware_mpi=no ;;
    *)   hypre_using_node_aware_mpi=no ;;
 esac],
[hypre_using_node_aware_mpi=no]
)

AC_ARG_WITH(node-aware-mpi-include,
AS_HELP_STRING([--with-node-aware-mpi-include=DIR],
               [User specifies that nap_comm.hpp is in DIR.]),
[for nap_dir in $withval; do
    HYPRE_NAP_INCLUDE="$HYPRE_NAP_INCLUDE -I$nap_dir"
 done;
 hypre_using_node_aware_mpi=yes]
)

dnl ***** BLAS

AC_ARG_WITH(blas-lib,
AS_HELP_STRING([--with-blas-lib=LIBS],
               [LIBS is space-separated linkable list (enclosed in quotes) of libraries
                needed for BLAS. OK to use -L and -l flags in the list]),
[for blas_lib in $withval; do
dnl    [libprefix=`echo $blas_lib | cut -c1-2`]
dnl    if test $libprefix = "-L"
dnl    then
dnl       BLASLIBDIRS="$blas_lib $BLASLIBDIRS"
dnl    else
       BLASLIBS="$BLASLIBS $blas_lib"
dnl    fi
 done;
 hypre_user_chose_blas=yes]
)

AC_ARG_WITH(blas-libs,
AS_HELP_STRING([--with-blas-libs=LIBS],
               [LIBS is space-separated list (enclosed in quotes) of libraries
                needed for BLAS (base name only). The options --with-blas-libs and
                --with-blas-lib-dirs must be used together.]),
[for blas_lib in $withval; do
    BLASLIBS="$BLASLIBS -l$blas_lib"
 done;
 hypre_user_chose_blas=yes
 hypre_blas_lib_old_style=yes]
)

AC_ARG_WITH(blas-lib-dirs,
AS_HELP_STRING([--with-blas-lib-dirs=DIRS],
               [DIRS is space-separated list (enclosed in quotes) of
                directories containing the libraries specified by
                --with-blas-libs, e.g "usr/lib /usr/local/blas/lib".
                The  options --with-blas-libs and --with-blas-lib-dirs
                must be used together.]),
[for blas_lib_dir in $withval; do
    BLASLIBDIRS="-L$blas_lib_dir $BLASLIBDIRS"
 done;
 hypre_user_chose_blas=yes
 hypre_blas_lib_dir_old_style=yes]
)

dnl ***** LAPACK

AC_ARG_WITH(lapack-lib,
AS_HELP_STRING([--with-lapack-lib=LIBS],
               [LIBS is space-separated linkable list (enclosed in quotes) of libraries
                needed for LAPACK. OK to use -L and -l flags in the list]),
[for lapack_lib in $withval; do
dnl    [libprefix=`echo $lapack_lib | cut -c1-2`]
dnl    if test $libprefix = "-L"
dnl    then
dnl       LAPACKLIBDIRS="$lapack_lib $LAPACKLIBDIRS"
dnl    else
       LAPACKLIBS="$LAPACKLIBS $lapack_lib"
dnl    fi
 done;
 hypre_user_chose_lapack=yes]
)

AC_ARG_WITH(lapack-libs,
AS_HELP_STRING([--with-lapack-libs=LIBS],
               [LIBS is space-separated list (enclosed in quotes) of libraries
                needed for LAPACK (base name only). The options --with-lapack-libs and
                --with-lapack-lib-dirs must be used together.]),
[for lapack_lib in $withval; do
    LAPACKLIBS="$LAPACKLIBS -l$lapack_lib"
 done;
 hypre_user_chose_lapack=yes
 hypre_lapack_lib_old_style=yes]
)

AC_ARG_WITH(lapack-lib-dirs,
AS_HELP_STRING([--with-lapack-lib-dirs=DIRS],
               [DIRS is space-separated list (enclosed in quotes) of
                directories containing the libraries specified by
                --with-lapack-libs, e.g "usr/lib /usr/local/lapack/lib".
                The options --with-lapack-libs and --with-lapack-lib-dirs
                must be used together.]),
[for lapack_lib_dir in $withval; do
    LAPACKLIBDIRS="-L$lapack_lib_dir $LAPACKLIBDIRS"
 done;
 hypre_user_chose_lapack=yes
 hypre_lapack_lib_dir_old_style=yes]
)

dnl * Define a generic macro to set hypre_fmangle based on withval
AC_DEFUN([AC_HYPRE_SET_FMANGLE],
[
 case "$withval" in
    no-underscores)      hypre_fmangle=1 ;;
    one-underscore)      hypre_fmangle=2 ;;
    two-underscores)     hypre_fmangle=3 ;;
    caps-no-underscores) hypre_fmangle=4 ;;
    one-before-after)    hypre_fmangle=5 ;;
 esac
])

dnl * Define --with-fmangle
AC_ARG_WITH(fmangle,
AS_HELP_STRING([--with-fmangle=FMANGLE],
               [FMANGLE contains a string indicating the type of name mangling
                to use when calling hypre from Fortran.  It can be set to:
                "no-underscores", "one-underscore", "two-underscores",
                "caps-no-underscores", and "one-before-after".]),
[hypre_fmangle=0; AC_HYPRE_SET_FMANGLE],
[hypre_fmangle=0]
)
AC_DEFINE_UNQUOTED(HYPRE_FMANGLE,
                   [$hypre_fmangle],
[Define as follows to set the Fortran name mangling scheme:
 0 = unspecified;
 1 = no underscores;
 2 = one underscore;
 3 = two underscores;
 4 = caps, no underscores;
 5 = one underscore before and after])

dnl * Define a generic macro to set hypre_fmangle_blaslapack based on withval
AC_DEFUN([AC_HYPRE_SET_FMANGLE_BLAS],
[
 case "$withval" in
    no-underscores)      hypre_fmangle_blas=1 ;;
    one-underscore)      hypre_fmangle_blas=2 ;;
    two-underscores)     hypre_fmangle_blas=3 ;;
    caps-no-underscores) hypre_fmangle_blas=4 ;;
    one-before-after)    hypre_fmangle_blas=5 ;;
 esac
])

dnl * Define --with-fmangle-blas
AC_ARG_WITH(fmangle-blas,
AS_HELP_STRING([--with-fmangle-blas=FMANGLE],
               [Name mangling for BLAS.  See --with-fmangle.]),
[hypre_fmangle_blas=0; AC_HYPRE_SET_FMANGLE_BLAS],
[hypre_fmangle_blas=0]
)
AC_DEFINE_UNQUOTED(HYPRE_FMANGLE_BLAS, [$hypre_fmangle_blas], [BLAS mangling])

dnl * Define a generic macro to set hypre_fmangle_blaslapack based on withval
dnl * This could use the same variable for blas, but it is redefined here for the
dnl * rare case that blas/ lapack manglings could be different
AC_DEFUN([AC_HYPRE_SET_FMANGLE_LAPACK],
[
 case "$withval" in
    no-underscores)      hypre_fmangle_lapack=1 ;;
    one-underscore)      hypre_fmangle_lapack=2 ;;
    two-underscores)     hypre_fmangle_lapack=3 ;;
    caps-no-underscores) hypre_fmangle_lapack=4 ;;
    one-before-after)    hypre_fmangle_lapack=5 ;;
 esac
])

dnl * Define --with-fmangle-lapack
AC_ARG_WITH(fmangle-lapack,
AS_HELP_STRING([--with-fmangle-lapack=FMANGLE],
               [Name mangling for LAPACK.  See --with-fmangle.]),
[hypre_fmangle_lapack=0; AC_HYPRE_SET_FMANGLE_LAPACK],
[hypre_fmangle_lapack=0]
)
AC_DEFINE_UNQUOTED(HYPRE_FMANGLE_LAPACK, [$hypre_fmangle_lapack], [LAPACK mangling])

AC_ARG_WITH(print-errors,
AS_HELP_STRING([--with-print-errors],
               [Print HYPRE errors.]),
[if test "$withval" = "yes"
 then
    AC_DEFINE(HYPRE_PRINT_ERRORS,1,[Print HYPRE errors])
 fi]
)

AC_ARG_WITH(timing,
AS_HELP_STRING([--with-timing],
               [Use HYPRE timing routines.]),
[if test "$withval" = "yes"
 then
    AC_DEFINE(HYPRE_TIMING,1,[Using HYPRE timing routines])
 fi]
)

AC_ARG_WITH(openmp,
AS_HELP_STRING([--with-openmp],
               [Use OpenMP.  This may affect which compiler is chosen.]),
[case "${withval}" in
    yes) hypre_using_openmp=yes;;
    no)  hypre_using_openmp=no ;;
 esac],
[hypre_using_openmp=no]
)

AC_ARG_WITH(device-openmp,
AS_HELP_STRING([--with-device-openmp],
               [Use OpenMP 4.5 Device Directives.  This may affect which compiler is chosen.]),
[case "${withval}" in
    yes) hypre_using_device_openmp=yes ;;
    no)  hypre_using_device_openmp=no ;;
 esac],
[hypre_using_device_openmp=no]
)

dnl ***** SuperLU

AC_ARG_WITH(superlu,
AS_HELP_STRING([--with-superlu],
               [Use external SuperLU library.]),
[case "${withval}" in
    no) hypre_using_superlu=no ;;
    *)  hypre_using_superlu=yes ;;
 esac]
)

AS_IF([test "x$with_superlu" = "xyes"],
      [AC_DEFINE(HAVE_SUPERLU, 1, [Define to 1 if using SuperLU])],
      [])

AC_ARG_WITH(superlu-include,
AS_HELP_STRING([--with-superlu-include=DIR],
               [Directory where SuperLU is installed.]),
[for superlu_inc_dir in $withval; do
    SUPERLU_INCLUDE="-I$superlu_inc_dir $SUPERLU_INCLUDE"
 done]
)

AC_ARG_WITH(superlu-lib,
AS_HELP_STRING([--with-superlu-lib=LIBS],
               [LIBS is space-separated linkable list (enclosed in quotes) of libraries
                needed for SuperLU. OK to use -L and -l flags in the list]),
[for superlu_lib in $withval; do
    SUPERLU_LIBS="$SUPERLU_LIBS $superlu_lib"
 done]
)

dnl ***** DSuperLU

AC_ARG_WITH(dsuperlu,
AS_HELP_STRING([--with-dsuperlu],
               [Use external DSuperLU library.]),
[case "${withval}" in
    no) hypre_using_dsuperlu=no ;;
    *)  hypre_using_dsuperlu=yes ;;
 esac]
)

AS_IF([test "x$with_dsuperlu" = "xyes"],
      [AC_DEFINE(HYPRE_USING_DSUPERLU, 1, [Define to 1 if using DSuperLU])],
      [])

AC_ARG_WITH(dsuperlu-include,
AS_HELP_STRING([--with-dsuperlu-include=DIR],
               [Directory where DSuperLU is installed.]),
[for dsuperlu_inc_dir in $withval; do
    DSUPERLU_INCLUDE="-I$dsuperlu_inc_dir $DSUPERLU_INCLUDE"
 done]
)

AC_ARG_WITH(dsuperlu-lib,
AS_HELP_STRING([--with-dsuperlu-lib=LIBS],
               [LIBS is space-separated linkable list (enclosed in quotes) of libraries
                needed for DSuperLU. OK to use -L and -l flags in the list]),
[for dsuperlu_lib in $withval; do
    DSUPERLU_LIBS="$DSUPERLU_LIBS $dsuperlu_lib"
 done]
)

dnl ***** FEI

AC_ARG_WITH(fei-inc-dir,
AS_HELP_STRING([--with-fei-inc-dir=DIR],
               [DIR is the directory containing the FEI distribution.]),
[HYPRE_FEI_BASE_DIR="$withval";
 hypre_using_fei=yes]
)

dnl ***** MLI

AC_ARG_WITH(mli,
AS_HELP_STRING([--with-mli],
               [Use MLI]),
[case "${withval}" in
    no) hypre_using_mli=no ;;
    *)  hypre_using_mli=yes ;;
 esac]
)

dnl ***** MPI

AC_ARG_WITH(MPI,
AS_HELP_STRING([--with-MPI],
               [DEFAULT: Compile with MPI.  Selecting --without-MPI
                may affect which compiler is chosen.]),
[case "$withval" in
    no) hypre_using_mpi=no ;;
    *)  hypre_using_mpi=yes ;;
 esac]
)

<<<<<<< HEAD
=======
dnl ***** CUDA

AC_ARG_WITH(cuda,
AS_HELP_STRING([--with-cuda],
               [Use CUDA. Require cuda-8.0 or higher (default is NO).]),
[case "$withval" in
    yes) hypre_user_chose_cuda=yes
         hypre_using_cuda=yes ;;
    no)  hypre_using_cuda=no ;;
    *)   hypre_using_cuda=no ;;
 esac],
[hypre_using_cuda=no]
)

dnl ***** RAJA

AC_ARG_WITH(raja,
AS_HELP_STRING([--with-raja],
               [Use RAJA. Require RAJA package to be compiled properly (default is NO).]),
[case "$withval" in
    yes) hypre_user_chose_raja=yes;;
    no)  hypre_user_chose_raja=no ;;
    *)   hypre_user_chose_raja=no ;;
 esac],
[hypre_using_raja=no]
)

AC_ARG_WITH(raja-include,
AS_HELP_STRING([--with-raja-include=DIR],
               [User specifies that RAJA/*.h is in DIR.  The options
                --with-raja-include --with-raja-libs and
                --with-raja-lib-dirs must be used together.]),
[for raja_dir in $withval; do
    HYPRE_RAJA_INCLUDE="-I$raja_dir $HYPRE_RAJA_INCLUDE"
 done;
 hypre_user_chose_raja=yes]
)

AC_ARG_WITH(raja-lib,
AS_HELP_STRING([--with-raja-lib=LIBS],
               [LIBS is space-separated linkable list (enclosed in quotes) of libraries
                needed for RAJA. OK to use -L and -l flags in the list]),
[for raja_lib in $withval; do
       HYPRE_RAJA_LIB="$raja_lib $HYPRE_RAJA_LIB"
 done;
hypre_user_chose_raja=yes]
)

AC_ARG_WITH(raja-libs,
AS_HELP_STRING([--with-raja-libs=LIBS],
               [LIBS is space-separated list (enclosed in quotes) of libraries
                needed for RAJA (base name only). The options --with-raja-libs and
                --with-raja-lib-dirs must be used together.]),
[for raja_lib in $withval; do
    HYPRE_RAJA_LIB="-l$raja_lib $HYPRE_RAJA_LIB"
 done;
hypre_user_chose_raja=yes]
)

AC_ARG_WITH(raja-lib-dirs,
AS_HELP_STRING([--with-raja-lib-dirs=DIRS],
               [DIRS is space-separated list (enclosed in quotes) of
                directories containing the libraries specified by
                --with-raja-libs, e.g "usr/lib /usr/local/lib".
                The  options --with-raja-libs and --raja-blas-lib-dirs
                must be used together.]),
[for raja_lib_dir in $withval; do
    HYPRE_RAJA_LIB_DIR="-L$raja_lib_dir $HYPRE_RAJA_LIB_DIR"
 done;
 hypre_user_chose_raja=yes]
)

dnl ***** Kokkos

AC_ARG_WITH(kokkos,
AS_HELP_STRING([--with-kokkos],
               [Use Kokkos. Require kokkos package to be compiled properly(default is NO).]),
[case "$withval" in
    yes) hypre_user_chose_kokkos=yes ;;
    no)  hypre_user_chose_kokkos=no ;;
    *)   hypre_user_chose_kokkos=no ;;
 esac]
)

AC_ARG_WITH(kokkos-include,
AS_HELP_STRING([--with-kokkos-include=DIR],
               [User specifies that KOKKOS headers is in DIR.  The options
                --with-kokkos-include --with-kokkos-libs and
                --with-kokkos-dirs must be used together.]),
[for kokkos_dir in $withval; do
HYPRE_KOKKOS_INCLUDE="-I$kokkos_dir $HYPRE_KOKKOS_INCLUDE"
done;
hypre_user_chose_kokkos=yes]
)

AC_ARG_WITH(kokkos-lib,
AS_HELP_STRING([--with-kokkos-lib=LIBS],
               [LIBS is space-separated linkable list (enclosed in quotes) of libraries
                needed for KOKKOS. OK to use -L and -l flags in the list]),
[for kokkos_lib in $withval; do
       HYPRE_KOKKOS_LIB="$kokkos_lib $HYPRE_KOKKOS_LIB"
 done;
hypre_user_chose_kokkos=yes]
)

AC_ARG_WITH(kokkos-libs,
AS_HELP_STRING([--with-kokkos-libs=LIBS],
               [LIBS is space-separated list (enclosed in quotes) of libraries
                needed for KOKKOS (base name only). The options --with-kokkos-libs and
                --with-kokkos-dirs must be used together.]),
[for kokkos_lib in $withval; do
    HYPRE_KOKKOS_LIB="-l$kokkos_lib $HYPRE_KOKKOS_LIB"
 done;
hypre_user_chose_kokkos=yes]
)

AC_ARG_WITH(kokkos-lib-dirs,
AS_HELP_STRING([--with-kokkos-lib-dirs=DIRS],
               [DIRS is space-separated list (enclosed in quotes) of
                directories containing the libraries and
                Makefile.kokkos is assumed to be in DIRS/../ .
                The  options --with-kokkos-libs and --with-kokkos-dirs
                must be used together.]),
[for kokkos_lib_dir in $withval; do
    HYPRE_KOKKOS_LIB_DIR="-L$kokkos_lib_dir $HYPRE_KOKKOS_LIB_DIR"
 done;
hypre_user_chose_kokkos=yes]
)

dnl **** Umpire

AC_ARG_WITH(umpire-host,
AS_HELP_STRING([--with-umpire-host],
               [Use Umpire Allocator for host memory (default is NO).]),
[case "${withval}" in
    yes) hypre_using_umpire_host=yes ;;
    no)  hypre_using_umpire_host=no ;;
    *)   hypre_using_umpire_host=no ;;
 esac],
[hypre_using_umpire_host=no]
)

AC_ARG_WITH(umpire-device,
AS_HELP_STRING([--with-umpire-device],
               [Use Umpire Allocator for device memory (default is NO).]),
[case "${withval}" in
    yes) hypre_using_umpire_device=yes ;;
    no)  hypre_using_umpire_device=no ;;
    *)   hypre_using_umpire_device=no ;;
 esac],
[hypre_using_umpire_device=no]
)

AC_ARG_WITH(umpire-um,
AS_HELP_STRING([--with-umpire-um],
               [Use Umpire Allocator for unified memory (default is NO).]),
[case "${withval}" in
    yes) hypre_using_umpire_um=yes ;;
    no)  hypre_using_umpire_um=no ;;
    *)   hypre_using_umpire_um=no ;;
 esac],
[hypre_using_umpire_um=no]
)

AC_ARG_WITH(umpire-pinned,
AS_HELP_STRING([--with-umpire-pinned],
               [Use Umpire Allocator for pinned memory (default is NO).]),
[case "${withval}" in
    yes) hypre_using_umpire_pinned=yes ;;
    no)  hypre_using_umpire_pinned=no ;;
    *)   hypre_using_umpire_pinned=no ;;
 esac],
[hypre_using_umpire_pinned=no]
)

dnl the default setting with Umpire, for device and um
AC_ARG_WITH(umpire,
AS_HELP_STRING([--with-umpire],
               [Use Umpire Allocator for device and unified memory (default is NO).]),
[case "${withval}" in
    yes) hypre_using_umpire_device=yes
         hypre_using_umpire_um=yes ;;
    no) ;;
    *) ;;
 esac],
[]
)

AC_ARG_WITH(umpire-include,
AS_HELP_STRING([--with-umpire-include=DIR],
               [User specifies that UMPIRE headers is in DIR.  The options
                --with-umpire-include --with-umpire-libs and
                --with-umpire-dirs must be used together.]),
[for umpire_dir in $withval; do
HYPRE_UMPIRE_INCLUDE="-I$umpire_dir $HYPRE_UMPIRE_INCLUDE"
done;
]
)

AC_ARG_WITH(umpire-lib,
AS_HELP_STRING([--with-umpire-lib=LIBS],
               [LIBS is space-separated linkable list (enclosed in quotes) of libraries
                needed for UMPIRE. OK to use -L and -l flags in the list]),
[for umpire_lib in $withval; do
       HYPRE_UMPIRE_LIB="$umpire_lib $HYPRE_UMPIRE_LIB"
 done;
]
)

AC_ARG_WITH(umpire-libs,
AS_HELP_STRING([--with-umpire-libs=LIBS],
               [LIBS is space-separated list (enclosed in quotes) of libraries
                needed for UMPIRE (base name only). The options --with-umpire-libs and
                --with-umpire-dirs must be used together.]),
[for umpire_lib in $withval; do
    HYPRE_UMPIRE_LIB="-l$umpire_lib $HYPRE_UMPIRE_LIB"
 done;
]
)

AC_ARG_WITH(umpire-lib-dirs,
AS_HELP_STRING([--with-umpire-lib-dirs=DIRS],
               [DIRS is space-separated list (enclosed in quotes) of
                directories containing the libraries specified by
                --with-umpire-libs, e.g "usr/lib /usr/local/lib".
                The  options --with-umpire-libs and --with-umpire-dirs
                must be used together.]),
[for umpire_lib_dir in $withval; do
    HYPRE_UMPIRE_LIB_DIR="-L$umpire_lib_dir $HYPRE_UMPIRE_LIB_DIR"
 done;
]
)

>>>>>>> 414fa671
dnl ***** Caliper

AC_ARG_WITH(caliper,
AS_HELP_STRING([--with-caliper],
               [Use Caliper instrumentation (default is NO).]),
               [hypre_using_caliper=yes],
               [hypre_using_caliper=no])

AS_IF([test "x$with_caliper" = "xyes"],
<<<<<<< HEAD
      [AC_DEFINE(HYPRE_USING_CALIPER, 1, [Using Caliper instrumentation])],
=======
      [AC_DEFINE(HYPRE_USING_CALIPER, 1, [Define to 1 if Caliper instrumentation is enabled])],
>>>>>>> 414fa671
      [])

AC_ARG_WITH(caliper-include,
AS_HELP_STRING([--with-caliper-include=DIR],
               [Directory where Caliper is installed.]),
[for caliper_inc_dir in $withval; do
    CALIPER_INCLUDE="-I$caliper_inc_dir $CALIPER_INCLUDE"
 done;
 hypre_user_gave_caliper_inc=yes]
)

AC_ARG_WITH(caliper-lib,
AS_HELP_STRING([--with-caliper-lib=LIBS],
               [LIBS is space-separated linkable list (enclosed in quotes) of libraries
                needed for Caliper. OK to use -L and -l flags in the list]),
[for caliper_lib in $withval; do
    CALIPER_LIBS="$CALIPER_LIBS $caliper_lib"
 done;
 hypre_user_gave_caliper_lib=yes]
)

dnl *********************************************************************
dnl * Select compilers if not already defined by command line options
dnl *********************************************************************
if test "$hypre_user_chose_ccompilers" = "no"
then
   if test "$hypre_using_mpi" = "no"
   then
      if test "$hypre_using_device_openmp" = "yes"
      then
         AC_CHECK_PROGS(CUCC, [xlc-gpu clang-gpu])
      fi

      if test "$hypre_using_openmp" = "yes"
      then
         AC_CHECK_PROGS(CC, [xlc_r xlC_r xlc xlC icc icpc gcc g++ pgcc pgCC cc CC kcc KCC])
      else
         AC_CHECK_PROGS(CC, [xlc xlC icc icpc gcc g++ pgcc pgCC cc CC kcc KCC])
      fi
   else
      if test "$hypre_using_device_openmp" = "yes"
      then
         AC_CHECK_PROGS(CUCC, [mpixlc-gpu mpiclang-gpu])
      fi

      if test "$hypre_using_openmp" = "yes"
      then
         AC_CHECK_PROGS(CC, [mpxlc mpixlc_r mpixlc mpiicc mpigcc mpicc mpipgcc mpipgicc])
      else
         AC_CHECK_PROGS(CC, [mpxlc mpixlc mpiicc mpigcc mpicc mpipgcc mpipgicc])
      fi
   fi

   if test "x$CC" = "x"
   then
      hypre_using_c=no
   fi
fi

if test "$hypre_user_chose_cxxcompilers" = "no"
then
   if test "$hypre_using_mpi" = "no"
   then
      if test "$hypre_using_device_openmp" = "yes"
      then
         AC_CHECK_PROGS(CUCC, [xlC-gpu clang++-gpu])
      fi

      if test "$hypre_using_openmp" = "yes"
      then
         AC_CHECK_PROGS(CXX, [xlC_r xlc_r xlC xlc icpc icc g++ gcc pgCC pgcc pgc++ CC cc KCC kcc])
      else
         AC_CHECK_PROGS(CXX, [xlC xlc icpc icc g++ gcc pgCC pgcc pgc++ CC cc KCC kcc])
      fi
   else
      if test "$hypre_using_device_openmp" = "yes"
      then
         AC_CHECK_PROGS(CUCC, [mpixlC-gpu mpiclang++-gpu])
      fi

      if test "$hypre_using_openmp" = "yes"
      then
         AC_CHECK_PROGS(CXX, [mpxlC mpixlcxx_r mpixlcxx mpixlC mpiicpc mpig++ mpic++ mpicxx mpiCC mpipgCC mpipgic++])
      else
         AC_CHECK_PROGS(CXX, [mpxlC mpixlcxx mpixlC mpiicpc mpig++ mpic++ mpicxx mpiCC mpipgCC mpipgic++])
      fi
   fi

   if test "x$CXX" = "x"
   then
      hypre_using_cxx=no
   fi
fi

if test "$hypre_using_fortran" = "yes" -a "$hypre_user_chose_fcompilers" = "no"
then
   if test "$hypre_using_mpi" = "no"
   then
      if test "$hypre_using_openmp" = "yes"
      then
         AC_CHECK_PROGS(FC, [xlf_r ifort gfortran g77 g95 pgf77 pgfortran f77])
      else
         AC_CHECK_PROGS(FC, [xlf ifort gfortran g77 g95 pgf77 pgfortran  f77])
      fi
   else
      if test "$hypre_using_openmp" = "yes"
      then
         AC_CHECK_PROGS(FC, [mpxlf mpixlf77_r mpiifort mpif77 mpipgf77 mpipgifort])
      else
         AC_CHECK_PROGS(FC, [mpxlf mpixlf77 mpiifort mpif77 mpipgf77 mpipgifort])
      fi
   fi

   if test "x$FC" = "x"
   then
      hypre_using_fortran=no
   fi
fi

dnl *********************************************************************
dnl * Check for general programs
dnl *********************************************************************
AC_PROG_MAKE_SET
AC_PROG_RANLIB
dnl AC_PROG_INSTALL
dnl AC_PROG_AWK
dnl AC_PROG_LN_S

dnl *********************************************************************
dnl * Check for compiler related programs
dnl * Most of these AC_PROG_ macros check to see if the compilers works.
dnl *********************************************************************
if test "$hypre_using_c" = "yes"
then
   AC_PROG_CC
fi

if test "$hypre_using_cxx" = "yes"
then
   AC_PROG_CXX
fi

if test "$hypre_using_fortran" = "yes"
then
   AC_PROG_FC
   AC_FC_WRAPPERS
fi

dnl *********************************************************************
dnl * For MPI, set the following:
dnl *********************************************************************
if test "$hypre_using_mpi" = "no"
then
   AC_DEFINE(HYPRE_SEQUENTIAL, 1, [Disable MPI, enable serial codes.])
else
   AC_HYPRE_CHECK_MPI([LIBS="$LIBS $MPILIBS"])
   AC_CHECK_FUNCS([MPI_Comm_f2c])
   AC_CACHE_CHECK([whether MPI_Comm_f2c is a macro],
     hypre_cv_func_MPI_Comm_f2c_macro,
     [AC_EGREP_CPP([mpi_header_defines_MPI_Comm_f2c], [
#include <mpi.h>
#ifdef MPI_Comm_f2c
  mpi_header_defines_MPI_Comm_f2c
#endif],
       hypre_cv_func_MPI_Comm_f2c_macro=yes,
       hypre_cv_func_MPI_Comm_f2c_macro=no)])
   if test $ac_cv_func_MPI_Comm_f2c = yes \
      || test $hypre_cv_func_MPI_Comm_f2c_macro = yes; then
     AC_DEFINE(HYPRE_HAVE_MPI_COMM_F2C,1,[Define to 1 if the routine MPI_Comm_f2c is found])
   fi
fi

dnl * It would be better if this could be defined above, but much work is needed
dnl * to make that happen.
if test "$hypre_using_global_partition" = "no"
then
dnl   if test "$hypre_using_mpi" != "no"
dnl   then
      AC_DEFINE(HYPRE_NO_GLOBAL_PARTITION, 1, [No global partitioning being used])
dnl   fi
fi

if test "$hypre_using_node_aware_mpi" = "yes"
then
   AC_DEFINE(HYPRE_USING_NODE_AWARE_MPI, 1, [Define to 1 if Node Aware MPI library is used])
fi

dnl *********************************************************************
dnl * Define appropriate variables if user set blas to either essl or dxml
dnl *********************************************************************
if test "$hypre_user_chose_blas" = "yes"
then
   for blas_lib in $BLASLIBS; do
      if test $blas_lib = "-ldxml"
      then
         AC_DEFINE(HYPRE_USING_DXML, 1, [Using DXML for BLAS])
      fi

      if test $blas_lib = "-lessl"
      then
         AC_DEFINE(HYPRE_USING_ESSL, 1, [Using ESSL for BLAS])
      fi
   done
fi

dnl *********************************************************************
dnl * Find BLAS library if not already set by the user
dnl * If user specified --without-blas or a system one cannot be found,
dnl * default to internal HYPRE routines
dnl *********************************************************************
if test "$hypre_user_chose_blas" = "no"
then
   hypre_using_hypre_blas=yes
   if test "$hypre_using_fortran" = "yes"
   then
      AC_HYPRE_FIND_BLAS
      if test "$BLASLIBS" = "null"
      then
         AC_MSG_WARN([***************************************])
         AC_MSG_WARN([Cannot find BLAS library])
         AC_MSG_WARN([  configuring --without-blas])
         AC_MSG_WARN([***************************************])
      elif test "$BLASLIBS" != "internal"
      then
         hypre_using_hypre_blas=no
      fi
   fi
   if test "$hypre_using_hypre_blas" = "yes"
   then
      BLASLIBDIRS=""
      BLASLIBS=""
      AC_DEFINE(HYPRE_USING_HYPRE_BLAS, 1, [Using internal HYPRE routines])
   fi
fi

dnl *********************************************************************
dnl * Define appropriate variables if user set lapack to essl
dnl *********************************************************************
if test "$hypre_user_chose_lapack" = "yes"
then
   for lapack_lib in $LAPACKLIBS; do
      if test $lapack_lib = "-lessl"
      then
         AC_DEFINE(HYPRE_USING_ESSL, 1, [Using ESSL for Lapack])
      fi
   done
fi

dnl *********************************************************************
dnl * Find LAPACK library if not already set by the user
dnl * If user specified --without-lapack or a system one cannot be found,
dnl * default to internal HYPRE routines
dnl *********************************************************************
if test "$hypre_user_chose_lapack" = "no"
then
   hypre_using_hypre_lapack=yes
   if test "$hypre_using_fortran" = "yes"
   then
      AC_HYPRE_FIND_LAPACK
      if test "$LAPACKLIBS" = "null"
      then
         AC_MSG_WARN([***************************************])
         AC_MSG_WARN([Cannot find LAPACK library])
         AC_MSG_WARN([  configuring --without-lapack])
         AC_MSG_WARN([***************************************])
      elif test "$LAPACKLIBS" != "internal"
      then
         hypre_using_hypre_lapack=no
      fi
   fi
   if test "$hypre_using_hypre_lapack" = "yes"
   then
      LAPACKLIBDIRS=""
      LAPACKLIBS=""
      AC_DEFINE(HYPRE_USING_HYPRE_LAPACK, 1, [Using internal HYPRE routines])
   fi
fi

dnl *********************************************************************
<<<<<<< HEAD
dnl * Warn if caliper options are incomplete
dnl *********************************************************************
if test "$hypre_using_caliper" = "yes"
then
   if test "$hypre_user_gave_caliper_inc" != "yes"
   then
       AC_MSG_WARN([*******************************************************])
       AC_MSG_WARN([Configuring with --with-caliper=yes without providing])
       AC_MSG_WARN([--with-caliper-include=<path-to-caliper-install>.])
       AC_MSG_WARN([Using default user include path.])
       AC_MSG_WARN([NOTE: Caliper annotations may not work.])
       AC_MSG_WARN([*******************************************************])
   fi
   if test "$hypre_user_gave_caliper_lib" != "yes"
   then
       AC_MSG_WARN([*******************************************************])
       AC_MSG_WARN([Configuring with --with-caliper=yes without providing])
       AC_MSG_WARN([--with-caliper-lib=<path-to-caliper-lib>.])
       AC_MSG_WARN([Using default user library path.])
       AC_MSG_WARN([NOTE: Caliper annotations may not work.])
       AC_MSG_WARN([*******************************************************])
   fi
fi

dnl *********************************************************************
dnl * Determine if FEI libraries are needed.
dnl * if so, determine whether internal routines or user-specified
dnl * libraries are to be used.
=======
dnl * Determine if FEI and MLI are needed.
dnl * Note that MLI requires both FEI and SuperLU.
>>>>>>> 414fa671
dnl *********************************************************************
if test "$hypre_using_fei" = "yes"
then
   HYPRE_FEI_SRC_DIR="$HYPRE_SRCDIR/FEI_mv"
   HYPRE_FEI_SUBDIRS="fei-hypre"
   HYPRE_FEI_HYPRE_FILES="$HYPRE_SRCDIR/FEI_mv/fei-hypre/*.o"
   HYPRE_FEI_FEMLI_FILES=
   if test "$hypre_using_mli" = "yes"
   then
      if test "$hypre_using_superlu" = "yes"
      then
         HYPRE_FEI_SUBDIRS="femli $HYPRE_FEI_SUBDIRS"
         HYPRE_FEI_FEMLI_FILES="$HYPRE_SRCDIR/FEI_mv/femli/*.o"
         AC_DEFINE(HAVE_MLI, 1, [Define to 1 if using MLI])
      fi
   fi
   AC_CHECK_LIB(stdc++, __gxx_personality_v0, LIBS="$LIBS -lstdc++")
else
   HYPRE_FEI_SRC_DIR=
   HYPRE_FEI_BASE_DIR=
   HYPRE_FEI_HYPRE_FILES=
   HYPRE_FEI_FEMLI_FILES=
fi

dnl *********************************************************************
<<<<<<< HEAD
=======
dnl * Determine if Euclid, ParaSails, and Pilut are needed
dnl *********************************************************************
if test "$hypre_using_distributed_ls" = "yes"
then
   HYPRE_DISTRIBUTED_LS_DIR="$HYPRE_SRCDIR/distributed_ls"
   HYPRE_EUCLID_FILES="$HYPRE_SRCDIR/distributed_ls/Euclid/*.o"
   HYPRE_PARASAILS_FILES="$HYPRE_SRCDIR/distributed_ls/ParaSails/*.o"
   HYPRE_PILUT_FILES="$HYPRE_SRCDIR/distributed_ls/pilut/*.o"
else
   HYPRE_DISTRIBUTED_LS_DIR=
   HYPRE_EUCLID_FILES=
   HYPRE_PARASAILS_FILES=
   HYPRE_PILUT_FILES=
fi

dnl *********************************************************************
>>>>>>> 414fa671
dnl * Set debug/optimization flags
dnl *********************************************************************
if test "$hypre_using_debug" = "yes"
then
   AC_HYPRE_DEBUG_FLAGS
   AC_DEFINE([HYPRE_DEBUG], 1, [Define to 1 if in debug mode])
else
   AC_HYPRE_OPTIMIZATION_FLAGS
fi

CFLAGS="${CFLAGS} ${EXTRA_CFLAGS}"
CXXFLAGS="${CXXFLAGS} ${EXTRA_CXXFLAGS}"

dnl *********************************************************************
dnl * Set large page option that is needed by all AIX platforms.
dnl *********************************************************************
hypre_platform=`uname`
case $hypre_platform in
   AIX* | aix* | Aix*) LDFLAGS="${LDFLAGS} -blpdata"
                       CFLAGS="${CFLAGS} -blpdata"
                       CXXFLAGS="${CXXFLAGS} -blpdata"
                       FFLAGS="${FFLAGS} -blpdata" ;;
esac

dnl *********************************************************************
dnl * Set default link commands and suffix values
dnl *********************************************************************
dnl LINK_F77="${F77}"
LINK_FC="${FC}"
LINK_CC="${CC}"
LINK_CXX="${CXX}"

HYPRE_LIBSUFFIX=".a"

BUILD_PYTHON=0
PYTHON=""
if test "$hypre_using_python" = "yes"
then
   BUILD_PYTHON=1
   PYTHON="${hypre_python}"
fi

BUILD_JAVA=0
if test "$hypre_using_java" = "yes"
then
   BUILD_JAVA=1
fi

dnl *********************************************************************
dnl * Set INSURE options
dnl *********************************************************************
if test "$hypre_using_insure" = "yes"
then
dnl   LINK_F77="insure"
   LINK_FC="insure"
   LINK_CC="insure"
   LINK_CXX="insure"
   LDFLAGS=`mpicc -link-info | awk '{$1=""; print}'`
   LDFLAGS="$LDFLAGS ${hypre_insure_flags}"
dnl   F77="insure"
   FC="insure"
   CC="insure"
   CXX="insure"
   FFLAGS="`mpicc -link-info | awk '{$1=""; print}'` $FFLAGS"
   CFLAGS="`mpicc -link-info | awk '{$1=""; print}'` $CFLAGS"
   CXXFLAGS="`mpicc -link-info | awk '{$1=""; print}'` $CXXFLAGS"
fi

dnl *********************************************************************
dnl * FIND libraries needed to link with hypre
dnl *********************************************************************
AC_CHECK_LIB(m, cabs, LIBS="$LIBS -lm")
dnl * Commenting this out because it doesn't really behave correctly.
dnl * This should probably be deleted altogether at some point. (RDF)
dnl AC_HYPRE_FIND_G2C

dnl *********************************************************************
dnl * Check working user provided blas and lapack libraries
dnl *********************************************************************
 if test "$hypre_user_chose_blas" = "yes";
 then
   if test "$hypre_blas_lib_old_style" = "yes" -a "$hypre_blas_lib_dir_old_style" = "no";
   then
         AC_MSG_ERROR([*********** Unspecified BLASLIBDIRS error: ******************************
                       --with-blas-libs set without setting corresponding --with-blas-lib-dirs.
                       Please specify directory paths to preferred blas libraries.
                       Otherwise use --with-blas to search for library on the system.
                       See "configure --help" for usage details.
                       ********************************************************************],[9])
   fi
   if test "$hypre_blas_lib_old_style" = "no" -a "$hypre_blas_lib_dir_old_style" = "yes";
   then
         AC_MSG_ERROR([*********** Unspecified BLASLIB error: **********************************
                       --with-blas-lib-dirs set without setting corresponding --with-blas-libs.
                       Please specify base names of preferred blas libraries in the provided dir paths.
                       Otherwise use --with-blas to search for library on the system.
                       See "configure --help" for usage details.
                       ********************************************************************],[9])
   fi
dnl   AC_HYPRE_CHECK_USER_BLASLIBS
 fi

 if test "$hypre_user_chose_lapack" = "yes";
 then
   if test "$hypre_lapack_lib_old_style" = "yes" -a "$hypre_lapack_lib_dir_old_style" = "no";
   then
         AC_MSG_ERROR([*********** Unspecified LAPACKLIBDIRS error: ******************************
                       --with-lapack-libs set without setting corresponding --with-lapack-lib-dirs.
                       Please specify directory paths to preferred lapack libraries.
                       Otherwise use --with-lapack to search for library on the system.
                       See "configure --help" for usage details.
                       ********************************************************************],[9])
   fi
   if test "$hypre_lapack_lib_old_style" = "no" -a "$hypre_lapack_lib_dir_old_style" = "yes";
   then
         AC_MSG_ERROR([*********** Unspecified LAPACKLIB error: **********************************
                       --with-lapack-lib-dirs set without setting corresponding --with-lapack-libs.
                       Please specify base names of preferred lapack libraries in the provided dir paths.
                       Otherwise use --with-lapack to search for library on the system.
                       See "configure --help" for usage details.
                       ********************************************************************],[9])
   fi
dnl   AC_HYPRE_CHECK_USER_LAPACKLIBS
 fi


dnl *********************************************************************
dnl * Warn if caliper options are incomplete
dnl *********************************************************************
if test "$hypre_using_caliper" = "yes"
then
   if test "$hypre_user_gave_caliper_inc" != "yes"
   then
       AC_MSG_WARN([*******************************************************])
       AC_MSG_WARN([Configuring with --with-caliper=yes without providing])
       AC_MSG_WARN([--with-caliper-include=<path-to-caliper-install>.])
       AC_MSG_WARN([Using default user include path.])
       AC_MSG_WARN([NOTE: Caliper annotations may not work.])
       AC_MSG_WARN([*******************************************************])
   fi
   if test "$hypre_user_gave_caliper_lib" != "yes"
   then
       AC_MSG_WARN([*******************************************************])
       AC_MSG_WARN([Configuring with --with-caliper=yes without providing])
       AC_MSG_WARN([--with-caliper-lib=<path-to-caliper-lib>.])
       AC_MSG_WARN([Using default user library path.])
       AC_MSG_WARN([NOTE: Caliper annotations may not work.])
       AC_MSG_WARN([*******************************************************])
   fi
fi


if [test "$hypre_using_cuda" = "yes" || test "$hypre_using_device_openmp" = "yes" || test "$hypre_using_um" = "yes"]
then
   AC_CHECK_HEADERS(["${CUDA_HOME}/include/cuda.h"], [hypre_found_cuda=yes; HYPRE_CUDA_PATH=${CUDA_HOME}])

   if test "x$hypre_found_cuda" != "xyes"
   then
      AC_CHECK_HEADERS(["${CUDA_PATH}/include/cuda.h"], [hypre_found_cuda=yes; HYPRE_CUDA_PATH=${CUDA_PATH}])
   fi

   if test "x$hypre_found_cuda" != "xyes"
   then
      AC_MSG_ERROR([unable to find cuda.h ... Ensure that CUDA_HOME or CUDA_PATH is set])
   fi
fi

dnl *********************************************************************
dnl * Set raja options
dnl *********************************************************************
if test "x$hypre_user_chose_raja" = "xyes"
then
   AC_DEFINE(HYPRE_USING_RAJA, 1, [Define to 1 if executing on host/device with RAJA])

   if test "$hypre_using_cuda" != "yes"
   then
      if [test "$CXX" = "mpixlC" || test "$CXX" = "xlC_r"]
      then
         CXXFLAGS="${CXXFLAGS} -+ -std=c++11"
      fi
   fi

   dnl let CC be CXX
   CC=${CXX}
   LINK_CC=${LINK_CXX}
   CFLAGS=${CXXFLAGS}
fi

dnl *********************************************************************
dnl * Set kokkos options
dnl *********************************************************************
if test "x$hypre_user_chose_kokkos" = "xyes"
then
   AC_DEFINE(HYPRE_USING_KOKKOS, 1, [Define to 1 if executing on host/device with KOKKOS])

   if test "$hypre_using_cuda" != "yes"
   then
      if [test "$CXX" = "mpixlC" || test "$CXX" = "xlC_r"]
      then
         CXXFLAGS="${CXXFLAGS} -+ -std=c++11"
      fi
   fi

   dnl let CC be CXX
   CC=${CXX}
   LINK_CC=${LINK_CXX}
   CFLAGS=${CXXFLAGS}
fi

dnl *********************************************************************
dnl * Set umpire options
dnl *********************************************************************
if test "x$hypre_using_umpire_host" = "xyes"
then
   hypre_using_umpire=yes
   AC_DEFINE(HYPRE_USING_UMPIRE_HOST, 1, [Define to 1 if using UMPIRE for host memory])
fi

if test "x$hypre_using_umpire_device" = "xyes"
then
   hypre_using_umpire=yes
   AC_DEFINE(HYPRE_USING_UMPIRE_DEVICE, 1, [Define to 1 if using UMPIRE for device memory])
fi

if test "x$hypre_using_umpire_um" = "xyes"
then
   hypre_using_umpire=yes
   AC_DEFINE(HYPRE_USING_UMPIRE_UM, 1, [Define to 1 if using UMPIRE for unified memory])
fi

if test "x$hypre_using_umpire_pinned" = "xyes"
then
   hypre_using_umpire=yes
   AC_DEFINE(HYPRE_USING_UMPIRE_PINNED, 1, [Define to 1 if using UMPIRE for pinned memory])
fi

if test "x$hypre_using_umpire" = "xyes"
then
   AC_DEFINE(HYPRE_USING_UMPIRE, 1, [Define to 1 if using UMPIRE])
fi

dnl *********************************************************************
dnl * Set cuda options
dnl *********************************************************************
if test "$hypre_user_chose_cuda" = "yes"
then
   AC_DEFINE(HYPRE_USING_GPU, 1, [Define to 1 if executing on GPU device])

   AC_DEFINE(HYPRE_USING_CUDA, 1, [Define to 1 if executing on device with CUDA])

   AC_DEFINE(HYPRE_USING_CUSPARSE, 1, [Define to 1 if using cuSPARSE])

   if test "$hypre_using_nvtx" = "yes"
   then
      AC_DEFINE(HYPRE_USING_NVTX, 1, [Define to 1 if using NVIDIA Tools Extension (NVTX)])
   fi

   if test "$hypre_using_cusparse" = "yes"
   then
      AC_DEFINE(HYPRE_USING_CUSPARSE, 1, [Define to 1 if using cuSPARSE])
   fi

   if test "$hypre_using_cub" = "yes"
   then
      AC_DEFINE(HYPRE_USING_CUB_ALLOCATOR, 1, [Define to 1 if using CUB])
   fi

   if test "$hypre_using_cublas" = "yes"
   then
      AC_DEFINE(HYPRE_USING_CUBLAS, 1, [Define to 1 if using cuBLAS])
   fi

   if test "$hypre_using_curand" = "yes"
   then
      AC_DEFINE(HYPRE_USING_CURAND, 1, [Define to 1 if using cuRAND])
   fi

   dnl let CC/CXX and LINK be CUCC and let host compiler be CXX
   AC_CHECK_PROGS(CUCC, nvcc)
   NVCCBIN=${CXX}
   LINK_CC=${CUCC}
   LINK_CXX=${CUCC}

   dnl CUDA SM
   if test "x$HYPRE_CUDA_SM" = "x"
   then
      HYPRE_CUDA_SM=60
   fi

   HYPRE_CUDA_GENCODE="-gencode arch=compute_${HYPRE_CUDA_SM},\"code=sm_${HYPRE_CUDA_SM}\""

   CUFLAGS+="-lineinfo -ccbin=$NVCCBIN ${HYPRE_CUDA_GENCODE} -expt-extended-lambda -dc -std=c++11 --x cu"
   if test "$hypre_using_debug" = "yes"
   then
      CUFLAGS="-g -O0 ${CUFLAGS}"
   else
      CUFLAGS="-O2 ${CUFLAGS}"
   fi

   if [test "$NVCCBIN" = "mpixlC" || test "$NVCCBIN" = "xlC_r" || test "$NVCCBIN" = "xlC"]
   then
     CXXFLAGS+=" -Wno-deprecated-register -Wenum-compare"
   fi

   CUFLAGS="${CUFLAGS} -Xcompiler \"${CXXFLAGS}\""

   dnl CFLAGS=${CXXFLAGS}
   LDFLAGS="-ccbin=$NVCCBIN ${HYPRE_CUDA_GENCODE} -Xcompiler \"${LDFLAGS}\""
   HYPRE_CUDA_INCLUDE="-I${HYPRE_CUDA_PATH}/include"
   HYPRE_CUDA_LIBS="-L${HYPRE_CUDA_PATH}/lib64 -lcudart"
   if test "$hypre_using_nvtx" = "yes"
   then
      HYPRE_CUDA_LIBS+=" -lnvToolsExt"
   fi

   if test "$hypre_using_cusparse" = "yes"
   then
      HYPRE_CUDA_LIBS+=" -lcusparse"
   fi

   if test "$hypre_using_cublas" = "yes"
   then
      HYPRE_CUDA_LIBS+=" -lcublas"
   fi

   if test "$hypre_using_curand" = "yes"
   then
      HYPRE_CUDA_LIBS+=" -lcurand"
   fi
fi

dnl *********************************************************************
dnl * Set unified memory options
dnl *********************************************************************
if test "$hypre_using_um" != "yes"
then
   dnl Without UM
   if test "$hypre_user_chose_cuda" = "yes"
   then
      AC_MSG_NOTICE([***********************************************************])
      AC_MSG_NOTICE([Configuring with --with-cuda=yes without unified memory.])
      AC_MSG_NOTICE([It only works for struct interface.])
      AC_MSG_NOTICE([Use --enable-unified-memory to compile with unified memory.])
      AC_MSG_NOTICE([***********************************************************])
   fi
   if test "$hypre_using_device_openmp" = "yes"
   then
      AC_MSG_NOTICE([***********************************************************])
      AC_MSG_NOTICE([Configuring with --with-device-openmp=yes without unified memory.])
      AC_MSG_NOTICE([It only works for struct interface.])
      AC_MSG_NOTICE([Use --enable-unified-memory to compile with unified memory.])
      AC_MSG_NOTICE([***********************************************************])
   fi
fi

dnl *********************************************************************
dnl * Set OpenMP options
dnl *********************************************************************
if test "$hypre_using_openmp" = "yes"
then
   AC_DEFINE([HYPRE_USING_OPENMP],1,[Enable OpenMP support])
fi

dnl *********************************************************************
dnl * Set Device OpenMP options
dnl *********************************************************************
if test "$hypre_using_device_openmp" = "yes"
then
   AC_DEFINE(HYPRE_USING_CUSPARSE, 1, [Define to 1 if using cuSPARSE])

   if test "$hypre_using_nvtx" = "yes"
   then
      AC_DEFINE(HYPRE_USING_NVTX, 1, [NVTX being used])
   fi

   AC_DEFINE(HYPRE_USING_DEVICE_OPENMP, 1, [Define to 1 if executing on device with OpenMP])

   AC_DEFINE(HYPRE_USING_GPU, 1, [Define to 1 if executing on GPU device])

   AC_DEFINE(HYPRE_DEVICE_OPENMP_ALLOC, 1, [Define to 1 if using OpenMP on device [target alloc version]])

   dnl AC_DEFINE(HYPRE_DEVICE_OPENMP_MAPPED, 1, [Define to 1 if using OpenMP on device [target mapped version]])

   dnl AC_CHECK_PROGS(CUCC, nvcc)

   dnl CFLAGS="${CFLAGS}"
   dnl CXXFLAGS="${CXXFLAGS}"
   CUFLAGS=${CFLAGS}

   if [test "$CUCC" = "clang-gpu" || test "$CUCC" = "mpiclang-gpu"]
   then
      CUFLAGS+=" -fopenmp-nonaliased-maps"
   fi
   if [test "$CUCC" = "clang++-gpu" || test "$CUCC" = "mpiclang++-gpu"]
   then
      CUFLAGS+=" -fopenmp-nonaliased-maps"
   fi
   if test "$hypre_using_debug" = "yes"
   then
      AC_DEFINE(HYPRE_DEVICE_OPENMP_CHECK, 1, [Define to 1 if strictly checking OpenMP offload directives])
   fi

   HYPRE_CUDA_INCLUDE="-I${HYPRE_CUDA_PATH}/include"
   HYPRE_CUDA_LIBS="-L${HYPRE_CUDA_PATH}/lib64 -lcusparse -lcudart -lcurand"
   if test "$hypre_using_nvtx" = "yes"
   then
      HYPRE_CUDA_LIBS+=" -lnvToolsExt"
   fi

   dnl let CC be CXX
   dnl CC=${CXX}
   LINK_CC=${CUCC}
   LINK_CXX=${CUCC}
   dnl CXXFLAGS="-x c++ ${CXXFLAGS}"
   dnl CFLAGS=${CXXFLAGS}
fi

dnl *********************************************************************
dnl * Set flags if needed to enable shared libraries and Python, Java
dnl *********************************************************************
if test "$hypre_using_shared" = "yes"
then
   HYPRE_LIBSUFFIX=".so"
   if [test "x$CUCC" = "xnvcc"]
   then
      SHARED_SET_SONAME="-Xlinker=-soname,"
      SHARED_OPTIONS="-Xlinker=-z,defs"
   else
      SHARED_SET_SONAME="-Wl,-soname,"
      SHARED_OPTIONS="-Wl,-z,defs"
   fi
   SHARED_COMPILE_FLAG="-fPIC"
   case $hypre_platform in
      AIX* | aix* | Aix*) SHARED_COMPILE_FLAG="-qmkshrobj"
                          SHARED_BUILD_FLAG="-G"
dnl                          LINK_F77="${F77} -brtl"
                          LINK_FC="${FC} -brtl"
                          LINK_CC="${CC} -brtl"
                          LINK_CXX="${CXX} -brtl" ;;
      DARWIN* | darwin* | Darwin*) SHARED_BUILD_FLAG="-dynamiclib -undefined dynamic_lookup"
                                   HYPRE_LIBSUFFIX=".dylib"
                                   SHARED_SET_SONAME="-install_name @rpath/"
                                   SHARED_OPTIONS="-undefined error" ;;
                       *) SHARED_BUILD_FLAG="-shared" ;;
   esac
   SHARED_BUILD_FLAG="${SHARED_BUILD_FLAG} ${EXTRA_BUILDFLAGS}"
   FFLAGS="${FFLAGS} ${SHARED_COMPILE_FLAG}"
   CFLAGS="${CFLAGS} ${SHARED_COMPILE_FLAG}"
   CXXFLAGS="${CXXFLAGS} ${SHARED_COMPILE_FLAG}"
   CUFLAGS="${CUFLAGS} -Xcompiler \"${SHARED_COMPILE_FLAG}\""
dnl   BUILD_F77_SHARED="${F77} ${SHARED_BUILD_FLAG}"
   BUILD_FC_SHARED="${FC} ${SHARED_BUILD_FLAG}"
   if test "$hypre_using_fei" = "yes"
   then
      BUILD_CC_SHARED="${CXX} ${SHARED_BUILD_FLAG}"
   else
      BUILD_CC_SHARED="${CC} ${SHARED_BUILD_FLAG}"
   fi
   BUILD_CXX_SHARED="${CXX} ${SHARED_BUILD_FLAG}"
   if [test "x$CUCC" != "x"]
   then
      BUILD_CC_SHARED="${CUCC} ${SHARED_BUILD_FLAG} ${HYPRE_CUDA_GENCODE}"
   fi
fi

if [test "x$hypre_using_cuda" = "xyes" || test "x$hypre_using_device_openmp" = "xyes"]
then
   if test "x$hypre_using_cuda_streams" = "xyes"]
   then
      AC_DEFINE([HYPRE_USING_CUDA_STREAMS],1,[Define to 1 if using CUDA streams])
   fi
fi

dnl *********************************************************************
dnl * Set memory env
dnl *********************************************************************
if test "x$hypre_using_um" = "xyes"
then
   AC_DEFINE([HYPRE_USING_UNIFIED_MEMORY],1,[Define to 1 if using unified memory])
else
   if [test "x$hypre_user_chose_cuda" = "xyes" || test "x$hypre_using_device_openmp" = "xyes"]
   then
      AC_DEFINE([HYPRE_USING_DEVICE_MEMORY],1,[Define to 1 if using device memory without UM])
   else
      AC_DEFINE([HYPRE_USING_HOST_MEMORY],1,[Define to 1 if using host memory only])
   fi
fi

if test "$hypre_gpu_mpi" = "yes"
then
   AC_DEFINE([HYPRE_WITH_GPU_AWARE_MPI],1,[Define to 1 if using GPU aware MPI])
fi

dnl *********************************************************************
dnl * Set installation directories
dnl *********************************************************************
HYPRE_INSTALLDIR="${prefix}"
HYPRE_LIBINSTALL="${libdir}"
HYPRE_INCINSTALL="${includedir}"

dnl *********************************************************************
dnl * Define machine architecture
dnl *********************************************************************
AC_HYPRE_SET_ARCH

dnl *********************************************************************
dnl * AC_SUBST performs the variable substitutions so they may be used in
dnl * the Makefile.in files. Some macros call AC_SUBST for some of these
dnl * variables, but it does no damage to call it again.
dnl *********************************************************************

dnl *********************************************************************
dnl * compilers and load flags
dnl *********************************************************************

AC_SUBST(CC)
AC_SUBST(CXX)
dnl AC_SUBST(F77)
AC_SUBST(FC)
AC_SUBST(CFLAGS)
AC_SUBST(CXXFLAGS)
dnl AC_SUBST(F77FLAGS)
AC_SUBST(FCFLAGS)
AC_SUBST(FFLAGS)
AC_SUBST(LDFLAGS)

dnl AC_SUBST(LINK_F77)
AC_SUBST(LINK_FC)
AC_SUBST(LINK_CC)
AC_SUBST(LINK_CXX)

dnl AC_SUBST(BUILD_F77_SHARED)
AC_SUBST(BUILD_FC_SHARED)
AC_SUBST(BUILD_CC_SHARED)
AC_SUBST(BUILD_CXX_SHARED)
AC_SUBST(SHARED_COMPILE_FLAG)
AC_SUBST(SHARED_BUILD_FLAG)
AC_SUBST(SHARED_SET_SONAME)
AC_SUBST(SHARED_OPTIONS)

AC_SUBST(BUILD_PYTHON)
AC_SUBST(PYTHON)

AC_SUBST(BUILD_JAVA)

dnl *********************************************************************
dnl * Installation Directories
dnl *********************************************************************
AC_SUBST(HYPRE_INSTALLDIR)
AC_SUBST(HYPRE_LIBINSTALL)
AC_SUBST(HYPRE_INCINSTALL)

dnl *********************************************************************
dnl * General purpose header files, libraries and directories
dnl *********************************************************************
AC_SUBST(LIBS)
AC_SUBST(FLIBS)
AC_SUBST(FCLIBS)
dnl *********************************************************************
dnl * suffix for hypre libraries
dnl *********************************************************************
AC_SUBST(HYPRE_LIBSUFFIX)

dnl *********************************************************************
dnl * MPI-related header files and libraries and directories for
dnl * those libraries
dnl *********************************************************************
AC_SUBST(MPIINCLUDE)
AC_SUBST(MPILIBS)
AC_SUBST(MPILIBDIRS)
AC_SUBST(MPIFLAGS)

dnl *********************************************************************
dnl * distributed_ls related files, libraries and directories
dnl *********************************************************************
AC_SUBST(HYPRE_DISTRIBUTED_LS_DIR)
AC_SUBST(HYPRE_EUCLID_FILES)
AC_SUBST(HYPRE_PARASAILS_FILES)
AC_SUBST(HYPRE_PILUT_FILES)

dnl *********************************************************************
dnl * Node_Aware_MPI
dnl *********************************************************************
AC_SUBST(HYPRE_NAP_INCLUDE)

dnl *********************************************************************
dnl * FEI-related files, libraries and directories
dnl *********************************************************************
AC_SUBST(HYPRE_FEI_SRC_DIR)
AC_SUBST(HYPRE_FEI_BASE_DIR)
AC_SUBST(HYPRE_FEI_SUBDIRS)
AC_SUBST(HYPRE_FEI_HYPRE_FILES)
AC_SUBST(HYPRE_FEI_FEMLI_FILES)

dnl *********************************************************************
dnl * BLAS & LAPACK related information
dnl *********************************************************************
AC_SUBST(BLASLIBDIRS)
AC_SUBST(BLASLIBS)
AC_SUBST(LAPACKLIBDIRS)
AC_SUBST(LAPACKLIBS)

dnl *********************************************************************
<<<<<<< HEAD
=======
dnl * RAJA information
dnl *********************************************************************
AC_SUBST(HYPRE_RAJA_LIB_DIR)
AC_SUBST(HYPRE_RAJA_INCLUDE)
AC_SUBST(HYPRE_RAJA_LIB)

dnl *********************************************************************
dnl * KOKKOS information
dnl *********************************************************************
AC_SUBST(HYPRE_KOKKOS_SRC_DIR)
AC_SUBST(HYPRE_KOKKOS_LIB_DIR)
AC_SUBST(HYPRE_KOKKOS_INCLUDE)
AC_SUBST(HYPRE_KOKKOS_LIB)

dnl *********************************************************************
dnl * UMPIRE information
dnl *********************************************************************
AC_SUBST(HYPRE_UMPIRE_LIB_DIR)
AC_SUBST(HYPRE_UMPIRE_INCLUDE)
AC_SUBST(HYPRE_UMPIRE_LIB)

dnl *********************************************************************
dnl * CUDA stuff
dnl *********************************************************************
AC_SUBST(CUFLAGS)
AC_SUBST(HYPRE_CUDA_INCLUDE)
AC_SUBST(HYPRE_CUDA_LIBS)

dnl *********************************************************************
>>>>>>> 414fa671
dnl * Caliper instrumentation
dnl *********************************************************************
AC_SUBST(CALIPER_INCLUDE)
AC_SUBST(CALIPER_LIBS)

dnl *********************************************************************
<<<<<<< HEAD
=======
dnl * SuperLU instrumentation
dnl *********************************************************************
AC_SUBST(SUPERLU_INCLUDE)
AC_SUBST(SUPERLU_LIBS)

dnl *********************************************************************
dnl * DSuperLU instrumentation
dnl *********************************************************************
AC_SUBST(DSUPERLU_INCLUDE)
AC_SUBST(DSUPERLU_LIBS)

dnl *********************************************************************
>>>>>>> 414fa671
dnl * ar & ranlib substitution
dnl *********************************************************************
AC_SUBST(AR)
AC_SUBST(RANLIB)

dnl *********************************************************************
dnl * Define the files to be configured and made
dnl *********************************************************************
AC_CONFIG_FILES([config/Makefile.config])

AC_OUTPUT()<|MERGE_RESOLUTION|>--- conflicted
+++ resolved
@@ -164,10 +164,6 @@
 
 hypre_using_node_aware_mpi=no
 
-hypre_using_caliper=no
-hypre_user_gave_caliper_lib=no
-hypre_user_gave_caliper_inc=no
-
 dnl *********************************************************************
 dnl * Initialize flag-check variables
 dnl *********************************************************************
@@ -328,11 +324,7 @@
 AC_ARG_ENABLE(hopscotch,
 AS_HELP_STRING([--enable-hopscotch],
                [Uses hopscotch hashing if configured with OpenMP and
-<<<<<<< HEAD
-		atomic capability available(default is NO).]),
-=======
                 atomic capability available(default is NO).]),
->>>>>>> 414fa671
 [case "${enableval}" in
     yes) hypre_using_hopscotch=yes ;;
     no)  hypre_using_hopscotch=no ;;
@@ -1049,8 +1041,6 @@
  esac]
 )
 
-<<<<<<< HEAD
-=======
 dnl ***** CUDA
 
 AC_ARG_WITH(cuda,
@@ -1284,7 +1274,6 @@
 ]
 )
 
->>>>>>> 414fa671
 dnl ***** Caliper
 
 AC_ARG_WITH(caliper,
@@ -1294,11 +1283,7 @@
                [hypre_using_caliper=no])
 
 AS_IF([test "x$with_caliper" = "xyes"],
-<<<<<<< HEAD
-      [AC_DEFINE(HYPRE_USING_CALIPER, 1, [Using Caliper instrumentation])],
-=======
       [AC_DEFINE(HYPRE_USING_CALIPER, 1, [Define to 1 if Caliper instrumentation is enabled])],
->>>>>>> 414fa671
       [])
 
 AC_ARG_WITH(caliper-include,
@@ -1578,39 +1563,8 @@
 fi
 
 dnl *********************************************************************
-<<<<<<< HEAD
-dnl * Warn if caliper options are incomplete
-dnl *********************************************************************
-if test "$hypre_using_caliper" = "yes"
-then
-   if test "$hypre_user_gave_caliper_inc" != "yes"
-   then
-       AC_MSG_WARN([*******************************************************])
-       AC_MSG_WARN([Configuring with --with-caliper=yes without providing])
-       AC_MSG_WARN([--with-caliper-include=<path-to-caliper-install>.])
-       AC_MSG_WARN([Using default user include path.])
-       AC_MSG_WARN([NOTE: Caliper annotations may not work.])
-       AC_MSG_WARN([*******************************************************])
-   fi
-   if test "$hypre_user_gave_caliper_lib" != "yes"
-   then
-       AC_MSG_WARN([*******************************************************])
-       AC_MSG_WARN([Configuring with --with-caliper=yes without providing])
-       AC_MSG_WARN([--with-caliper-lib=<path-to-caliper-lib>.])
-       AC_MSG_WARN([Using default user library path.])
-       AC_MSG_WARN([NOTE: Caliper annotations may not work.])
-       AC_MSG_WARN([*******************************************************])
-   fi
-fi
-
-dnl *********************************************************************
-dnl * Determine if FEI libraries are needed.
-dnl * if so, determine whether internal routines or user-specified
-dnl * libraries are to be used.
-=======
 dnl * Determine if FEI and MLI are needed.
 dnl * Note that MLI requires both FEI and SuperLU.
->>>>>>> 414fa671
 dnl *********************************************************************
 if test "$hypre_using_fei" = "yes"
 then
@@ -1636,8 +1590,6 @@
 fi
 
 dnl *********************************************************************
-<<<<<<< HEAD
-=======
 dnl * Determine if Euclid, ParaSails, and Pilut are needed
 dnl *********************************************************************
 if test "$hypre_using_distributed_ls" = "yes"
@@ -1654,7 +1606,6 @@
 fi
 
 dnl *********************************************************************
->>>>>>> 414fa671
 dnl * Set debug/optimization flags
 dnl *********************************************************************
 if test "$hypre_using_debug" = "yes"
@@ -2258,8 +2209,6 @@
 AC_SUBST(LAPACKLIBS)
 
 dnl *********************************************************************
-<<<<<<< HEAD
-=======
 dnl * RAJA information
 dnl *********************************************************************
 AC_SUBST(HYPRE_RAJA_LIB_DIR)
@@ -2289,15 +2238,12 @@
 AC_SUBST(HYPRE_CUDA_LIBS)
 
 dnl *********************************************************************
->>>>>>> 414fa671
 dnl * Caliper instrumentation
 dnl *********************************************************************
 AC_SUBST(CALIPER_INCLUDE)
 AC_SUBST(CALIPER_LIBS)
 
 dnl *********************************************************************
-<<<<<<< HEAD
-=======
 dnl * SuperLU instrumentation
 dnl *********************************************************************
 AC_SUBST(SUPERLU_INCLUDE)
@@ -2310,7 +2256,6 @@
 AC_SUBST(DSUPERLU_LIBS)
 
 dnl *********************************************************************
->>>>>>> 414fa671
 dnl * ar & ranlib substitution
 dnl *********************************************************************
 AC_SUBST(AR)
