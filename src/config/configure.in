dnl Copyright 1998-2019 Lawrence Livermore National Security, LLC and other
dnl HYPRE Project Developers. See the top-level COPYRIGHT file for details.
dnl
dnl SPDX-License-Identifier: (Apache-2.0 OR MIT)

dnl *********************************************************************
dnl * File Name: configure.in
dnl *
dnl * This file is read when autoconf is run and the configure script is
dnl * generated.
dnl * Configure.in is structured as follows:
dnl * initialization information
dnl * determine the current architecture
dnl * set user specified compilers and any other user specified options
dnl *
dnl * For the given the architecture, an optimal compiler is
dnl * found (if not specified by the user). If the architecture is
dnl * unknown or none of the preferred compilers are available then
dnl * default compilers are found.
dnl *
dnl * For each chosen compiler, the appropriate flags are set for
dnl * optimization, debugging, MPI and pthreading (as required) and the
dnl * C preprocessor is checked.
dnl *
dnl * Finally, library flags are added and AC_SUBST is used to export
dnl * all necessary macro values.
dnl *********************************************************************

dnl *********************************************************************
dnl * NOTES:
dnl *
dnl * Several macros first check whether the compiler works, including:
dnl * AC_CHECK_LIB, AC_CHECK_FUNC, AC_CHECK_FUNCS,
dnl * AC_PROG_CC, AC_PROG_CPP, AC_PROG_CXX, AC_PROG_CXXCPP,
dnl * AC_PROG_FC, AC_FC_WRAPPERS,
dnl * AC_HYPRE_CHECK_MPI, AC_HYPRE_FIND_G2C,
dnl * AC_HYPRE_FIND_BLAS, AC_HYPRE_FIND_LAPACK
dnl *
dnl * The following macros require a Fortran compiler and are protected
dnl * below by checking the hypre_using_fortran variable:
dnl * AC_PROG_FC, AC_FC_WRAPPERS,
dnl * AC_HYPRE_FIND_BLAS, AC_HYPRE_FIND_LAPACK
dnl *********************************************************************

dnl *********************************************************************
dnl * Initialization Information
dnl * Set package information so it only has to be modified in one place
dnl *********************************************************************

m4_define([M4_HYPRE_NAME],    [hypre])
m4_define([M4_HYPRE_VERSION], [2.22.1])
m4_define([M4_HYPRE_NUMBER],  [22201])
m4_define([M4_HYPRE_DATE],    [2021/08/20])
m4_define([M4_HYPRE_TIME],    [00:00:00])
m4_define([M4_HYPRE_BUGS],    [https://github.com/hypre-space/hypre/issues])
m4_define([M4_HYPRE_SRCDIR],  [`pwd`])

m4_include([config/hypre_blas_macros.m4])
m4_include([config/hypre_lapack_macros.m4])
m4_include([config/hypre_macros_misc.m4])

AC_PREREQ(2.59)
AC_REVISION($Id$)
AC_INIT(M4_HYPRE_NAME, M4_HYPRE_VERSION)
AC_CONFIG_HEADERS([HYPRE_config.h:config/HYPRE_config.h.in])
AC_COPYRIGHT([Copyright 1998-2019 Lawrence Livermore National Security, LLC and other
HYPRE Project Developers. See the top-level COPYRIGHT file for details.])

AC_CONFIG_AUX_DIR(config)
AC_CONFIG_SRCDIR([HYPRE.h])
dnl m4_pattern_allow([AC_HYPRE_[A-Z_]+])

dnl * Change default prefix from /usr/local to ./hypre
dnl * Note that $ expansion of shell variables doesn't work with this AC macro.
AC_PREFIX_DEFAULT([M4_HYPRE_SRCDIR/hypre])

dnl *********************************************************************
dnl * Initialize some variables
dnl *
dnl * For some reason, this type of variable initialization doesn't work
dnl * if done before AC_INIT above.  To keep the release info at the top
dnl * of the file, 'm4_define' is used to define m4 macros first.
dnl *********************************************************************
HYPRE_NAME="M4_HYPRE_NAME"
HYPRE_VERSION="M4_HYPRE_VERSION"
HYPRE_NUMBER=M4_HYPRE_NUMBER
HYPRE_DATE="M4_HYPRE_DATE"
HYPRE_TIME="M4_HYPRE_TIME"
HYPRE_BUGS="M4_HYPRE_BUGS"
HYPRE_SRCDIR="M4_HYPRE_SRCDIR"

AC_DEFINE_UNQUOTED(HYPRE_RELEASE_NAME,    ["$HYPRE_NAME"],    [Release name])
AC_DEFINE_UNQUOTED(HYPRE_RELEASE_VERSION, ["$HYPRE_VERSION"], [Release version])
AC_DEFINE_UNQUOTED(HYPRE_RELEASE_NUMBER,  [$HYPRE_NUMBER],    [Release number])
AC_DEFINE_UNQUOTED(HYPRE_RELEASE_DATE,    ["$HYPRE_DATE"],    [Date of release])
AC_DEFINE_UNQUOTED(HYPRE_RELEASE_TIME,    ["$HYPRE_TIME"],    [Time of release])
AC_DEFINE_UNQUOTED(HYPRE_RELEASE_BUGS,    ["$HYPRE_BUGS"],    [Bug reports])

AC_SUBST(HYPRE_NAME)
AC_SUBST(HYPRE_VERSION)
AC_SUBST(HYPRE_NUMBER)
AC_SUBST(HYPRE_DATE)
AC_SUBST(HYPRE_TIME)
AC_SUBST(HYPRE_BUGS)

AC_SUBST(HYPRE_SRCDIR)

AC_CHECK_FILE([$HYPRE_SRCDIR/../.git],
  [develop_string=$(git -C $HYPRE_SRCDIR describe --match 'v*' --long --abbrev=9)
   develop_lastag=$(git -C $HYPRE_SRCDIR describe --match 'v*' --abbrev=0)
   develop_number=$(git -C $HYPRE_SRCDIR rev-list --count $develop_lastag..HEAD)
   develop_branch=$(git -C $HYPRE_SRCDIR rev-parse --abbrev-ref HEAD)
   AC_DEFINE_UNQUOTED(HYPRE_DEVELOP_STRING, ["$develop_string"], [Develop branch string])
   AC_DEFINE_UNQUOTED(HYPRE_DEVELOP_NUMBER, [$develop_number],   [Develop branch commit number])
   AS_IF([test "x$develop_branch" = "xmaster"],
     [AC_DEFINE_UNQUOTED(HYPRE_DEVELOP_BRANCH, ["$develop_branch"], [Main development branch?])],
     [AC_MSG_NOTICE([NOTE: On branch $develop_branch, not the main development branch])]
   )],
  [AC_MSG_NOTICE([NOTE: Could not find .git directory])]
)

dnl *********************************************************************
dnl * Clear variables defined by AC_INIT to avoid name conflicts with
dnl * other packages.
dnl *********************************************************************
PACKAGE_DATE=
PACKAGE_TIME=
PACKAGE_DATETIME=
PACKAGE_NAME=
PACKAGE_VERSION=
PACKAGE_STRING=
PACKAGE_TARNAME=
PACKAGE_BUGREPORT=

dnl *********************************************************************
dnl * Initialize hypre variables
dnl *********************************************************************
hypre_user_chose_mpi=no
hypre_user_chose_blas=no
hypre_user_chose_lapack=no
hypre_user_chose_raja=no
hypre_using_raja=no
hypre_user_chose_kokkos=no
hypre_using_kokkos=no

hypre_using_c=yes
hypre_using_cxx=yes

hypre_using_mpi=yes

hypre_using_distributed_ls=yes

hypre_using_superlu=no
hypre_using_dsuperlu=no

hypre_using_fei=no
hypre_using_mli=no

hypre_using_openmp=no
hypre_using_device_openmp=no
hypre_using_insure=no
hypre_using_cuda=no
hypre_using_gpu=no
hypre_using_um=no
hypre_gpu_mpi=no
hypre_using_gpu_profiling=no
hypre_using_cuda_streams=no
hypre_using_cusparse=no
hypre_using_cublas=no
hypre_using_curand=no
hypre_using_nvtx=no
hypre_using_device_pool=no
hypre_using_umpire=no
hypre_using_umpire_host=no
hypre_using_umpire_device=no
hypre_using_umpire_um=no
hypre_using_umpire_pinned=no

hypre_using_caliper=no
hypre_user_gave_caliper_lib=no
hypre_user_gave_caliper_inc=no

hypre_found_cuda=no

hypre_using_node_aware_mpi=no
hypre_using_memory_tracker=no

hypre_cxxstd=11

dnl *********************************************************************
dnl * Initialize hypre-HIP variables
dnl *********************************************************************
hypre_using_hip=no
hypre_using_rocsparse=no
hypre_using_rocblas=no
hypre_using_rocrand=no

hypre_found_hip=no



dnl *********************************************************************
dnl * Initialize flag-check variables
dnl *********************************************************************
hypre_blas_lib_old_style=no
hypre_blas_lib_dir_old_style=no
hypre_lapack_lib_old_style=no
hypre_lapack_lib_dir_old_style=no

dnl *********************************************************************
dnl * Determine BUILD, HOST, and TARGET types
dnl *********************************************************************
if test "x$build_alias" = "x"
then
   AC_CANONICAL_BUILD
fi

if test "x$host_alias" = "x"
then
   AC_CANONICAL_HOST
fi

if test "x$target_alias" = "x"
then
   target_alias=$host_alias
fi

dnl *********************************************************************
dnl * Define optional features
dnl *********************************************************************
AC_ARG_ENABLE(debug,
AS_HELP_STRING([--enable-debug],
               [Set compiler flags for debugging.]),
[case "${enableval}" in
    yes) hypre_using_debug=yes ;;
    no)  hypre_using_debug=no ;;
    *)   AC_MSG_ERROR([Bad value ${enableval} for --enable-debug]) ;;
 esac],
[hypre_using_debug=no]
)

AC_ARG_ENABLE(shared,
AS_HELP_STRING([--enable-shared],
               [Build shared libraries (default is NO).]),
[case "${enableval}" in
    yes) hypre_using_shared=yes ;;
    no)  hypre_using_shared=no ;;
    *)   AC_MSG_ERROR([Bad value ${enableval} for --enable-shared]) ;;
 esac],
[hypre_using_shared=no]
)

AC_ARG_ENABLE(mixedint,
AS_HELP_STRING([--enable-mixedint],
               [Use long long int for HYPRE_BigInt and int for HYPRE_Int (default is int for both). Note: This option disables Euclid, ParaSails, pilut and CGC coarsening.]),
[case "${enableval}" in
    yes) hypre_using_fei=no
         hypre_using_mixedint=yes
         hypre_using_distributed_ls=no ;;
    no)  hypre_using_mixedint=no
         hypre_using_distributed_ls=yes ;;
    *)   AC_MSG_ERROR([Bad value ${enableval} for --enable-mixedint]) ;;
 esac],
[hypre_using_mixedint=no]
)
if test "$hypre_using_mixedint" = "yes"
then
   AC_DEFINE(HYPRE_MIXEDINT, 1, [Define to 1 if using long long int for HYPRE_BigInt])
fi

AC_ARG_ENABLE(bigint,
AS_HELP_STRING([--enable-bigint],
               [Use long long int for HYPRE_Int (default is NO).]),
[case "${enableval}" in
    yes) hypre_using_fei=no
         hypre_using_bigint=yes ;;
    no)  hypre_using_bigint=no ;;
    *)   AC_MSG_ERROR([Bad value ${enableval} for --enable-bigint]) ;;
 esac],
[hypre_using_bigint=no]
)
if test "$hypre_using_bigint" = "yes"
then
   AC_DEFINE(HYPRE_BIGINT, 1, [Define to 1 if using long long int for HYPRE_Int and HYPRE_BigInt])
fi

AC_ARG_ENABLE(single,
AS_HELP_STRING([--enable-single],
               [Use single precision values (default is NO).]),
[case "${enableval}" in
    yes) hypre_using_fei=no
         hypre_using_single=yes ;;
    no)  hypre_using_single=no ;;
    *)   AC_MSG_ERROR([Bad value ${enableval} for --enable-single]) ;;
 esac],
[hypre_using_single=no]
)
if test "$hypre_using_single" = "yes"
then
   AC_DEFINE(HYPRE_SINGLE, 1, [Define to 1 if using single precision values for HYPRE_Real])
fi

AC_ARG_ENABLE(longdouble,
AS_HELP_STRING([--enable-longdouble],
               [Use long double precision values (default is NO).]),
[case "${enableval}" in
    yes) hypre_using_fei=no
         hypre_using_longdouble=yes ;;
    no)  hypre_using_longdouble=no ;;
    *)   AC_MSG_ERROR([Bad value ${enableval} for --enable-longdouble]) ;;
 esac],
[hypre_using_longdouble=no]
)
if test "$hypre_using_longdouble" = "yes"
then
   AC_DEFINE(HYPRE_LONG_DOUBLE, 1, [Define to 1 if using quad precision values for HYPRE_Real])
fi

AC_ARG_ENABLE(complex,
AS_HELP_STRING([--enable-complex],
               [Use complex values (default is NO).]),
[case "${enableval}" in
    yes) hypre_using_fei=no
         hypre_using_complex=yes ;;
    no)  hypre_using_complex=no ;;
    *)   AC_MSG_ERROR([Bad value ${enableval} for --enable-complex]) ;;
 esac],
[hypre_using_complex=no]
)
if test "$hypre_using_complex" = "yes"
then
   AC_DEFINE(HYPRE_COMPLEX, 1, [Define to 1 if using complex values])
fi

AC_ARG_ENABLE(maxdim,
AS_HELP_STRING([--enable-maxdim=MAXDIM],
               [Change max dimension size to MAXDIM (default is 3).
                Currently must be at least 3.]),
[hypre_maxdim=${enableval}],
[hypre_maxdim=3]
)
AC_DEFINE_UNQUOTED(HYPRE_MAXDIM, [$hypre_maxdim], [Define to be the max dimension size (must be at least 3)])

AC_ARG_ENABLE(persistent,
AS_HELP_STRING([--enable-persistent],
               [Uses persistent communication (default is NO).]),
[case "${enableval}" in
    yes) hypre_using_persistent=yes ;;
    no)  hypre_using_persistent=no ;;
    *)   AC_MSG_ERROR([Bad value ${enableval} for --enable-persistent]) ;;
 esac],
[hypre_using_persistent=no]
)
if test "$hypre_using_persistent" = "yes"
then
   AC_DEFINE(HYPRE_USING_PERSISTENT_COMM, 1, [Define to 1 if using persistent communication])
fi

AC_ARG_ENABLE(hopscotch,
AS_HELP_STRING([--enable-hopscotch],
               [Uses hopscotch hashing if configured with OpenMP and
                atomic capability available(default is NO).]),
[case "${enableval}" in
    yes) hypre_using_hopscotch=yes ;;
    no)  hypre_using_hopscotch=no ;;
    *)   AC_MSG_ERROR([Bad value ${enableval} for --enable-hopscotch]) ;;
 esac],
[hypre_using_hopscotch=no]
)
if test "$hypre_using_hopscotch" = "yes"
then
   AC_DEFINE(HYPRE_HOPSCOTCH, 1, [Define to 1 if hopscotch hashing])
fi

AC_ARG_ENABLE(fortran,
AS_HELP_STRING([--enable-fortran],
               [Require a working Fortran compiler (default is YES).]),
[case "${enableval}" in
    yes) hypre_using_fortran=yes ;;
    no)  hypre_using_fortran=no ;;
    *)   hypre_using_fortran=yes ;;
 esac],
[hypre_using_fortran=yes]
)

AC_ARG_ENABLE(unified-memory,
AS_HELP_STRING([--enable-unified-memory],
               [Use unified memory for allocating the memory (default is NO).]),
[case "${enableval}" in
    yes) hypre_using_um=yes ;;
    no)  hypre_using_um=no ;;
    *)   hypre_using_um=no ;;
 esac],
[hypre_using_um=no]
)

AC_ARG_ENABLE(cuda-streams,
AS_HELP_STRING([--enable-cuda-streams],
               [Use CUDA streams (default is YES).]),
[case "${enableval}" in
    yes) hypre_using_cuda_streams=yes ;;
    no)  hypre_using_cuda_streams=no ;;
    *)   hypre_using_cuda_streams=no ;;
 esac],
[hypre_using_cuda_streams=no]
)

AC_ARG_ENABLE(cusparse,
AS_HELP_STRING([--enable-cusparse],
               [Use cuSPARSE (default is YES).]),
[case "${enableval}" in
    yes) hypre_using_cusparse=yes ;;
    no)  hypre_using_cusparse=no ;;
    *)   hypre_using_cusparse=no ;;
 esac],
[hypre_using_cusparse=no]
)

AC_ARG_ENABLE(device-memory-pool,
AS_HELP_STRING([--enable-device-memory-pool],
               [Use device pooling allocator (default is NO).]),
[case "${enableval}" in
    yes) hypre_using_device_pool=yes ;;
    no)  hypre_using_device_pool=no ;;
    *)   hypre_using_device_pool=no ;;
 esac],
[hypre_using_device_pool=no]
)

AC_ARG_ENABLE(cublas,
AS_HELP_STRING([--enable-cublas],
               [Use cuBLAS (default is NO).]),
[case "${enableval}" in
    yes) hypre_using_cublas=yes ;;
    no)  hypre_using_cublas=no ;;
    *)   hypre_using_cublas=no ;;
 esac],
[hypre_using_cublas=no]
)

AC_ARG_ENABLE(curand,
AS_HELP_STRING([--enable-curand],
               [Use cuRAND (default is YES).]),
[case "${enableval}" in
    yes) hypre_using_curand=yes ;;
    no)  hypre_using_curand=no ;;
    *)   hypre_using_curand=no ;;
 esac],
[hypre_using_curand=no]
)



AC_ARG_ENABLE(rocsparse,
AS_HELP_STRING([--enable-rocsparse],
               [Use rocSPARSE (default is YES).]),
[case "${enableval}" in
    yes) hypre_using_rocsparse=yes ;;
    no)  hypre_using_rocsparse=no ;;
    *)   hypre_using_rocsparse=no ;;
 esac],
[hypre_using_rocsparse=yes]
)

AC_ARG_ENABLE(rocblas,
AS_HELP_STRING([--enable-rocblas],
               [Use rocBLAS (default is NO).]),
[case "${enableval}" in
    yes) hypre_using_rocblas=yes ;;
    no)  hypre_using_rocblas=no ;;
    *)   hypre_using_rocblas=no ;;
 esac],
[hypre_using_rocblas=no]
)

AC_ARG_ENABLE(rocrand,
AS_HELP_STRING([--enable-rocrand],
               [Use rocRAND (default is YES).]),
[case "${enableval}" in
    yes) hypre_using_rocrand=yes ;;
    no)  hypre_using_rocrand=no ;;
    *)   hypre_using_rocrand=no ;;
 esac],
[hypre_using_rocrand=yes]
)

AC_ARG_ENABLE(gpu-profiling,
AS_HELP_STRING([--enable-gpu-profiling],
               [Use NVTX on CUDA, rocTX on HIP (default is NO).]),
[case "${enableval}" in
    yes) hypre_using_gpu_profiling=yes ;;
    no)  hypre_using_gpu_profiling=no ;;
    *)   hypre_using_gpu_profiling=no ;;
 esac],
[hypre_using_gpu_profiling=no]
)

AC_ARG_ENABLE(gpu-aware-mpi,
AS_HELP_STRING([--enable-gpu-aware-mpi],
               [Use GPU memory aware MPI]),
[case "${enableval}" in
    yes) hypre_gpu_mpi=yes ;;
    no)  hypre_gpu_mpi=no ;;
    *)   AC_MSG_ERROR([Bad value ${enableval} for --enable-gpu-aware-mpi]) ;;
 esac],
[hypre_gpu_mpi=no]
)

dnl * The AC_DEFINE is below, after hypre_using_mpi is completely set
dnl * Need to change to a new approach that always defines variable to some value

dnl *********************************************************************
dnl * Determine if user provided C compiler or flags
dnl *********************************************************************
if test "x$CC" = "x"
then
   hypre_user_chose_ccompilers=no
else
   hypre_user_chose_ccompilers=yes
fi

if test "x$CFLAGS" = "x"
then
   hypre_user_chose_cflags=no
else
   hypre_user_chose_cflags=yes
fi

dnl *********************************************************************
dnl * Determine if user provided CXX compiler or flags
dnl *********************************************************************
if test "x$CXX" = "x"
then
   hypre_user_chose_cxxcompilers=no
else
   hypre_user_chose_cxxcompilers=yes
fi

if test "x$CXXFLAGS" = "x"
then
   hypre_user_chose_cxxflags=no
else
   hypre_user_chose_cxxflags=yes
fi

dnl *********************************************************************
dnl * Determine if user provided CUDA compiler or flags
dnl *********************************************************************
AC_ARG_VAR([CUDA_HOME], [CUDA home directory])
AC_ARG_VAR([HYPRE_CUDA_SM], [CUDA architecture])
AC_ARG_VAR([CUCC], [CUDA compiler command])
AC_ARG_VAR([CUFLAGS], [CUDA compiler flags])

if test "x$CUCC" = "x"
then
   hypre_user_chose_cudacompilers=no
else
   hypre_user_chose_cudacompilers=yes
fi

if test "x$CUFLAGS" = "x"
then
   hypre_user_chose_cuflags=no
else
   hypre_user_chose_cuflags=yes
fi

dnl *********************************************************************
dnl * Determine if user provided fortran compiler or flags
dnl *********************************************************************
if test "x$F77" != "x" && test "x$FC" = "x"
then
   FC="$F77"
fi

if test "x$FC" = "x"
then
   hypre_user_chose_fcompilers=no
else
   hypre_user_chose_fcompilers=yes
fi

if test "x$F77FLAGS" != "x"
then
   FCFLAGS="$F77FLAGS $FCFLAGS"
fi

if test "x$FFLAGS" = "x" || test "x$FCFLAGS" = "x"
then
   hypre_user_chose_fflags=no
else
   hypre_user_chose_fflags=yes
fi

dnl *********************************************************************
dnl * Set default AR value if not defined by the user
dnl *********************************************************************
if test "x$AR" = "x"
then
   AR="ar -rcu"
fi

AC_ARG_WITH(cxxstandard,
AS_HELP_STRING([--with-cxxstandard=val],
               [User specifies c++ starndard in val.]),
[hypre_cxxstd=$withval]
)

dnl *********************************************************************
dnl * If the user has specified a c, c++, or fortran compiler on the
dnl * command line, that compiler will be used.  No checks are done
dnl * to assure this compiler is present or working.  Additionally,
dnl * if the user indicated any MPI include, library, or directory
dnl * to use with the chosen compiler those options are identified
dnl * and the appropriate macros are assigned values.
dnl *********************************************************************

AC_ARG_WITH(LD,
AS_HELP_STRING([--with-LD=ARG],
               [Set linker to ARG.  The environment variable 'LD'
                will be overridden.]),
[LD=$withval]
)

AC_ARG_WITH(LDFLAGS,
AS_HELP_STRING([--with-LDFLAGS=ARG],
               [User can manually set linker flags. The 'LDFLAGS'
                environment variable will be overridden.]),
[LDFLAGS=$withval]
)

AC_ARG_WITH(extra-CFLAGS,
AS_HELP_STRING([--with-extra-CFLAGS=ARG],
               [Define extra C compile flag, where ARG is a space-separated
                list (enclosed in quotes) of directories.]),
[EXTRA_CFLAGS=$withval]
)

AC_ARG_WITH(extra-CXXFLAGS,
AS_HELP_STRING([--with-extra-CXXFLAGS=ARG],
               [Define extra C++ compile flag, where ARG is a space-separated
                list (enclosed in quotes) of directories.]),
[EXTRA_CXXFLAGS=$withval]
)

AC_ARG_WITH(extra-BUILDFLAGS,
AS_HELP_STRING([--with-extra-BUILDFLAGS=ARG],
               [Define extra library build flag, where ARG is a space-separated
                list (enclosed in quotes) of directories.]),
[EXTRA_BUILDFLAGS=$withval]
)

AC_ARG_WITH(extra-incpath,
AS_HELP_STRING([--with-extra-incpath=PATH],
               [Define extra include path, where PATH is a space-separated
                list (enclosed in quotes) of directories.]),
[CCFLAGS="${CCFLAGS} -I`echo ${withval}|sed 's/ /\ -I/g'`"]
)

AC_ARG_WITH(extra-ldpath,
AS_HELP_STRING([--with-extra-ldpath=PATH],
               [Define extra ld path, where PATH is a space-separated
                list (enclosed in quotes) of directories.]),
[LDFLAGS="-L`echo ${withval}|sed 's/ /\ -L/g'` ${LDFLAGS}"]
)

AC_ARG_WITH(insure,
AS_HELP_STRING([--with-insure=FLAGS],
               [FLAGS are options to pass to insure. Nothing is done
                to verify that insure is available]),
[case "${withval}" in
    yes) hypre_using_insure=yes
         hypre_using_debug=yes
         hypre_insure_flags="" ;;
    no)  ;;
     *)  hypre_using_insure=yes
         hypre_using_debug=yes
         hypre_insure_flags="$withval" ;;
 esac]
)

AC_ARG_WITH(strict-checking,
AS_HELP_STRING([--with-strict-checking],
               [Compiles without MPI ('--without-MPI') and tries to
                find a compiler option that warns of as many non-ISO
                features as possible.]),
[case "${withval}" in
 yes)
 hypre_user_chose_ccompilers=yes
 hypre_user_chose_cflags=yes
 hypre_user_chose_cxxcompilers=yes
 hypre_user_chose_cxxflags=yes
 hypre_user_chose_fcompilers=yes
 hypre_user_chose_fflags=yes
 hypre_using_debug=yes
 hypre_using_mpi=no

 AC_CHECK_PROGS(CC, [gcc g++ icc icpc pgcc pgCC xlc xlC kcc KCC], [""])
 if test "x$CC" = "x"
 then
    hypre_using_c=no
    CFLAGS=""
 elif test "x$GCC" = "xyes" || test "x$CC" = "xgcc"; then
    FFLAGS="-g -Wall"
    CFLAGS="-g -Wall -std=gnu99 -pedantic"
    CXXFLAGS="-g -Wall -Wshadow -fno-implicit-templates"
    CXXFLAGS="$CXXFLAGS -Woverloaded-virtual -ansi -pedantic"
 elif test "x$CC" = "xicc"; then
    FFLAGS="-g -Wall"
    CFLAGS="-g -Xc -Wall -x c"
    CXXFLAGS="-g -Xc -Wall -x c++"
 elif test "x$CC" = "xpgcc"; then
    FFLAGS="-g -Wall"
    CFLAGS="-g -Xa -Minform,inform"
    CXXFLAGS="-g -A --display_error_number -Minform,inform"
 elif test "x$CC" = "xxlc"; then
    FFLAGS="-g -Wall"
    CFLAGS="-g -qinfo=dcl:eff:pro:rea:ret:use"
    CXXFLAGS="-g  -qinfo=dcl:eff:obs:pro:rea:ret:use"
 elif test "x$CC" = "xKCC" || test "x$CC" = "xkcc"; then
    FFLAGS="-g -Wall"
    CFLAGS="-g --c --strict --lint --display_error_number"
    CFLAGS="$CFLAGS --diag_suppress 45,236,450,826"
    CFLAGS="$CFLAGS,1018,1021,1022,1023,1024,1030,1041"
    CXXFLAGS="-g --strict --lint --display_error_number"
    CXXFLAGS="$CXXFLAGS --diag_suppress 381,450,1023,1024"
 fi

 AC_CHECK_PROGS(CXX, [g++ gcc icpc icc pgCC pgcc xlC xlc KCC kcc], [""])
 if test "x$CXX" = "x"
 then
    hypre_using_cxx=no
    CXXFLAGS=""
 fi
 if test "$hypre_using_fortran" = "yes"
 then
    AC_CHECK_PROGS(FC, [g77 ifort pgf77 xlf], [""])
    if test "x$FC" = "x"
    then
       hypre_using_fortran=no
       FFLAGS=""
    fi
 fi

 AC_DEFINE(HYPRE_SEQUENTIAL,1,[No MPI being used])
 ;;
 esac]
)

dnl ***** MPI

AC_ARG_WITH(MPI-include,
AS_HELP_STRING([--with-MPI-include=DIR],
               [User specifies that mpi.h is in DIR.  The options
                --with-MPI-include --with-MPI-libs and
                --with-MPI-lib-dirs must be used together.]),
[for mpi_dir in $withval; do
    MPIINCLUDE="$MPIINCLUDE -I$mpi_dir"
 done;
 hypre_user_chose_mpi=yes],
[hypre_user_chose_mpi=no]
)

AC_ARG_WITH(MPI-libs,
AS_HELP_STRING([--with-MPI-libs=LIBS],
               [LIBS is space-separated list (enclosed in quotes) of library
                names needed for MPI, e.g. "nsl socket mpi".  The options
                --with-MPI-include --with-MPI-libs and --with-MPI-lib-dirs
                must be used together.]),
[for mpi_lib in $withval; do
    MPILIBS="$MPILIBS -l$mpi_lib"
 done;
 hypre_user_chose_mpi=yes]
)

AC_ARG_WITH(MPI-lib-dirs,
AS_HELP_STRING([--with-MPI-lib-dirs=DIRS],
               [DIRS is space-separated list (enclosed in quotes) of
                directories containing the libraries specified by
                --with-MPI-libs, e.g "usr/lib /usr/local/mpi/lib".
                The options --with-MPI-include --with-MPI-libs and
                --with-MPI-lib-dirs must be used together.]),
[for mpi_lib_dir in $withval; do
    MPILIBDIRS="-L$mpi_lib_dir $MPILIBDIRS"
 done;
 hypre_user_chose_mpi=yes]
)

AC_ARG_WITH(MPI-flags,
AS_HELP_STRING([--with-MPI-flags=FLAGS],
               [FLAGS is a space separated list (enclosed in quotes) of
                whatever flags other than -l and -L are needed to link
                with MPI libraries-- Does not de-activate autosearch for
                other MPI information. May be used with the other three
                MPI options or alone in conjunction with the automatic MPI
                search.]),
[case "${withval}" in
    yes) MPIFLAGS="" ;;
    no)  MPIFLAGS="" ;;
    *)   MPIFLAGS=$withval ;;
 esac],
[MPIFLAGS=""]
)

dnl ***** Node Aware MPI
AC_ARG_WITH(node-aware-mpi,
AS_HELP_STRING([--with-node-aware-mpi],
               [Use Node Aware MPI (default is NO).]),
[case "$withval" in
    yes) hypre_using_node_aware_mpi=yes;;
    no)  hypre_using_node_aware_mpi=no ;;
    *)   hypre_using_node_aware_mpi=no ;;
 esac],
[hypre_using_node_aware_mpi=no]
)

AC_ARG_WITH(node-aware-mpi-include,
AS_HELP_STRING([--with-node-aware-mpi-include=DIR],
               [User specifies that nap_comm.hpp is in DIR.]),
[for nap_dir in $withval; do
    HYPRE_NAP_INCLUDE="$HYPRE_NAP_INCLUDE -I$nap_dir"
 done;
 hypre_using_node_aware_mpi=yes]
)

dnl ***** memory tracker
AC_ARG_WITH(memory_tracker,
AS_HELP_STRING([--with-memory-tracker],
               [Use memory tracker in hypre (default is NO).]),
[case "$withval" in
    yes) hypre_using_memory_tracker=yes;;
    no)  hypre_using_memory_tracker=no ;;
    *)   hypre_using_memory_tracker=no ;;
 esac],
[hypre_using_memory_tracker=no]
)

dnl ***** BLAS

AC_ARG_WITH(blas-lib,
AS_HELP_STRING([--with-blas-lib=LIBS],
               [LIBS is space-separated linkable list (enclosed in quotes) of libraries
                needed for BLAS. OK to use -L and -l flags in the list]),
[for blas_lib in $withval; do
dnl    [libprefix=`echo $blas_lib | cut -c1-2`]
dnl    if test $libprefix = "-L"
dnl    then
dnl       BLASLIBDIRS="$blas_lib $BLASLIBDIRS"
dnl    else
       BLASLIBS="$BLASLIBS $blas_lib"
dnl    fi
 done;
 hypre_user_chose_blas=yes]
)

AC_ARG_WITH(blas-libs,
AS_HELP_STRING([--with-blas-libs=LIBS],
               [LIBS is space-separated list (enclosed in quotes) of libraries
                needed for BLAS (base name only). The options --with-blas-libs and
                --with-blas-lib-dirs must be used together.]),
[for blas_lib in $withval; do
    BLASLIBS="$BLASLIBS -l$blas_lib"
 done;
 hypre_user_chose_blas=yes
 hypre_blas_lib_old_style=yes]
)

AC_ARG_WITH(blas-lib-dirs,
AS_HELP_STRING([--with-blas-lib-dirs=DIRS],
               [DIRS is space-separated list (enclosed in quotes) of
                directories containing the libraries specified by
                --with-blas-libs, e.g "usr/lib /usr/local/blas/lib".
                The  options --with-blas-libs and --with-blas-lib-dirs
                must be used together.]),
[for blas_lib_dir in $withval; do
    BLASLIBDIRS="-L$blas_lib_dir $BLASLIBDIRS"
 done;
 hypre_user_chose_blas=yes
 hypre_blas_lib_dir_old_style=yes]
)

dnl ***** LAPACK

AC_ARG_WITH(lapack-lib,
AS_HELP_STRING([--with-lapack-lib=LIBS],
               [LIBS is space-separated linkable list (enclosed in quotes) of libraries
                needed for LAPACK. OK to use -L and -l flags in the list]),
[for lapack_lib in $withval; do
dnl    [libprefix=`echo $lapack_lib | cut -c1-2`]
dnl    if test $libprefix = "-L"
dnl    then
dnl       LAPACKLIBDIRS="$lapack_lib $LAPACKLIBDIRS"
dnl    else
       LAPACKLIBS="$LAPACKLIBS $lapack_lib"
dnl    fi
 done;
 hypre_user_chose_lapack=yes]
)

AC_ARG_WITH(lapack-libs,
AS_HELP_STRING([--with-lapack-libs=LIBS],
               [LIBS is space-separated list (enclosed in quotes) of libraries
                needed for LAPACK (base name only). The options --with-lapack-libs and
                --with-lapack-lib-dirs must be used together.]),
[for lapack_lib in $withval; do
    LAPACKLIBS="$LAPACKLIBS -l$lapack_lib"
 done;
 hypre_user_chose_lapack=yes
 hypre_lapack_lib_old_style=yes]
)

AC_ARG_WITH(lapack-lib-dirs,
AS_HELP_STRING([--with-lapack-lib-dirs=DIRS],
               [DIRS is space-separated list (enclosed in quotes) of
                directories containing the libraries specified by
                --with-lapack-libs, e.g "usr/lib /usr/local/lapack/lib".
                The options --with-lapack-libs and --with-lapack-lib-dirs
                must be used together.]),
[for lapack_lib_dir in $withval; do
    LAPACKLIBDIRS="-L$lapack_lib_dir $LAPACKLIBDIRS"
 done;
 hypre_user_chose_lapack=yes
 hypre_lapack_lib_dir_old_style=yes]
)

dnl * Define a generic macro to set hypre_fmangle based on withval
AC_DEFUN([AC_HYPRE_SET_FMANGLE],
[
 case "$withval" in
    no-underscores)      hypre_fmangle=1 ;;
    one-underscore)      hypre_fmangle=2 ;;
    two-underscores)     hypre_fmangle=3 ;;
    caps-no-underscores) hypre_fmangle=4 ;;
    one-before-after)    hypre_fmangle=5 ;;
 esac
])

dnl * Define --with-fmangle
AC_ARG_WITH(fmangle,
AS_HELP_STRING([--with-fmangle=FMANGLE],
               [FMANGLE contains a string indicating the type of name mangling
                to use when calling hypre from Fortran.  It can be set to:
                "no-underscores", "one-underscore", "two-underscores",
                "caps-no-underscores", and "one-before-after".]),
[hypre_fmangle=0; AC_HYPRE_SET_FMANGLE],
[hypre_fmangle=0]
)
AC_DEFINE_UNQUOTED(HYPRE_FMANGLE,
                   [$hypre_fmangle],
[Define as follows to set the Fortran name mangling scheme:
 0 = unspecified;
 1 = no underscores;
 2 = one underscore;
 3 = two underscores;
 4 = caps, no underscores;
 5 = one underscore before and after])

dnl * Define a generic macro to set hypre_fmangle_blaslapack based on withval
AC_DEFUN([AC_HYPRE_SET_FMANGLE_BLAS],
[
 case "$withval" in
    no-underscores)      hypre_fmangle_blas=1 ;;
    one-underscore)      hypre_fmangle_blas=2 ;;
    two-underscores)     hypre_fmangle_blas=3 ;;
    caps-no-underscores) hypre_fmangle_blas=4 ;;
    one-before-after)    hypre_fmangle_blas=5 ;;
 esac
])

dnl * Define --with-fmangle-blas
AC_ARG_WITH(fmangle-blas,
AS_HELP_STRING([--with-fmangle-blas=FMANGLE],
               [Name mangling for BLAS.  See --with-fmangle.]),
[hypre_fmangle_blas=0; AC_HYPRE_SET_FMANGLE_BLAS],
[hypre_fmangle_blas=0]
)
AC_DEFINE_UNQUOTED(HYPRE_FMANGLE_BLAS, [$hypre_fmangle_blas], [BLAS mangling])

dnl * Define a generic macro to set hypre_fmangle_blaslapack based on withval
dnl * This could use the same variable for blas, but it is redefined here for the
dnl * rare case that blas/ lapack manglings could be different
AC_DEFUN([AC_HYPRE_SET_FMANGLE_LAPACK],
[
 case "$withval" in
    no-underscores)      hypre_fmangle_lapack=1 ;;
    one-underscore)      hypre_fmangle_lapack=2 ;;
    two-underscores)     hypre_fmangle_lapack=3 ;;
    caps-no-underscores) hypre_fmangle_lapack=4 ;;
    one-before-after)    hypre_fmangle_lapack=5 ;;
 esac
])

dnl * Define --with-fmangle-lapack
AC_ARG_WITH(fmangle-lapack,
AS_HELP_STRING([--with-fmangle-lapack=FMANGLE],
               [Name mangling for LAPACK.  See --with-fmangle.]),
[hypre_fmangle_lapack=0; AC_HYPRE_SET_FMANGLE_LAPACK],
[hypre_fmangle_lapack=0]
)
AC_DEFINE_UNQUOTED(HYPRE_FMANGLE_LAPACK, [$hypre_fmangle_lapack], [LAPACK mangling])

AC_ARG_WITH(print-errors,
AS_HELP_STRING([--with-print-errors],
               [Print HYPRE errors.]),
[if test "$withval" = "yes"
 then
    AC_DEFINE(HYPRE_PRINT_ERRORS,1,[Print HYPRE errors])
 fi]
)

AC_ARG_WITH(timing,
AS_HELP_STRING([--with-timing],
               [Use HYPRE timing routines.]),
[if test "$withval" = "yes"
 then
    AC_DEFINE(HYPRE_TIMING,1,[Using HYPRE timing routines])
 fi]
)

AC_ARG_WITH(openmp,
AS_HELP_STRING([--with-openmp],
               [Use OpenMP.  This may affect which compiler is chosen.]),
[case "${withval}" in
    yes) hypre_using_openmp=yes;;
    no)  hypre_using_openmp=no ;;
 esac],
[hypre_using_openmp=no]
)

AC_ARG_WITH(device-openmp,
AS_HELP_STRING([--with-device-openmp],
               [Use OpenMP 4.5 Device Directives.  This may affect which compiler is chosen.]),
[case "${withval}" in
    yes) hypre_using_device_openmp=yes ;;
    no)  hypre_using_device_openmp=no ;;
 esac],
[hypre_using_device_openmp=no]
)

dnl ***** SuperLU

AC_ARG_WITH(superlu,
AS_HELP_STRING([--with-superlu],
               [Use external SuperLU library.]),
[case "${withval}" in
    no) hypre_using_superlu=no ;;
    *)  hypre_using_superlu=yes ;;
 esac]
)

AS_IF([test "x$with_superlu" = "xyes"],
      [AC_DEFINE(HAVE_SUPERLU, 1, [Define to 1 if using SuperLU])],
      [])

AC_ARG_WITH(superlu-include,
AS_HELP_STRING([--with-superlu-include=DIR],
               [Directory where SuperLU is installed.]),
[for superlu_inc_dir in $withval; do
    SUPERLU_INCLUDE="-I$superlu_inc_dir $SUPERLU_INCLUDE"
 done]
)

AC_ARG_WITH(superlu-lib,
AS_HELP_STRING([--with-superlu-lib=LIBS],
               [LIBS is space-separated linkable list (enclosed in quotes) of libraries
                needed for SuperLU. OK to use -L and -l flags in the list]),
[for superlu_lib in $withval; do
    SUPERLU_LIBS="$SUPERLU_LIBS $superlu_lib"
 done]
)

dnl ***** DSuperLU

AC_ARG_WITH(dsuperlu,
AS_HELP_STRING([--with-dsuperlu],
               [Use external DSuperLU library.]),
[case "${withval}" in
    no) hypre_using_dsuperlu=no ;;
    *)  hypre_using_dsuperlu=yes ;;
 esac]
)

AS_IF([test "x$with_dsuperlu" = "xyes"],
      [AC_DEFINE(HYPRE_USING_DSUPERLU, 1, [Define to 1 if using DSuperLU])],
      [])

AC_ARG_WITH(dsuperlu-include,
AS_HELP_STRING([--with-dsuperlu-include=DIR],
               [Directory where DSuperLU is installed.]),
[for dsuperlu_inc_dir in $withval; do
    DSUPERLU_INCLUDE="-I$dsuperlu_inc_dir $DSUPERLU_INCLUDE"
 done]
)

AC_ARG_WITH(dsuperlu-lib,
AS_HELP_STRING([--with-dsuperlu-lib=LIBS],
               [LIBS is space-separated linkable list (enclosed in quotes) of libraries
                needed for DSuperLU. OK to use -L and -l flags in the list]),
[for dsuperlu_lib in $withval; do
    DSUPERLU_LIBS="$DSUPERLU_LIBS $dsuperlu_lib"
 done]
)

dnl ***** FEI

AC_ARG_WITH(fei-inc-dir,
AS_HELP_STRING([--with-fei-inc-dir=DIR],
               [DIR is the directory containing the FEI distribution.]),
[HYPRE_FEI_BASE_DIR="$withval";
 hypre_using_fei=yes]
)

dnl ***** MLI

AC_ARG_WITH(mli,
AS_HELP_STRING([--with-mli],
               [Use MLI]),
[case "${withval}" in
    no) hypre_using_mli=no ;;
    *)  hypre_using_mli=yes ;;
 esac]
)

dnl ***** MPI

AC_ARG_WITH(MPI,
AS_HELP_STRING([--with-MPI],
               [DEFAULT: Compile with MPI.  Selecting --without-MPI
                may affect which compiler is chosen.]),
[case "$withval" in
    no) hypre_using_mpi=no ;;
    *)  hypre_using_mpi=yes ;;
 esac]
)

dnl ***** CUDA

AC_ARG_WITH(cuda,
AS_HELP_STRING([--with-cuda],
               [Use CUDA. Require cuda-8.0 or higher (default is NO).]),
[case "$withval" in
    yes) hypre_using_cuda=yes ;;
    no)  hypre_using_cuda=no ;;
    *)   hypre_using_cuda=no ;;
 esac],
[hypre_using_cuda=no]
)


dnl ***** HIP
AC_ARG_WITH(hip,
AS_HELP_STRING([--with-hip],
               [Use HIP for AMD GPUs. (default is NO).]),
[case "$withval" in
    yes) hypre_using_hip=yes ;;
    no)  hypre_using_hip=no ;;
    *)   hypre_using_hip=no ;;
 esac],
[hypre_using_hip=no]
)

AC_ARG_WITH(cuda-home,
AS_HELP_STRING([--with-cuda-home=DIR],
               [User specifies CUDA_HOME in DIR.]),
[for cuda_dir in $withval; do
    CUDA_HOME="$cuda_dir"
 done;
 hypre_using_cuda=yes]
)

AC_ARG_WITH(gpu-arch,
AS_HELP_STRING([--with-gpu-arch=ARG],
               [User specifies NVIDIA GPU architecture that the CUDA files will be compiled for in ARG, where ARG is a space-separated
                list (enclosed in quotes) of numbers.]),
[
 if test "x${withval}" != "x"
 then
    if test "x${HYPRE_CUDA_SM}" = "x"
    then
       HYPRE_CUDA_SM="${withval}"
    fi
 fi
]
)

dnl ***** RAJA

AC_ARG_WITH(raja,
AS_HELP_STRING([--with-raja],
               [Use RAJA. Require RAJA package to be compiled properly (default is NO).]),
[case "$withval" in
    yes) hypre_using_raja=yes;;
    no)  hypre_using_raja=no ;;
    *)   hypre_using_raja=no ;;
 esac],
[hypre_using_raja=no]
)

AC_ARG_WITH(raja-include,
AS_HELP_STRING([--with-raja-include=DIR],
               [User specifies that RAJA/*.h is in DIR.  The options
                --with-raja-include --with-raja-libs and
                --with-raja-lib-dirs must be used together.]),
[for raja_dir in $withval; do
    HYPRE_RAJA_INCLUDE="-I$raja_dir $HYPRE_RAJA_INCLUDE"
 done;
 hypre_user_chose_raja=yes]
)

AC_ARG_WITH(raja-lib,
AS_HELP_STRING([--with-raja-lib=LIBS],
               [LIBS is space-separated linkable list (enclosed in quotes) of libraries
                needed for RAJA. OK to use -L and -l flags in the list]),
[for raja_lib in $withval; do
       HYPRE_RAJA_LIB="$raja_lib $HYPRE_RAJA_LIB"
 done;
hypre_user_chose_raja=yes]
)

AC_ARG_WITH(raja-libs,
AS_HELP_STRING([--with-raja-libs=LIBS],
               [LIBS is space-separated list (enclosed in quotes) of libraries
                needed for RAJA (base name only). The options --with-raja-libs and
                --with-raja-lib-dirs must be used together.]),
[for raja_lib in $withval; do
    HYPRE_RAJA_LIB="-l$raja_lib $HYPRE_RAJA_LIB"
 done;
hypre_user_chose_raja=yes]
)

AC_ARG_WITH(raja-lib-dirs,
AS_HELP_STRING([--with-raja-lib-dirs=DIRS],
               [DIRS is space-separated list (enclosed in quotes) of
                directories containing the libraries specified by
                --with-raja-libs, e.g "usr/lib /usr/local/lib".
                The  options --with-raja-libs and --raja-blas-lib-dirs
                must be used together.]),
[for raja_lib_dir in $withval; do
    HYPRE_RAJA_LIB_DIR="-L$raja_lib_dir $HYPRE_RAJA_LIB_DIR"
 done;
 hypre_user_chose_raja=yes]
)

dnl ***** Kokkos

AC_ARG_WITH(kokkos,
AS_HELP_STRING([--with-kokkos],
               [Use Kokkos. Require kokkos package to be compiled properly(default is NO).]),
[case "$withval" in
    yes) hypre_using_kokkos=yes ;;
    no)  hypre_using_kokkos=no ;;
    *)   hypre_using_kokkos=no ;;
 esac],
[hypre_using_kokkos=no]
)

AC_ARG_WITH(kokkos-include,
AS_HELP_STRING([--with-kokkos-include=DIR],
               [User specifies that KOKKOS headers is in DIR.  The options
                --with-kokkos-include --with-kokkos-libs and
                --with-kokkos-dirs must be used together.]),
[for kokkos_dir in $withval; do
HYPRE_KOKKOS_INCLUDE="-I$kokkos_dir $HYPRE_KOKKOS_INCLUDE"
done;
hypre_user_chose_kokkos=yes]
)

AC_ARG_WITH(kokkos-lib,
AS_HELP_STRING([--with-kokkos-lib=LIBS],
               [LIBS is space-separated linkable list (enclosed in quotes) of libraries
                needed for KOKKOS. OK to use -L and -l flags in the list]),
[for kokkos_lib in $withval; do
       HYPRE_KOKKOS_LIB="$kokkos_lib $HYPRE_KOKKOS_LIB"
 done;
hypre_user_chose_kokkos=yes]
)

AC_ARG_WITH(kokkos-libs,
AS_HELP_STRING([--with-kokkos-libs=LIBS],
               [LIBS is space-separated list (enclosed in quotes) of libraries
                needed for KOKKOS (base name only). The options --with-kokkos-libs and
                --with-kokkos-dirs must be used together.]),
[for kokkos_lib in $withval; do
    HYPRE_KOKKOS_LIB="-l$kokkos_lib $HYPRE_KOKKOS_LIB"
 done;
hypre_user_chose_kokkos=yes]
)

AC_ARG_WITH(kokkos-lib-dirs,
AS_HELP_STRING([--with-kokkos-lib-dirs=DIRS],
               [DIRS is space-separated list (enclosed in quotes) of
                directories containing the libraries and
                Makefile.kokkos is assumed to be in DIRS/../ .
                The  options --with-kokkos-libs and --with-kokkos-dirs
                must be used together.]),
[for kokkos_lib_dir in $withval; do
    HYPRE_KOKKOS_LIB_DIR="-L$kokkos_lib_dir $HYPRE_KOKKOS_LIB_DIR"
 done;
hypre_user_chose_kokkos=yes]
)

dnl **** Umpire

AC_ARG_WITH(umpire-host,
AS_HELP_STRING([--with-umpire-host],
               [Use Umpire Allocator for host memory (default is NO).]),
[case "${withval}" in
    yes) hypre_using_umpire_host=yes ;;
    no)  hypre_using_umpire_host=no ;;
    *)   hypre_using_umpire_host=no ;;
 esac],
[hypre_using_umpire_host=no]
)

AC_ARG_WITH(umpire-device,
AS_HELP_STRING([--with-umpire-device],
               [Use Umpire Allocator for device memory (default is NO).]),
[case "${withval}" in
    yes) hypre_using_umpire_device=yes ;;
    no)  hypre_using_umpire_device=no ;;
    *)   hypre_using_umpire_device=no ;;
 esac],
[hypre_using_umpire_device=no]
)

AC_ARG_WITH(umpire-um,
AS_HELP_STRING([--with-umpire-um],
               [Use Umpire Allocator for unified memory (default is NO).]),
[case "${withval}" in
    yes) hypre_using_umpire_um=yes ;;
    no)  hypre_using_umpire_um=no ;;
    *)   hypre_using_umpire_um=no ;;
 esac],
[hypre_using_umpire_um=no]
)

AC_ARG_WITH(umpire-pinned,
AS_HELP_STRING([--with-umpire-pinned],
               [Use Umpire Allocator for pinned memory (default is NO).]),
[case "${withval}" in
    yes) hypre_using_umpire_pinned=yes ;;
    no)  hypre_using_umpire_pinned=no ;;
    *)   hypre_using_umpire_pinned=no ;;
 esac],
[hypre_using_umpire_pinned=no]
)

dnl the default setting with Umpire, for device and um
AC_ARG_WITH(umpire,
AS_HELP_STRING([--with-umpire],
               [Use Umpire Allocator for device and unified memory (default is NO).]),
[case "${withval}" in
    yes) hypre_using_umpire_device=yes
         hypre_using_umpire_um=yes ;;
    no) ;;
    *) ;;
 esac],
[]
)

AC_ARG_WITH(umpire-include,
AS_HELP_STRING([--with-umpire-include=DIR],
               [User specifies that UMPIRE headers is in DIR.  The options
                --with-umpire-include --with-umpire-libs and
                --with-umpire-dirs must be used together.]),
[for umpire_dir in $withval; do
HYPRE_UMPIRE_INCLUDE="-I$umpire_dir $HYPRE_UMPIRE_INCLUDE"
done;
]
)

AC_ARG_WITH(umpire-lib,
AS_HELP_STRING([--with-umpire-lib=LIBS],
               [LIBS is space-separated linkable list (enclosed in quotes) of libraries
                needed for UMPIRE. OK to use -L and -l flags in the list]),
[for umpire_lib in $withval; do
       HYPRE_UMPIRE_LIB="$umpire_lib $HYPRE_UMPIRE_LIB"
 done;
]
)

AC_ARG_WITH(umpire-libs,
AS_HELP_STRING([--with-umpire-libs=LIBS],
               [LIBS is space-separated list (enclosed in quotes) of libraries
                needed for UMPIRE (base name only). The options --with-umpire-libs and
                --with-umpire-dirs must be used together.]),
[for umpire_lib in $withval; do
    HYPRE_UMPIRE_LIB="-l$umpire_lib $HYPRE_UMPIRE_LIB"
 done;
]
)

AC_ARG_WITH(umpire-lib-dirs,
AS_HELP_STRING([--with-umpire-lib-dirs=DIRS],
               [DIRS is space-separated list (enclosed in quotes) of
                directories containing the libraries specified by
                --with-umpire-libs, e.g "usr/lib /usr/local/lib".
                The  options --with-umpire-libs and --with-umpire-dirs
                must be used together.]),
[for umpire_lib_dir in $withval; do
    HYPRE_UMPIRE_LIB_DIR="-L$umpire_lib_dir $HYPRE_UMPIRE_LIB_DIR"
 done;
]
)

dnl ***** Caliper

AC_ARG_WITH(caliper,
AS_HELP_STRING([--with-caliper],
               [Use Caliper instrumentation (default is NO).]),
[case "$withval" in
    yes) hypre_using_caliper=yes;;
    *)   hypre_using_caliper=no ;;
esac],
[hypre_using_caliper=no])

AS_IF([test "x$with_caliper" = "xyes"],
      [AC_DEFINE(HYPRE_USING_CALIPER, 1, [Define to 1 if Caliper instrumentation is enabled])],
      [])

AC_ARG_WITH(caliper-include,
AS_HELP_STRING([--with-caliper-include=DIR],
               [Directory where Caliper is installed.]),
[for caliper_inc_dir in $withval; do
    CALIPER_INCLUDE="-I$caliper_inc_dir $CALIPER_INCLUDE"
 done;
 hypre_user_gave_caliper_inc=yes]
)

AC_ARG_WITH(caliper-lib,
AS_HELP_STRING([--with-caliper-lib=LIBS],
               [LIBS is space-separated linkable list (enclosed in quotes) of libraries
                needed for Caliper. OK to use -L and -l flags in the list]),
[for caliper_lib in $withval; do
    CALIPER_LIBS="$CALIPER_LIBS $caliper_lib"
 done;
 hypre_user_gave_caliper_lib=yes]
)

dnl *********************************************************************
dnl * Select compilers if not already defined by command line options
dnl *********************************************************************
if test "$hypre_user_chose_ccompilers" = "no"
then
   if test "$hypre_using_mpi" = "no"
   then
      if test "$hypre_using_openmp" = "yes"
      then
         AC_CHECK_PROGS(CC, [xlc_r xlC_r xlc xlC icc icpc gcc g++ pgcc pgCC cc CC kcc KCC])
      else
         AC_CHECK_PROGS(CC, [xlc xlC icc icpc gcc g++ pgcc pgCC cc CC kcc KCC])
      fi
   else
      if test "$hypre_using_openmp" = "yes"
      then
         AC_CHECK_PROGS(CC, [mpxlc mpixlc_r mpixlc mpiicc mpigcc mpicc mpipgcc mpipgicc])
      else
         AC_CHECK_PROGS(CC, [mpxlc mpixlc mpiicc mpigcc mpicc mpipgcc mpipgicc])
      fi
   fi

   if test "x$CC" = "x"
   then
      hypre_using_c=no
   fi
fi

if test "$hypre_user_chose_cxxcompilers" = "no"
then
   if test "$hypre_using_mpi" = "no"
   then
      if test "$hypre_using_openmp" = "yes"
      then
         AC_CHECK_PROGS(CXX, [xlC_r xlc_r xlC xlc icpc icc g++ gcc pgCC pgcc pgc++ CC cc KCC kcc])
      else
         AC_CHECK_PROGS(CXX, [xlC xlc icpc icc g++ gcc pgCC pgcc pgc++ CC cc KCC kcc])
      fi
   else
      if test "$hypre_using_openmp" = "yes"
      then
         AC_CHECK_PROGS(CXX, [mpxlC mpixlcxx_r mpixlcxx mpixlC mpiicpc mpig++ mpic++ mpicxx mpiCC mpipgCC mpipgic++])
      else
         AC_CHECK_PROGS(CXX, [mpxlC mpixlcxx mpixlC mpiicpc mpig++ mpic++ mpicxx mpiCC mpipgCC mpipgic++])
      fi
   fi

   if test "x$CXX" = "x"
   then
      hypre_using_cxx=no
   fi
fi

if test "$hypre_using_fortran" = "yes" -a "$hypre_user_chose_fcompilers" = "no"
then
   if test "$hypre_using_mpi" = "no"
   then
      if test "$hypre_using_openmp" = "yes"
      then
         AC_CHECK_PROGS(FC, [xlf_r ifort gfortran g77 g95 pgf77 pgfortran f77])
      else
         AC_CHECK_PROGS(FC, [xlf ifort gfortran g77 g95 pgf77 pgfortran  f77])
      fi
   else
      if test "$hypre_using_openmp" = "yes"
      then
         AC_CHECK_PROGS(FC, [mpxlf mpixlf77_r mpiifort mpif77 mpipgf77 mpipgifort])
      else
         AC_CHECK_PROGS(FC, [mpxlf mpixlf77 mpiifort mpif77 mpipgf77 mpipgifort])
      fi
   fi

   if test "x$FC" = "x"
   then
      hypre_using_fortran=no
   fi
fi

if [test "x$hypre_using_cuda" = "xyes" && test "x$hypre_using_device_openmp" = "xyes"]
then
   AC_MSG_ERROR([--with-cuda and --with-device-openmp are mutually exclusive])
fi

if [test "x$hypre_using_cuda" = "xyes" && test "x$hypre_using_hip" = "xyes"]
then
   AC_MSG_ERROR([--with-cuda and --with-hip are mutually exclusive])
fi

if [test "x$hypre_using_hip" = "xyes" && test "x$hypre_using_device_openmp" = "xyes"]
then
   AC_MSG_ERROR([--with-hip and --with-device-openmp are mutually exclusive])
fi


if test "$hypre_user_chose_cudacompilers" = "no"
then
   if test "$hypre_using_device_openmp" = "yes"
   then
      if test "$hypre_using_mpi" = "no"
      then
         AC_CHECK_PROGS(CUCC, [xlc-gpu clang-gpu])
      else
         AC_CHECK_PROGS(CUCC, [mpixlc-gpu mpiclang-gpu])
      fi
   fi

   if test "$hypre_using_cuda" = "yes"
   then
      AC_CHECK_PROGS(CUCC, nvcc, [""], ["${CUDA_HOME}/bin"])
      CUCC="\${HYPRE_CUDA_PATH}/bin/${CUCC} -ccbin=\${CXX}"
   fi

   if test "$hypre_using_hip" = "yes"
   then
      AC_CHECK_PROGS(CUCC, hipcc)
   fi
fi

dnl *********************************************************************
dnl * Check for general programs
dnl *********************************************************************
AC_PROG_MAKE_SET
AC_PROG_RANLIB
dnl AC_PROG_INSTALL
dnl AC_PROG_AWK
dnl AC_PROG_LN_S

dnl *********************************************************************
dnl * Check for compiler related programs
dnl * Most of these AC_PROG_ macros check to see if the compilers works.
dnl *********************************************************************
if test "$hypre_using_c" = "yes"
then
   AC_PROG_CC
fi

if test "$hypre_using_cxx" = "yes"
then
   AC_PROG_CXX
fi

if test "$hypre_using_fortran" = "yes"
then
   AC_PROG_FC
   AC_FC_WRAPPERS
fi

dnl *********************************************************************
dnl * For MPI, set the following:
dnl *********************************************************************
if test "$hypre_using_mpi" = "no"
then
   AC_DEFINE(HYPRE_SEQUENTIAL, 1, [Disable MPI, enable serial codes.])
else
   AC_HYPRE_CHECK_MPI([LIBS="$LIBS $MPILIBS"])
   AC_CHECK_FUNCS([MPI_Comm_f2c])
   AC_CACHE_CHECK([whether MPI_Comm_f2c is a macro],
     hypre_cv_func_MPI_Comm_f2c_macro,
     [AC_EGREP_CPP([mpi_header_defines_MPI_Comm_f2c], [
#include <mpi.h>
#ifdef MPI_Comm_f2c
  mpi_header_defines_MPI_Comm_f2c
#endif],
       hypre_cv_func_MPI_Comm_f2c_macro=yes,
       hypre_cv_func_MPI_Comm_f2c_macro=no)])
   if test $ac_cv_func_MPI_Comm_f2c = yes \
      || test $hypre_cv_func_MPI_Comm_f2c_macro = yes; then
     AC_DEFINE(HYPRE_HAVE_MPI_COMM_F2C,1,[Define to 1 if the routine MPI_Comm_f2c is found])
   fi
fi

if test "$hypre_using_node_aware_mpi" = "yes"
then
   AC_DEFINE(HYPRE_USING_NODE_AWARE_MPI, 1, [Define to 1 if Node Aware MPI library is used])
fi

if test "$hypre_using_memory_tracker" = "yes"
then
   AC_DEFINE(HYPRE_USING_MEMORY_TRACKER, 1, [Define to 1 if want to track memory operations in hypre])
fi

dnl *********************************************************************
dnl * Define appropriate variables if user set blas to either essl or dxml
dnl *********************************************************************
if test "$hypre_user_chose_blas" = "yes"
then
   for blas_lib in $BLASLIBS; do
      if test $blas_lib = "-ldxml"
      then
         AC_DEFINE(HYPRE_USING_DXML, 1, [Using DXML for BLAS])
      fi

      if test $blas_lib = "-lessl"
      then
         AC_DEFINE(HYPRE_USING_ESSL, 1, [Using ESSL for BLAS])
      fi
   done
fi

dnl *********************************************************************
dnl * Find BLAS library if not already set by the user
dnl * If user specified --without-blas or a system one cannot be found,
dnl * default to internal HYPRE routines
dnl *********************************************************************
if test "$hypre_user_chose_blas" = "no"
then
   hypre_using_hypre_blas=yes
   if test "$hypre_using_fortran" = "yes"
   then
      AC_HYPRE_FIND_BLAS
      if test "$BLASLIBS" = "null"
      then
         AC_MSG_WARN([***************************************])
         AC_MSG_WARN([Cannot find BLAS library])
         AC_MSG_WARN([  configuring --without-blas])
         AC_MSG_WARN([***************************************])
      elif test "$BLASLIBS" != "internal"
      then
         hypre_using_hypre_blas=no
      fi
   fi
   if test "$hypre_using_hypre_blas" = "yes"
   then
      BLASLIBDIRS=""
      BLASLIBS=""
      AC_DEFINE(HYPRE_USING_HYPRE_BLAS, 1, [Using internal HYPRE routines])
   fi
fi

dnl *********************************************************************
dnl * Define appropriate variables if user set lapack to essl
dnl *********************************************************************
if test "$hypre_user_chose_lapack" = "yes"
then
   for lapack_lib in $LAPACKLIBS; do
      if test $lapack_lib = "-lessl"
      then
         AC_DEFINE(HYPRE_USING_ESSL, 1, [Using ESSL for Lapack])
      fi
   done
fi

dnl *********************************************************************
dnl * Find LAPACK library if not already set by the user
dnl * If user specified --without-lapack or a system one cannot be found,
dnl * default to internal HYPRE routines
dnl *********************************************************************
if test "$hypre_user_chose_lapack" = "no"
then
   hypre_using_hypre_lapack=yes
   if test "$hypre_using_fortran" = "yes"
   then
      AC_HYPRE_FIND_LAPACK
      if test "$LAPACKLIBS" = "null"
      then
         AC_MSG_WARN([***************************************])
         AC_MSG_WARN([Cannot find LAPACK library])
         AC_MSG_WARN([  configuring --without-lapack])
         AC_MSG_WARN([***************************************])
      elif test "$LAPACKLIBS" != "internal"
      then
         hypre_using_hypre_lapack=no
      fi
   fi
   if test "$hypre_using_hypre_lapack" = "yes"
   then
      LAPACKLIBDIRS=""
      LAPACKLIBS=""
      AC_DEFINE(HYPRE_USING_HYPRE_LAPACK, 1, [Using internal HYPRE routines])
   fi
fi

dnl *********************************************************************
dnl * Determine if FEI and MLI are needed.
dnl * Note that MLI requires both FEI and SuperLU.
dnl *********************************************************************
if test "$hypre_using_fei" = "yes"
then
   HYPRE_FEI_SRC_DIR="$HYPRE_SRCDIR/FEI_mv"
   HYPRE_FEI_SUBDIRS="fei-hypre"
   HYPRE_FEI_HYPRE_FILES="$HYPRE_SRCDIR/FEI_mv/fei-hypre/*.o"
   HYPRE_FEI_FEMLI_FILES=
   if test "$hypre_using_mli" = "yes"
   then
      if test "$hypre_using_superlu" = "yes"
      then
         HYPRE_FEI_SUBDIRS="femli $HYPRE_FEI_SUBDIRS"
         HYPRE_FEI_FEMLI_FILES="$HYPRE_SRCDIR/FEI_mv/femli/*.o"
         AC_DEFINE(HAVE_MLI, 1, [Define to 1 if using MLI])
      fi
   fi
   AC_CHECK_LIB(stdc++, __gxx_personality_v0, LIBS="$LIBS -lstdc++")
else
   HYPRE_FEI_SRC_DIR=
   HYPRE_FEI_BASE_DIR=
   HYPRE_FEI_HYPRE_FILES=
   HYPRE_FEI_FEMLI_FILES=
fi

dnl *********************************************************************
dnl * Determine if Euclid, ParaSails, and Pilut are needed
dnl *********************************************************************
if test "$hypre_using_distributed_ls" = "yes"
then
   HYPRE_DISTRIBUTED_LS_DIR="$HYPRE_SRCDIR/distributed_ls"
   HYPRE_EUCLID_FILES="$HYPRE_SRCDIR/distributed_ls/Euclid/*.o"
   HYPRE_PARASAILS_FILES="$HYPRE_SRCDIR/distributed_ls/ParaSails/*.o"
   HYPRE_PILUT_FILES="$HYPRE_SRCDIR/distributed_ls/pilut/*.o"
else
   HYPRE_DISTRIBUTED_LS_DIR=
   HYPRE_EUCLID_FILES=
   HYPRE_PARASAILS_FILES=
   HYPRE_PILUT_FILES=
fi

dnl *********************************************************************
dnl * Set debug/optimization flags
dnl *********************************************************************
if test "$hypre_using_debug" = "yes"
then
   AC_HYPRE_DEBUG_FLAGS
   AC_DEFINE([HYPRE_DEBUG], 1, [Define to 1 if in debug mode])
else
   AC_HYPRE_OPTIMIZATION_FLAGS
fi

CFLAGS="${CFLAGS} ${EXTRA_CFLAGS}"
CXXFLAGS="${CXXFLAGS} ${EXTRA_CXXFLAGS}"

dnl *********************************************************************
dnl * Set large page option that is needed by all AIX platforms.
dnl *********************************************************************
hypre_platform=`uname`
case $hypre_platform in
   AIX* | aix* | Aix*) LDFLAGS="${LDFLAGS} -blpdata"
                       CFLAGS="${CFLAGS} -blpdata"
                       CXXFLAGS="${CXXFLAGS} -blpdata"
                       FFLAGS="${FFLAGS} -blpdata" ;;
esac

dnl *********************************************************************
dnl * Set default link commands and suffix values
dnl *********************************************************************
dnl LINK_F77="${F77}"
LINK_FC='${FC}'
LINK_CC='${CC}'
LINK_CXX='${CXX}'

HYPRE_LIBSUFFIX=".a"

BUILD_PYTHON=0
PYTHON=""
if test "$hypre_using_python" = "yes"
then
   BUILD_PYTHON=1
   PYTHON="${hypre_python}"
fi

BUILD_JAVA=0
if test "$hypre_using_java" = "yes"
then
   BUILD_JAVA=1
fi

dnl *********************************************************************
dnl * Set INSURE options
dnl *********************************************************************
if test "$hypre_using_insure" = "yes"
then
dnl   LINK_F77="insure"
   LINK_FC="insure"
   LINK_CC="insure"
   LINK_CXX="insure"
   LDFLAGS=`mpicc -link-info | awk '{$1=""; print}'`
   LDFLAGS="$LDFLAGS ${hypre_insure_flags}"
dnl   F77="insure"
   FC="insure"
   CC="insure"
   CXX="insure"
   FFLAGS="`mpicc -link-info | awk '{$1=""; print}'` $FFLAGS"
   CFLAGS="`mpicc -link-info | awk '{$1=""; print}'` $CFLAGS"
   CXXFLAGS="`mpicc -link-info | awk '{$1=""; print}'` $CXXFLAGS"
fi

dnl *********************************************************************
dnl * FIND libraries needed to link with hypre
dnl *********************************************************************
AC_CHECK_LIB(m, cabs, LIBS="$LIBS -lm")
dnl * Commenting this out because it doesn't really behave correctly.
dnl * This should probably be deleted altogether at some point. (RDF)
dnl AC_HYPRE_FIND_G2C

dnl *********************************************************************
dnl * Check working user provided blas and lapack libraries
dnl *********************************************************************
 if test "$hypre_user_chose_blas" = "yes";
 then
   if test "$hypre_blas_lib_old_style" = "yes" -a "$hypre_blas_lib_dir_old_style" = "no";
   then
         AC_MSG_ERROR([*********** Unspecified BLASLIBDIRS error: ******************************
                       --with-blas-libs set without setting corresponding --with-blas-lib-dirs.
                       Please specify directory paths to preferred blas libraries.
                       Otherwise use --with-blas to search for library on the system.
                       See "configure --help" for usage details.
                       ********************************************************************],[9])
   fi
   if test "$hypre_blas_lib_old_style" = "no" -a "$hypre_blas_lib_dir_old_style" = "yes";
   then
         AC_MSG_ERROR([*********** Unspecified BLASLIB error: **********************************
                       --with-blas-lib-dirs set without setting corresponding --with-blas-libs.
                       Please specify base names of preferred blas libraries in the provided dir paths.
                       Otherwise use --with-blas to search for library on the system.
                       See "configure --help" for usage details.
                       ********************************************************************],[9])
   fi
dnl   AC_HYPRE_CHECK_USER_BLASLIBS
 fi

 if test "$hypre_user_chose_lapack" = "yes";
 then
   if test "$hypre_lapack_lib_old_style" = "yes" -a "$hypre_lapack_lib_dir_old_style" = "no";
   then
         AC_MSG_ERROR([*********** Unspecified LAPACKLIBDIRS error: ******************************
                       --with-lapack-libs set without setting corresponding --with-lapack-lib-dirs.
                       Please specify directory paths to preferred lapack libraries.
                       Otherwise use --with-lapack to search for library on the system.
                       See "configure --help" for usage details.
                       ********************************************************************],[9])
   fi
   if test "$hypre_lapack_lib_old_style" = "no" -a "$hypre_lapack_lib_dir_old_style" = "yes";
   then
         AC_MSG_ERROR([*********** Unspecified LAPACKLIB error: **********************************
                       --with-lapack-lib-dirs set without setting corresponding --with-lapack-libs.
                       Please specify base names of preferred lapack libraries in the provided dir paths.
                       Otherwise use --with-lapack to search for library on the system.
                       See "configure --help" for usage details.
                       ********************************************************************],[9])
   fi
dnl   AC_HYPRE_CHECK_USER_LAPACKLIBS
 fi


dnl *********************************************************************
dnl * Set flags if needed to enable shared libraries and Python, Java
dnl *********************************************************************
if test "$hypre_using_shared" = "yes"
then
   HYPRE_LIBSUFFIX=".so"
   SHARED_SET_SONAME="-Wl,-soname,"
   SHARED_OPTIONS="-Wl,-z,defs"

   dnl if test "$hypre_using_cuda" = "yes"
   dnl then
   dnl   SHARED_SET_SONAME="-Xlinker=-soname,"
   dnl   SHARED_OPTIONS="-Xlinker=-z,defs"
   dnl else
   dnl   SHARED_SET_SONAME="-Wl,-soname,"
   dnl   SHARED_OPTIONS="-Wl,-z,defs"
   dnl fi

   SHARED_COMPILE_FLAG="-fPIC"
   case $hypre_platform in
      AIX* | aix* | Aix*) SHARED_COMPILE_FLAG="-qmkshrobj"
                          SHARED_BUILD_FLAG="-G"
dnl                          LINK_F77="${F77} -brtl"
                          LINK_FC='${FC} -brtl'
                          LINK_CC='${CC} -brtl'
                          LINK_CXX='${CXX} -brtl' ;;
      DARWIN* | darwin* | Darwin*) SHARED_BUILD_FLAG="-dynamiclib -undefined dynamic_lookup"
                                   HYPRE_LIBSUFFIX=".dylib"
                                   SHARED_SET_SONAME="-install_name @rpath/"
                                   SHARED_OPTIONS="-undefined error" ;;
                       *) SHARED_BUILD_FLAG="-shared" ;;
   esac
   SHARED_BUILD_FLAG="${SHARED_BUILD_FLAG} ${EXTRA_BUILDFLAGS}"
   FFLAGS="${FFLAGS} ${SHARED_COMPILE_FLAG}"
   CFLAGS="${CFLAGS} ${SHARED_COMPILE_FLAG}"
   CXXFLAGS="${CXXFLAGS} ${SHARED_COMPILE_FLAG}"

dnl   BUILD_F77_SHARED="${F77} ${SHARED_BUILD_FLAG}"
   BUILD_FC_SHARED="\${FC} ${SHARED_BUILD_FLAG}"
   if test "$hypre_using_fei" = "yes"
   then
      BUILD_CC_SHARED="\${CXX} ${SHARED_BUILD_FLAG}"
   else
      BUILD_CC_SHARED="\${CC} ${SHARED_BUILD_FLAG}"
   fi
   BUILD_CXX_SHARED="\${CXX} ${SHARED_BUILD_FLAG}"
   if test "$hypre_using_cuda" == "yes" || test "$hypre_using_hip" == "yes"
   then
      dnl BUILD_CC_SHARED="\${CUCC} ${SHARED_BUILD_FLAG}"
      BUILD_CC_SHARED="\${CXX} ${SHARED_BUILD_FLAG}"
   fi
   dnl TODO HIP
fi


dnl *********************************************************************
dnl * Warn if caliper options are incomplete
dnl *********************************************************************
if test "$hypre_using_caliper" = "yes"
then
   if test "$hypre_user_gave_caliper_inc" != "yes"
   then
       AC_MSG_WARN([*******************************************************])
       AC_MSG_WARN([Configuring with --with-caliper=yes without providing])
       AC_MSG_WARN([--with-caliper-include=<path-to-caliper-install>.])
       AC_MSG_WARN([Using default user include path.])
       AC_MSG_WARN([NOTE: Caliper annotations may not work.])
       AC_MSG_WARN([*******************************************************])
   fi
   if test "$hypre_user_gave_caliper_lib" != "yes"
   then
       AC_MSG_WARN([*******************************************************])
       AC_MSG_WARN([Configuring with --with-caliper=yes without providing])
       AC_MSG_WARN([--with-caliper-lib=<path-to-caliper-lib>.])
       AC_MSG_WARN([Using default user library path.])
       AC_MSG_WARN([NOTE: Caliper annotations may not work.])
       AC_MSG_WARN([*******************************************************])
   fi
fi

if [test "x$hypre_using_um" = "xyes"]
then
   if [test "x$hypre_using_cuda" != "xyes" && test "x$hypre_using_device_openmp" != "xyes" && test "x$hypre_using_hip" != "xyes"]
   then
      AC_MSG_ERROR([Asked for unified memory, but not using CUDA, HIP, or device OpenMP!])
   fi
fi dnl hypre_using_um

dnl CUDA
dnl if [test "$hypre_using_cuda" = "yes" || test "$hypre_using_device_openmp" = "yes"]
if [test "$hypre_using_cuda" = "yes"]
then
   AC_CHECK_HEADERS(["${CUDA_HOME}/include/cuda.h"], [hypre_found_cuda=yes; HYPRE_CUDA_PATH=${CUDA_HOME}])

   if test "x$hypre_found_cuda" != "xyes"
   then
      AC_CHECK_HEADERS(["${CUDA_PATH}/include/cuda.h"], [hypre_found_cuda=yes; HYPRE_CUDA_PATH=${CUDA_PATH}])
   fi

   if test "x$hypre_found_cuda" != "xyes"
   then
      AC_MSG_ERROR([unable to find cuda.h ... Ensure that CUDA_HOME or CUDA_PATH is set])
   fi
fi

dnl *********************************************************************
dnl * Check for HIP header
dnl *********************************************************************

dnl If the user has requested to use HIP, we first check the environment
dnl for ROCM_PATH to point at the ROCm installation. If that is not found,
dnl then we default to `/opt/rocm`.
dnl
dnl TODO: Add an ARG_WITH for rocm so the user can control the ROCm path
dnl       through the configure line
AS_IF([ test x"$hypre_using_hip" == x"yes" ],
      [ AS_IF([ test -n "$ROCM_PATH"],
              [ HYPRE_ROCM_PREFIX=$ROCM_PATH ],
              [ HYPRE_ROCM_PREFIX=/opt/rocm ])

        AC_SUBST(HYPRE_ROCM_PREFIX)
        AC_CHECK_HEADERS( ["${HYPRE_ROCM_PREFIX}/include/hip/hip_common.h"],
                          [hypre_found_hip=yes],
                          [AC_MSG_ERROR([unable to find ${HYPRE_ROCM_PREFIX}/include/hip/hip_common.h ... Ensure ROCm is installed and set ROCM_PATH environment variable to ROCm installation path.])] )],
      [])



dnl *********************************************************************
dnl * Set raja options
dnl *********************************************************************
if test "x$hypre_using_raja" = "xyes"
then
   AC_DEFINE(HYPRE_USING_RAJA, 1, [Define to 1 if executing on host/device with RAJA])

   if test "$hypre_using_cuda" != "yes"
   then
      if [test "$CXX" = "mpixlC" || test "$CXX" = "xlC_r"]
      then
         CXXFLAGS="${CXXFLAGS} -+ -std=c++${hypre_cxxstd}"
      fi
   fi

   dnl let CC be CXX
   CC=${CXX}
   LINK_CC=${LINK_CXX}
   CFLAGS=${CXXFLAGS}
fi

dnl *********************************************************************
dnl * Set kokkos options
dnl *********************************************************************
if test "x$hypre_using_kokkos" = "xyes"
then
   AC_DEFINE(HYPRE_USING_KOKKOS, 1, [Define to 1 if executing on host/device with KOKKOS])

   if test "$hypre_using_cuda" != "yes"
   then
      if [test "$CXX" = "mpixlC" || test "$CXX" = "xlC_r"]
      then
         CXXFLAGS="${CXXFLAGS} -+ -std=c++${hypre_cxxstd}"
      fi
   fi

   dnl let CC be CXX
   CC=${CXX}
   LINK_CC=${LINK_CXX}
   CFLAGS=${CXXFLAGS}
fi

dnl *********************************************************************
dnl * Set umpire options
dnl *********************************************************************
if test "x$hypre_using_umpire_host" = "xyes"
then
   hypre_using_umpire=yes
   AC_DEFINE(HYPRE_USING_UMPIRE_HOST, 1, [Define to 1 if using UMPIRE for host memory])
fi

if test "x$hypre_using_umpire_device" = "xyes"
then
   hypre_using_umpire=yes
   AC_DEFINE(HYPRE_USING_UMPIRE_DEVICE, 1, [Define to 1 if using UMPIRE for device memory])
fi

if test "x$hypre_using_umpire_um" = "xyes"
then
   hypre_using_umpire=yes
   AC_DEFINE(HYPRE_USING_UMPIRE_UM, 1, [Define to 1 if using UMPIRE for unified memory])
fi

if test "x$hypre_using_umpire_pinned" = "xyes"
then
   hypre_using_umpire=yes
   AC_DEFINE(HYPRE_USING_UMPIRE_PINNED, 1, [Define to 1 if using UMPIRE for pinned memory])
fi

if test "x$hypre_using_umpire" = "xyes"
then
   AC_DEFINE(HYPRE_USING_UMPIRE, 1, [Define to 1 if using UMPIRE])
fi

dnl *********************************************************************
dnl * Set cuda options
dnl *********************************************************************
if test "$hypre_using_cuda" = "yes"
then
   AC_DEFINE(HYPRE_USING_GPU, 1, [Define to 1 if executing on GPU device])

   AC_DEFINE(HYPRE_USING_CUDA, 1, [Define to 1 if executing on device with CUDA])

   hypre_using_cusparse=yes
   hypre_using_curand=yes
   hypre_using_nvtx='${hypre_using_gpu_profiling}'

   LINK_CC=${LINK_CXX}
   dnl LINK_CC='${CUCC}'
   dnl LINK_CXX='${CUCC}'

   dnl CUDA SM
   if test "x$HYPRE_CUDA_SM" = "x"
   then
      HYPRE_CUDA_SM=70
   fi

   HYPRE_CUDA_GENCODE=""
   for sm in ${HYPRE_CUDA_SM}; do
      HYPRE_CUDA_GENCODE="${HYPRE_CUDA_GENCODE}-gencode arch=compute_${sm},code=sm_${sm} "
   done

   if test "$hypre_user_chose_cuflags" = "no"
   then
      CUFLAGS="-lineinfo -expt-extended-lambda -std=c++${hypre_cxxstd} --x cu"
      if test "$hypre_using_debug" = "yes"
      then
         CUFLAGS="-g -O0 ${CUFLAGS}"
      else
         CUFLAGS="-O2 ${CUFLAGS}"
      fi

      dnl if [test "${CXX}" = "mpixlC" || test "${CXX}" = "xlC_r" || test "${CXX}" = "xlC"]
      dnl then
      dnl   CUFLAGS="${CUFLAGS} -Xcompiler \"-Wno-deprecated-register -Wenum-compare\""
      dnl fi

      CUFLAGS="${CUFLAGS} -Xcompiler \"${CXXFLAGS}\""
   fi

   dnl if test "$hypre_using_shared" = "yes"
   dnl then
   dnl   CUFLAGS="${CUFLAGS} -Xcompiler ${SHARED_COMPILE_FLAG}"
   dnl fi

   dnl CFLAGS=${CXXFLAGS}
   dnl LDFLAGS="-Xcompiler \"${LDFLAGS}\""
   HYPRE_CUDA_INCLUDE='-I${HYPRE_CUDA_PATH}/include'
   HYPRE_CUDA_LIBS='-L${HYPRE_CUDA_PATH}/lib64 -lcudart'
fi

dnl *********************************************************************
dnl * Set HIP options
dnl *********************************************************************
AS_IF([test x"$hypre_using_hip" == x"yes"],
      [
        AC_DEFINE(HYPRE_USING_GPU, 1, [Define to 1 if executing on GPU device])
        AC_DEFINE(HYPRE_USING_HIP, 1, [HIP being used])

        dnl hipcc is just a perl script that wraps things like detection
        dnl of the AMD GPU and the actual invocation of the clang compiler
        dnl from ROCm that supports HIP and all the command line foo needed
        dnl by the compiler. You can force hipcc to emit what it actually does
        dnl by setting HIPCC_VERBOSE=7 in your environment.
        dnl AC_CHECK_PROGS(HIPCC, hipcc)

        dnl (Ab)Using CUCC when compiling HIP
        dnl At this time, we need the linker to be hipcc in order to link
        dnl in device code.
        LINK_CC=${LINK_CXX}
        dnl LINK_CC='${CUCC}'
        dnl LINK_CXX='${CUCC}'


        if test "x${HYPRE_CUDA_SM}" != "x"
        then
           HYPRE_CUDA_GENCODE="--amdgpu-target="
           for sm in ${HYPRE_CUDA_SM}; do
              HYPRE_CUDA_GENCODE="${HYPRE_CUDA_GENCODE}${sm},"
           done
           HYPRE_CUDA_GENCODE="`echo ${HYPRE_CUDA_GENCODE}|sed 's/,$//'`"
        fi

        dnl The "-x hip" is necessary to override the detection of .c files which clang
        dnl interprets as C and therefore invokes the C compiler rather than the HIP part
        dnl of clang. Put HIPCXXFLAGS at the end so the user can override from
        dnl from the configure line.
        HIPCXXFLAGS="-x hip -std=c++14 ${HIPCXXFLAGS}"

        dnl If not in debug mode, at least -O2, but the user can override with
        dnl with HIPCXXFLAGS on the configure line. If in debug mode, -O0 -Wall
        dnl plus flags for debugging symbols
        AS_IF([test x"$hypre_using_debug" == x"yes"],
              [HIPCXXFLAGS="-O0 -Wall -g -ggdb ${HIPCXXFLAGS}"],
              [HIPCXXFLAGS="-O2 ${HIPCXXFLAGS}"],)


        dnl If we're doing a shared build, we need the compile flag for it
        dnl Note we're not just using CXXFLAGS here because that can suck other
        dnl things that don't play nice, like openmp.
        if test "$hypre_using_shared" = "yes"
        then
           HIPCXXFLAGS="${SHARED_COMPILE_FLAG} ${HIPCXXFLAGS}"
        fi

        dnl (Ab)Use CUFLAGS to capture HIP compilation flags
        dnl Put HIPCXXFLAGS at the end so the user can override the optimization level.
        if test "$hypre_user_chose_cuflags" = "no"
        then
           CUFLAGS="${HIPCPPFLAGS} ${HIPCXXFLAGS}"
        fi

        dnl rocThrust depends on rocPrim so we need both for Thrust on AMD GPUs.
        dnl These are header-only so no linking needed.
        HYPRE_HIP_INCL="-I${HYPRE_ROCM_PREFIX}/rocthrust/include"
        HYPRE_HIP_INCL="${HYPRE_HIP_INCL} -I${HYPRE_ROCM_PREFIX}/rocprim/include"

        dnl HIP library
        HYPRE_HIP_LIBS="-L${HYPRE_ROCM_PREFIX}/lib -lamdhip64"

        dnl rocSPARSE, for things like dcsrmv on AMD GPUs
        AS_IF([test x"$hypre_using_rocsparse" == x"yes"],
              [AC_DEFINE(HYPRE_USING_ROCSPARSE, 1, [rocSPARSE being used])
               HYPRE_HIP_LIBS="${HYPRE_HIP_LIBS} -lrocsparse"
               HYPRE_HIP_INCL="${HYPRE_HIP_INCL} -I${HYPRE_ROCM_PREFIX}/rocsparse/include"
               ])

        dnl Note rocSPARSE requires rocBLAS, so this is only controlling
        dnl whether HYPRE explicitly uses rocBLAS in other places or not.
        dnl So we don't need to add any extra libs or anything.
        AS_IF([test x"$hypre_using_rocblas" == x"yes"],
              [AC_DEFINE(HYPRE_USING_ROCBLAS, 1, [rocBLAS being used])
              HYPRE_HIP_INCL="${HYPRE_HIP_INCL} -I${HYPRE_ROCM_PREFIX}/rocblas/include"
              ])

        dnl rocRAND: random number generation on AMD GPUs
        AS_IF([test x"$hypre_using_rocrand" == x"yes"],
              [AC_DEFINE(HYPRE_USING_ROCRAND, 1, [rocRAND being used])
               HYPRE_HIP_LIBS="${HYPRE_HIP_LIBS} -lrocrand"
               HYPRE_HIP_INCL="${HYPRE_HIP_INCL} -I${HYPRE_ROCM_PREFIX}/rocrand/include"
               ])

        dnl rocTX tracing API
        AS_IF([test x"$hypre_using_gpu_profiling" == x"yes"],
              [AC_DEFINE(HYPRE_USING_ROCTX, 1, [Define to 1 if using AMD rocTX profiling])
               HYPRE_HIP_INCL="${HYPRE_HIP_INCL} -I${HYPRE_ROCM_PREFIX}/roctracer/include"
               HYPRE_HIP_LIBS="${HYPRE_HIP_LIBS} -lroctx64"
               ])

      ]) dnl AS_IF([test x"$hypre_using_hip" == x"yes"]




dnl *********************************************************************
dnl * Set unified memory options
dnl *********************************************************************
if test "$hypre_using_um" != "yes"
then
   dnl Without UM
   if test "$hypre_using_cuda" = "yes"
   then
      AC_MSG_NOTICE([***********************************************************************])
      AC_MSG_NOTICE([Configuring with --with-cuda=yes without unified memory.])
      AC_MSG_NOTICE([It only works for structured solvers and selected unstructured solvers])
      AC_MSG_NOTICE([Use --enable-unified-memory to compile with unified memory.])
      AC_MSG_NOTICE([***********************************************************************])
   fi
   if test "$hypre_using_hip" = "yes"
   then
      AC_MSG_NOTICE([***********************************************************************])
      AC_MSG_NOTICE([Configuring with --with-hip=yes without unified memory.])
      AC_MSG_NOTICE([It only works for structured solvers and selected unstructured solvers])
      AC_MSG_NOTICE([Use --enable-unified-memory to compile with unified memory.])
      AC_MSG_NOTICE([***********************************************************************])
   fi
   if test "$hypre_using_device_openmp" = "yes"
   then
      AC_MSG_NOTICE([***********************************************************************])
      AC_MSG_NOTICE([Configuring with --with-device-openmp=yes without unified memory.])
      AC_MSG_NOTICE([It only works for structured solvers and selected unstructured solvers])
      AC_MSG_NOTICE([Use --enable-unified-memory to compile with unified memory.])
      AC_MSG_NOTICE([***********************************************************************])
   fi
fi

dnl *********************************************************************
dnl * Set OpenMP options
dnl *********************************************************************
if test "$hypre_using_openmp" = "yes"
then
   AC_DEFINE([HYPRE_USING_OPENMP],1,[Enable OpenMP support])
fi

dnl *********************************************************************
dnl * Set Device OpenMP options
dnl *********************************************************************
if test "$hypre_using_device_openmp" = "yes"
then
   AC_DEFINE(HYPRE_USING_DEVICE_OPENMP, 1, [Define to 1 if executing on device with OpenMP])

   AC_DEFINE(HYPRE_USING_GPU, 1, [Define to 1 if executing on GPU device])

   AC_DEFINE(HYPRE_DEVICE_OPENMP_ALLOC, 1, [Define to 1 if using OpenMP on device [target alloc version]])

   dnl AC_DEFINE(HYPRE_DEVICE_OPENMP_MAPPED, 1, [Define to 1 if using OpenMP on device [target mapped version]])

   if test "$hypre_user_chose_cuflags" = "no"
   then
      CUFLAGS=${CFLAGS}

      if [test "$CUCC" = "clang-gpu" || test "$CUCC" = "mpiclang-gpu"]
      then
         CUFLAGS+=" -fopenmp-nonaliased-maps"
      fi
      if [test "$CUCC" = "clang++-gpu" || test "$CUCC" = "mpiclang++-gpu"]
      then
         CUFLAGS+=" -fopenmp-nonaliased-maps"
      fi
   fi

   if test "$hypre_using_debug" = "yes"
   then
      AC_DEFINE(HYPRE_DEVICE_OPENMP_CHECK, 1, [Define to 1 if strictly checking OpenMP offload directives])
   fi

   dnl let CC be CXX
   dnl CC=${CXX}
   LINK_CC='${CUCC}'
   LINK_CXX='${CUCC}'
   dnl CXXFLAGS="-x c++ ${CXXFLAGS}"
   dnl CFLAGS=${CXXFLAGS}
fi

dnl *********************************************************************
dnl * CUDA options/libraries
dnl *********************************************************************
if test "$hypre_using_nvtx" = "yes"
then
<<<<<<< HEAD
   AC_DEFINE(HYPRE_USING_NVTX, 1, [Define to 1 if using NVIDIA Tools Extension (NVTX)])
   HYPRE_CUDA_LIBS+=" -lnvToolsExt"
fi

if test "$hypre_using_cusparse" = "yes"
then
   AC_DEFINE(HYPRE_USING_CUSPARSE, 1, [Define to 1 if using cuSPARSE])
   HYPRE_CUDA_LIBS+=" -lcusparse"
fi

if test "$hypre_using_cublas" = "yes"
then
   AC_DEFINE(HYPRE_USING_CUBLAS, 1, [Define to 1 if using cuBLAS])
   HYPRE_CUDA_LIBS+=" -lcublas"
fi

if test "$hypre_using_curand" = "yes"
then
   AC_DEFINE(HYPRE_USING_CURAND, 1, [Define to 1 if using cuRAND])
   HYPRE_CUDA_LIBS+=" -lcurand"
fi

if test "$hypre_using_device_pool" = "yes"
then
   AC_DEFINE(HYPRE_USING_DEVICE_POOL, 1, [Define to 1 if using device pooling allocator])
fi

if test "x$hypre_using_cuda_streams" = "xyes"]
then
   AC_DEFINE([HYPRE_USING_CUDA_STREAMS], 1, [Define to 1 if using CUDA streams])
=======
   if test "x$hypre_using_cuda_streams" = "xyes"
   then
      AC_DEFINE([HYPRE_USING_CUDA_STREAMS],1,[Define to 1 if using CUDA streams])
   fi
>>>>>>> bed42158
fi

dnl *********************************************************************
dnl * Set memory env
dnl *********************************************************************
if test "x$hypre_using_um" = "xyes"
then
   AC_DEFINE([HYPRE_USING_UNIFIED_MEMORY],1,[Define to 1 if using unified memory])
else
   if [test "x$hypre_using_cuda" = "xyes" || test "x$hypre_using_device_openmp" = "xyes" || test "x$hypre_using_hip" = "xyes"]
   then
      AC_DEFINE([HYPRE_USING_DEVICE_MEMORY],1,[Define to 1 if using device memory without UM])
   else
      AC_DEFINE([HYPRE_USING_HOST_MEMORY],1,[Define to 1 if using host memory only])
   fi
fi

if test "$hypre_gpu_mpi" = "yes"
then
   AC_DEFINE([HYPRE_WITH_GPU_AWARE_MPI],1,[Define to 1 if using GPU aware MPI])
fi

dnl *********************************************************************
dnl * Set installation directories
dnl *********************************************************************
HYPRE_INSTALLDIR="${prefix}"
HYPRE_LIBINSTALL="${libdir}"
HYPRE_INCINSTALL="${includedir}"

dnl *********************************************************************
dnl * Define machine architecture
dnl *********************************************************************
AC_HYPRE_SET_ARCH

dnl *********************************************************************
dnl * AC_SUBST performs the variable substitutions so they may be used in
dnl * the Makefile.in files. Some macros call AC_SUBST for some of these
dnl * variables, but it does no damage to call it again.
dnl *********************************************************************

dnl *********************************************************************
dnl * compilers and load flags
dnl *********************************************************************

AC_SUBST(CC)
AC_SUBST(CXX)
dnl AC_SUBST(F77)
AC_SUBST(FC)
AC_SUBST(CFLAGS)
AC_SUBST(CXXFLAGS)
dnl AC_SUBST(F77FLAGS)
AC_SUBST(FCFLAGS)
AC_SUBST(FFLAGS)
AC_SUBST(LDFLAGS)

dnl AC_SUBST(LINK_F77)
AC_SUBST(LINK_FC)
AC_SUBST(LINK_CC)
AC_SUBST(LINK_CXX)

dnl AC_SUBST(BUILD_F77_SHARED)
AC_SUBST(BUILD_FC_SHARED)
AC_SUBST(BUILD_CC_SHARED)
AC_SUBST(BUILD_CXX_SHARED)
AC_SUBST(SHARED_COMPILE_FLAG)
AC_SUBST(SHARED_BUILD_FLAG)
AC_SUBST(SHARED_SET_SONAME)
AC_SUBST(SHARED_OPTIONS)

AC_SUBST(BUILD_PYTHON)
AC_SUBST(PYTHON)

AC_SUBST(BUILD_JAVA)

dnl *********************************************************************
dnl * Installation Directories
dnl *********************************************************************
AC_SUBST(HYPRE_INSTALLDIR)
AC_SUBST(HYPRE_LIBINSTALL)
AC_SUBST(HYPRE_INCINSTALL)

dnl *********************************************************************
dnl * General purpose header files, libraries and directories
dnl *********************************************************************
AC_SUBST(LIBS)
AC_SUBST(FLIBS)
AC_SUBST(FCLIBS)
dnl *********************************************************************
dnl * suffix for hypre libraries
dnl *********************************************************************
AC_SUBST(HYPRE_LIBSUFFIX)

dnl *********************************************************************
dnl * MPI-related header files and libraries and directories for
dnl * those libraries
dnl *********************************************************************
AC_SUBST(MPIINCLUDE)
AC_SUBST(MPILIBS)
AC_SUBST(MPILIBDIRS)
AC_SUBST(MPIFLAGS)

dnl *********************************************************************
dnl * distributed_ls related files, libraries and directories
dnl *********************************************************************
AC_SUBST(HYPRE_DISTRIBUTED_LS_DIR)
AC_SUBST(HYPRE_EUCLID_FILES)
AC_SUBST(HYPRE_PARASAILS_FILES)
AC_SUBST(HYPRE_PILUT_FILES)

dnl *********************************************************************
dnl * Node_Aware_MPI
dnl *********************************************************************
AC_SUBST(HYPRE_NAP_INCLUDE)

dnl *********************************************************************
dnl * FEI-related files, libraries and directories
dnl *********************************************************************
AC_SUBST(HYPRE_FEI_SRC_DIR)
AC_SUBST(HYPRE_FEI_BASE_DIR)
AC_SUBST(HYPRE_FEI_SUBDIRS)
AC_SUBST(HYPRE_FEI_HYPRE_FILES)
AC_SUBST(HYPRE_FEI_FEMLI_FILES)

dnl *********************************************************************
dnl * BLAS & LAPACK related information
dnl *********************************************************************
AC_SUBST(BLASLIBDIRS)
AC_SUBST(BLASLIBS)
AC_SUBST(LAPACKLIBDIRS)
AC_SUBST(LAPACKLIBS)

dnl *********************************************************************
dnl * RAJA information
dnl *********************************************************************
AC_SUBST(HYPRE_RAJA_LIB_DIR)
AC_SUBST(HYPRE_RAJA_INCLUDE)
AC_SUBST(HYPRE_RAJA_LIB)

dnl *********************************************************************
dnl * KOKKOS information
dnl *********************************************************************
AC_SUBST(HYPRE_KOKKOS_SRC_DIR)
AC_SUBST(HYPRE_KOKKOS_LIB_DIR)
AC_SUBST(HYPRE_KOKKOS_INCLUDE)
AC_SUBST(HYPRE_KOKKOS_LIB)

dnl *********************************************************************
dnl * UMPIRE information
dnl *********************************************************************
AC_SUBST(HYPRE_UMPIRE_LIB_DIR)
AC_SUBST(HYPRE_UMPIRE_INCLUDE)
AC_SUBST(HYPRE_UMPIRE_LIB)

dnl *********************************************************************
dnl * CUDA stuff
dnl *********************************************************************
AC_SUBST(CUFLAGS)
AC_SUBST(CUCC)
AC_SUBST(HYPRE_CUDA_GENCODE)
AC_SUBST(HYPRE_CUDA_PATH)
AC_SUBST(HYPRE_CUDA_INCLUDE)
AC_SUBST(HYPRE_CUDA_LIBS)

dnl *********************************************************************
dnl * HIP stuff
dnl *********************************************************************
AC_SUBST(HYPRE_HIP_INCL)
AC_SUBST(HYPRE_HIP_LIBS)

dnl *********************************************************************
dnl * Caliper instrumentation
dnl *********************************************************************
AC_SUBST(CALIPER_INCLUDE)
AC_SUBST(CALIPER_LIBS)

dnl *********************************************************************
dnl * SuperLU instrumentation
dnl *********************************************************************
AC_SUBST(SUPERLU_INCLUDE)
AC_SUBST(SUPERLU_LIBS)

dnl *********************************************************************
dnl * DSuperLU instrumentation
dnl *********************************************************************
AC_SUBST(DSUPERLU_INCLUDE)
AC_SUBST(DSUPERLU_LIBS)

dnl *********************************************************************
dnl * ar & ranlib substitution
dnl *********************************************************************
AC_SUBST(AR)
AC_SUBST(RANLIB)

dnl *********************************************************************
dnl * Define the files to be configured and made
dnl *********************************************************************
AC_CONFIG_FILES([config/Makefile.config])

AC_OUTPUT()<|MERGE_RESOLUTION|>--- conflicted
+++ resolved
@@ -168,7 +168,6 @@
 hypre_using_cusparse=no
 hypre_using_cublas=no
 hypre_using_curand=no
-hypre_using_nvtx=no
 hypre_using_device_pool=no
 hypre_using_umpire=no
 hypre_using_umpire_host=no
@@ -402,7 +401,7 @@
     no)  hypre_using_cuda_streams=no ;;
     *)   hypre_using_cuda_streams=no ;;
  esac],
-[hypre_using_cuda_streams=no]
+[hypre_using_cuda_streams=yes]
 )
 
 AC_ARG_ENABLE(cusparse,
@@ -413,7 +412,7 @@
     no)  hypre_using_cusparse=no ;;
     *)   hypre_using_cusparse=no ;;
  esac],
-[hypre_using_cusparse=no]
+[hypre_using_cusparse=yes]
 )
 
 AC_ARG_ENABLE(device-memory-pool,
@@ -446,7 +445,7 @@
     no)  hypre_using_curand=no ;;
     *)   hypre_using_curand=no ;;
  esac],
-[hypre_using_curand=no]
+[hypre_using_curand=yes]
 )
 
 
@@ -1535,11 +1534,21 @@
 then
    if test "$hypre_using_device_openmp" = "yes"
    then
-      if test "$hypre_using_mpi" = "no"
+      if test "x$hypre_using_kokkos" = "xyes"
       then
-         AC_CHECK_PROGS(CUCC, [xlc-gpu clang-gpu])
+         if test "$hypre_using_mpi" = "no"
+         then
+            AC_CHECK_PROGS(CUCC, [clang++-gpu])
+         else
+            AC_CHECK_PROGS(CUCC, [mpiclang++-gpu])
+         fi
       else
-         AC_CHECK_PROGS(CUCC, [mpixlc-gpu mpiclang-gpu])
+         if test "$hypre_using_mpi" = "no"
+         then
+            AC_CHECK_PROGS(CUCC, [xlc-gpu clang-gpu])
+         else
+            AC_CHECK_PROGS(CUCC, [mpixlc-gpu mpiclang-gpu])
+         fi
       fi
    fi
 
@@ -1925,7 +1934,7 @@
       BUILD_CC_SHARED="\${CC} ${SHARED_BUILD_FLAG}"
    fi
    BUILD_CXX_SHARED="\${CXX} ${SHARED_BUILD_FLAG}"
-   if test "$hypre_using_cuda" == "yes" || test "$hypre_using_hip" == "yes"
+   if test "$hypre_using_cuda" == "yes" || test "$hypre_using_hip" == "yes" || test "$hypre_using_kokkos" == "yes"
    then
       dnl BUILD_CC_SHARED="\${CUCC} ${SHARED_BUILD_FLAG}"
       BUILD_CC_SHARED="\${CXX} ${SHARED_BUILD_FLAG}"
@@ -1968,7 +1977,6 @@
 fi dnl hypre_using_um
 
 dnl CUDA
-dnl if [test "$hypre_using_cuda" = "yes" || test "$hypre_using_device_openmp" = "yes"]
 if [test "$hypre_using_cuda" = "yes"]
 then
    AC_CHECK_HEADERS(["${CUDA_HOME}/include/cuda.h"], [hypre_found_cuda=yes; HYPRE_CUDA_PATH=${CUDA_HOME}])
@@ -2014,11 +2022,14 @@
 then
    AC_DEFINE(HYPRE_USING_RAJA, 1, [Define to 1 if executing on host/device with RAJA])
 
-   if test "$hypre_using_cuda" != "yes"
-   then
-      if [test "$CXX" = "mpixlC" || test "$CXX" = "xlC_r"]
+   if test "$hypre_user_chose_cxxflags" = "no"
+   then
+      if test "$hypre_using_cuda" != "yes"
       then
-         CXXFLAGS="${CXXFLAGS} -+ -std=c++${hypre_cxxstd}"
+         if [test "$CXX" = "mpixlC" || test "$CXX" = "xlC_r"]
+         then
+            CXXFLAGS="${CXXFLAGS} -+ -std=c++${hypre_cxxstd}"
+         fi
       fi
    fi
 
@@ -2035,18 +2046,25 @@
 then
    AC_DEFINE(HYPRE_USING_KOKKOS, 1, [Define to 1 if executing on host/device with KOKKOS])
 
-   if test "$hypre_using_cuda" != "yes"
-   then
-      if [test "$CXX" = "mpixlC" || test "$CXX" = "xlC_r"]
+   if test "$hypre_user_chose_cxxflags" = "no"
+   then
+      CXXFLAGS="${CXXFLAGS} -std=c++${hypre_cxxstd}"
+
+      if [test "$CXX" = "mpiclang++" || test "$CXX" = "mpiclang++-gpu" || test "$CXX" = "clang++" || test "$CXX" = "clang++-gpu"]
       then
-         CXXFLAGS="${CXXFLAGS} -+ -std=c++${hypre_cxxstd}"
+         CXXFLAGS="${CXXFLAGS} -x c++"
       fi
+
+      if [test "$CXX" = "mpixlC" || test "$CXX" = "mpixlC-gpu" || test "$CXX" = "xlC" || test "$CXX" = "xlC-gpu"]
+      then
+         CXXFLAGS="${CXXFLAGS} -+"
+      fi
    fi
 
    dnl let CC be CXX
-   CC=${CXX}
+   dnl CC=${CXX}
    LINK_CC=${LINK_CXX}
-   CFLAGS=${CXXFLAGS}
+   dnl CFLAGS=${CXXFLAGS}
 fi
 
 dnl *********************************************************************
@@ -2090,9 +2108,6 @@
 
    AC_DEFINE(HYPRE_USING_CUDA, 1, [Define to 1 if executing on device with CUDA])
 
-   hypre_using_cusparse=yes
-   hypre_using_curand=yes
-   hypre_using_nvtx='${hypre_using_gpu_profiling}'
 
    LINK_CC=${LINK_CXX}
    dnl LINK_CC='${CUCC}'
@@ -2136,6 +2151,40 @@
    dnl LDFLAGS="-Xcompiler \"${LDFLAGS}\""
    HYPRE_CUDA_INCLUDE='-I${HYPRE_CUDA_PATH}/include'
    HYPRE_CUDA_LIBS='-L${HYPRE_CUDA_PATH}/lib64 -lcudart'
+
+   if test "$hypre_using_gpu_profiling" = "yes"
+   then
+      AC_DEFINE(HYPRE_USING_NVTX, 1, [Define to 1 if using NVIDIA Tools Extension (NVTX)])
+      HYPRE_CUDA_LIBS+=" -lnvToolsExt"
+   fi
+
+   if test "$hypre_using_cusparse" = "yes"
+   then
+      AC_DEFINE(HYPRE_USING_CUSPARSE, 1, [Define to 1 if using cuSPARSE])
+      HYPRE_CUDA_LIBS+=" -lcusparse"
+   fi
+
+   if test "$hypre_using_cublas" = "yes"
+   then
+      AC_DEFINE(HYPRE_USING_CUBLAS, 1, [Define to 1 if using cuBLAS])
+      HYPRE_CUDA_LIBS+=" -lcublas"
+   fi
+
+   if test "$hypre_using_curand" = "yes"
+   then
+      AC_DEFINE(HYPRE_USING_CURAND, 1, [Define to 1 if using cuRAND])
+      HYPRE_CUDA_LIBS+=" -lcurand"
+   fi
+
+   if test "$hypre_using_device_pool" = "yes"
+   then
+      AC_DEFINE(HYPRE_USING_DEVICE_POOL, 1, [Define to 1 if using device pooling allocator])
+   fi
+
+   if test "x$hypre_using_cuda_streams" = "xyes"
+   then
+      AC_DEFINE([HYPRE_USING_CUDA_STREAMS], 1, [Define to 1 if using CUDA streams])
+   fi
 fi
 
 dnl *********************************************************************
@@ -2296,16 +2345,12 @@
 
    if test "$hypre_user_chose_cuflags" = "no"
    then
-      CUFLAGS=${CFLAGS}
-
-      if [test "$CUCC" = "clang-gpu" || test "$CUCC" = "mpiclang-gpu"]
-      then
-         CUFLAGS+=" -fopenmp-nonaliased-maps"
-      fi
-      if [test "$CUCC" = "clang++-gpu" || test "$CUCC" = "mpiclang++-gpu"]
-      then
-         CUFLAGS+=" -fopenmp-nonaliased-maps"
-      fi
+      CUFLAGS="${CXXFLAGS} ${CUFLAGS}"
+      dnl if [test "$CUCC" = "clang-gpu" || test "$CUCC" = "mpiclang-gpu" || test "$CUCC" = "clang++-gpu" || test "$CUCC" = "mpiclang++-gpu"]
+      dnl then
+         # dnl this is too old
+         #CUFLAGS+=" -fopenmp-nonaliased-maps"
+      dnl fi
    fi
 
    if test "$hypre_using_debug" = "yes"
@@ -2319,50 +2364,6 @@
    LINK_CXX='${CUCC}'
    dnl CXXFLAGS="-x c++ ${CXXFLAGS}"
    dnl CFLAGS=${CXXFLAGS}
-fi
-
-dnl *********************************************************************
-dnl * CUDA options/libraries
-dnl *********************************************************************
-if test "$hypre_using_nvtx" = "yes"
-then
-<<<<<<< HEAD
-   AC_DEFINE(HYPRE_USING_NVTX, 1, [Define to 1 if using NVIDIA Tools Extension (NVTX)])
-   HYPRE_CUDA_LIBS+=" -lnvToolsExt"
-fi
-
-if test "$hypre_using_cusparse" = "yes"
-then
-   AC_DEFINE(HYPRE_USING_CUSPARSE, 1, [Define to 1 if using cuSPARSE])
-   HYPRE_CUDA_LIBS+=" -lcusparse"
-fi
-
-if test "$hypre_using_cublas" = "yes"
-then
-   AC_DEFINE(HYPRE_USING_CUBLAS, 1, [Define to 1 if using cuBLAS])
-   HYPRE_CUDA_LIBS+=" -lcublas"
-fi
-
-if test "$hypre_using_curand" = "yes"
-then
-   AC_DEFINE(HYPRE_USING_CURAND, 1, [Define to 1 if using cuRAND])
-   HYPRE_CUDA_LIBS+=" -lcurand"
-fi
-
-if test "$hypre_using_device_pool" = "yes"
-then
-   AC_DEFINE(HYPRE_USING_DEVICE_POOL, 1, [Define to 1 if using device pooling allocator])
-fi
-
-if test "x$hypre_using_cuda_streams" = "xyes"]
-then
-   AC_DEFINE([HYPRE_USING_CUDA_STREAMS], 1, [Define to 1 if using CUDA streams])
-=======
-   if test "x$hypre_using_cuda_streams" = "xyes"
-   then
-      AC_DEFINE([HYPRE_USING_CUDA_STREAMS],1,[Define to 1 if using CUDA streams])
-   fi
->>>>>>> bed42158
 fi
 
 dnl *********************************************************************
