/******************************************************************************
 * Copyright 1998-2019 Lawrence Livermore National Security, LLC and other
 * HYPRE Project Developers. See the top-level COPYRIGHT file for details.
 *
 * SPDX-License-Identifier: (Apache-2.0 OR MIT)
 ******************************************************************************/

/******************************************************************************
 *
 * Member functions for hypre_SStructGrid class.
 *
 *****************************************************************************/

#include "_hypre_sstruct_mv.h"

/*==========================================================================
 * SStructVariable routines
 *==========================================================================*/

/*--------------------------------------------------------------------------
 *--------------------------------------------------------------------------*/

/* ONLY3D for non-cell and non-node variable types */

HYPRE_Int
hypre_SStructVariableGetOffset( HYPRE_SStructVariable  vartype,
                                HYPRE_Int              ndim,
                                hypre_Index            varoffset )
{
   HYPRE_Int d;

   switch(vartype)
   {
      case HYPRE_SSTRUCT_VARIABLE_CELL:
         hypre_SetIndex(varoffset, 0);
         break;
      case HYPRE_SSTRUCT_VARIABLE_NODE:
         hypre_SetIndex(varoffset, 1);
         break;
      case HYPRE_SSTRUCT_VARIABLE_XFACE:
         hypre_SetIndex3(varoffset, 1, 0, 0);
         break;
      case HYPRE_SSTRUCT_VARIABLE_YFACE:
         hypre_SetIndex3(varoffset, 0, 1, 0);
         break;
      case HYPRE_SSTRUCT_VARIABLE_ZFACE:
         hypre_SetIndex3(varoffset, 0, 0, 1);
         break;
      case HYPRE_SSTRUCT_VARIABLE_XEDGE:
         hypre_SetIndex3(varoffset, 0, 1, 1);
         break;
      case HYPRE_SSTRUCT_VARIABLE_YEDGE:
         hypre_SetIndex3(varoffset, 1, 0, 1);
         break;
      case HYPRE_SSTRUCT_VARIABLE_ZEDGE:
         hypre_SetIndex3(varoffset, 1, 1, 0);
         break;
      case HYPRE_SSTRUCT_VARIABLE_UNDEFINED:
         break;
   }
   for (d = ndim; d < HYPRE_MAXDIM; d++)
   {
      hypre_IndexD(varoffset, d) = 0;
   }

   return hypre_error_flag;
}

/*==========================================================================
 * SStructPGrid routines
 *==========================================================================*/

/*--------------------------------------------------------------------------
 *--------------------------------------------------------------------------*/

HYPRE_Int
hypre_SStructPGridCreate( MPI_Comm             comm,
                          HYPRE_Int            ndim,
                          hypre_SStructPGrid **pgrid_ptr )
{
   hypre_SStructPGrid  *pgrid;
   hypre_StructGrid    *sgrid;
   HYPRE_Int            t, d;

   pgrid = hypre_TAlloc(hypre_SStructPGrid,  1, HYPRE_MEMORY_HOST);

   hypre_SStructPGridComm(pgrid)             = comm;
   hypre_SStructPGridNDim(pgrid)             = ndim;
   hypre_SStructPGridNVars(pgrid)            = 0;
   hypre_SStructPGridCellSGridDone(pgrid)    = 0;
   hypre_SStructPGridVarTypes(pgrid)         = NULL;

   for (t = 0; t < 8; t++)
   {
      hypre_SStructPGridVTPBndBoxArrayArray(pgrid, t) = NULL;
      hypre_SStructPGridVTSGrid(pgrid, t)             = NULL;
      hypre_SStructPGridVTIBoxArray(pgrid, t)         = NULL;
   }
   hypre_StructGridCreate(comm, ndim, &sgrid);
   hypre_SStructPGridCellSGrid(pgrid) = sgrid;

   hypre_SStructPGridPNeighbors(pgrid) = hypre_BoxArrayCreate(0, ndim);
   hypre_SStructPGridPNborOffsets(pgrid) = NULL;

   hypre_SStructPGridLocalSize(pgrid)  = 0;
   hypre_SStructPGridGlobalSize(pgrid) = 0;

   /* GEC0902 ghost addition to the grid */
   hypre_SStructPGridGhlocalSize(pgrid) = 0;
   hypre_SetIndex(hypre_SStructPGridPeriodic(pgrid), 0);
   hypre_SetIndex(hypre_SStructPGridCoordsStride(pgrid), 1);
   for (d = 0; d < HYPRE_MAXDIM; d++)
   {
      hypre_SStructPGridCoordsOrigin(pgrid)[d] = 0.0;
   }

   *pgrid_ptr = pgrid;

   return hypre_error_flag;
}

/*--------------------------------------------------------------------------
 *--------------------------------------------------------------------------*/

HYPRE_Int
hypre_SStructPGridDestroy( hypre_SStructPGrid *pgrid )
{
   hypre_StructGrid      **sgrids;
   hypre_BoxArray        **iboxarrays;
   hypre_BoxArrayArray   **pbnd_boxaa;
   HYPRE_Int               t;

   if (pgrid)
   {
      sgrids     = hypre_SStructPGridSGrids(pgrid);
      iboxarrays = hypre_SStructPGridIBoxArrays(pgrid);
<<<<<<< HEAD
      pbnd_boxaa = hypre_SStructPGridPBndBoxArrayArrays(pgrid);
      hypre_TFree(hypre_SStructPGridVarTypes(pgrid));
=======
      hypre_TFree(hypre_SStructPGridVarTypes(pgrid), HYPRE_MEMORY_HOST);
>>>>>>> 414fa671
      for (t = 0; t < 8; t++)
      {
         HYPRE_StructGridDestroy(sgrids[t]);
         hypre_BoxArrayDestroy(iboxarrays[t]);
         hypre_BoxArrayArrayDestroy(pbnd_boxaa[t]);
      }
      hypre_BoxArrayDestroy(hypre_SStructPGridPNeighbors(pgrid));
      hypre_TFree(hypre_SStructPGridPNborOffsets(pgrid), HYPRE_MEMORY_HOST);
      hypre_TFree(pgrid, HYPRE_MEMORY_HOST);
   }

   return hypre_error_flag;
}

/*--------------------------------------------------------------------------
 *--------------------------------------------------------------------------*/

HYPRE_Int
hypre_SStructPGridSetExtents( hypre_SStructPGrid  *pgrid,
                              hypre_Index          ilower,
                              hypre_Index          iupper )
{
   hypre_StructGrid *sgrid = hypre_SStructPGridCellSGrid(pgrid);

   HYPRE_StructGridSetExtents(sgrid, ilower, iupper);

   return hypre_error_flag;
}

/*--------------------------------------------------------------------------
 *--------------------------------------------------------------------------*/

HYPRE_Int
hypre_SStructPGridSetCellSGrid( hypre_SStructPGrid  *pgrid,
                                hypre_StructGrid    *cell_sgrid )
{
   hypre_SStructPGridCellSGrid(pgrid) = cell_sgrid;
   hypre_SStructPGridCellSGridDone(pgrid) = 1;

   return hypre_error_flag;
}

/*--------------------------------------------------------------------------
 *--------------------------------------------------------------------------*/

HYPRE_Int hypre_SStructPGridSetVariables( hypre_SStructPGrid    *pgrid,
                                          HYPRE_Int              nvars,
                                          HYPRE_SStructVariable *vartypes )
{
   hypre_SStructVariable  *new_vartypes;
   HYPRE_Int               i;

   hypre_TFree(hypre_SStructPGridVarTypes(pgrid), HYPRE_MEMORY_HOST);

   new_vartypes = hypre_TAlloc(hypre_SStructVariable,  nvars, HYPRE_MEMORY_HOST);
   for (i = 0; i < nvars; i++)
   {
      new_vartypes[i] = vartypes[i];
   }

   hypre_SStructPGridNVars(pgrid)    = nvars;
   hypre_SStructPGridVarTypes(pgrid) = new_vartypes;

   return hypre_error_flag;
}

/*--------------------------------------------------------------------------
 *--------------------------------------------------------------------------*/

HYPRE_Int
hypre_SStructPGridSetPNeighbor( hypre_SStructPGrid  *pgrid,
                                hypre_Box           *pneighbor_box,
                                hypre_Index          pnbor_offset )
{
   hypre_BoxArray  *pneighbors    = hypre_SStructPGridPNeighbors(pgrid);
   hypre_Index     *pnbor_offsets = hypre_SStructPGridPNborOffsets(pgrid);
   HYPRE_Int        size          = hypre_BoxArraySize(pneighbors);
   HYPRE_Int        memchunk      = 10;

   hypre_AppendBox(pneighbor_box, pneighbors);
   if ((size % memchunk) == 0)
   {
      pnbor_offsets = hypre_TReAlloc(pnbor_offsets,  hypre_Index,  (size + memchunk), HYPRE_MEMORY_HOST);
      hypre_SStructPGridPNborOffsets(pgrid) = pnbor_offsets;
   }
   hypre_CopyIndex(pnbor_offset, pnbor_offsets[size]);

   return hypre_error_flag;
}

/*--------------------------------------------------------------------------
 * 11/06 AHB - modified to use the box manager
 *--------------------------------------------------------------------------*/

HYPRE_Int
hypre_SStructPGridAssemble( hypre_SStructPGrid  *pgrid )
{
   MPI_Comm               comm          = hypre_SStructPGridComm(pgrid);
   HYPRE_Int              ndim          = hypre_SStructPGridNDim(pgrid);
   HYPRE_Int              nvars         = hypre_SStructPGridNVars(pgrid);
   HYPRE_SStructVariable *vartypes      = hypre_SStructPGridVarTypes(pgrid);
   hypre_StructGrid     **sgrids        = hypre_SStructPGridSGrids(pgrid);
   hypre_BoxArray       **iboxarrays    = hypre_SStructPGridIBoxArrays(pgrid);
   hypre_BoxArrayArray  **pbnd_boxaa    = hypre_SStructPGridPBndBoxArrayArrays(pgrid);
   hypre_BoxArray        *pneighbors    = hypre_SStructPGridPNeighbors(pgrid);
   hypre_Index           *pnbor_offsets = hypre_SStructPGridPNborOffsets(pgrid);
   hypre_IndexRef         periodic      = hypre_SStructPGridPeriodic(pgrid);

   hypre_StructGrid      *cell_sgrid;
   hypre_IndexRef         cell_imax;
   hypre_StructGrid      *sgrid;
   hypre_BoxArray        *iboxarray;
   hypre_BoxManager      *boxman;
   hypre_BoxArray        *hood_boxes;
   HYPRE_Int              hood_first_local;
   HYPRE_Int              hood_num_local;
   HYPRE_Int              num_boxes;
   hypre_BoxArray        *nbor_boxes;
   hypre_BoxArray        *diff_boxes;
   hypre_BoxArray        *tmp_boxes;
   hypre_BoxArray        *boxes;
   hypre_Box             *box;
   hypre_Index            varoffset;
   HYPRE_Int              pneighbors_size, vneighbors_size;

   HYPRE_Int              t, var, i, j, d, valid;

   /*-------------------------------------------------------------
    * set up the uniquely distributed sgrids for each vartype
    *-------------------------------------------------------------*/

   cell_sgrid = hypre_SStructPGridCellSGrid(pgrid);
   HYPRE_StructGridSetPeriodic(cell_sgrid, periodic);
   if (!hypre_SStructPGridCellSGridDone(pgrid))
      HYPRE_StructGridAssemble(cell_sgrid);

   /* this is used to truncate boxes when periodicity is on */
   cell_imax = hypre_BoxIMax(hypre_StructGridBoundingBox(cell_sgrid));

   /* get neighbor info from the struct grid box manager */
   boxman     = hypre_StructGridBoxMan(cell_sgrid);
   hood_boxes = hypre_BoxArrayCreate(0, ndim);
   hypre_BoxManGetAllEntriesBoxes(boxman, hood_boxes);
   hood_first_local = hypre_BoxManFirstLocal(boxman);
   hood_num_local   = hypre_BoxManNumMyEntries(boxman);

   pneighbors_size = hypre_BoxArraySize(pneighbors);

   /* Add one since hood_first_local can be -1 */
   nbor_boxes = hypre_BoxArrayCreate(
      pneighbors_size + hood_first_local + hood_num_local + 1, ndim);
   diff_boxes = hypre_BoxArrayCreate(0, ndim);
   tmp_boxes  = hypre_BoxArrayCreate(0, ndim);

   for (var = 0; var < nvars; var++)
   {
      t = vartypes[var];

      if ((t > 0) && (sgrids[t] == NULL))
      {
         HYPRE_StructGridCreate(comm, ndim, &sgrid);
         hypre_StructGridSetNumGhost(sgrid, hypre_StructGridNumGhost(cell_sgrid));
         boxes = hypre_BoxArrayCreate(0, ndim);
         hypre_SStructVariableGetOffset((hypre_SStructVariable) t,
                                        ndim, varoffset);

         /* create nbor_boxes for this variable type */
         vneighbors_size = 0;
         for (i = 0; i < pneighbors_size; i++)
         {
            box = hypre_BoxArrayBox(nbor_boxes, vneighbors_size);
            hypre_CopyBox(hypre_BoxArrayBox(pneighbors, i), box);
            hypre_SStructCellBoxToVarBox(box, pnbor_offsets[i], varoffset, &valid);
            /* only add pneighbor boxes for valid variable types*/
            if (valid)
            {
               vneighbors_size++;
            }
         }
         for (i = 0; i < (hood_first_local + hood_num_local); i++)
         {
            box = hypre_BoxArrayBox(nbor_boxes, vneighbors_size + i);
            hypre_CopyBox(hypre_BoxArrayBox(hood_boxes, i), box);
            hypre_SubtractIndexes(hypre_BoxIMin(box), varoffset,
                                  hypre_BoxNDim(box), hypre_BoxIMin(box));
         }

         /* boxes = (local boxes - neighbors with smaller ID - vneighbors) */
         for (i = 0; i < hood_num_local; i++)
         {
            j = vneighbors_size + hood_first_local + i;
            hypre_BoxArraySetSize(diff_boxes, 1);
            hypre_CopyBox(hypre_BoxArrayBox(nbor_boxes, j),
                          hypre_BoxArrayBox(diff_boxes, 0));
            hypre_BoxArraySetSize(nbor_boxes, j);

            hypre_SubtractBoxArrays(diff_boxes, nbor_boxes, tmp_boxes);
            hypre_AppendBoxArray(diff_boxes, boxes);
         }

         /* truncate if necessary when periodic */
         for (d = 0; d < ndim; d++)
         {
            if (hypre_IndexD(periodic, d) && hypre_IndexD(varoffset, d))
            {
               hypre_ForBoxI(i, boxes)
               {
                  box = hypre_BoxArrayBox(boxes, i);
                  if (hypre_BoxIMaxD(box, d) == hypre_IndexD(cell_imax, d))
                  {
                     hypre_BoxIMaxD(box, d) --;
                  }
               }
            }
         }
         HYPRE_StructGridSetPeriodic(sgrid, periodic);

         hypre_StructGridSetBoxes(sgrid, boxes);
         HYPRE_StructGridAssemble(sgrid);
         sgrids[t] = sgrid;
      }
   }

   hypre_BoxArrayDestroy(hood_boxes);
   hypre_BoxArrayDestroy(nbor_boxes);
   hypre_BoxArrayDestroy(diff_boxes);
   hypre_BoxArrayDestroy(tmp_boxes);

   /*-------------------------------------------------------------
    * compute iboxarrays and allocate pboxarrays
    *-------------------------------------------------------------*/
   for (t = 0; t < 8; t++)
   {
      sgrid = sgrids[t];
      if (sgrid != NULL)
      {
         if (pbnd_boxaa[t] == NULL)
         {
            num_boxes = hypre_StructGridNumBoxes(sgrid);
            pbnd_boxaa[t] = hypre_BoxArrayArrayCreate(num_boxes, ndim);

            /* Set BoxArrayArray IDs */
            for (i = 0; i < num_boxes; i++)
            {
               hypre_BoxArrayArrayID(pbnd_boxaa[t], i) = i;
            }
         }

         iboxarray = hypre_BoxArrayClone(hypre_StructGridBoxes(sgrid));
         hypre_SStructVariableGetOffset((hypre_SStructVariable) t,
                                        ndim, varoffset);
         hypre_ForBoxI(i, iboxarray)
         {
            /* grow the boxes */
            box = hypre_BoxArrayBox(iboxarray, i);
            hypre_BoxGrowByIndex(box, varoffset);
         }

         iboxarrays[t] = iboxarray;
      }
   }

   /*-------------------------------------------------------------
    * set up the size info
    * GEC0902 addition of the local ghost size for pgrid.At first pgridghlocalsize=0
    *-------------------------------------------------------------*/

   for (var = 0; var < nvars; var++)
   {
      sgrid = hypre_SStructPGridSGrid(pgrid, var);
      hypre_SStructPGridLocalSize(pgrid)  += hypre_StructGridLocalSize(sgrid);
      hypre_SStructPGridGlobalSize(pgrid) += hypre_StructGridGlobalSize(sgrid);
      hypre_SStructPGridGhlocalSize(pgrid) += hypre_StructGridGhlocalSize(sgrid);
   }

   return hypre_error_flag;
}

/*==========================================================================
 * SStructGrid routines
 *==========================================================================*/

/*--------------------------------------------------------------------------
 *--------------------------------------------------------------------------*/

HYPRE_Int
hypre_SStructGridRef( hypre_SStructGrid  *grid,
                      hypre_SStructGrid **grid_ref)
{
   hypre_SStructGridRefCount(grid) ++;
   *grid_ref = grid;

   return hypre_error_flag;
}

/*--------------------------------------------------------------------------
 * This replaces hypre_SStructGridAssembleMaps
 *--------------------------------------------------------------------------*/

HYPRE_Int
hypre_SStructGridAssembleBoxManagers( hypre_SStructGrid *grid )
{
   MPI_Comm                   comm        = hypre_SStructGridComm(grid);
   HYPRE_Int                  ndim        = hypre_SStructGridNDim(grid);
   HYPRE_Int                  nparts      = hypre_SStructGridNParts(grid);
   HYPRE_Int                  local_size  = hypre_SStructGridLocalSize(grid);
   hypre_BoxManager        ***managers;
   hypre_SStructBoxManInfo    info_obj;
   hypre_SStructPGrid        *pgrid;
   HYPRE_Int                  nvars;
   hypre_StructGrid          *sgrid;
   hypre_Box                 *bounding_box;

   HYPRE_Int                  offsets[2];

   hypre_SStructBoxManInfo   *entry_info;

   hypre_BoxManEntry         *all_entries, *entry;
   HYPRE_Int                  num_entries;
   hypre_IndexRef             entry_imin;
   hypre_IndexRef             entry_imax;

   HYPRE_Int                  nprocs, myproc, proc;
   HYPRE_Int                  part, var, b, local_ct;

   hypre_Box                 *ghostbox, *box;
   HYPRE_Int                 *num_ghost;
   HYPRE_Int                  ghoffsets[2];
   HYPRE_Int                  ghlocal_size  = hypre_SStructGridGhlocalSize(grid);

   HYPRE_Int                  info_size;
   HYPRE_Int                  box_offset, ghbox_offset;

   /*------------------------------------------------------
    * Build box manager info for grid boxes
    *------------------------------------------------------*/

   hypre_MPI_Comm_size(comm, &nprocs);
   hypre_MPI_Comm_rank(comm, &myproc);

   /*find offset and ghost offsets */
   {
      HYPRE_Int scan_recv;

      /* offsets */

      hypre_MPI_Scan(
         &local_size, &scan_recv, 1, HYPRE_MPI_INT, hypre_MPI_SUM, comm);
      /* first point in my range */
      offsets[0] = scan_recv - local_size;
      /* first point in next proc's range */
      offsets[1] = scan_recv;

      hypre_SStructGridStartRank(grid) = offsets[0];

      /* ghost offsets */
      hypre_MPI_Scan(
         &ghlocal_size, &scan_recv, 1, HYPRE_MPI_INT, hypre_MPI_SUM, comm);
      /* first point in my range */
      ghoffsets[0] = scan_recv - ghlocal_size;
      /* first point in next proc's range */
      ghoffsets[1] = scan_recv;

      hypre_SStructGridGhstartRank(grid) = ghoffsets[0];
   }

   /* allocate a box manager for each part and variable -
      copy the local box info from the underlying sgrid boxmanager*/

   managers = hypre_TAlloc(hypre_BoxManager **,  nparts, HYPRE_MEMORY_HOST);

   /* first offsets */
   box_offset =  offsets[0];
   ghbox_offset =  ghoffsets[0];

   info_size = sizeof(hypre_SStructBoxManInfo);

   /* storage for the entry info is allocated and kept in the box
      manager - so here we just write over the info_obj and then
      it is copied in AddEntry */
   entry_info = &info_obj;

   /* this is the same for all the info objects */
   hypre_SStructBoxManInfoType(entry_info) = hypre_SSTRUCT_BOXMAN_INFO_DEFAULT;

   box = hypre_BoxCreate(ndim);
   ghostbox = hypre_BoxCreate(ndim);

   for (part = 0; part < nparts; part++)
   {
      pgrid = hypre_SStructGridPGrid(grid, part);
      nvars = hypre_SStructPGridNVars(pgrid);

      managers[part] = hypre_TAlloc(hypre_BoxManager *,  nvars, HYPRE_MEMORY_HOST);

      for (var = 0; var < nvars; var++)
      {
         sgrid = hypre_SStructPGridSGrid(pgrid, var);

         /* get all the entires from the sgrid. for the local boxes, we will
          * calculate the info and add to the box manager - the rest we will
          * gather (because we cannot calculate the info for them) */

         hypre_BoxManGetAllEntries(hypre_StructGridBoxMan(sgrid),
                                   &num_entries, &all_entries);

         bounding_box = hypre_StructGridBoundingBox(sgrid);

         /* need to create a box manager and then later give it the bounding box
            for gather entries call */

         hypre_BoxManCreate(
            hypre_BoxManNumMyEntries(hypre_StructGridBoxMan(sgrid)),
            info_size, hypre_StructGridNDim(sgrid), bounding_box,
            hypre_StructGridComm(sgrid), &managers[part][var]);

	 /* each sgrid has num_ghost */

         num_ghost = hypre_StructGridNumGhost(sgrid);
         hypre_BoxManSetNumGhost(managers[part][var], num_ghost);

         /* loop through the all of the entries - for the local boxes
          * populate the info object and add to Box Manager- recall
          * that all of the boxes array belong to the calling proc */

         local_ct = 0;
         for (b = 0; b < num_entries; b++)
         {
            entry = &all_entries[b];

            proc = hypre_BoxManEntryProc(entry);

            entry_imin = hypre_BoxManEntryIMin(entry);
            entry_imax = hypre_BoxManEntryIMax(entry);
            hypre_BoxSetExtents( box, entry_imin, entry_imax );

            if (proc == myproc)
            {
               hypre_SStructBoxManInfoOffset(entry_info) = box_offset;
               hypre_SStructBoxManInfoGhoffset(entry_info) = ghbox_offset;
               hypre_BoxManAddEntry(managers[part][var],
                                    entry_imin, entry_imax,
                                    myproc, local_ct, entry_info);

               /* update offset */
               box_offset += hypre_BoxVolume(box);

               /* grow box to compute volume with ghost */
               hypre_CopyBox(box, ghostbox);
               hypre_BoxGrowByArray(ghostbox, num_ghost);

               /* update offset */
               ghbox_offset += hypre_BoxVolume(ghostbox);

               local_ct++;
            }
            else /* not a local box */
            {
               hypre_BoxManGatherEntries(managers[part][var],
                                         entry_imin, entry_imax);
            }
         }

         /* call the assemble later */

      } /* end of variable loop */
   } /* end of part loop */

#ifdef HYPRE_NO_GLOBAL_PARTITION
   {
      /* need to do a gather entries on neighbor information so that we have
         what we need for the NborBoxManagers function */

      /* these neighbor boxes are much larger than the data that we care about,
         so first we need to intersect them with the grid and just pass the
         intersected box into the Box Manager */

      hypre_SStructNeighbor    *vneighbor;
      HYPRE_Int                 b, i;
      hypre_Box                *vbox;
      HYPRE_Int               **nvneighbors = hypre_SStructGridNVNeighbors(grid);
      hypre_SStructNeighbor  ***vneighbors  = hypre_SStructGridVNeighbors(grid);
      HYPRE_Int                *coord, *dir;
      hypre_Index               imin0, imin1;
      HYPRE_Int                 nbor_part, nbor_var;
      hypre_IndexRef            max_distance;
      hypre_Box                *grow_box;
      hypre_Box                *int_box;
      hypre_Box                *nbor_box;
      hypre_BoxManager         *box_man;
      hypre_BoxArray           *local_boxes;

      grow_box = hypre_BoxCreate(ndim);
      int_box = hypre_BoxCreate(ndim);
      nbor_box =  hypre_BoxCreate(ndim);

      local_boxes = hypre_BoxArrayCreate(0, ndim);

      for (part = 0; part < nparts; part++)
      {
         pgrid = hypre_SStructGridPGrid(grid, part);
         nvars = hypre_SStructPGridNVars(pgrid);

         for (var = 0; var < nvars; var++)
         {
            sgrid = hypre_SStructPGridSGrid(pgrid, var);
            max_distance = hypre_StructGridMaxDistance(sgrid);

            /* now loop through my boxes, grow them, and intersect with all of
             * the neighbors */

            box_man = hypre_StructGridBoxMan(sgrid);
            hypre_BoxManGetLocalEntriesBoxes(box_man, local_boxes);

            hypre_ForBoxI(i, local_boxes)
            {
               hypre_CopyBox(hypre_BoxArrayBox(local_boxes, i), grow_box);
               hypre_BoxGrowByIndex(grow_box, max_distance);

               /* loop through neighbors */
               for (b = 0; b < nvneighbors[part][var]; b++)
               {
                  vneighbor = &vneighbors[part][var][b];
                  vbox = hypre_SStructNeighborBox(vneighbor);

                  /* grow neighbor box by 1 to account for shared parts */
                  hypre_CopyBox(vbox, nbor_box);
                  hypre_BoxGrowByValue(nbor_box, 1);

                  nbor_part = hypre_SStructNeighborPart(vneighbor);

                  coord = hypre_SStructNeighborCoord(vneighbor);
                  dir   = hypre_SStructNeighborDir(vneighbor);

                  /* find intersection of neighbor and my local box */
                  hypre_IntersectBoxes(grow_box, nbor_box, int_box);
                  if (hypre_BoxVolume(int_box) > 0)
                  {
                     hypre_CopyIndex(hypre_BoxIMin(vbox), imin0);
                     hypre_CopyIndex(hypre_SStructNeighborILower(vneighbor), imin1);

                     /* map int_box to neighbor part index space */
                     hypre_SStructBoxToNborBox(int_box, imin0, imin1, coord, dir);
                     hypre_SStructVarToNborVar(grid, part, var, coord, &nbor_var);

                     hypre_BoxManGatherEntries(
                        managers[nbor_part][nbor_var],
                        hypre_BoxIMin(int_box), hypre_BoxIMax(int_box));
                  }
               } /* end neighbor loop */
            } /* end local box loop */
         }
      }
      hypre_BoxDestroy(grow_box);
      hypre_BoxDestroy(int_box);
      hypre_BoxDestroy(nbor_box);
      hypre_BoxArrayDestroy(local_boxes);
   }
#endif

   /* now call the assembles */
   for (part = 0; part < nparts; part++)
   {
      pgrid = hypre_SStructGridPGrid(grid, part);
      nvars = hypre_SStructPGridNVars(pgrid);

      for (var = 0; var < nvars; var++)
      {
         hypre_BoxManAssemble(managers[part][var]);
      }
   }

   hypre_BoxDestroy(ghostbox);
   hypre_BoxDestroy(box);

   hypre_SStructGridBoxManagers(grid) = managers;

   return hypre_error_flag;
}

/*--------------------------------------------------------------------------
 *--------------------------------------------------------------------------*/

HYPRE_Int
hypre_SStructGridAssembleNborBoxManagers( hypre_SStructGrid *grid )
{
   HYPRE_Int                    ndim        = hypre_SStructGridNDim(grid);
   HYPRE_Int                    nparts      = hypre_SStructGridNParts(grid);
   HYPRE_Int                  **nvneighbors = hypre_SStructGridNVNeighbors(grid);
   hypre_SStructNeighbor     ***vneighbors  = hypre_SStructGridVNeighbors(grid);
   hypre_SStructNeighbor       *vneighbor;
   hypre_SStructPGrid          *pgrid;
   HYPRE_Int                    nvars;
   hypre_StructGrid            *sgrid;

   hypre_BoxManager          ***nbor_managers;
   hypre_SStructBoxManNborInfo *nbor_info, *peri_info;
   hypre_SStructBoxManInfo     *entry_info;
   hypre_BoxManEntry          **entries, *all_entries, *entry;
   HYPRE_Int                    nentries;

   hypre_Box                   *nbor_box, *box, *int_box, *ghbox;
   HYPRE_Int                   *coord, *dir;
   hypre_Index                  imin0, imin1;
   HYPRE_BigInt                 nbor_offset, nbor_ghoffset;
   HYPRE_Int                    nbor_proc, nbor_boxnum, nbor_part, nbor_var;
   hypre_IndexRef               pshift;
   HYPRE_Int                    num_periods, k;
   HYPRE_Int                    proc;
   hypre_Index                  nbor_ilower;
   HYPRE_Int                    c[HYPRE_MAXDIM], *num_ghost, *stride, *ghstride;
   HYPRE_Int                    part, var, b, i, d, info_size;

   hypre_Box                   *bounding_box;

   /*------------------------------------------------------
    * Create a box manager for the neighbor boxes
    *------------------------------------------------------*/

   bounding_box = hypre_BoxCreate(ndim);

   nbor_box = hypre_BoxCreate(ndim);
   box = hypre_BoxCreate(ndim);
   int_box = hypre_BoxCreate(ndim);
   ghbox = hypre_BoxCreate(ndim);
   /* nbor_info is copied into the box manager */
   nbor_info = hypre_TAlloc(hypre_SStructBoxManNborInfo,  1, HYPRE_MEMORY_HOST);
   peri_info = hypre_CTAlloc(hypre_SStructBoxManNborInfo,  1, HYPRE_MEMORY_HOST);

   nbor_managers = hypre_TAlloc(hypre_BoxManager **,  nparts, HYPRE_MEMORY_HOST);

   info_size = sizeof(hypre_SStructBoxManNborInfo);

   for (part = 0; part < nparts; part++)
   {
      pgrid = hypre_SStructGridPGrid(grid, part);
      nvars = hypre_SStructPGridNVars(pgrid);

      nbor_managers[part] = hypre_TAlloc(hypre_BoxManager *,  nvars, HYPRE_MEMORY_HOST);

      for (var = 0; var < nvars; var++)
      {
         sgrid = hypre_SStructPGridSGrid(pgrid, var);
         hypre_CopyBox( hypre_StructGridBoundingBox(sgrid), bounding_box);
         /* The bounding_box is only needed if BoxManGatherEntries() is called,
          * but we don't gather anything currently for the neighbor boxman, so
          * the next bit of code is not needed right now. */
#if 0
#ifdef HYPRE_NO_GLOBAL_PARTITION
         {
            MPI_Comm     comm        = hypre_SStructGridComm(grid);
            hypre_Box   *vbox;
            hypre_Index  min_index, max_index;
            HYPRE_Int    d;
            HYPRE_Int    sendbuf6[2*HYPRE_MAXDIM], recvbuf6[2*HYPRE_MAXDIM];
            hypre_CopyToCleanIndex( hypre_BoxIMin(bounding_box), ndim, min_index);
            hypre_CopyToCleanIndex( hypre_BoxIMax(bounding_box), ndim, max_index);

            for (b = 0; b < nvneighbors[part][var]; b++)
            {
               vneighbor = &vneighbors[part][var][b];
               vbox = hypre_SStructNeighborBox(vneighbor);
               /* find min and max box extents */
               for (d = 0; d < ndim; d++)
               {
                  hypre_IndexD(min_index, d) =
                     hypre_min(hypre_IndexD(min_index, d), hypre_BoxIMinD(vbox, d));
                  hypre_IndexD(max_index, d) =
                     hypre_max(hypre_IndexD(max_index, d), hypre_BoxIMaxD(vbox, d));
               }
            }
            /* this is based on local info - all procs need to have
             * the same bounding box!  */
            hypre_BoxSetExtents( bounding_box, min_index, max_index);

            /* communication needed for the bounding box */
            /* pack buffer */
            for (d = 0; d < ndim; d++)
            {
               sendbuf6[d] = hypre_BoxIMinD(bounding_box, d);
               sendbuf6[d+ndim] = -hypre_BoxIMaxD(bounding_box, d);
            }
            hypre_MPI_Allreduce(
               sendbuf6, recvbuf6, 2*ndim, HYPRE_MPI_INT, hypre_MPI_MIN, comm);
            /* unpack buffer */
            for (d = 0; d < ndim; d++)
            {
               hypre_BoxIMinD(bounding_box, d) = recvbuf6[d];
               hypre_BoxIMaxD(bounding_box, d) = -recvbuf6[d+ndim];
            }
         }
#endif
#endif
         /* Here we want to create a new manager for the neighbor information
          * (instead of adding to the current and reassembling).  This uses a
          * lower bound for the actual box manager size. */

         hypre_BoxManCreate(nvneighbors[part][var], info_size, ndim,
                            hypre_StructGridBoundingBox(sgrid),
                            hypre_StructGridComm(sgrid),
                            &nbor_managers[part][var]);

         /* Compute entries and add to the neighbor box manager */
         for (b = 0; b < nvneighbors[part][var]; b++)
         {
            vneighbor = &vneighbors[part][var][b];

            hypre_CopyBox(hypre_SStructNeighborBox(vneighbor), nbor_box);
            nbor_part = hypre_SStructNeighborPart(vneighbor);
            hypre_CopyIndex(hypre_BoxIMin(hypre_SStructNeighborBox(vneighbor)), imin0);
            hypre_CopyIndex(hypre_SStructNeighborILower(vneighbor), imin1);
            coord = hypre_SStructNeighborCoord(vneighbor);
            dir   = hypre_SStructNeighborDir(vneighbor);

            /* Intersect neighbor boxes with appropriate PGrid */

            /* map to neighbor part index space */
            hypre_SStructBoxToNborBox(nbor_box, imin0, imin1, coord, dir);
            hypre_SStructVarToNborVar(grid, part, var, coord, &nbor_var);

            hypre_SStructGridIntersect(grid, nbor_part, nbor_var, nbor_box, 0,
                                       &entries, &nentries);

            for (i = 0; i < nentries; i++)
            {
               hypre_BoxManEntryGetExtents(entries[i], hypre_BoxIMin(box), hypre_BoxIMax(box));
               hypre_IntersectBoxes(nbor_box, box, int_box);

               /* map back from neighbor part index space */
               hypre_SStructNborBoxToBox(int_box, imin0, imin1, coord, dir);

               hypre_SStructIndexToNborIndex(
                  hypre_BoxIMin(int_box), imin0, imin1, coord, dir, ndim, nbor_ilower);

               hypre_SStructBoxManEntryGetProcess(entries[i], &nbor_proc);
               hypre_SStructBoxManEntryGetBoxnum(entries[i], &nbor_boxnum);
               hypre_SStructBoxManEntryGetGlobalCSRank(entries[i], nbor_ilower, &nbor_offset);
               hypre_SStructBoxManEntryGetGlobalGhrank(entries[i], nbor_ilower, &nbor_ghoffset);
               num_ghost = hypre_BoxManEntryNumGhost(entries[i]);

               /* Set up the neighbor info. */
               hypre_SStructBoxManInfoType(nbor_info) = hypre_SSTRUCT_BOXMAN_INFO_NEIGHBOR;
               hypre_SStructBoxManInfoOffset(nbor_info) = nbor_offset;
               hypre_SStructBoxManInfoGhoffset(nbor_info) = nbor_ghoffset;
               hypre_SStructBoxManNborInfoProc(nbor_info) = nbor_proc;
               hypre_SStructBoxManNborInfoBoxnum(nbor_info) = nbor_boxnum;
               hypre_SStructBoxManNborInfoPart(nbor_info) = nbor_part;
               hypre_CopyIndex(nbor_ilower, hypre_SStructBoxManNborInfoILower(nbor_info));
               hypre_CopyIndex(coord, hypre_SStructBoxManNborInfoCoord(nbor_info));
               hypre_CopyIndex(dir, hypre_SStructBoxManNborInfoDir(nbor_info));
               /* This computes strides in the local index-space, so they
                * may be negative.  Want `c' to map from the neighbor
                * index-space back. */
               for (d = 0; d < ndim; d++)
               {
                  c[coord[d]] = d;
               }
               hypre_CopyBox(box, ghbox);
               hypre_BoxGrowByArray(ghbox, num_ghost);
               stride   = hypre_SStructBoxManNborInfoStride(nbor_info);
               ghstride = hypre_SStructBoxManNborInfoGhstride(nbor_info);
               stride[c[0]]   = 1;
               ghstride[c[0]] = 1;
               for (d = 1; d < ndim; d++)
               {
                  stride[c[d]]   = hypre_BoxSizeD(box, d-1)   * stride[c[d-1]];
                  ghstride[c[d]] = hypre_BoxSizeD(ghbox, d-1) * ghstride[c[d-1]];
               }
               for (d = 0; d < ndim; d++)
               {
                  stride[c[d]]   *= dir[c[d]];
                  ghstride[c[d]] *= dir[c[d]];
               }

               /* Here the ids need to be unique.  Cannot use the boxnum.
                  A negative number lets the box manager assign the id. */
               hypre_BoxManAddEntry(nbor_managers[part][var],
                                    hypre_BoxIMin(int_box),
                                    hypre_BoxIMax(int_box),
                                    nbor_proc, -1, nbor_info);

            } /* end of entries loop */

            hypre_TFree(entries, HYPRE_MEMORY_HOST);

         } /* end of vneighbor box loop */

         /* RDF: Add periodic boxes to the neighbor box managers.
          *
          * Compute a local bounding box and grow by max_distance, shift the
          * boxman boxes (local and non-local to allow for periodicity of a box
          * with itself) and intersect them with the grown local bounding box.
          * If there is a nonzero intersection, add the shifted box to the
          * neighbor boxman.  The only reason for doing the intersect is to
          * reduce the number of boxes that we add. */

         num_periods = hypre_StructGridNumPeriods(sgrid);
         if ((num_periods > 1) && (hypre_StructGridNumBoxes(sgrid)))
         {
            hypre_BoxArray  *boxes = hypre_StructGridBoxes(sgrid);

            /* Compute a local bounding box */
            hypre_CopyBox(hypre_BoxArrayBox(boxes, 0), bounding_box);
            hypre_ForBoxI(i, boxes)
            {
               for (d = 0; d < hypre_StructGridNDim(sgrid); d++)
               {
                  hypre_BoxIMinD(bounding_box, d) =
                     hypre_min(hypre_BoxIMinD(bounding_box, d),
                               hypre_BoxIMinD(hypre_BoxArrayBox(boxes, i), d));
                  hypre_BoxIMaxD(bounding_box, d) =
                     hypre_max(hypre_BoxIMaxD(bounding_box, d),
                               hypre_BoxIMaxD(hypre_BoxArrayBox(boxes, i), d));
               }
            }
            /* Grow the bounding box by max_distance */
            hypre_BoxGrowByIndex(bounding_box, hypre_StructGridMaxDistance(sgrid));

            hypre_BoxManGetAllEntries(hypre_SStructGridBoxManager(grid, part, var),
                                      &nentries, &all_entries);

            for (b = 0; b < nentries; b++)
            {
               entry = &all_entries[b];

               proc = hypre_BoxManEntryProc(entry);

               hypre_BoxManEntryGetInfo(entry, (void **) &entry_info);
               hypre_SStructBoxManInfoType(peri_info) =
                  hypre_SStructBoxManInfoType(entry_info);
               hypre_SStructBoxManInfoOffset(peri_info) =
                  hypre_SStructBoxManInfoOffset(entry_info);
               hypre_SStructBoxManInfoGhoffset(peri_info) =
                  hypre_SStructBoxManInfoGhoffset(entry_info);

               for (k = 1; k < num_periods; k++) /* k = 0 is original box */
               {
                  pshift = hypre_StructGridPShift(sgrid, k);
                  hypre_BoxSetExtents(box, hypre_BoxManEntryIMin(entry),
                                      hypre_BoxManEntryIMax(entry));
                  hypre_BoxShiftPos(box, pshift);

                  hypre_IntersectBoxes(box, bounding_box, int_box);
                  if (hypre_BoxVolume(int_box) > 0)
                  {
                     hypre_BoxManAddEntry(nbor_managers[part][var],
                                          hypre_BoxIMin(box), hypre_BoxIMax(box),
                                          proc, -1, peri_info);
                  }
               }
            }
         }

         hypre_BoxManAssemble(nbor_managers[part][var]);

      } /* end of variables loop */

   } /* end of part loop */

   hypre_SStructGridNborBoxManagers(grid) = nbor_managers;

   hypre_TFree(nbor_info, HYPRE_MEMORY_HOST);
   hypre_TFree(peri_info, HYPRE_MEMORY_HOST);
   hypre_BoxDestroy(nbor_box);
   hypre_BoxDestroy(box);
   hypre_BoxDestroy(int_box);
   hypre_BoxDestroy(ghbox);

   hypre_BoxDestroy(bounding_box);

   return hypre_error_flag;
}

/*--------------------------------------------------------------------------
 * This routine computes the inter-part communication information for updating
 * shared variable data.
 *
 * It grows each local box according to vartype and intersects with the BoxManager
 * to get map entries.  Then, for each of the neighbor-type entries, it grows
 * either the local box or the neighbor box based on which one is the "owner"
 * (the part number determines this).
 *
 * NEW Approach
 *
 * Loop over the vneighbor boxes.  Let pi = my part and pj = vneighbor part.
 * The part with the smaller ID owns the data, so (pi < pj) means that shared
 * vneighbor data overlaps with pi's data and pj's ghost, and (pi > pj) means
 * that shared vneighbor data overlaps with pj's data and pi's ghost.
 *
 * Intersect each vneighbor box with the BoxManager for the owner part (either
 * pi or pj) and intersect a grown vneighbor box with the BoxManager for the
 * non-owner part.  This produces two lists of boxes on the two different parts
 * that share data.  The remainder of the routine loops over these two lists,
 * intersecting the boxes appropriately with the vneighbor box to determine send
 * and receive communication info.  For convenience, the information is put into
 * a 4D "matrix" based on pi, pj, vi (variable on part pi), and vj.  The upper
 * "triangle" (given by pi < pj) stores the send information and the lower
 * triangle stores the receive information.
 *
 * TODO:
 *       1) Can we reduce the allocation size of cinfo_a?
 *
 *--------------------------------------------------------------------------*/

HYPRE_Int
hypre_SStructGridCreateCommInfo( hypre_SStructGrid  *grid )
{
   HYPRE_Int                ndim = hypre_SStructGridNDim(grid);
   HYPRE_Int                nparts = hypre_SStructGridNParts(grid);
   hypre_SStructPGrid     **pgrids = hypre_SStructGridPGrids(grid);
   HYPRE_Int              **nvneighbors = hypre_SStructGridNVNeighbors(grid);
   hypre_SStructNeighbor ***vneighbors  = hypre_SStructGridVNeighbors(grid);
   hypre_SStructNeighbor   *vneighbor;
   hypre_SStructCommInfo  **vnbor_comm_info;
   HYPRE_Int                vnbor_ncomms;
   hypre_SStructCommInfo   *comm_info;
   HYPRE_SStructVariable   *vartypes;
   hypre_Index              varoffset;

   typedef struct
   {
      hypre_BoxArrayArray    *boxes;
      hypre_BoxArrayArray    *rboxes;
      HYPRE_Int             **procs;
      HYPRE_Int             **rboxnums;
      HYPRE_Int             **transforms;
      HYPRE_Int              *num_transforms; /* reference to num transforms */
      hypre_Index            *coords;
      hypre_Index            *dirs;

   } CInfo;

   hypre_IndexRef           coord, dir;

   CInfo                  **cinfo_a;  /* array of size (nparts^2)(maxvars^2) */
   CInfo                   *cinfo, *send_cinfo, *recv_cinfo;
   HYPRE_Int                cinfoi, cinfoj, maxvars;
   hypre_BoxArray          *cbox_a;
   hypre_BoxArray          *crbox_a;
   HYPRE_Int               *cproc_a;
   HYPRE_Int               *crboxnum_a;
   HYPRE_Int               *ctransform_a;
   HYPRE_Int               *cnum_transforms;
   hypre_Index             *ccoords;
   hypre_Index             *cdirs;

   hypre_SStructPGrid      *pgrid;

   hypre_BoxManEntry      **pi_entries, **pj_entries;
   hypre_BoxManEntry       *pi_entry,    *pj_entry;
   HYPRE_Int                npi_entries,  npj_entries;

   hypre_Box               *vn_box, *pi_box, *pj_box, *int_box, *int_rbox;
   hypre_Index              imin0, imin1;

   HYPRE_Int                nvars, size, pi_proc, myproc;
   HYPRE_Int                pi, pj, vi, vj, ei, ej, ni, bi, ti;

   hypre_MPI_Comm_rank(hypre_SStructGridComm(grid), &myproc);

   vn_box = hypre_BoxCreate(ndim);
   pi_box = hypre_BoxCreate(ndim);
   pj_box = hypre_BoxCreate(ndim);
   int_box = hypre_BoxCreate(ndim);
   int_rbox = hypre_BoxCreate(ndim);

   /* initialize cinfo_a array */
   maxvars = 0;
   for (pi = 0; pi < nparts; pi++)
   {
      nvars = hypre_SStructPGridNVars(pgrids[pi]);
      if ( maxvars < nvars )
      {
         maxvars = nvars;
      }
   }
   cinfo_a = hypre_CTAlloc(CInfo *,  nparts*nparts*maxvars*maxvars, HYPRE_MEMORY_HOST);

   /* loop over local boxes and compute send/recv CommInfo */

   vnbor_ncomms = 0;
   /* for each part */
   for (pi = 0; pi < nparts; pi++)
   {
      pgrid  = pgrids[pi];
      nvars = hypre_SStructPGridNVars(pgrid);
      vartypes = hypre_SStructPGridVarTypes(pgrid);

      /* for each variable */
      for (vi = 0; vi < nvars; vi++)
      {
         hypre_SStructVariableGetOffset(vartypes[vi], ndim, varoffset);

         /* for each vneighbor box */
         for (ni = 0; ni < nvneighbors[pi][vi]; ni++)
         {
            vneighbor = &vneighbors[pi][vi][ni];
            hypre_CopyIndex(hypre_BoxIMin(hypre_SStructNeighborBox(vneighbor)), imin0);
            hypre_CopyIndex(hypre_SStructNeighborILower(vneighbor), imin1);
            coord = hypre_SStructNeighborCoord(vneighbor);
            dir   = hypre_SStructNeighborDir(vneighbor);

            pj = hypre_SStructNeighborPart(vneighbor);
            hypre_SStructVarToNborVar(grid, pi, vi, coord, &vj);

            /* intersect with grid for part pi */
            hypre_CopyBox(hypre_SStructNeighborBox(vneighbor), vn_box);
            /* always grow the vneighbor box */
            hypre_BoxGrowByIndex(vn_box, varoffset);
            hypre_SStructGridIntersect(grid, pi, vi, vn_box, 0, &pi_entries, &npi_entries);

            /* intersect with grid for part pj */
            hypre_CopyBox(hypre_SStructNeighborBox(vneighbor), vn_box);
            /* always grow the vneighbor box */
            hypre_BoxGrowByIndex(vn_box, varoffset);
            /* map vneighbor box to part pj index space */
            hypre_SStructBoxToNborBox(vn_box, imin0, imin1, coord, dir);
            hypre_SStructGridIntersect(grid, pj, vj, vn_box, 0, &pj_entries, &npj_entries);

            /* loop over pi and pj entries */
            for (ei = 0; ei < npi_entries; ei++)
            {
               pi_entry = pi_entries[ei];
               /* only concerned with pi boxes on my processor */
               hypre_SStructBoxManEntryGetProcess(pi_entry, &pi_proc);
               if (pi_proc != myproc)
               {
                  continue;
               }
               hypre_BoxManEntryGetExtents(
                  pi_entry, hypre_BoxIMin(pi_box), hypre_BoxIMax(pi_box));

               /* if pi is not the owner, grow pi_box to compute recv boxes */
               if (pi > pj)
               {
                  hypre_BoxGrowByIndex(pi_box, varoffset);
               }

               for (ej = 0; ej < npj_entries; ej++)
               {
                  pj_entry = pj_entries[ej];
                  hypre_BoxManEntryGetExtents(
                     pj_entry, hypre_BoxIMin(pj_box), hypre_BoxIMax(pj_box));
                  /* map pj_box to part pi index space */
                  hypre_SStructNborBoxToBox(pj_box, imin0, imin1, coord, dir);

                  /* if pj is not the owner, grow pj_box to compute send boxes */
                  if (pj > pi)
                  {
                     hypre_BoxGrowByIndex(pj_box, varoffset);
                  }

                  /* intersect the pi and pj boxes */
                  hypre_IntersectBoxes(pi_box, pj_box, int_box);

                  /* if there is an intersection, compute communication info */
                  if (hypre_BoxVolume(int_box))
                  {
                     cinfoi = (((pi)*maxvars + vi)*nparts + pj)*maxvars + vj;
                     cinfoj = (((pj)*maxvars + vj)*nparts + pi)*maxvars + vi;

                     /* allocate CommInfo arguments if needed */
                     if (cinfo_a[cinfoi] == NULL)
                     {
                        HYPRE_Int  i_num_boxes = hypre_StructGridNumBoxes(
                           hypre_SStructPGridSGrid(pgrids[pi], vi));
                        HYPRE_Int  j_num_boxes = hypre_StructGridNumBoxes(
                           hypre_SStructPGridSGrid(pgrids[pj], vj));

                        cnum_transforms = hypre_CTAlloc(HYPRE_Int,  1, HYPRE_MEMORY_HOST);
                        ccoords = hypre_CTAlloc(hypre_Index,  nvneighbors[pi][vi], HYPRE_MEMORY_HOST);
                        cdirs   = hypre_CTAlloc(hypre_Index,  nvneighbors[pi][vi], HYPRE_MEMORY_HOST);

                        cinfo = hypre_TAlloc(CInfo,  1, HYPRE_MEMORY_HOST);
                        (cinfo->boxes) = hypre_BoxArrayArrayCreate(i_num_boxes, ndim);
                        (cinfo->rboxes) = hypre_BoxArrayArrayCreate(i_num_boxes, ndim);
                        (cinfo->procs) = hypre_CTAlloc(HYPRE_Int *,  i_num_boxes, HYPRE_MEMORY_HOST);
                        (cinfo->rboxnums) = hypre_CTAlloc(HYPRE_Int *,  i_num_boxes, HYPRE_MEMORY_HOST);
                        (cinfo->transforms) = hypre_CTAlloc(HYPRE_Int *,  i_num_boxes, HYPRE_MEMORY_HOST);
                        (cinfo->num_transforms) = cnum_transforms;
                        (cinfo->coords) = ccoords;
                        (cinfo->dirs) = cdirs;
                        cinfo_a[cinfoi] = cinfo;

                        cinfo = hypre_TAlloc(CInfo,  1, HYPRE_MEMORY_HOST);
                        (cinfo->boxes) = hypre_BoxArrayArrayCreate(j_num_boxes, ndim);
                        (cinfo->rboxes) = hypre_BoxArrayArrayCreate(j_num_boxes, ndim);
                        (cinfo->procs) = hypre_CTAlloc(HYPRE_Int *,  j_num_boxes, HYPRE_MEMORY_HOST);
                        (cinfo->rboxnums) = hypre_CTAlloc(HYPRE_Int *,  j_num_boxes, HYPRE_MEMORY_HOST);
                        (cinfo->transforms) = hypre_CTAlloc(HYPRE_Int *,  j_num_boxes, HYPRE_MEMORY_HOST);
                        (cinfo->num_transforms) = cnum_transforms;
                        (cinfo->coords) = ccoords;
                        (cinfo->dirs) = cdirs;
                        cinfo_a[cinfoj] = cinfo;

                        vnbor_ncomms++;
                     }

                     cinfo = cinfo_a[cinfoi];


                     hypre_SStructBoxManEntryGetBoxnum(pi_entry, &bi);

                     cbox_a = hypre_BoxArrayArrayBoxArray((cinfo->boxes), bi);
                     crbox_a = hypre_BoxArrayArrayBoxArray((cinfo->rboxes), bi);

                     /* Since cinfo is unique for each (pi,vi,pj,vj), we can use
                      * the remote (proc, boxnum) to determine duplicates */
                     {
                        HYPRE_Int  j, proc, boxnum, duplicate = 0;

                        hypre_SStructBoxManEntryGetProcess(pj_entry, &proc);
                        hypre_SStructBoxManEntryGetBoxnum(pj_entry, &boxnum);
                        cproc_a = (cinfo->procs[bi]);
                        crboxnum_a = (cinfo->rboxnums[bi]);
                        hypre_ForBoxI(j, cbox_a)
                        {
                           if ( (proc == cproc_a[j]) && (boxnum == crboxnum_a[j]) )
                           {
                              duplicate = 1;
                           }
                        }
                        if (duplicate)
                        {
                           continue;
                        }
                     }

                     size = hypre_BoxArraySize(cbox_a);
                     /* Allocate in chunks of 10 ('size' grows by 1) */
                     if (size%10 == 0)
                     {
                        (cinfo->procs[bi]) =
                           hypre_TReAlloc((cinfo->procs[bi]),  HYPRE_Int,  size+10, HYPRE_MEMORY_HOST);
                        (cinfo->rboxnums[bi]) =
                           hypre_TReAlloc((cinfo->rboxnums[bi]),  HYPRE_Int,  size+10, HYPRE_MEMORY_HOST);
                        (cinfo->transforms[bi]) =
                           hypre_TReAlloc((cinfo->transforms[bi]),  HYPRE_Int,  size+10, HYPRE_MEMORY_HOST);
                     }
                     cproc_a = (cinfo->procs[bi]);
                     crboxnum_a = (cinfo->rboxnums[bi]);
                     ctransform_a = (cinfo->transforms[bi]);
                     cnum_transforms = (cinfo->num_transforms);
                     ccoords = (cinfo->coords);
                     cdirs = (cinfo->dirs);

                     /* map intersection box to part pj index space */
                     hypre_CopyBox(int_box, int_rbox);
                     hypre_SStructBoxToNborBox(int_rbox, imin0, imin1, coord, dir);

                     hypre_AppendBox(int_box, cbox_a);
                     hypre_AppendBox(int_rbox, crbox_a);
                     hypre_SStructBoxManEntryGetProcess(pj_entry, &cproc_a[size]);
                     hypre_SStructBoxManEntryGetBoxnum(pj_entry, &crboxnum_a[size]);
                     /* search for transform */
                     for (ti = 0; ti < *cnum_transforms; ti++)
                     {
                        if ( hypre_IndexesEqual(coord, ccoords[ti], ndim) &&
                             hypre_IndexesEqual(dir, cdirs[ti], ndim) )
                        {
                           break;
                        }
                     }
                     /* set transform */
                     if (ti >= *cnum_transforms)
                     {
                        hypre_CopyIndex(coord, ccoords[ti]);
                        hypre_CopyIndex(dir, cdirs[ti]);
                        (*cnum_transforms)++;
                     }
                     ctransform_a[size] = ti;

                  } /* end of if intersection box */
               } /* end of ej entries loop */
            } /* end of ei entries loop */
            hypre_TFree(pj_entries, HYPRE_MEMORY_HOST);
            hypre_TFree(pi_entries, HYPRE_MEMORY_HOST);
         } /* end of ni vneighbor box loop */
      } /* end of vi variable loop */
   } /* end of pi part loop */

   /* loop through the upper triangle and create vnbor_comm_info */
   vnbor_comm_info = hypre_TAlloc(hypre_SStructCommInfo *,  vnbor_ncomms, HYPRE_MEMORY_HOST);
   vnbor_ncomms = 0;
   for (pi = 0; pi < nparts; pi++)
   {
      for (vi = 0; vi < maxvars; vi++)
      {
         for (pj = (pi+1); pj < nparts; pj++)
         {
            for (vj = 0; vj < maxvars; vj++)
            {
               cinfoi = (((pi)*maxvars + vi)*nparts + pj)*maxvars + vj;

               if (cinfo_a[cinfoi] != NULL)
               {
<<<<<<< HEAD
                  comm_info = hypre_TAlloc(hypre_SStructCommInfo, 1);

=======
                  comm_info = hypre_TAlloc(hypre_SStructCommInfo,  1, HYPRE_MEMORY_HOST);
                  
>>>>>>> 414fa671
                  cinfoj = (((pj)*maxvars + vj)*nparts + pi)*maxvars + vi;
                  send_cinfo = cinfo_a[cinfoi];
                  recv_cinfo = cinfo_a[cinfoj];

                  /* send/recv boxes may not match (2nd to last argument) */
                  hypre_CommInfoCreate(
                     (send_cinfo->boxes), (recv_cinfo->boxes),
                     (send_cinfo->procs), (recv_cinfo->procs),
                     (send_cinfo->rboxnums), (recv_cinfo->rboxnums),
                     (send_cinfo->rboxes), (recv_cinfo->rboxes),
                     0, &hypre_SStructCommInfoCommInfo(comm_info));
                  hypre_CommInfoSetTransforms(
                     hypre_SStructCommInfoCommInfo(comm_info),
                     *(send_cinfo->num_transforms),
                     (send_cinfo->coords), (send_cinfo->dirs),
                     (send_cinfo->transforms), (recv_cinfo->transforms));
<<<<<<< HEAD
                  hypre_TFree(send_cinfo->num_transforms);

=======
                  hypre_TFree(send_cinfo->num_transforms, HYPRE_MEMORY_HOST);
                  
>>>>>>> 414fa671
                  hypre_SStructCommInfoSendPart(comm_info) = pi;
                  hypre_SStructCommInfoRecvPart(comm_info) = pj;
                  hypre_SStructCommInfoSendVar(comm_info) = vi;
                  hypre_SStructCommInfoRecvVar(comm_info) = vj;

                  vnbor_comm_info[vnbor_ncomms] = comm_info;
#if 0
                  {
                     /* debugging print */
                     hypre_BoxArrayArray *boxaa;
                     hypre_BoxArray      *boxa;
                     hypre_Box           *box;
                     HYPRE_Int            i, j, d, **procs, **rboxs;

                     boxaa = (comm_info->comm_info->send_boxes);
                     procs = (comm_info->comm_info->send_processes);
                     rboxs = (comm_info->comm_info->send_rboxnums);
                     hypre_ForBoxArrayI(i, boxaa)
                     {
                        hypre_printf("%d: (pi,vi:pj,vj) = (%d,%d:%d,%d), ncomm = %d, send box = %d, (proc,rbox: ...) =",
                                     myproc, pi, vi, pj, vj, vnbor_ncomms, i);
                        boxa = hypre_BoxArrayArrayBoxArray(boxaa, i);
                        hypre_ForBoxI(j, boxa)
                        {
                           box = hypre_BoxArrayBox(boxa, j);
                           hypre_printf(" (%d,%d: ", procs[i][j], rboxs[i][j]);
                           for (d = 0; d < ndim; d++)
                           {
                              hypre_printf(" %d", hypre_BoxIMinD(box, d));
                           }
                           hypre_printf(" x");
                           for (d = 0; d < ndim; d++)
                           {
                              hypre_printf(" %d", hypre_BoxIMaxD(box, d));
                           }
                           hypre_printf(")");
                        }
                        hypre_printf("\n");
                     }
                     boxaa = (comm_info->comm_info->recv_boxes);
                     procs = (comm_info->comm_info->recv_processes);
                     rboxs = (comm_info->comm_info->recv_rboxnums);
                     hypre_ForBoxArrayI(i, boxaa)
                     {
                        hypre_printf("%d: (pi,vi:pj,vj) = (%d,%d:%d,%d), ncomm = %d, recv box = %d, (proc,rbox: ...) =",
                                     myproc, pi, vi, pj, vj, vnbor_ncomms, i);
                        boxa = hypre_BoxArrayArrayBoxArray(boxaa, i);
                        hypre_ForBoxI(j, boxa)
                        {
                           box = hypre_BoxArrayBox(boxa, j);
                           hypre_printf(" (%d,%d: ", procs[i][j], rboxs[i][j]);
                           for (d = 0; d < ndim; d++)
                           {
                              hypre_printf(" %d", hypre_BoxIMinD(box, d));
                           }
                           hypre_printf(" x");
                           for (d = 0; d < ndim; d++)
                           {
                              hypre_printf(" %d", hypre_BoxIMaxD(box, d));
                           }
                           hypre_printf(")");
                        }
                        hypre_printf("\n");
                     }
                     fflush(stdout);
                  }
#endif
                  vnbor_ncomms++;
               }
            }
         }
      }
   }
   hypre_SStructGridVNborCommInfo(grid) = vnbor_comm_info;
   hypre_SStructGridVNborNComms(grid) = vnbor_ncomms;

   size = nparts*nparts*maxvars*maxvars;
   for (cinfoi = 0; cinfoi < size; cinfoi++)
   {
      hypre_TFree(cinfo_a[cinfoi], HYPRE_MEMORY_HOST);
   }
   hypre_TFree(cinfo_a, HYPRE_MEMORY_HOST);
   hypre_BoxDestroy(vn_box);
   hypre_BoxDestroy(pi_box);
   hypre_BoxDestroy(pj_box);
   hypre_BoxDestroy(int_box);
   hypre_BoxDestroy(int_rbox);

   return hypre_error_flag;
}

/*--------------------------------------------------------------------------
 * This routine returns a NULL 'entry_ptr' if an entry is not found
 *--------------------------------------------------------------------------*/

HYPRE_Int
hypre_SStructGridFindBoxManEntry( hypre_SStructGrid  *grid,
                                  HYPRE_Int           part,
                                  hypre_Index         index,
                                  HYPRE_Int           var,
                                  hypre_BoxManEntry **entry_ptr )
{
   HYPRE_Int nentries;

   hypre_BoxManEntry **entries;

   hypre_BoxManIntersect (  hypre_SStructGridBoxManager(grid, part, var),
                            index, index, &entries, &nentries);

   /* we should only get a single entry returned */
   if (nentries > 1)
   {
      hypre_error(HYPRE_ERROR_GENERIC);
      *entry_ptr = NULL;
   }
   else if (nentries == 0)
   {
      *entry_ptr = NULL;
   }
   else
   {
      *entry_ptr = entries[0];
   }

   /* remove the entries array (NULL or allocated in the intersect routine) */
<<<<<<< HEAD
   hypre_TFree(entries);

=======
   hypre_TFree(entries, HYPRE_MEMORY_HOST); 
   
>>>>>>> 414fa671
   return hypre_error_flag;
}

/*--------------------------------------------------------------------------
 * TODO: refactor hypre_SStructGridFindBoxManEntry and
 *                hypre_SStructGridFindNborBoxManEntry
 *       into a single function.
 *--------------------------------------------------------------------------*/

HYPRE_Int
hypre_SStructGridFindNborBoxManEntry( hypre_SStructGrid  *grid,
                                      HYPRE_Int           part,
                                      hypre_Index         index,
                                      HYPRE_Int           var,
                                      hypre_BoxManEntry **entry_ptr )
{
   HYPRE_Int nentries;

   hypre_BoxManEntry **entries;

   hypre_BoxManIntersect (  hypre_SStructGridNborBoxManager(grid, part, var),
                            index, index, &entries, &nentries);

   /* we should only get a single entry returned */
   if (nentries >  1)
   {
      hypre_error(HYPRE_ERROR_GENERIC);
      *entry_ptr = NULL;
   }
   else if (nentries == 0)
   {
      *entry_ptr = NULL;
   }
   else
   {
      *entry_ptr = entries[0];
   }

   /* remove the entries array (NULL or allocated in the intersect routine) */
<<<<<<< HEAD
   hypre_TFree(entries);

=======
   hypre_TFree(entries, HYPRE_MEMORY_HOST); 
   
>>>>>>> 414fa671
   return hypre_error_flag;
}

/*--------------------------------------------------------------------------
 *--------------------------------------------------------------------------*/

HYPRE_Int
hypre_SStructGridBoxProcFindBoxManEntry( hypre_SStructGrid  *grid,
                                         HYPRE_Int           part,
                                         HYPRE_Int           var,
                                         HYPRE_Int           box,
                                         HYPRE_Int           proc,
                                         hypre_BoxManEntry **entry_ptr )
{
   hypre_BoxManGetEntry(hypre_SStructGridBoxManager(grid, part, var),
                        proc, box, entry_ptr);

   return hypre_error_flag;
}

/*--------------------------------------------------------------------------
 *--------------------------------------------------------------------------*/

HYPRE_Int
hypre_SStructBoxManEntryGetCSRstrides( hypre_BoxManEntry *entry,
                                       hypre_Index        strides )
{
   hypre_SStructBoxManInfo      *entry_info;
   hypre_SStructBoxManNborInfo  *entry_ninfo;

   hypre_BoxManEntryGetInfo(entry, (void **) &entry_info);
   if (hypre_SStructBoxManInfoType(entry_info) == hypre_SSTRUCT_BOXMAN_INFO_DEFAULT)
   {
      hypre_BoxManEntryGetStride(entry, strides);
   }
   else
   {
      entry_ninfo = (hypre_SStructBoxManNborInfo *) entry_info;
      hypre_CopyIndex(hypre_SStructBoxManNborInfoStride(entry_ninfo), strides);
   }

   return hypre_error_flag;
}

/*--------------------------------------------------------------------------
 * GEC1002 addition for a ghost stride calculation
 * same function except that you modify imin, imax with the ghost and
 * when the info is type nmapinfo you pull the ghoststrides.
 *--------------------------------------------------------------------------*/

HYPRE_Int
hypre_SStructBoxManEntryGetGhstrides( hypre_BoxManEntry *entry,
                                      hypre_Index        strides )
{
   hypre_SStructBoxManInfo     *entry_info;
   hypre_SStructBoxManNborInfo *entry_ninfo;

   hypre_Index                  imin, imax;
   HYPRE_Int                   *numghost;
   HYPRE_Int                    d, ndim;

   hypre_BoxManEntryGetInfo(entry, (void **) &entry_info);
   if (hypre_SStructBoxManInfoType(entry_info) == hypre_SSTRUCT_BOXMAN_INFO_DEFAULT)
   {
      ndim = hypre_BoxManEntryNDim(entry);
      hypre_BoxManEntryGetExtents(entry, imin, imax);

      /* getting the ghost from the mapentry to modify imin, imax */
      numghost = hypre_BoxManEntryNumGhost(entry);
      for (d = 0; d < ndim; d++)
      {
         imax[d] += numghost[2*d+1];
         imin[d] -= numghost[2*d];
      }

      /* imin, imax modified now and calculation identical.  */
      strides[0] = 1;
      for (d = 1; d < ndim; d++)
      {
         strides[d] = hypre_IndexD(imax, d-1) - hypre_IndexD(imin, d-1) + 1;
         strides[d] *= strides[d-1];
      }
   }
   else
   {
      /* now get the ghost strides using the macro   */
      entry_ninfo = (hypre_SStructBoxManNborInfo *) entry_info;
      hypre_CopyIndex(hypre_SStructBoxManNborInfoGhstride(entry_ninfo), strides);
   }

   return hypre_error_flag;
}

/*--------------------------------------------------------------------------
 *--------------------------------------------------------------------------*/

HYPRE_Int
hypre_SStructBoxManEntryGetGlobalCSRank( hypre_BoxManEntry *entry,
                                         hypre_Index        index,
                                         HYPRE_BigInt      *rank_ptr )
{
   HYPRE_Int                ndim = hypre_BoxManEntryNDim(entry);
   hypre_SStructBoxManInfo *entry_info;
   hypre_Index              imin;
   hypre_Index              imax;
   hypre_Index              strides;
   HYPRE_BigInt             offset;
   HYPRE_Int                d;

   hypre_BoxManEntryGetInfo(entry, (void **) &entry_info);
   hypre_BoxManEntryGetExtents(entry, imin, imax);
   offset = hypre_SStructBoxManInfoOffset(entry_info);

   hypre_SStructBoxManEntryGetCSRstrides(entry, strides);

   *rank_ptr = offset;
   for (d = 0; d < ndim; d++)
   {
      *rank_ptr += (HYPRE_BigInt)((hypre_IndexD(index, d) - hypre_IndexD(imin, d)) * strides[d]);
   }

   return hypre_error_flag;
}

/*--------------------------------------------------------------------------
 * GEC1002 a way to get the rank when you are in the presence of ghosts
 * It could have been a function pointer but this is safer. It computes
 * the ghost rank by using ghoffset, ghstrides and imin is modified
 *--------------------------------------------------------------------------*/

HYPRE_Int
hypre_SStructBoxManEntryGetGlobalGhrank( hypre_BoxManEntry *entry,
                                         hypre_Index        index,
                                         HYPRE_BigInt      *rank_ptr )
{
   HYPRE_Int                 ndim = hypre_BoxManEntryNDim(entry);
   hypre_SStructBoxManInfo  *entry_info;
   hypre_Index               imin;
   hypre_Index               imax;
   hypre_Index               ghstrides;
   HYPRE_BigInt              ghoffset;
   HYPRE_Int                 *numghost = hypre_BoxManEntryNumGhost(entry);
   HYPRE_Int                 d;
   HYPRE_Int                 info_type;

   hypre_BoxManEntryGetInfo(entry, (void **) &entry_info);
   hypre_BoxManEntryGetExtents(entry, imin, imax);
   ghoffset = hypre_SStructBoxManInfoGhoffset(entry_info);
   info_type = hypre_SStructBoxManInfoType(entry_info);

   hypre_SStructBoxManEntryGetGhstrides(entry, ghstrides);

   /* GEC shifting the imin according to the ghosts when you have a default info
    * When you have a neighbor info, you do not need to shift the imin since
    * the ghoffset for neighbor info has factored in the ghost presence during
    * the neighbor info assemble phase   */

   if (info_type == hypre_SSTRUCT_BOXMAN_INFO_DEFAULT)
   {
      for (d = 0; d < ndim; d++)
      {
         imin[d] -= numghost[2*d];
      }
   }

   *rank_ptr = ghoffset;
   for (d = 0; d < ndim; d++)
   {
      *rank_ptr += (HYPRE_BigInt)((hypre_IndexD(index, d) - hypre_IndexD(imin, d)) * ghstrides[d]);
   }

   return hypre_error_flag;
}

/*--------------------------------------------------------------------------
 *--------------------------------------------------------------------------*/

HYPRE_Int
hypre_SStructBoxManEntryGetProcess( hypre_BoxManEntry *entry,
                                    HYPRE_Int         *proc_ptr )
{
   *proc_ptr = hypre_BoxManEntryProc(entry);

   return hypre_error_flag;
}

/*--------------------------------------------------------------------------
 * For neighbors, the boxnum is in the info, otherwise it is the same
 * as the id.
 *--------------------------------------------------------------------------*/

HYPRE_Int
hypre_SStructBoxManEntryGetBoxnum( hypre_BoxManEntry *entry,
                                   HYPRE_Int         *id_ptr )
{
   hypre_SStructBoxManNborInfo *info;

   hypre_BoxManEntryGetInfo(entry, (void **) &info);

   if (hypre_SStructBoxManInfoType(info) ==
       hypre_SSTRUCT_BOXMAN_INFO_NEIGHBOR)
      /* get from the info object */
   {
      *id_ptr = hypre_SStructBoxManNborInfoBoxnum(info);
   }
   else /* use id from the entry */
   {
      *id_ptr = hypre_BoxManEntryId(entry);
   }

   return hypre_error_flag;
}

/*--------------------------------------------------------------------------
 *--------------------------------------------------------------------------*/

HYPRE_Int
hypre_SStructBoxManEntryGetPart( hypre_BoxManEntry *entry,
                                 HYPRE_Int          part,
                                 HYPRE_Int         *part_ptr )
{
   hypre_SStructBoxManNborInfo *info;

   hypre_BoxManEntryGetInfo(entry, (void **) &info);

   if (hypre_SStructBoxManInfoType(info) == hypre_SSTRUCT_BOXMAN_INFO_NEIGHBOR)
   {
      *part_ptr = hypre_SStructBoxManNborInfoPart(info);
   }
   else
   {
      *part_ptr = part;
   }

   return hypre_error_flag;
}

/*--------------------------------------------------------------------------
 * Mapping Notes:
 *
 *   coord maps Box index-space to NborBox index-space.  That is, `coord[d]' is
 *   the dimension in the NborBox index-space, and `d' is the dimension in the
 *   Box index-space.
 *
 *   dir also works on the Box index-space.  That is, `dir[d]' is the direction
 *   (positive or negative) of dimension `coord[d]' in the NborBox index-space,
 *   relative to the positive direction of dimension `d' in the Box index-space.
 *
 *--------------------------------------------------------------------------*/

HYPRE_Int
hypre_SStructIndexToNborIndex( hypre_Index  index,
                               hypre_Index  root,
                               hypre_Index  nbor_root,
                               hypre_Index  coord,
                               hypre_Index  dir,
                               HYPRE_Int    ndim,
                               hypre_Index  nbor_index )
{
   HYPRE_Int  d, nd;

   for (d = 0; d < ndim; d++)
   {
      nd = coord[d];
      nbor_index[nd] = nbor_root[nd] + (index[d] - root[d]) * dir[d];
   }

   return hypre_error_flag;
}

HYPRE_Int
hypre_SStructBoxToNborBox( hypre_Box   *box,
                           hypre_Index  root,
                           hypre_Index  nbor_root,
                           hypre_Index  coord,
                           hypre_Index  dir )
{
   HYPRE_Int   *imin = hypre_BoxIMin(box);
   HYPRE_Int   *imax = hypre_BoxIMax(box);
   HYPRE_Int    ndim = hypre_BoxNDim(box);
   hypre_Index  nbor_imin, nbor_imax;
   HYPRE_Int    d;

   hypre_SStructIndexToNborIndex(imin, root, nbor_root, coord, dir, ndim, nbor_imin);
   hypre_SStructIndexToNborIndex(imax, root, nbor_root, coord, dir, ndim, nbor_imax);

   for (d = 0; d < ndim; d++)
   {
      imin[d] = hypre_min(nbor_imin[d], nbor_imax[d]);
      imax[d] = hypre_max(nbor_imin[d], nbor_imax[d]);
   }

   return hypre_error_flag;
}

/*--------------------------------------------------------------------------
 * See "Mapping Notes" in comment for `hypre_SStructBoxToNborBox'.
 *--------------------------------------------------------------------------*/


HYPRE_Int
hypre_SStructNborIndexToIndex( hypre_Index  nbor_index,
                               hypre_Index  root,
                               hypre_Index  nbor_root,
                               hypre_Index  coord,
                               hypre_Index  dir,
                               HYPRE_Int    ndim,
                               hypre_Index  index )
{
   HYPRE_Int  d, nd;

   for (d = 0; d < ndim; d++)
   {
      nd = coord[d];
      index[d] = root[d] + (nbor_index[nd] - nbor_root[nd]) * dir[d];
   }

   return hypre_error_flag;
}

HYPRE_Int
hypre_SStructNborBoxToBox( hypre_Box   *nbor_box,
                           hypre_Index  root,
                           hypre_Index  nbor_root,
                           hypre_Index  coord,
                           hypre_Index  dir )
{
   HYPRE_Int   *nbor_imin = hypre_BoxIMin(nbor_box);
   HYPRE_Int   *nbor_imax = hypre_BoxIMax(nbor_box);
   HYPRE_Int    ndim = hypre_BoxNDim(nbor_box);
   hypre_Index  imin, imax;
   HYPRE_Int    d;

   hypre_SStructNborIndexToIndex(nbor_imin, root, nbor_root, coord, dir, ndim, imin);
   hypre_SStructNborIndexToIndex(nbor_imax, root, nbor_root, coord, dir, ndim, imax);

   for (d = 0; d < ndim; d++)
   {
      nbor_imin[d] = hypre_min(imin[d], imax[d]);
      nbor_imax[d] = hypre_max(imin[d], imax[d]);
   }

   return hypre_error_flag;
}

/*--------------------------------------------------------------------------
 *
 * Assumptions:
 *
 * 1. Variables and variable types are the same on neighboring parts
 * 2. Variable types are listed in order as follows:
 *       Face - XFACE, YFACE, ZFACE
 *       Edge - XEDGE, YEDGE, ZEDGE
 * 3. If the coordinate transformation is not the identity, then all ndim
 *    variable types must exist on the grid.
 *
 *--------------------------------------------------------------------------*/

/* ONLY3D for non-cell and non-node variable types */

HYPRE_Int
hypre_SStructVarToNborVar( hypre_SStructGrid  *grid,
                           HYPRE_Int           part,
                           HYPRE_Int           var,
                           HYPRE_Int          *coord,
                           HYPRE_Int          *nbor_var_ptr)
{
   hypre_SStructPGrid     *pgrid   = hypre_SStructGridPGrid(grid, part);
   HYPRE_SStructVariable   vartype = hypre_SStructPGridVarType(pgrid, var);

   switch(vartype)
   {
      case HYPRE_SSTRUCT_VARIABLE_XFACE:
      case HYPRE_SSTRUCT_VARIABLE_XEDGE:
         *nbor_var_ptr = var + (coord[0]  );
         break;
      case HYPRE_SSTRUCT_VARIABLE_YFACE:
      case HYPRE_SSTRUCT_VARIABLE_YEDGE:
         *nbor_var_ptr = var + (coord[1]-1);
         break;
      case HYPRE_SSTRUCT_VARIABLE_ZFACE:
      case HYPRE_SSTRUCT_VARIABLE_ZEDGE:
         *nbor_var_ptr = var + (coord[2]-2);
         break;
      default:
         *nbor_var_ptr = var;
         break;
   }

   return hypre_error_flag;
}

/*--------------------------------------------------------------------------
 * GEC0902 a function that will set the ghost in each of the sgrids
 *--------------------------------------------------------------------------*/

HYPRE_Int
hypre_SStructGridSetNumGhost( hypre_SStructGrid  *grid, HYPRE_Int *num_ghost )
{
   HYPRE_Int             ndim   = hypre_SStructGridNDim(grid);
   HYPRE_Int             nparts = hypre_SStructGridNParts(grid);
   HYPRE_Int             part, i, t;
   hypre_SStructPGrid   *pgrid;
   hypre_StructGrid     *sgrid;

   for (i = 0; i < 2*ndim; i++)
   {
      hypre_SStructGridNumGhost(grid)[i] = num_ghost[i];
   }

   for (part = 0; part < nparts; part++)
   {
      pgrid = hypre_SStructGridPGrid(grid, part);
<<<<<<< HEAD
      nvars = hypre_SStructPGridNVars(pgrid);

      for ( var = 0; var < nvars; var++)
=======
     
      for (t = 0; t < 8; t++)
>>>>>>> 414fa671
      {
         sgrid = hypre_SStructPGridVTSGrid(pgrid, t);
         if (sgrid != NULL)
         {
            hypre_StructGridSetNumGhost(sgrid, num_ghost);
         }
      }
   }

   return hypre_error_flag;
}

/*--------------------------------------------------------------------------
 * GEC1002 a function that will select the right way to calculate the rank
 * depending on the matrix type. It is an extension to the usual GetGlobalRank
 *--------------------------------------------------------------------------*/

HYPRE_Int
hypre_SStructBoxManEntryGetGlobalRank( hypre_BoxManEntry *entry,
                                       hypre_Index        index,
<<<<<<< HEAD
                                       HYPRE_Int         *rank_ptr,
=======
                                       HYPRE_BigInt      *rank_ptr,
>>>>>>> 414fa671
                                       HYPRE_Int          type)
{
   if (type == HYPRE_PARCSR)
   {
      hypre_SStructBoxManEntryGetGlobalCSRank(entry, index, rank_ptr);
   }
   if (type == HYPRE_SSTRUCT || type == HYPRE_STRUCT)
   {
      hypre_SStructBoxManEntryGetGlobalGhrank(entry, index, rank_ptr);
   }

   return hypre_error_flag;
}

/*--------------------------------------------------------------------------
 * GEC1002 a function that will select the right way to calculate the strides
 * depending on the matrix type. It is an extension to the usual strides
 *--------------------------------------------------------------------------*/

HYPRE_Int
hypre_SStructBoxManEntryGetStrides(hypre_BoxManEntry   *entry,
                                   hypre_Index          strides,
                                   HYPRE_Int            type)
{
   if (type == HYPRE_PARCSR)
   {
      hypre_SStructBoxManEntryGetCSRstrides(entry, strides);
   }
   if (type == HYPRE_SSTRUCT || type == HYPRE_STRUCT)
   {
      hypre_SStructBoxManEntryGetGhstrides(entry, strides);
   }

   return hypre_error_flag;
}

/*--------------------------------------------------------------------------
 *  A function to determine the local variable box numbers that underlie
 *  a cellbox with local box number boxnum. Only returns local box numbers
 *  of myproc.
 *--------------------------------------------------------------------------*/

HYPRE_Int
hypre_SStructBoxNumMap(hypre_SStructGrid        *grid,
                       HYPRE_Int                 part,
                       HYPRE_Int                 boxnum,
                       HYPRE_Int               **num_varboxes_ptr,
                       HYPRE_Int              ***map_ptr)
{
   hypre_SStructPGrid    *pgrid   = hypre_SStructGridPGrid(grid, part);
   hypre_StructGrid      *cellgrid= hypre_SStructPGridCellSGrid(pgrid);
   hypre_StructGrid      *vargrid;
   hypre_BoxArray        *boxes;
   hypre_Box             *cellbox, vbox, *box, intersect_box;
   HYPRE_SStructVariable *vartypes= hypre_SStructPGridVarTypes(pgrid);

   HYPRE_Int              ndim    = hypre_SStructGridNDim(grid);
   HYPRE_Int              nvars   = hypre_SStructPGridNVars(pgrid);
   hypre_Index            varoffset;

   HYPRE_Int             *num_boxes;
   HYPRE_Int            **var_boxnums;
   HYPRE_Int             *temp;

   HYPRE_Int              i, j, k, var;

   hypre_BoxInit(&vbox, ndim);
   hypre_BoxInit(&intersect_box, ndim);
   cellbox= hypre_StructGridBox(cellgrid, boxnum);

   /* ptrs to store var_box map info */
   num_boxes  = hypre_CTAlloc(HYPRE_Int,  nvars, HYPRE_MEMORY_HOST);
   var_boxnums= hypre_TAlloc(HYPRE_Int *,  nvars, HYPRE_MEMORY_HOST);

   /* intersect the cellbox with the var_boxes */
   for (var= 0; var< nvars; var++)
   {
      vargrid= hypre_SStructPGridSGrid(pgrid, var);
      boxes  = hypre_StructGridBoxes(vargrid);
      temp   = hypre_CTAlloc(HYPRE_Int,  hypre_BoxArraySize(boxes), HYPRE_MEMORY_HOST);

      /* map cellbox to a variable box */
      hypre_CopyBox(cellbox, &vbox);

      i= vartypes[var];
      hypre_SStructVariableGetOffset((hypre_SStructVariable) i,
                                     ndim, varoffset);
      hypre_SubtractIndexes(hypre_BoxIMin(&vbox), varoffset, ndim,
                            hypre_BoxIMin(&vbox));

      /* loop over boxes to see if they intersect with vbox */
      hypre_ForBoxI(i, boxes)
      {
         box= hypre_BoxArrayBox(boxes, i);
         hypre_IntersectBoxes(&vbox, box, &intersect_box);
         if (hypre_BoxVolume(&intersect_box))
         {
            temp[i]++;
            num_boxes[var]++;
         }
      }

      /* record local var box numbers */
      if (num_boxes[var])
      {
         var_boxnums[var]= hypre_TAlloc(HYPRE_Int,  num_boxes[var], HYPRE_MEMORY_HOST);
      }
      else
      {
         var_boxnums[var]= NULL;
      }

      j= 0;
      k= hypre_BoxArraySize(boxes);
      for (i= 0; i< k; i++)
      {
         if (temp[i])
         {
            var_boxnums[var][j]= i;
            j++;
         }
      }
      hypre_TFree(temp, HYPRE_MEMORY_HOST);

   }  /* for (var= 0; var< nvars; var++) */

   *num_varboxes_ptr= num_boxes;
   *map_ptr= var_boxnums;

   return hypre_error_flag;
}

/*--------------------------------------------------------------------------
 *  A function to extract all the local var box numbers underlying the
 *  cellgrid boxes.
 *--------------------------------------------------------------------------*/

HYPRE_Int
hypre_SStructCellGridBoxNumMap(hypre_SStructGrid        *grid,
                               HYPRE_Int                 part,
                               HYPRE_Int              ***num_varboxes_ptr,
                               HYPRE_Int             ****map_ptr)
{
   hypre_SStructPGrid    *pgrid    = hypre_SStructGridPGrid(grid, part);
   hypre_StructGrid      *cellgrid = hypre_SStructPGridCellSGrid(pgrid);
   hypre_BoxArray        *cellboxes= hypre_StructGridBoxes(cellgrid);

   HYPRE_Int            **num_boxes;
   HYPRE_Int           ***var_boxnums;

   HYPRE_Int              i, ncellboxes;

   ncellboxes = hypre_BoxArraySize(cellboxes);

   num_boxes  = hypre_TAlloc(HYPRE_Int *,  ncellboxes, HYPRE_MEMORY_HOST);
   var_boxnums= hypre_TAlloc(HYPRE_Int **,  ncellboxes, HYPRE_MEMORY_HOST);

   hypre_ForBoxI(i, cellboxes)
   {
      hypre_SStructBoxNumMap(grid,
                             part,
                             i,
                             &num_boxes[i],
                             &var_boxnums[i]);
   }

   *num_varboxes_ptr= num_boxes;
   *map_ptr= var_boxnums;

   return hypre_error_flag;
}

/*--------------------------------------------------------------------------
 * Converts a cell-based box with offset to a variable-based box.  The argument
 * valid is a boolean that specifies the status of the conversion.
 *--------------------------------------------------------------------------*/

HYPRE_Int
hypre_SStructCellBoxToVarBox( hypre_Box   *box,
                              hypre_Index  offset,
                              hypre_Index  varoffset,
                              HYPRE_Int   *valid )
{
   hypre_IndexRef imin = hypre_BoxIMin(box);
   hypre_IndexRef imax = hypre_BoxIMax(box);
   HYPRE_Int      ndim = hypre_BoxNDim(box);
   HYPRE_Int      d, off;

   *valid = 1;
   for (d = 0; d < ndim; d++)
   {
      off = hypre_IndexD(offset, d);
      if ( (hypre_IndexD(varoffset, d) == 0) && (off != 0) )
      {
         *valid = 0;
         break;
      }
      if (off < 0)
      {
         hypre_IndexD(imin, d) -= 1;
         hypre_IndexD(imax, d) -= 1;
      }
      else if (off == 0)
      {
         hypre_IndexD(imin, d) -= hypre_IndexD(varoffset, d);
      }
   }

   return hypre_error_flag;
}

/*--------------------------------------------------------------------------
 * Intersects with either the grid's boxman or neighbor boxman.
 *
 * action = 0   intersect only with my box manager
 * action = 1   intersect only with my neighbor box manager
 * action < 0   intersect with both box managers
 *--------------------------------------------------------------------------*/

HYPRE_Int
hypre_SStructGridIntersect( hypre_SStructGrid   *grid,
                            HYPRE_Int            part,
                            HYPRE_Int            var,
                            hypre_Box           *box,
                            HYPRE_Int            action,
                            hypre_BoxManEntry ***entries_ptr,
                            HYPRE_Int           *nentries_ptr )
{
   hypre_BoxManEntry **entries, **tentries;
   HYPRE_Int           nentries, ntentries, i;
   hypre_BoxManager   *boxman;

   if (action < 0)
   {
      boxman = hypre_SStructGridBoxManager(grid, part, var);
      hypre_BoxManIntersect(boxman, hypre_BoxIMin(box), hypre_BoxIMax(box),
                            &entries, &nentries);
      boxman = hypre_SStructGridNborBoxManager(grid, part, var);
      hypre_BoxManIntersect(boxman, hypre_BoxIMin(box), hypre_BoxIMax(box),
                            &tentries, &ntentries);
      entries = hypre_TReAlloc(entries,  hypre_BoxManEntry *, 
                               (nentries + ntentries), HYPRE_MEMORY_HOST);
      for (i = 0; i < ntentries; i++)
      {
         entries[nentries + i] = tentries[i];
      }
      nentries += ntentries;
      hypre_TFree(tentries, HYPRE_MEMORY_HOST);
   }
   else
   {
      if (action == 0)
      {
         boxman = hypre_SStructGridBoxManager(grid, part, var);
      }
      else
      {
         boxman = hypre_SStructGridNborBoxManager(grid, part, var);
      }
      hypre_BoxManIntersect(boxman, hypre_BoxIMin(box), hypre_BoxIMax(box),
                            &entries, &nentries);
   }

   *entries_ptr  = entries;
   *nentries_ptr = nentries;

   return hypre_error_flag;
}

/*--------------------------------------------------------------------------
 * hypre_SStructGridPrintGLVis
 *
 * Save a GLVis mesh file with the given prefix corresponding to the input
 * SStruct grid assuming that the cells in each part are the same. The optional
 * trans and origin parameters specify the coordinate transformation for each
 * part, relative to a square Cartesian grid.
 *
 *--------------------------------------------------------------------------*/
HYPRE_Int
hypre_SStructGridPrintGLVis( hypre_SStructGrid *grid,
                             const char        *meshprefix,
                             HYPRE_Real        *trans,
                             HYPRE_Real        *origin )
{
   HYPRE_Int            ndim   = hypre_SStructGridNDim(grid);
   HYPRE_Int            nparts = hypre_SStructGridNParts(grid);

   hypre_SStructPGrid  *pgrid;
   hypre_StructGrid    *sgrid;
   hypre_BoxArray      *boxes;
   hypre_Box           *box;
   hypre_Index          loop_size;
   hypre_Index          index;
   hypre_Index          stride;

   /* GLVis data */
   FILE                *file;
   char                 meshfile[255];
   HYPRE_Int            cellNV;
   HYPRE_Int            ncells;
   HYPRE_Int            nvertices;
   HYPRE_Int            nelements;
   HYPRE_Int            element_id = 2*ndim-1;
   HYPRE_Int            use_trans = (trans != NULL && origin != NULL);
   HYPRE_Real           coords[HYPRE_MAXDIM];
   HYPRE_Int            vinc[8][3] = {{0, 0, 0}, {1, 0, 0},
                                      {1, 1, 0}, {0, 1, 0},
                                      {0, 0, 1}, {1, 0, 1},
                                      {1, 1, 1}, {0, 1, 1}};

   /* Local data */
   char                 msg[512];
   HYPRE_Int            myid;
   HYPRE_Int            d, dd, i, v, part, vertex;
   HYPRE_Real          *T, *O;

   /* Initialize some data */
   hypre_MPI_Comm_rank(hypre_SStructGridComm(grid), &myid);
   hypre_SetIndex(stride, 1);
   switch (ndim)
   {
      case 2:
         cellNV = 4;
         break;

      case 3:
         cellNV = 8;
         break;

      default:
         hypre_error_w_msg(HYPRE_ERROR_GENERIC,
                           "SStructGridPrintGLVis works only in 2D/3D.\n");
         return hypre_error_flag;
   }

   if (use_trans)
   {
      T = trans;
      O = origin;
   }
   else
   {
      T = hypre_CTAlloc(HYPRE_Real, ndim*ndim);
      O = hypre_CTAlloc(HYPRE_Real, ndim);
      for (d = 0; d < ndim; d++)
      {
         T[ndim*d + d] = 1.0;
      }
   }

   /* Compute number of elements and vertices */
   nvertices = nelements = 0;
   for (part = 0; part < nparts; part++)
   {
      pgrid = hypre_SStructGridPGrid(grid, part);
      sgrid = hypre_SStructPGridCellSGrid(pgrid);
      boxes = hypre_StructGridBoxes(sgrid);

      hypre_ForBoxI(i, boxes)
      {
         box = hypre_BoxArrayBox(boxes, i);

         ncells     = hypre_BoxVolume(box);
         nvertices += ncells*cellNV;
         nelements += ncells;
      }
   }

   /* Open mesh file */
   hypre_sprintf(meshfile, "%s.%06d", meshprefix, myid);
   if ((file = fopen(meshfile, "w")) == NULL)
   {
      hypre_sprintf(msg, "Error: can't open output file %s\n", meshfile);
      hypre_error_w_msg(HYPRE_ERROR_GENERIC, msg);
      return hypre_error_flag;
   }

   /* Write mesh header */
   hypre_fprintf(file, "MFEM mesh v1.0\n");
   hypre_fprintf(file, "\ndimension\n");
   hypre_fprintf(file, "%d\n", ndim);

   /* Write mesh elements */
   hypre_fprintf(file, "\nelements\n");
   hypre_fprintf(file, "%d\n", nelements);
   vertex = 0;
   for (part = 0; part < nparts; part++)
   {
      pgrid = hypre_SStructGridPGrid(grid, part);
      sgrid = hypre_SStructPGridCellSGrid(pgrid);
      boxes = hypre_StructGridBoxes(sgrid);

      hypre_ForBoxI(i, boxes)
      {
         box = hypre_BoxArrayBox(boxes, i);

         hypre_BoxGetSize(box, loop_size);
         hypre_BoxLoop0Begin(ndim, loop_size);
         hypre_BoxLoopSetOneBlock();
         hypre_BoxLoop0For()
         {
            hypre_fprintf(file, "1 %d ", element_id);
            for (v = 0; v < cellNV; v++, vertex++)
            {
               hypre_fprintf(file, "%d ", vertex);
            }
            hypre_fprintf(file, "\n");
         }
         hypre_BoxLoop0End()
      }
   }

   /* boundary will be generated by GLVis */
   hypre_fprintf(file, "\nboundary\n");
   hypre_fprintf(file, "0\n");

   /* mesh vertices */
   hypre_fprintf(file, "\nvertices\n");
   hypre_fprintf(file, "%d\n", nvertices);
   hypre_fprintf(file, "%d\n", ndim);
   for (part = 0; part < nparts; part++)
   {
      pgrid = hypre_SStructGridPGrid(grid, part);
      sgrid = hypre_SStructPGridCellSGrid(pgrid);
      boxes = hypre_StructGridBoxes(sgrid);

      hypre_ForBoxI(i, boxes)
      {
         box = hypre_BoxArrayBox(boxes, i);

         hypre_BoxGetSize(box, loop_size);
         hypre_BoxLoop0Begin(ndim, loop_size);
         hypre_BoxLoopSetOneBlock();
         hypre_BoxLoop0For()
         {
            hypre_BoxLoopGetIndex(index);
            hypre_AddIndexes(index, hypre_BoxIMin(box), ndim, index);

            for (v = 0; v < cellNV; v++)
            {
               for (d = 0; d < ndim; d++)
               {
                  coords[d] = O[d];
                  for (dd = 0; dd < ndim; dd++)
                  {
                     coords[d] += T[d*ndim + dd]*(index[dd] + vinc[v][dd]);
                  }
                  hypre_fprintf(file, "%.14e ", coords[d]);
               }
               hypre_fprintf(file, "\n");
            }
         }
         hypre_BoxLoop0End()
      }
      hypre_fprintf(file, "\n");

      if (use_trans)
      {
         T += ndim*ndim;
         O += ndim;
      }
   }

   /* Close file */
   fflush(file);
   fclose(file);

   /* Free memory */
   if (!use_trans)
   {
      hypre_TFree(T);
      hypre_TFree(O);
   }

   return hypre_error_flag;
}

/*--------------------------------------------------------------------------
 *--------------------------------------------------------------------------*/

HYPRE_Int
hypre_SStructGridPrint( hypre_SStructGrid *grid,
                        const char        *filename )
{
   MPI_Comm             comm = hypre_SStructGridComm(grid);
   HYPRE_Int            nparts = hypre_SStructGridNParts(grid);

   hypre_SStructPGrid  *pgrid;
   hypre_BoxArrayArray *pbnd_boxaa;

   FILE                *file;
   char                 new_filename[255];
   HYPRE_Int            myid;
   HYPRE_Int            nvars;
   HYPRE_Int            part, vi, vj;

   hypre_MPI_Comm_rank(comm, &myid);
   hypre_sprintf(new_filename, "%s.%05d", filename, myid);
   if ((file = fopen(new_filename, "w")) == NULL)
   {
      hypre_printf("Error: can't open output file %s\n", new_filename);
      exit(1);
   }

   for (part = 0; part < nparts; part++)
   {
      pgrid = hypre_SStructGridPGrid(grid, part);
      nvars = hypre_SStructPGridNVars(pgrid);

      for (vi = 0; vi < nvars; vi++)
      {
         for (vj = 0; vj < nvars; vj++)
         {
            pbnd_boxaa = hypre_SStructPGridPBndBoxArrayArray(pgrid, vi*nvars + vj);
            if (pbnd_boxaa != NULL)
            {
               hypre_fprintf(file, "\nPart %d - var (%d, %d)\n", part, vi, vj);
               hypre_BoxArrayArrayPrintToFile(file, pbnd_boxaa);
            }
         }
      }
   }

   fflush(file);
   fclose(file);

   return hypre_error_flag;
}

/*--------------------------------------------------------------------------
 * This functions coarsens a SStructGrid.
 *
 * For now, it assumes that all StructGrids share the same origin
 *
 * TODO:
 *        1) How to deal with neighbors?
 *           How to make the calls to SetNeighborPart or SetSharedPart?
 *        2) Set FEM data with call to HYPRE_SStructGridSetFEMOrdering
 *        3) Extend to multiple variables (some pieces of code already done)
 *        4) Do we really need the call to SStructPGridCellSGridDone?
 *    *** 5) Are we dealing correctly with parts that have no boxes left for coarsening ?
 *        6) Replace HYPRE_SS calls to only what we really need from them (?)
 *--------------------------------------------------------------------------*/
HYPRE_Int
hypre_SStructGridCoarsen( hypre_SStructGrid   *fgrid,
                          hypre_IndexRef       origin,
                          hypre_Index         *strides,  // coarsening factor for each part
                          hypre_Index         *periodic, // periodic data for each part
                          hypre_SStructGrid  **cgrid_ptr )
{
   MPI_Comm                 comm    = hypre_SStructGridComm(fgrid);
   HYPRE_Int                ndim    = hypre_SStructGridNDim(fgrid);
   HYPRE_Int                nparts  = hypre_SStructGridNParts(fgrid);

   hypre_SStructGrid       *cgrid;
   hypre_SStructPGrid      *pfgrid;
   hypre_SStructPGrid      *pcgrid;
   hypre_StructGrid        *sfgrid;
   hypre_StructGrid        *scgrid;
   hypre_BoxArrayArray     *fpbnd_boxaa;
   hypre_BoxArrayArray     *cpbnd_boxaa;

   hypre_SStructVariable   *vartypes;
   HYPRE_Int                part, var, nvars;

   /* Create coarse SStructGrid */
   HYPRE_SStructGridCreate(comm, ndim, nparts, &cgrid);

   for (part = 0; part < nparts; part++)
   {
      pfgrid   = hypre_SStructGridPGrid(fgrid, part);
      pcgrid   = hypre_SStructGridPGrid(cgrid, part);
      nvars    = hypre_SStructPGridNVars(pfgrid);
      vartypes = hypre_SStructPGridVarTypes(pfgrid);

      HYPRE_SStructGridSetVariables(cgrid, part, nvars, vartypes);

      for (var = 0; var < nvars; var++)
      {
         sfgrid = hypre_SStructPGridSGrid(pfgrid, var);
         scgrid = hypre_SStructPGridSGrid(pcgrid, var);
         hypre_StructGridDestroy(scgrid);

         hypre_StructCoarsen(sfgrid, origin, strides[part], 1, &scgrid);
         hypre_SStructPGridSGrid(pcgrid, var) = scgrid;

         /* Check if cell grid type was computed */
         if (vartypes[var] == HYPRE_SSTRUCT_VARIABLE_CELL)
         {
            hypre_SStructPGridCellSGridDone(pcgrid) = 1;
         }

         /* coarsen part boundary box array */
         if (hypre_StructGridNumBoxes(scgrid))
         {
            fpbnd_boxaa = hypre_SStructPGridPBndBoxArrayArray(pfgrid, var);
            hypre_AdaptiveCoarsenBoxArrayArray(fpbnd_boxaa,
                                               hypre_StructGridBoxes(sfgrid),
                                               origin, strides[part], &cpbnd_boxaa);
            hypre_SStructPGridPBndBoxArrayArray(pcgrid, var) = cpbnd_boxaa;
         }
      }

      /* TODO: Set periodic data */
      //HYPRE_SStructGridSetPeriodic(cgrid, part, periodic[part]);

      /* TODO: Coarsen neighboring data */
   }

   /* Assemble coarse SStructGrid */
   HYPRE_SStructGridAssemble(cgrid);

   /* Set pointer to coarse SStructGrid */
   *cgrid_ptr = cgrid;

   return hypre_error_flag;
}<|MERGE_RESOLUTION|>--- conflicted
+++ resolved
@@ -82,7 +82,7 @@
    hypre_StructGrid    *sgrid;
    HYPRE_Int            t, d;
 
-   pgrid = hypre_TAlloc(hypre_SStructPGrid,  1, HYPRE_MEMORY_HOST);
+   pgrid = hypre_TAlloc(hypre_SStructPGrid, 1, HYPRE_MEMORY_HOST);
 
    hypre_SStructPGridComm(pgrid)             = comm;
    hypre_SStructPGridNDim(pgrid)             = ndim;
@@ -134,12 +134,8 @@
    {
       sgrids     = hypre_SStructPGridSGrids(pgrid);
       iboxarrays = hypre_SStructPGridIBoxArrays(pgrid);
-<<<<<<< HEAD
       pbnd_boxaa = hypre_SStructPGridPBndBoxArrayArrays(pgrid);
-      hypre_TFree(hypre_SStructPGridVarTypes(pgrid));
-=======
       hypre_TFree(hypre_SStructPGridVarTypes(pgrid), HYPRE_MEMORY_HOST);
->>>>>>> 414fa671
       for (t = 0; t < 8; t++)
       {
          HYPRE_StructGridDestroy(sgrids[t]);
@@ -194,7 +190,7 @@
 
    hypre_TFree(hypre_SStructPGridVarTypes(pgrid), HYPRE_MEMORY_HOST);
 
-   new_vartypes = hypre_TAlloc(hypre_SStructVariable,  nvars, HYPRE_MEMORY_HOST);
+   new_vartypes = hypre_TAlloc(hypre_SStructVariable, nvars, HYPRE_MEMORY_HOST);
    for (i = 0; i < nvars; i++)
    {
       new_vartypes[i] = vartypes[i];
@@ -222,7 +218,8 @@
    hypre_AppendBox(pneighbor_box, pneighbors);
    if ((size % memchunk) == 0)
    {
-      pnbor_offsets = hypre_TReAlloc(pnbor_offsets,  hypre_Index,  (size + memchunk), HYPRE_MEMORY_HOST);
+      pnbor_offsets = hypre_TReAlloc(pnbor_offsets, hypre_Index, (size + memchunk),
+                                     HYPRE_MEMORY_HOST);
       hypre_SStructPGridPNborOffsets(pgrid) = pnbor_offsets;
    }
    hypre_CopyIndex(pnbor_offset, pnbor_offsets[size]);
@@ -301,7 +298,6 @@
       if ((t > 0) && (sgrids[t] == NULL))
       {
          HYPRE_StructGridCreate(comm, ndim, &sgrid);
-         hypre_StructGridSetNumGhost(sgrid, hypre_StructGridNumGhost(cell_sgrid));
          boxes = hypre_BoxArrayCreate(0, ndim);
          hypre_SStructVariableGetOffset((hypre_SStructVariable) t,
                                         ndim, varoffset);
@@ -509,7 +505,7 @@
    /* allocate a box manager for each part and variable -
       copy the local box info from the underlying sgrid boxmanager*/
 
-   managers = hypre_TAlloc(hypre_BoxManager **,  nparts, HYPRE_MEMORY_HOST);
+   managers = hypre_TAlloc(hypre_BoxManager **, nparts, HYPRE_MEMORY_HOST);
 
    /* first offsets */
    box_offset =  offsets[0];
@@ -533,7 +529,7 @@
       pgrid = hypre_SStructGridPGrid(grid, part);
       nvars = hypre_SStructPGridNVars(pgrid);
 
-      managers[part] = hypre_TAlloc(hypre_BoxManager *,  nvars, HYPRE_MEMORY_HOST);
+      managers[part] = hypre_TAlloc(hypre_BoxManager *, nvars, HYPRE_MEMORY_HOST);
 
       for (var = 0; var < nvars; var++)
       {
@@ -766,10 +762,10 @@
    int_box = hypre_BoxCreate(ndim);
    ghbox = hypre_BoxCreate(ndim);
    /* nbor_info is copied into the box manager */
-   nbor_info = hypre_TAlloc(hypre_SStructBoxManNborInfo,  1, HYPRE_MEMORY_HOST);
-   peri_info = hypre_CTAlloc(hypre_SStructBoxManNborInfo,  1, HYPRE_MEMORY_HOST);
-
-   nbor_managers = hypre_TAlloc(hypre_BoxManager **,  nparts, HYPRE_MEMORY_HOST);
+   nbor_info = hypre_TAlloc(hypre_SStructBoxManNborInfo, 1, HYPRE_MEMORY_HOST);
+   peri_info = hypre_CTAlloc(hypre_SStructBoxManNborInfo, 1, HYPRE_MEMORY_HOST);
+
+   nbor_managers = hypre_TAlloc(hypre_BoxManager **, nparts, HYPRE_MEMORY_HOST);
 
    info_size = sizeof(hypre_SStructBoxManNborInfo);
 
@@ -778,7 +774,7 @@
       pgrid = hypre_SStructGridPGrid(grid, part);
       nvars = hypre_SStructPGridNVars(pgrid);
 
-      nbor_managers[part] = hypre_TAlloc(hypre_BoxManager *,  nvars, HYPRE_MEMORY_HOST);
+      nbor_managers[part] = hypre_TAlloc(hypre_BoxManager *, nvars, HYPRE_MEMORY_HOST);
 
       for (var = 0; var < nvars; var++)
       {
@@ -1116,7 +1112,7 @@
          maxvars = nvars;
       }
    }
-   cinfo_a = hypre_CTAlloc(CInfo *,  nparts*nparts*maxvars*maxvars, HYPRE_MEMORY_HOST);
+   cinfo_a = hypre_CTAlloc(CInfo *, nparts*nparts*maxvars*maxvars, HYPRE_MEMORY_HOST);
 
    /* loop over local boxes and compute send/recv CommInfo */
 
@@ -1209,27 +1205,35 @@
                         HYPRE_Int  j_num_boxes = hypre_StructGridNumBoxes(
                            hypre_SStructPGridSGrid(pgrids[pj], vj));
 
-                        cnum_transforms = hypre_CTAlloc(HYPRE_Int,  1, HYPRE_MEMORY_HOST);
-                        ccoords = hypre_CTAlloc(hypre_Index,  nvneighbors[pi][vi], HYPRE_MEMORY_HOST);
-                        cdirs   = hypre_CTAlloc(hypre_Index,  nvneighbors[pi][vi], HYPRE_MEMORY_HOST);
-
-                        cinfo = hypre_TAlloc(CInfo,  1, HYPRE_MEMORY_HOST);
+                        cnum_transforms = hypre_CTAlloc(HYPRE_Int, 1, HYPRE_MEMORY_HOST);
+                        ccoords = hypre_CTAlloc(hypre_Index, nvneighbors[pi][vi],
+                                                HYPRE_MEMORY_HOST);
+                        cdirs   = hypre_CTAlloc(hypre_Index, nvneighbors[pi][vi],
+                                                HYPRE_MEMORY_HOST);
+
+                        cinfo = hypre_TAlloc(CInfo, 1, HYPRE_MEMORY_HOST);
                         (cinfo->boxes) = hypre_BoxArrayArrayCreate(i_num_boxes, ndim);
                         (cinfo->rboxes) = hypre_BoxArrayArrayCreate(i_num_boxes, ndim);
-                        (cinfo->procs) = hypre_CTAlloc(HYPRE_Int *,  i_num_boxes, HYPRE_MEMORY_HOST);
-                        (cinfo->rboxnums) = hypre_CTAlloc(HYPRE_Int *,  i_num_boxes, HYPRE_MEMORY_HOST);
-                        (cinfo->transforms) = hypre_CTAlloc(HYPRE_Int *,  i_num_boxes, HYPRE_MEMORY_HOST);
+                        (cinfo->procs) = hypre_CTAlloc(HYPRE_Int *, i_num_boxes,
+                                                       HYPRE_MEMORY_HOST);
+                        (cinfo->rboxnums) = hypre_CTAlloc(HYPRE_Int *, i_num_boxes,
+                                                          HYPRE_MEMORY_HOST);
+                        (cinfo->transforms) = hypre_CTAlloc(HYPRE_Int *, i_num_boxes,
+                                                            HYPRE_MEMORY_HOST);
                         (cinfo->num_transforms) = cnum_transforms;
                         (cinfo->coords) = ccoords;
                         (cinfo->dirs) = cdirs;
                         cinfo_a[cinfoi] = cinfo;
 
-                        cinfo = hypre_TAlloc(CInfo,  1, HYPRE_MEMORY_HOST);
+                        cinfo = hypre_TAlloc(CInfo, 1, HYPRE_MEMORY_HOST);
                         (cinfo->boxes) = hypre_BoxArrayArrayCreate(j_num_boxes, ndim);
                         (cinfo->rboxes) = hypre_BoxArrayArrayCreate(j_num_boxes, ndim);
-                        (cinfo->procs) = hypre_CTAlloc(HYPRE_Int *,  j_num_boxes, HYPRE_MEMORY_HOST);
-                        (cinfo->rboxnums) = hypre_CTAlloc(HYPRE_Int *,  j_num_boxes, HYPRE_MEMORY_HOST);
-                        (cinfo->transforms) = hypre_CTAlloc(HYPRE_Int *,  j_num_boxes, HYPRE_MEMORY_HOST);
+                        (cinfo->procs) = hypre_CTAlloc(HYPRE_Int *, j_num_boxes,
+                                                       HYPRE_MEMORY_HOST);
+                        (cinfo->rboxnums) = hypre_CTAlloc(HYPRE_Int *, j_num_boxes,
+                                                          HYPRE_MEMORY_HOST);
+                        (cinfo->transforms) = hypre_CTAlloc(HYPRE_Int *, j_num_boxes,
+                                                            HYPRE_MEMORY_HOST);
                         (cinfo->num_transforms) = cnum_transforms;
                         (cinfo->coords) = ccoords;
                         (cinfo->dirs) = cdirs;
@@ -1273,11 +1277,14 @@
                      if (size%10 == 0)
                      {
                         (cinfo->procs[bi]) =
-                           hypre_TReAlloc((cinfo->procs[bi]),  HYPRE_Int,  size+10, HYPRE_MEMORY_HOST);
+                           hypre_TReAlloc((cinfo->procs[bi]), HYPRE_Int, size+10,
+                                          HYPRE_MEMORY_HOST);
                         (cinfo->rboxnums[bi]) =
-                           hypre_TReAlloc((cinfo->rboxnums[bi]),  HYPRE_Int,  size+10, HYPRE_MEMORY_HOST);
+                           hypre_TReAlloc((cinfo->rboxnums[bi]), HYPRE_Int, size+10,
+                                          HYPRE_MEMORY_HOST);
                         (cinfo->transforms[bi]) =
-                           hypre_TReAlloc((cinfo->transforms[bi]),  HYPRE_Int,  size+10, HYPRE_MEMORY_HOST);
+                           hypre_TReAlloc((cinfo->transforms[bi]), HYPRE_Int, size+10,
+                                          HYPRE_MEMORY_HOST);
                      }
                      cproc_a = (cinfo->procs[bi]);
                      crboxnum_a = (cinfo->rboxnums[bi]);
@@ -1322,7 +1329,7 @@
    } /* end of pi part loop */
 
    /* loop through the upper triangle and create vnbor_comm_info */
-   vnbor_comm_info = hypre_TAlloc(hypre_SStructCommInfo *,  vnbor_ncomms, HYPRE_MEMORY_HOST);
+   vnbor_comm_info = hypre_TAlloc(hypre_SStructCommInfo *, vnbor_ncomms, HYPRE_MEMORY_HOST);
    vnbor_ncomms = 0;
    for (pi = 0; pi < nparts; pi++)
    {
@@ -1336,13 +1343,8 @@
 
                if (cinfo_a[cinfoi] != NULL)
                {
-<<<<<<< HEAD
-                  comm_info = hypre_TAlloc(hypre_SStructCommInfo, 1);
-
-=======
-                  comm_info = hypre_TAlloc(hypre_SStructCommInfo,  1, HYPRE_MEMORY_HOST);
-                  
->>>>>>> 414fa671
+                  comm_info = hypre_TAlloc(hypre_SStructCommInfo, 1, HYPRE_MEMORY_HOST);
+
                   cinfoj = (((pj)*maxvars + vj)*nparts + pi)*maxvars + vi;
                   send_cinfo = cinfo_a[cinfoi];
                   recv_cinfo = cinfo_a[cinfoj];
@@ -1359,13 +1361,8 @@
                      *(send_cinfo->num_transforms),
                      (send_cinfo->coords), (send_cinfo->dirs),
                      (send_cinfo->transforms), (recv_cinfo->transforms));
-<<<<<<< HEAD
-                  hypre_TFree(send_cinfo->num_transforms);
-
-=======
                   hypre_TFree(send_cinfo->num_transforms, HYPRE_MEMORY_HOST);
-                  
->>>>>>> 414fa671
+
                   hypre_SStructCommInfoSendPart(comm_info) = pi;
                   hypre_SStructCommInfoRecvPart(comm_info) = pj;
                   hypre_SStructCommInfoSendVar(comm_info) = vi;
@@ -1491,13 +1488,8 @@
    }
 
    /* remove the entries array (NULL or allocated in the intersect routine) */
-<<<<<<< HEAD
-   hypre_TFree(entries);
-
-=======
-   hypre_TFree(entries, HYPRE_MEMORY_HOST); 
-   
->>>>>>> 414fa671
+   hypre_TFree(entries, HYPRE_MEMORY_HOST);
+
    return hypre_error_flag;
 }
 
@@ -1537,13 +1529,8 @@
    }
 
    /* remove the entries array (NULL or allocated in the intersect routine) */
-<<<<<<< HEAD
-   hypre_TFree(entries);
-
-=======
-   hypre_TFree(entries, HYPRE_MEMORY_HOST); 
-   
->>>>>>> 414fa671
+   hypre_TFree(entries, HYPRE_MEMORY_HOST);
+
    return hypre_error_flag;
 }
 
@@ -1650,8 +1637,7 @@
    hypre_Index              imin;
    hypre_Index              imax;
    hypre_Index              strides;
-   HYPRE_BigInt             offset;
-   HYPRE_Int                d;
+   HYPRE_Int                offset, d;
 
    hypre_BoxManEntryGetInfo(entry, (void **) &entry_info);
    hypre_BoxManEntryGetExtents(entry, imin, imax);
@@ -1943,34 +1929,23 @@
 HYPRE_Int
 hypre_SStructGridSetNumGhost( hypre_SStructGrid  *grid, HYPRE_Int *num_ghost )
 {
-   HYPRE_Int             ndim   = hypre_SStructGridNDim(grid);
    HYPRE_Int             nparts = hypre_SStructGridNParts(grid);
-   HYPRE_Int             part, i, t;
-   hypre_SStructPGrid   *pgrid;
-   hypre_StructGrid     *sgrid;
-
-   for (i = 0; i < 2*ndim; i++)
-   {
-      hypre_SStructGridNumGhost(grid)[i] = num_ghost[i];
-   }
+   HYPRE_Int             nvars ;
+   HYPRE_Int             part  ;
+   HYPRE_Int             var  ;
+   hypre_SStructPGrid    *pgrid;
+   hypre_StructGrid      *sgrid;
 
    for (part = 0; part < nparts; part++)
    {
+
       pgrid = hypre_SStructGridPGrid(grid, part);
-<<<<<<< HEAD
       nvars = hypre_SStructPGridNVars(pgrid);
 
       for ( var = 0; var < nvars; var++)
-=======
-     
-      for (t = 0; t < 8; t++)
->>>>>>> 414fa671
-      {
-         sgrid = hypre_SStructPGridVTSGrid(pgrid, t);
-         if (sgrid != NULL)
-         {
-            hypre_StructGridSetNumGhost(sgrid, num_ghost);
-         }
+      {
+         sgrid = hypre_SStructPGridSGrid(pgrid, var);
+         hypre_StructGridSetNumGhost(sgrid, num_ghost);
       }
    }
 
@@ -1985,11 +1960,7 @@
 HYPRE_Int
 hypre_SStructBoxManEntryGetGlobalRank( hypre_BoxManEntry *entry,
                                        hypre_Index        index,
-<<<<<<< HEAD
-                                       HYPRE_Int         *rank_ptr,
-=======
                                        HYPRE_BigInt      *rank_ptr,
->>>>>>> 414fa671
                                        HYPRE_Int          type)
 {
    if (type == HYPRE_PARCSR)
@@ -2061,15 +2032,15 @@
    cellbox= hypre_StructGridBox(cellgrid, boxnum);
 
    /* ptrs to store var_box map info */
-   num_boxes  = hypre_CTAlloc(HYPRE_Int,  nvars, HYPRE_MEMORY_HOST);
-   var_boxnums= hypre_TAlloc(HYPRE_Int *,  nvars, HYPRE_MEMORY_HOST);
+   num_boxes  = hypre_CTAlloc(HYPRE_Int, nvars, HYPRE_MEMORY_HOST);
+   var_boxnums= hypre_TAlloc(HYPRE_Int *, nvars, HYPRE_MEMORY_HOST);
 
    /* intersect the cellbox with the var_boxes */
    for (var= 0; var< nvars; var++)
    {
       vargrid= hypre_SStructPGridSGrid(pgrid, var);
       boxes  = hypre_StructGridBoxes(vargrid);
-      temp   = hypre_CTAlloc(HYPRE_Int,  hypre_BoxArraySize(boxes), HYPRE_MEMORY_HOST);
+      temp   = hypre_CTAlloc(HYPRE_Int, hypre_BoxArraySize(boxes), HYPRE_MEMORY_HOST);
 
       /* map cellbox to a variable box */
       hypre_CopyBox(cellbox, &vbox);
@@ -2095,7 +2066,7 @@
       /* record local var box numbers */
       if (num_boxes[var])
       {
-         var_boxnums[var]= hypre_TAlloc(HYPRE_Int,  num_boxes[var], HYPRE_MEMORY_HOST);
+         var_boxnums[var]= hypre_TAlloc(HYPRE_Int, num_boxes[var], HYPRE_MEMORY_HOST);
       }
       else
       {
@@ -2144,8 +2115,8 @@
 
    ncellboxes = hypre_BoxArraySize(cellboxes);
 
-   num_boxes  = hypre_TAlloc(HYPRE_Int *,  ncellboxes, HYPRE_MEMORY_HOST);
-   var_boxnums= hypre_TAlloc(HYPRE_Int **,  ncellboxes, HYPRE_MEMORY_HOST);
+   num_boxes  = hypre_TAlloc(HYPRE_Int *, ncellboxes, HYPRE_MEMORY_HOST);
+   var_boxnums= hypre_TAlloc(HYPRE_Int **, ncellboxes, HYPRE_MEMORY_HOST);
 
    hypre_ForBoxI(i, cellboxes)
    {
@@ -2230,7 +2201,7 @@
       boxman = hypre_SStructGridNborBoxManager(grid, part, var);
       hypre_BoxManIntersect(boxman, hypre_BoxIMin(box), hypre_BoxIMax(box),
                             &tentries, &ntentries);
-      entries = hypre_TReAlloc(entries,  hypre_BoxManEntry *, 
+      entries = hypre_TReAlloc(entries, hypre_BoxManEntry *,
                                (nentries + ntentries), HYPRE_MEMORY_HOST);
       for (i = 0; i < ntentries; i++)
       {
@@ -2332,8 +2303,8 @@
    }
    else
    {
-      T = hypre_CTAlloc(HYPRE_Real, ndim*ndim);
-      O = hypre_CTAlloc(HYPRE_Real, ndim);
+      T = hypre_CTAlloc(HYPRE_Real, ndim*ndim, HYPRE_MEMORY_HOST);
+      O = hypre_CTAlloc(HYPRE_Real, ndim, HYPRE_MEMORY_HOST);
       for (d = 0; d < ndim; d++)
       {
          T[ndim*d + d] = 1.0;
@@ -2460,8 +2431,8 @@
    /* Free memory */
    if (!use_trans)
    {
-      hypre_TFree(T);
-      hypre_TFree(O);
+      hypre_TFree(T, HYPRE_MEMORY_HOST);
+      hypre_TFree(O, HYPRE_MEMORY_HOST);
    }
 
    return hypre_error_flag;
