--- conflicted
+++ resolved
@@ -2,17 +2,8 @@
  * Copyright 1998-2019 Lawrence Livermore National Security, LLC and other
  * HYPRE Project Developers. See the top-level COPYRIGHT file for details.
  *
-<<<<<<< HEAD
- * HYPRE is free software; you can redistribute it and/or modify it under the
- * terms of the GNU Lesser General Public License (as published by the Free
- * Software Foundation) version 2.1 dated February 1999.
- *
- * $Revision: 2.33 $
- ***********************************************************************EHEADER*/
-=======
  * SPDX-License-Identifier: (Apache-2.0 OR MIT)
  ******************************************************************************/
->>>>>>> 414fa671
 
 #ifndef HYPRE_SSTRUCT_MV_HEADER
 #define HYPRE_SSTRUCT_MV_HEADER
@@ -193,20 +184,6 @@
  * Parts \e part and \e nbor_part must be different, except in the case
  * where only cell-centered data is used.
  *
-<<<<<<< HEAD
- * Indexes should increase from {\tt ilower} to {\tt iupper}.  It is not
- * necessary that indexes increase from {\tt nbor\_ilower} to {\tt
- * nbor\_iupper}.
- *
- * The {\tt index\_map} describes the mapping of indexes 0, 1, and 2 on part
- * {\tt part} to the corresponding indexes on part {\tt nbor\_part}.  For
- * example, triple (1, 2, 0) means that indexes 0, 1, and 2 on part {\tt part}
- * map to indexes 1, 2, and 0 on part {\tt nbor\_part}, respectively.
- *
- * The {\tt index\_dir} describes the direction of the mapping in {\tt
- * index\_map}.  For example, triple (1, 1, -1) means that for indexes 0 and 1,
- * increasing values map to increasing values on {\tt nbor\_part}, while for
-=======
  * Indexes should increase from \e ilower to \e iupper.  It is not
  * necessary that indexes increase from \e nbor_ilower to \e
  * nbor_iupper.
@@ -219,7 +196,6 @@
  * The \e index_dir describes the direction of the mapping in \e
  * index_map.  For example, triple (1, 1, -1) means that for indexes 0 and 1,
  * increasing values map to increasing values on \e nbor_part, while for
->>>>>>> 414fa671
  * index 2, decreasing values map to increasing values.
  *
  * NOTE: All parts related to each other via this routine must have an identical
@@ -270,20 +246,6 @@
  * valid box extents, whereas (2, 1, 3) and (10, 7, 15) are invalid (because 1
  * and 7 are not the same).
  *
-<<<<<<< HEAD
- * The {\tt shared\_offset} is used in the same way as {\tt offset}, but with
- * respect to the box extents {\tt shared\_ilower} and {\tt shared\_iupper} on
- * part {\tt shared\_part}.
- *
- * The {\tt index\_map} describes the mapping of indexes 0, 1, and 2 on part
- * {\tt part} to the corresponding indexes on part {\tt shared\_part}.  For
- * example, triple (1, 2, 0) means that indexes 0, 1, and 2 on part {\tt part}
- * map to indexes 1, 2, and 0 on part {\tt shared\_part}, respectively.
- *
- * The {\tt index\_dir} describes the direction of the mapping in {\tt
- * index\_map}.  For example, triple (1, 1, -1) means that for indexes 0 and 1,
- * increasing values map to increasing values on {\tt shared\_part}, while for
-=======
  * The \e shared_offset is used in the same way as \e offset, but with
  * respect to the box extents \e shared_ilower and \e shared_iupper on
  * part \e shared_part.
@@ -296,7 +258,6 @@
  * The \e index_dir describes the direction of the mapping in \e
  * index_map.  For example, triple (1, 1, -1) means that for indexes 0 and 1,
  * increasing values map to increasing values on \e shared_part, while for
->>>>>>> 414fa671
  * index 2, decreasing values map to increasing values.
  *
  * NOTE: All parts related to each other via this routine must have an identical
@@ -326,36 +287,35 @@
                                HYPRE_Int         *index_dir);
 
 /**
- * \color{blue}
+ * AMRNEW
+ *
  * Declare a part to be a refinement of another part in an AMR hierarchy.
  *
- * The index space of {\tt fine_part} is defined to be a refinement of the index
- * space of {\tt coarse_part} by a refinement factor in each dimension given by
- * {\tt rfactors}.  The two index spaces are aligned based on {\tt coarse_index}
- * and {\tt fine_index}, which specifies the fine index of the lower left cell
- * of the given coarse index.  This induces notions of {\em real} and {\em
- * slave} variables and interpolation between them, which impacts how vector and
+ * The index space of \e fine_part is defined to be a refinement of the index
+ * space of \e coarse_part by a refinement factor in each dimension given by
+ * \e rfactors.  The two index spaces are aligned based on \e coarse_index
+ * and \e fine_index, which specifies the fine index of the lower left cell
+ * of the given coarse index.  This induces notions of \e real and \e
+ * slave variables and interpolation between them, which impacts how vector and
  * matrix values are set.
  *
  * By default, real variables are defined as follows, and the remaining
  * variables are slave variables (this may be changed by the user through
- * the routine {\tt HYPRE_SStructGridSetAMRRefSlaves}:
- * \begin{itemize}
- * \item fine variables on the interior of overlapping coarse-fine regions;
- * \item coarse variables on the boundary of overlapping coarse-fine regions;
- * \item all variables in non-overlapping regions.
- * \end{itemize}
+ * the routine \e HYPRE_SStructGridSetAMRRefSlaves:
+ *    - fine variables on the interior of overlapping coarse-fine regions;
+ *    - coarse variables on the boundary of overlapping coarse-fine regions;
+ *    - all variables in non-overlapping regions.
  *
  * By default, interpolation (and restriction) is defined to be the natural
  * finite element interpolation corresponding to each variable type, but this
- * may be changed by the user via the other {\tt SStructGridSetAMR} routines.
+ * may be changed by the user via the other \e SStructGridSetAMR routines.
  *
  * There are two basic steps for changing interpolation, both optional.  The
- * first is through the {\tt SStructGridSetAMRRef} routines using a reference
+ * first is through the \e SStructGridSetAMRRef routines using a reference
  * overlapping coarse-fine patch.  This reference patch is applied throughout
  * the entire part to define the global interpolation operator.  Interpolation
  * may then be changed at individual locations in the grid through the
- * {\tt HYPRE_SStructGridSetAMRInterp} routine.
+ * \e HYPRE_SStructGridSetAMRInterp routine.
  *
  * The reference coarse-fine patch consists of a single coarse cell and its
  * refinement, where the coarse and fine reference patches are assumed to have a
@@ -366,7 +326,7 @@
  * would be referenced by the index (-1,-1) and the upper right variable by
  * index (1,1).  Similarly, the lower left coarse variable would be referenced
  * by index (-1,-1) and the upper right with index (0,0).
- **/
+ */
 HYPRE_Int
 HYPRE_SStructGridSetAMRPart(HYPRE_SStructGrid  grid,
                             HYPRE_Int          coarse_part,
@@ -376,15 +336,16 @@
                             HYPRE_Int         *rfactors);
 
 /**
- * \color{blue}
+ * AMRNEW
+ *
  * Define the slave variables in the reference coarse-fine patch.  The argument
- * {\tt slaves} is an array of blocks of size {\tt ndim} containing the
+ * \e slaves is an array of blocks of size \e ndim containing the
  * associated cell indexes for the slave variables.
  *
- * See {\tt HYPRE_SStructGridSetAMRPart} for details on the coarse-fine patch.
- * This routine must be called after {\tt HYPRE_SStructGridSetAMRPart} and
- * before any other {\tt SStructGridSetAMR} routines.
- **/
+ * See \e HYPRE_SStructGridSetAMRPart for details on the coarse-fine patch.
+ * This routine must be called after \e HYPRE_SStructGridSetAMRPart and
+ * before any other \e SStructGridSetAMR routines.
+ */
 HYPRE_Int
 HYPRE_SStructGridSetAMRRefSlaves(HYPRE_SStructGrid  grid,
                                  HYPRE_Int          coarse_part,
@@ -393,25 +354,25 @@
                                  HYPRE_Int         *slaves);
 
 /**
- * \color{blue}
+ * AMRNEW
  *
  * Set interpolation on the reference coarse-fine patch.  Interpolation maps
  * real variables to all variables (real and slave).  Real variables are mapped
  * to real variables identically.  Slave coarse variables are not interpolated
  * at all.  Users may only change interpolation from real variables (coarse and
- * fine) to slave fine variables {\tt scf=1} (see special cell-centered case
- * below).  The argument {\tt sindex} is a fine reference patch index for slave
- * variable {\tt svar}.  The array {\tt indexes} contains both coarse and fine
- * reference patch indexes for variables {\tt vars} as specified in {\tt cf} by
+ * fine) to slave fine variables \e scf=1 (see special cell-centered case
+ * below).  The argument \e sindex is a fine reference patch index for slave
+ * variable \e svar.  The array \e indexes contains both coarse and fine
+ * reference patch indexes for variables \e vars as specified in \e cf by
  * a 0 (coarse) or a 1 (fine).
  *
  * Cell-centered variables are treated as a special case, where coupling occurs
  * through fictitious slave face variables.  Although these variables are
  * associated with faces, they should actually be thought of as being centered
- * either at cells just outside of the patch for fine faces ({\tt scf=1}) or at
- * the patch center for coarse faces ({\tt scf=0}).  These fictitious variables
+ * either at cells just outside of the patch for fine faces (\e scf=1) or at
+ * the patch center for coarse faces (\e scf=0).  These fictitious variables
  * are also referenced differently from other variables, where, for convenience,
- * {\tt sindex} always specifies cells just outside of the patch (in the coarse
+ * \e sindex always specifies cells just outside of the patch (in the coarse
  * case in particular, this approach enables a distinction between the multiple
  * coarse faces and interpolation formulas).  Interpolation may be from any
  * neighboring real variables, inside or outside of the patch.
@@ -423,9 +384,9 @@
  * fine variables (in the odd refinement case, this is just injection from the
  * underlying fine variable).
  *
- * See {\tt HYPRE_SStructGridSetAMRPart} for details on the coarse-fine patch.
+ * See \e HYPRE_SStructGridSetAMRPart for details on the coarse-fine patch.
  * Note: Currently, each call must set an entire row of interpolation.
- **/
+ */
 HYPRE_Int
 HYPRE_SStructGridSetAMRRefInterp(HYPRE_SStructGrid  grid,
                                  HYPRE_Int          coarse_part,
@@ -439,12 +400,13 @@
                                  HYPRE_Complex     *values);
 
 /**
- * \color{blue}
+ * AMRNEW
+ *
  * Set (the transpose of) restriction on the reference coarse-fine patch.  By
  * default, restriction is the transpose of interpolation.  Usually, this
  * routine should only be called to set up a nonsymmetric operator.  Usage is
  * the same as for setting up interpolation.
- **/
+ */
 HYPRE_Int
 HYPRE_SStructGridSetAMRRefRestrictT(HYPRE_SStructGrid  grid,
                                     HYPRE_Int          coarse_part,
@@ -458,11 +420,12 @@
                                     HYPRE_Complex     *values);
 
 /**
- * \color{blue}
+ * AMRNEW
+ *
  * Set interpolation at a specific grid index on a refined part.  Usage is the
  * same as for setting interpolation on the reference coarse-fine patch, except
- * that an additional argument {\tt coarse_index} is given.
- **/
+ * that an additional argument \e coarse_index is given.
+ */
 HYPRE_Int
 HYPRE_SStructGridSetAMRInterp(HYPRE_SStructGrid  grid,
                               HYPRE_Int          coarse_part,
@@ -477,11 +440,12 @@
                               HYPRE_Complex     *values);
 
 /**
- * \color{blue}
+ * AMRNEW
+ *
  * Set restriction at a specific grid index on a refined part.  Usage is the
  * same as for setting restriction on the reference coarse-fine patch, except
- * that an additional argument {\tt coarse_index} is given.
- **/
+ * that an additional argument \e coarse_index is given.
+ */
 HYPRE_Int
 HYPRE_SStructGridSetAMRRestrictT(HYPRE_SStructGrid  grid,
                                  HYPRE_Int          coarse_part,
@@ -515,28 +479,30 @@
 HYPRE_SStructGridAssemble(HYPRE_SStructGrid grid);
 
 /**
- * \color{blue}
+ * AMRNEW
+ *
  * Set the storage type of associated matrix and vector objects.  This object
- * type is inherited by {\tt SStructGraph}, {\tt SStructMatrix}, and {\tt
- * SStructVector} at their creation, but can also be changed through the
- * corresponding {\tt SetObjectType} routines.  Setting an object type with this
- * routine helps to minimize the number of overall calls to {\tt SetObjectType},
+ * type is inherited by \e SStructGraph, \e SStructMatrix, and \e
+ * SStructVector at their creation, but can also be changed through the
+ * corresponding \e SetObjectType routines.  Setting an object type with this
+ * routine helps to minimize the number of overall calls to \e SetObjectType,
  * but is particularly useful when grid-based operators are needed, such as a
- * discrete gradient ({\tt HYPRE_SStructGridGetGradient}).
- *
- * Currently, {\tt type} can be {\tt HYPRE\_SSTRUCT}, {\tt HYPRE\_STRUCT}, or
- * {\tt HYPRE\_PARCSR}. The default is {\tt HYPRE\_SSTRUCT}.
- **/
+ * discrete gradient (\e HYPRE_SStructGridGetGradient).
+ *
+ * Currently, \e type can be \c HYPRE_SSTRUCT, \c HYPRE_STRUCT, or
+ * \c HYPRE_PARCSR. The default is \c HYPRE_SSTRUCT.
+ */
 HYPRE_Int
 HYPRE_SStructGridSetObjectType(HYPRE_SStructGrid  grid,
                                HYPRE_Int          type);
 
 /**
- * \color{blue}
+ * AMRNEW
+ *
  * Get a reference to a discrete gradient matrix object.
  *
  * RDF: Not sure yet if this routine really needs to exist.
- **/
+ */
 HYPRE_Int
 HYPRE_SStructGridGetGradient(HYPRE_SStructGrid   grid,
                              void              **gradient);
@@ -701,12 +667,13 @@
 HYPRE_SStructGraphAssemble(HYPRE_SStructGraph graph);
 
 /**
- * Set the storage type of the associated matrix object.  This object type is
- * inherited by {\tt SStructMatrix} at its creation, but can also be changed
- * through the corresponding {\tt SetObjectType} routine.
- *
- * See {\tt HYPRE_SStructGridSetObjectType} for available values for {\tt type}.
- * The default type is inherited from the grid.
+ * Set the storage type of the associated matrix object.  It is used before
+ * AddEntries and Assemble to compute the right ranks in the graph.
+ * 
+ * NOTE: This routine is only necessary for implementation reasons, and will
+ * eventually be removed.
+ *
+ * @see HYPRE_SStructMatrixSetObjectType
  **/
 HYPRE_Int
 HYPRE_SStructGraphSetObjectType(HYPRE_SStructGraph  graph,
@@ -979,13 +946,8 @@
  * -1 may be used for \e part, \e var, or \e to_var to specify
  * "all".  For example, if \e part and \e to_var are set to -1, then
  * the boolean is applied to stencil entries on all parts that couple variable
-<<<<<<< HEAD
- * {\tt var} to all other variables.
- *
-=======
  * \e var to all other variables.
  * 
->>>>>>> 414fa671
  * By default, matrices are assumed to be nonsymmetric.  Significant
  * storage savings can be made if the matrix is symmetric.
  **/
@@ -1004,16 +966,11 @@
                                   HYPRE_Int           symmetric);
 
 /**
-<<<<<<< HEAD
- * Set the storage type of the matrix object to be constructed.
-=======
  * Set the storage type of the matrix object to be constructed.  Currently, \e
  * type can be either \c HYPRE_SSTRUCT (the default), \c HYPRE_STRUCT,
  * or \c HYPRE_PARCSR.
->>>>>>> 414fa671
- *
- * See {\tt HYPRE_SStructGridSetObjectType} for available values for {\tt type}.
- * The default type is inherited from the graph.
+ *
+ * @see HYPRE_SStructMatrixGetObject
  **/
 HYPRE_Int
 HYPRE_SStructMatrixSetObjectType(HYPRE_SStructMatrix  matrix,
@@ -1021,6 +978,8 @@
 
 /**
  * Get a reference to the constructed matrix object.
+ *
+ * @see HYPRE_SStructMatrixSetObjectType
  **/
 HYPRE_Int
 HYPRE_SStructMatrixGetObject(HYPRE_SStructMatrix   matrix,
@@ -1096,7 +1055,7 @@
 
 /**
  * Set vector coefficients to random values between -1.0 and 1.0 over the grid.
- * The parameter {\tt seed} controls the generation of random numbers.
+ * The parameter \e seed controls the generation of random numbers.
  **/
 HYPRE_Int
 HYPRE_SStructVectorSetRandomValues(HYPRE_SStructVector  vector,
@@ -1279,16 +1238,11 @@
 HYPRE_SStructVectorGather(HYPRE_SStructVector vector);
 
 /**
-<<<<<<< HEAD
- * Set the storage type of the vector object to be constructed.
-=======
  * Set the storage type of the vector object to be constructed.  Currently, \e
  * type can be either \c HYPRE_SSTRUCT (the default), \c HYPRE_STRUCT,
  * or \c HYPRE_PARCSR.
->>>>>>> 414fa671
- *
- * See {\tt HYPRE_SStructGridSetObjectType} for available values for {\tt type}.
- * The default type is inherited from the grid.
+ *
+ * @see HYPRE_SStructVectorGetObject
  **/
 HYPRE_Int
 HYPRE_SStructVectorSetObjectType(HYPRE_SStructVector  vector,
@@ -1296,6 +1250,8 @@
 
 /**
  * Get a reference to the constructed vector object.
+ *
+ * @see HYPRE_SStructVectorSetObjectType
  **/
 HYPRE_Int
 HYPRE_SStructVectorGetObject(HYPRE_SStructVector   vector,
@@ -1309,67 +1265,8 @@
                          HYPRE_SStructVector  vector,
                          HYPRE_Int            all);
 
-<<<<<<< HEAD
-/**
- * Copy a vector (y <-- x).
- **/
-HYPRE_Int
-HYPRE_SStructVectorCopy(HYPRE_SStructVector x,
-                        HYPRE_SStructVector y);
-
-/**
- * Scale a vector (y <-- alpha*x).
- **/
-HYPRE_Int
-HYPRE_SStructVectorScale(HYPRE_Complex       alpha,
-                         HYPRE_SStructVector y);
-
-/**
- * Compute {\tt result}, the inner product of vectors {\tt x} and {\tt y}.
- **/
-HYPRE_Int
-HYPRE_SStructInnerProd(HYPRE_SStructVector  x,
-                       HYPRE_SStructVector  y,
-                       HYPRE_Real          *result);
-
-/**
- * Add two vectors (y <-- alpha*x + y).
- **/
-HYPRE_Int
-HYPRE_SStructAxpy(HYPRE_Complex       alpha,
-                  HYPRE_SStructVector x,
-                  HYPRE_SStructVector y);
-
-/*@}*/
-
-/*--------------------------------------------------------------------------
- *--------------------------------------------------------------------------*/
-
-/**
- * @name SStruct Other
- **/
-/*@{*/
-
-/**
- * \color{blue}
- * Get a reference to the constructed matrix and right-hand-side (rhs) objects
- * for an AMR system.  This routine is similar to the routines {\tt
- * HYPRE_SStructMatrixGetObject} and {\tt HYPRE_SStructVectorGetObject}, but
- * ensures that trivial equations such as Dirichlet conditions are also
- * satisfied exactly in the AMR system.
- **/
-HYPRE_Int
-HYPRE_SStructGetAMRObjects(HYPRE_SStructMatrix   matrix,
-                           HYPRE_SStructVector   rhs,
-                           void                **matrix_object,
-                           void                **rhs_object);
-
-/*@}*/
-/*@}*/
-=======
 /**@}*/
 /**@}*/
->>>>>>> 414fa671
 
 /*--------------------------------------------------------------------------
  *--------------------------------------------------------------------------*/
@@ -1378,4 +1275,4 @@
 }
 #endif
 
-#endif+#endif
