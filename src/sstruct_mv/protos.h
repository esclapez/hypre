/******************************************************************************
 * Copyright 1998-2019 Lawrence Livermore National Security, LLC and other
 * HYPRE Project Developers. See the top-level COPYRIGHT file for details.
 *
 * SPDX-License-Identifier: (Apache-2.0 OR MIT)
 ******************************************************************************/

/* HYPRE_sstruct_graph.c */
HYPRE_Int HYPRE_SStructGraphCreate ( MPI_Comm comm , HYPRE_SStructGrid grid , HYPRE_SStructGraph *graph_ptr );
HYPRE_Int HYPRE_SStructGraphDestroy ( HYPRE_SStructGraph graph );
HYPRE_Int HYPRE_SStructGraphSetDomainGrid ( HYPRE_SStructGraph graph , HYPRE_SStructGrid domain_grid );
HYPRE_Int HYPRE_SStructGraphSetStencil ( HYPRE_SStructGraph graph , HYPRE_Int part , HYPRE_Int var , HYPRE_SStructStencil stencil );
HYPRE_Int HYPRE_SStructGraphSetFEM ( HYPRE_SStructGraph graph , HYPRE_Int part );
HYPRE_Int HYPRE_SStructGraphSetFEMSparsity ( HYPRE_SStructGraph graph , HYPRE_Int part , HYPRE_Int nsparse , HYPRE_Int *sparsity );
HYPRE_Int HYPRE_SStructGraphAddEntries ( HYPRE_SStructGraph graph , HYPRE_Int part , HYPRE_Int *index , HYPRE_Int var , HYPRE_Int to_part , HYPRE_Int *to_index , HYPRE_Int to_var );
HYPRE_Int HYPRE_SStructGraphAssemble ( HYPRE_SStructGraph graph );
HYPRE_Int HYPRE_SStructGraphSetObjectType ( HYPRE_SStructGraph graph , HYPRE_Int type );

/* HYPRE_sstruct_grid.c */
HYPRE_Int HYPRE_SStructGridCreate ( MPI_Comm comm , HYPRE_Int ndim , HYPRE_Int nparts , HYPRE_SStructGrid *grid_ptr );
HYPRE_Int HYPRE_SStructGridDestroy ( HYPRE_SStructGrid grid );
HYPRE_Int HYPRE_SStructGridSetExtents ( HYPRE_SStructGrid grid , HYPRE_Int part , HYPRE_Int *ilower , HYPRE_Int *iupper );
HYPRE_Int HYPRE_SStructGridSetVariables ( HYPRE_SStructGrid grid , HYPRE_Int part , HYPRE_Int nvars , HYPRE_SStructVariable *vartypes );
HYPRE_Int HYPRE_SStructGridAddVariables ( HYPRE_SStructGrid grid , HYPRE_Int part , HYPRE_Int *index , HYPRE_Int nvars , HYPRE_SStructVariable *vartypes );
HYPRE_Int HYPRE_SStructGridSetFEMOrdering ( HYPRE_SStructGrid grid , HYPRE_Int part , HYPRE_Int *ordering );
HYPRE_Int HYPRE_SStructGridSetNeighborPart ( HYPRE_SStructGrid grid , HYPRE_Int part , HYPRE_Int *ilower , HYPRE_Int *iupper , HYPRE_Int nbor_part , HYPRE_Int *nbor_ilower , HYPRE_Int *nbor_iupper , HYPRE_Int *index_map , HYPRE_Int *index_dir );
HYPRE_Int HYPRE_SStructGridSetSharedPart ( HYPRE_SStructGrid grid , HYPRE_Int part , HYPRE_Int *ilower , HYPRE_Int *iupper , HYPRE_Int *offset , HYPRE_Int shared_part , HYPRE_Int *shared_ilower , HYPRE_Int *shared_iupper , HYPRE_Int *shared_offset , HYPRE_Int *index_map , HYPRE_Int *index_dir );
HYPRE_Int HYPRE_SStructGridAddUnstructuredPart ( HYPRE_SStructGrid grid , HYPRE_Int ilower , HYPRE_Int iupper );
HYPRE_Int HYPRE_SStructGridAssemble ( HYPRE_SStructGrid grid );
HYPRE_Int HYPRE_SStructGridSetPeriodic ( HYPRE_SStructGrid grid , HYPRE_Int part , HYPRE_Int *periodic );
HYPRE_Int HYPRE_SStructGridSetNumGhost ( HYPRE_SStructGrid grid , HYPRE_Int *num_ghost );
HYPRE_Int HYPRE_SStructGridPrintGLVis ( HYPRE_SStructGrid grid, const char *meshprefix, HYPRE_Real *trans, HYPRE_Real *origin );
HYPRE_Int hypre_SStructGridPrint ( hypre_SStructGrid *grid , const char *filename );

/* HYPRE_sstruct_matrix.c */
HYPRE_Int HYPRE_SStructMatrixCreate ( MPI_Comm comm , HYPRE_SStructGraph graph , HYPRE_SStructMatrix *matrix_ptr );
HYPRE_Int HYPRE_SStructMatrixDestroy ( HYPRE_SStructMatrix matrix );
HYPRE_Int HYPRE_SStructMatrixInitialize ( HYPRE_SStructMatrix matrix );
HYPRE_Int HYPRE_SStructMatrixSetValues ( HYPRE_SStructMatrix matrix , HYPRE_Int part , HYPRE_Int *index , HYPRE_Int var , HYPRE_Int nentries , HYPRE_Int *entries , HYPRE_Complex *values );
HYPRE_Int HYPRE_SStructMatrixAddToValues ( HYPRE_SStructMatrix matrix , HYPRE_Int part , HYPRE_Int *index , HYPRE_Int var , HYPRE_Int nentries , HYPRE_Int *entries , HYPRE_Complex *values );
HYPRE_Int HYPRE_SStructMatrixAddFEMValues ( HYPRE_SStructMatrix matrix , HYPRE_Int part , HYPRE_Int *index , HYPRE_Complex *values );
HYPRE_Int HYPRE_SStructMatrixGetValues ( HYPRE_SStructMatrix matrix , HYPRE_Int part , HYPRE_Int *index , HYPRE_Int var , HYPRE_Int nentries , HYPRE_Int *entries , HYPRE_Complex *values );
HYPRE_Int HYPRE_SStructMatrixGetFEMValues ( HYPRE_SStructMatrix matrix , HYPRE_Int part , HYPRE_Int *index , HYPRE_Complex *values );
HYPRE_Int HYPRE_SStructMatrixSetBoxValues ( HYPRE_SStructMatrix matrix , HYPRE_Int part , HYPRE_Int *ilower , HYPRE_Int *iupper , HYPRE_Int var , HYPRE_Int nentries , HYPRE_Int *entries , HYPRE_Complex *values );
HYPRE_Int HYPRE_SStructMatrixAddToBoxValues ( HYPRE_SStructMatrix matrix , HYPRE_Int part , HYPRE_Int *ilower , HYPRE_Int *iupper , HYPRE_Int var , HYPRE_Int nentries , HYPRE_Int *entries , HYPRE_Complex *values );
HYPRE_Int HYPRE_SStructMatrixGetBoxValues ( HYPRE_SStructMatrix matrix , HYPRE_Int part , HYPRE_Int *ilower , HYPRE_Int *iupper , HYPRE_Int var , HYPRE_Int nentries , HYPRE_Int *entries , HYPRE_Complex *values );
HYPRE_Int HYPRE_SStructMatrixAssemble ( HYPRE_SStructMatrix matrix );
HYPRE_Int HYPRE_SStructMatrixSetDomainStride ( HYPRE_SStructMatrix matrix , HYPRE_Int part , hypre_Index dom_stride );
HYPRE_Int HYPRE_SStructMatrixSetRangeStride ( HYPRE_SStructMatrix matrix , HYPRE_Int part , hypre_Index ran_stride );
HYPRE_Int HYPRE_SStructMatrixSetSymmetric ( HYPRE_SStructMatrix matrix , HYPRE_Int part , HYPRE_Int var , HYPRE_Int to_var , HYPRE_Int symmetric );
HYPRE_Int HYPRE_SStructMatrixSetConstantEntries( HYPRE_SStructMatrix matrix, HYPRE_Int part, HYPRE_Int var, HYPRE_Int to_var, HYPRE_Int num_centries, HYPRE_Int *centries );
HYPRE_Int HYPRE_SStructMatrixSetNSSymmetric ( HYPRE_SStructMatrix matrix , HYPRE_Int symmetric );
HYPRE_Int HYPRE_SStructMatrixSetObjectType ( HYPRE_SStructMatrix matrix , HYPRE_Int type );
HYPRE_Int HYPRE_SStructMatrixGetObject ( HYPRE_SStructMatrix matrix , void **object );
HYPRE_Int HYPRE_SStructMatrixPrint ( const char *filename , HYPRE_SStructMatrix matrix , HYPRE_Int all );
HYPRE_Int HYPRE_SStructMatrixMatvec ( HYPRE_Complex alpha , HYPRE_SStructMatrix A , HYPRE_SStructVector x , HYPRE_Complex beta , HYPRE_SStructVector y );
HYPRE_Int HYPRE_SStructMatrixToIJMatrix( HYPRE_SStructMatrix  matrix, HYPRE_IJMatrix *ijmatrix );

/* HYPRE_sstruct_stencil.c */
HYPRE_Int HYPRE_SStructStencilCreate ( HYPRE_Int ndim , HYPRE_Int size , HYPRE_SStructStencil *stencil_ptr );
HYPRE_Int HYPRE_SStructStencilDestroy ( HYPRE_SStructStencil stencil );
HYPRE_Int HYPRE_SStructStencilSetEntry ( HYPRE_SStructStencil stencil , HYPRE_Int entry , HYPRE_Int *offset , HYPRE_Int var );

/* HYPRE_sstruct_vector.c */
HYPRE_Int HYPRE_SStructVectorCreate ( MPI_Comm comm , HYPRE_SStructGrid grid , HYPRE_SStructVector *vector_ptr );
HYPRE_Int HYPRE_SStructVectorDestroy ( HYPRE_SStructVector vector );
HYPRE_Int HYPRE_SStructVectorInitialize ( HYPRE_SStructVector vector );
HYPRE_Int HYPRE_SStructVectorSetValues ( HYPRE_SStructVector vector , HYPRE_Int part , HYPRE_Int *index , HYPRE_Int var , HYPRE_Complex *value );
HYPRE_Int HYPRE_SStructVectorAddToValues ( HYPRE_SStructVector vector , HYPRE_Int part , HYPRE_Int *index , HYPRE_Int var , HYPRE_Complex *value );
HYPRE_Int HYPRE_SStructVectorAddFEMValues ( HYPRE_SStructVector vector , HYPRE_Int part , HYPRE_Int *index , HYPRE_Complex *values );
HYPRE_Int HYPRE_SStructVectorGetValues ( HYPRE_SStructVector vector , HYPRE_Int part , HYPRE_Int *index , HYPRE_Int var , HYPRE_Complex *value );
HYPRE_Int HYPRE_SStructVectorGetFEMValues ( HYPRE_SStructVector vector , HYPRE_Int part , HYPRE_Int *index , HYPRE_Complex *values );
HYPRE_Int HYPRE_SStructVectorSetBoxValues ( HYPRE_SStructVector vector , HYPRE_Int part , HYPRE_Int *ilower , HYPRE_Int *iupper , HYPRE_Int var , HYPRE_Complex *values );
HYPRE_Int HYPRE_SStructVectorAddToBoxValues ( HYPRE_SStructVector vector , HYPRE_Int part , HYPRE_Int *ilower , HYPRE_Int *iupper , HYPRE_Int var , HYPRE_Complex *values );
HYPRE_Int HYPRE_SStructVectorGetBoxValues ( HYPRE_SStructVector vector , HYPRE_Int part , HYPRE_Int *ilower , HYPRE_Int *iupper , HYPRE_Int var , HYPRE_Complex *values );
HYPRE_Int HYPRE_SStructVectorAssemble ( HYPRE_SStructVector vector );
HYPRE_Int HYPRE_SStructVectorGather ( HYPRE_SStructVector vector );
HYPRE_Int HYPRE_SStructVectorSetConstantValues ( HYPRE_SStructVector vector , HYPRE_Complex value );
HYPRE_Int HYPRE_SStructVectorSetRandomValues ( HYPRE_SStructVector vector, HYPRE_Int seed );
HYPRE_Int HYPRE_SStructVectorSetObjectType ( HYPRE_SStructVector vector , HYPRE_Int type );
HYPRE_Int HYPRE_SStructVectorGetObject ( HYPRE_SStructVector vector , void **object );
HYPRE_Int HYPRE_SStructVectorPrint ( const char *filename , HYPRE_SStructVector vector , HYPRE_Int all );
HYPRE_Int HYPRE_SStructVectorPrintGLVis( hypre_SStructVector *vector, const char *fileprefix );
HYPRE_Int HYPRE_SStructVectorCopy ( HYPRE_SStructVector x , HYPRE_SStructVector y );
HYPRE_Int HYPRE_SStructVectorScale ( HYPRE_Complex alpha , HYPRE_SStructVector y );
HYPRE_Int HYPRE_SStructInnerProd ( HYPRE_SStructVector x , HYPRE_SStructVector y , HYPRE_Real *result );
HYPRE_Int HYPRE_SStructAxpy ( HYPRE_Complex alpha , HYPRE_SStructVector x , HYPRE_SStructVector y );

/* sstruct_axpy.c */
HYPRE_Int hypre_SStructPAxpy ( HYPRE_Complex alpha , hypre_SStructPVector *px , hypre_SStructPVector *py );
HYPRE_Int hypre_SStructAxpy ( HYPRE_Complex alpha , hypre_SStructVector *x , hypre_SStructVector *y );

/* sstruct_copy.c */
HYPRE_Int hypre_SStructPCopy ( hypre_SStructPVector *px , hypre_SStructPVector *py );
HYPRE_Int hypre_SStructPartialPCopy ( hypre_SStructPVector *px , hypre_SStructPVector *py , hypre_BoxArrayArray **array_boxes );
HYPRE_Int hypre_SStructCopy ( hypre_SStructVector *x , hypre_SStructVector *y );

/* sstruct_graph.c */
HYPRE_Int hypre_SStructGraphRef ( hypre_SStructGraph *graph , hypre_SStructGraph **graph_ref );
HYPRE_Int hypre_SStructGraphGetUVEntryRank( hypre_SStructGraph *graph , HYPRE_Int part , HYPRE_Int var , hypre_Index index, HYPRE_BigInt *rank );
HYPRE_Int hypre_SStructGraphFindBoxEndpt ( hypre_SStructGraph *graph , HYPRE_Int part , HYPRE_Int var , HYPRE_Int proc , HYPRE_Int endpt , HYPRE_Int boxi );
HYPRE_Int hypre_SStructGraphFindSGridEndpts ( hypre_SStructGraph *graph , HYPRE_Int part , HYPRE_Int var , HYPRE_Int proc , HYPRE_Int endpt , HYPRE_Int *endpts );

/* sstruct_grid.c */
HYPRE_Int hypre_SStructVariableGetOffset ( HYPRE_SStructVariable vartype , HYPRE_Int ndim , hypre_Index varoffset );
HYPRE_Int hypre_SStructPGridCreate ( MPI_Comm comm , HYPRE_Int ndim , hypre_SStructPGrid **pgrid_ptr );
HYPRE_Int hypre_SStructPGridDestroy ( hypre_SStructPGrid *pgrid );
HYPRE_Int hypre_SStructPGridSetExtents ( hypre_SStructPGrid *pgrid , hypre_Index ilower , hypre_Index iupper );
HYPRE_Int hypre_SStructPGridSetCellSGrid ( hypre_SStructPGrid *pgrid , hypre_StructGrid *cell_sgrid );
HYPRE_Int hypre_SStructPGridSetVariables ( hypre_SStructPGrid *pgrid , HYPRE_Int nvars , HYPRE_SStructVariable *vartypes );
HYPRE_Int hypre_SStructPGridSetPNeighbor ( hypre_SStructPGrid *pgrid , hypre_Box *pneighbor_box , hypre_Index pnbor_offset );
HYPRE_Int hypre_SStructPGridAssemble ( hypre_SStructPGrid *pgrid );
HYPRE_Int hypre_SStructGridRef ( hypre_SStructGrid *grid , hypre_SStructGrid **grid_ref );
HYPRE_Int hypre_SStructGridSetPartIDs ( hypre_SStructGrid *grid, HYPRE_Int *ids );
HYPRE_Int hypre_SStructGridAssembleBoxManagers ( hypre_SStructGrid *grid );
HYPRE_Int hypre_SStructGridAssembleNborBoxManagers ( hypre_SStructGrid *grid );
HYPRE_Int hypre_SStructGridCreateCommInfo ( hypre_SStructGrid *grid );
HYPRE_Int hypre_SStructGridFindBoxManEntry ( hypre_SStructGrid *grid , HYPRE_Int part , hypre_Index index , HYPRE_Int var , hypre_BoxManEntry **entry_ptr );
HYPRE_Int hypre_SStructGridFindNborBoxManEntry ( hypre_SStructGrid *grid , HYPRE_Int part , hypre_Index index , HYPRE_Int var , hypre_BoxManEntry **entry_ptr );
HYPRE_Int hypre_SStructGridBoxProcFindBoxManEntry ( hypre_SStructGrid *grid , HYPRE_Int part , HYPRE_Int var , HYPRE_Int box , HYPRE_Int proc , hypre_BoxManEntry **entry_ptr );
HYPRE_Int hypre_SStructBoxManEntryGetCSRstrides ( hypre_BoxManEntry *entry , hypre_Index strides );
HYPRE_Int hypre_SStructBoxManEntryGetGhstrides ( hypre_BoxManEntry *entry , hypre_Index strides );
HYPRE_Int hypre_SStructBoxManEntryGetGlobalCSRank ( hypre_BoxManEntry *entry , hypre_Index index , HYPRE_BigInt *rank_ptr );
HYPRE_Int hypre_SStructBoxManEntryGetGlobalGhrank ( hypre_BoxManEntry *entry , hypre_Index index , HYPRE_BigInt *rank_ptr );
HYPRE_Int hypre_SStructBoxManEntryGetProcess ( hypre_BoxManEntry *entry , HYPRE_Int *proc_ptr );
HYPRE_Int hypre_SStructBoxManEntryGetBoxnum ( hypre_BoxManEntry *entry , HYPRE_Int *id_ptr );
HYPRE_Int hypre_SStructBoxManEntryGetPart ( hypre_BoxManEntry *entry , HYPRE_Int part , HYPRE_Int *part_ptr );
HYPRE_Int hypre_SStructIndexToNborIndex( hypre_Index index , hypre_Index root , hypre_Index nbor_root , hypre_Index coord , hypre_Index dir , HYPRE_Int ndim , hypre_Index nbor_index );
HYPRE_Int hypre_SStructBoxToNborBox ( hypre_Box *box , hypre_Index root , hypre_Index nbor_root , hypre_Index coord , hypre_Index dir );
HYPRE_Int hypre_SStructNborIndexToIndex( hypre_Index nbor_index , hypre_Index root , hypre_Index nbor_root , hypre_Index coord , hypre_Index dir , HYPRE_Int ndim , hypre_Index index );
HYPRE_Int hypre_SStructNborBoxToBox ( hypre_Box *nbor_box , hypre_Index root , hypre_Index nbor_root , hypre_Index coord , hypre_Index dir );
HYPRE_Int hypre_SStructVarToNborVar ( hypre_SStructGrid *grid , HYPRE_Int part , HYPRE_Int var , HYPRE_Int *coord , HYPRE_Int *nbor_var_ptr );
HYPRE_Int hypre_SStructGridSetNumGhost ( hypre_SStructGrid *grid , HYPRE_Int *num_ghost );
HYPRE_Int hypre_SStructBoxManEntryGetGlobalRank ( hypre_BoxManEntry *entry , hypre_Index index , HYPRE_BigInt *rank_ptr , HYPRE_Int type );
HYPRE_Int hypre_SStructBoxManEntryGetStrides ( hypre_BoxManEntry *entry , hypre_Index strides , HYPRE_Int type );
HYPRE_Int hypre_SStructBoxNumMap ( hypre_SStructGrid *grid , HYPRE_Int part , HYPRE_Int boxnum , HYPRE_Int **num_varboxes_ptr , HYPRE_Int ***map_ptr );
HYPRE_Int hypre_SStructCellGridBoxNumMap ( hypre_SStructGrid *grid , HYPRE_Int part , HYPRE_Int ***num_varboxes_ptr , HYPRE_Int ****map_ptr );
HYPRE_Int hypre_SStructCellBoxToVarBox ( hypre_Box *box , hypre_Index offset , hypre_Index varoffset , HYPRE_Int *valid );
HYPRE_Int hypre_SStructGridIntersect ( hypre_SStructGrid *grid , HYPRE_Int part , HYPRE_Int var , hypre_Box *box , HYPRE_Int action , hypre_BoxManEntry ***entries_ptr , HYPRE_Int *nentries_ptr );
HYPRE_Int hypre_SStructGridPrintGLVis ( hypre_SStructGrid *grid, const char *meshprefix, HYPRE_Real *trans, HYPRE_Real *origin );
HYPRE_Int hypre_SStructGridCoarsen ( hypre_SStructGrid *fgrid, hypre_IndexRef origin, hypre_Index *strides, hypre_Index *periodic, hypre_SStructGrid **cgrid_ptr );

/* sstruct_innerprod.c */
HYPRE_Int hypre_SStructPInnerProd ( hypre_SStructPVector *px , hypre_SStructPVector *py , HYPRE_Real *presult_ptr );
HYPRE_Int hypre_SStructPInnerProdLocal ( hypre_SStructPVector *px , hypre_SStructPVector *py , HYPRE_Real *presult_ptr );
HYPRE_Int hypre_SStructInnerProd ( hypre_SStructVector *x , hypre_SStructVector *y , HYPRE_Real *result_ptr );

/* sstruct_matrix.c */
HYPRE_Int hypre_SStructPMatrixRef ( hypre_SStructPMatrix *matrix , hypre_SStructPMatrix **matrix_ref );
HYPRE_Int hypre_SStructPMatrixCreate ( MPI_Comm comm , hypre_SStructPGrid *pgrid , hypre_SStructStencil **stencils , hypre_SStructPMatrix **pmatrix_ptr );
HYPRE_Int hypre_SStructPMatrixDestroy ( hypre_SStructPMatrix *pmatrix );
HYPRE_Int hypre_SStructPMatrixInitialize ( hypre_SStructPMatrix *pmatrix );
HYPRE_Int hypre_SStructPMatrixSetValues ( hypre_SStructPMatrix *pmatrix , hypre_Index index , HYPRE_Int var , HYPRE_Int nentries , HYPRE_Int *entries , HYPRE_Complex *values , HYPRE_Int action );
HYPRE_Int hypre_SStructPMatrixSetBoxValues( hypre_SStructPMatrix *pmatrix , hypre_Box *set_box , HYPRE_Int var , HYPRE_Int nentries , HYPRE_Int *entries , hypre_Box *value_box , HYPRE_Complex *values , HYPRE_Int action );
HYPRE_Int hypre_SStructPMatrixAccumulate ( hypre_SStructPMatrix *pmatrix );
HYPRE_Int hypre_SStructPMatrixAssemble ( hypre_SStructPMatrix *pmatrix );
HYPRE_Int hypre_SStructPMatrixSetDomainStride ( hypre_SStructPMatrix *pmatrix , hypre_Index dom_stride );
HYPRE_Int hypre_SStructPMatrixSetRangeStride ( hypre_SStructPMatrix *pmatrix , hypre_Index ran_stride );
HYPRE_Int hypre_SStructPMatrixSetSymmetric ( hypre_SStructPMatrix *pmatrix , HYPRE_Int var , HYPRE_Int to_var , HYPRE_Int symmetric );
HYPRE_Int hypre_SStructPMatrixSetCEntries( hypre_SStructPMatrix *pmatrix, HYPRE_Int var, HYPRE_Int to_var, HYPRE_Int num_centries, HYPRE_Int *centries );
HYPRE_Int hypre_SStructPMatrixPrint ( const char *filename , hypre_SStructPMatrix *pmatrix , HYPRE_Int all );
HYPRE_Int hypre_SStructUMatrixInitialize ( hypre_SStructMatrix *matrix );
HYPRE_Int hypre_SStructUMatrixSetValues ( hypre_SStructMatrix *matrix , HYPRE_Int part , hypre_Index index , HYPRE_Int var , HYPRE_Int nentries , HYPRE_Int *entries , HYPRE_Complex *values , HYPRE_Int action );
<<<<<<< HEAD
HYPRE_Int hypre_SStructUMatrixSetBoxValues ( hypre_SStructMatrix *matrix , HYPRE_Int part , hypre_Index ilower , hypre_Index iupper , HYPRE_Int var , HYPRE_Int nentries , HYPRE_Int *entries , HYPRE_Complex *values , HYPRE_Int action );
HYPRE_Int hypre_SStructUMatrixSetBoxValuesHelper ( hypre_SStructMatrix *matrix , HYPRE_Int part , hypre_Index ilower , hypre_Index iupper , HYPRE_Int var , HYPRE_Int nentries , HYPRE_Int *entries , HYPRE_Complex *values , HYPRE_Int action , HYPRE_IJMatrix ijmatrix );
=======
HYPRE_Int hypre_SStructUMatrixSetBoxValues( hypre_SStructMatrix *matrix , HYPRE_Int part , hypre_Box *set_box , HYPRE_Int var , HYPRE_Int nentries , HYPRE_Int *entries , hypre_Box *value_box , HYPRE_Complex *values , HYPRE_Int action );
>>>>>>> 414fa671
HYPRE_Int hypre_SStructUMatrixAssemble ( hypre_SStructMatrix *matrix );
HYPRE_Int hypre_SStructMatrixMapDataBox ( hypre_SStructMatrix  *matrix, HYPRE_Int part, HYPRE_Int vi, HYPRE_Int  vj, hypre_Box *map_vbox );
HYPRE_Int hypre_SStructMatrixRef ( hypre_SStructMatrix *matrix , hypre_SStructMatrix **matrix_ref );
HYPRE_Int hypre_SStructMatrixSplitEntries ( hypre_SStructMatrix *matrix , HYPRE_Int part , HYPRE_Int var , HYPRE_Int nentries , HYPRE_Int *entries , HYPRE_Int *nSentries_ptr , HYPRE_Int **Sentries_ptr , HYPRE_Int *nUentries_ptr , HYPRE_Int **Uentries_ptr );
HYPRE_Int hypre_SStructMatrixSetValues ( HYPRE_SStructMatrix matrix , HYPRE_Int part , HYPRE_Int *index , HYPRE_Int var , HYPRE_Int nentries , HYPRE_Int *entries , HYPRE_Complex *values , HYPRE_Int action );
<<<<<<< HEAD
HYPRE_Int hypre_SStructMatrixSetBoxValues ( HYPRE_SStructMatrix matrix , HYPRE_Int part , HYPRE_Int *ilower , HYPRE_Int *iupper , HYPRE_Int var , HYPRE_Int nentries , HYPRE_Int *entries , HYPRE_Complex *values , HYPRE_Int action );
HYPRE_Int hypre_SStructMatrixSetInterPartValues ( HYPRE_SStructMatrix matrix , HYPRE_Int part , hypre_Index ilower , hypre_Index iupper , HYPRE_Int var , HYPRE_Int nentries , HYPRE_Int *entries , HYPRE_Complex *values , HYPRE_Int action );
hypre_IJMatrix* hypre_SStructMatrixToUMatrix( HYPRE_SStructMatrix  matrix );
=======
HYPRE_Int hypre_SStructMatrixSetBoxValues( HYPRE_SStructMatrix matrix , HYPRE_Int part , hypre_Box *set_box , HYPRE_Int var , HYPRE_Int nentries , HYPRE_Int *entries , hypre_Box *value_box , HYPRE_Complex *values , HYPRE_Int action );
HYPRE_Int hypre_SStructMatrixSetInterPartValues( HYPRE_SStructMatrix matrix , HYPRE_Int part , hypre_Box *set_box , HYPRE_Int var , HYPRE_Int nentries , HYPRE_Int *entries , hypre_Box *value_box , HYPRE_Complex *values , HYPRE_Int action );
>>>>>>> 414fa671

/* sstruct_matvec.c */
HYPRE_Int hypre_SStructPMatvecCreate ( void **pmatvec_vdata_ptr );
HYPRE_Int hypre_SStructPMatvecSetTranspose ( void *pmatvec_vdata , HYPRE_Int  transpose );
HYPRE_Int hypre_SStructPMatvecSetup ( void *pmatvec_vdata , hypre_SStructPMatrix *pA , hypre_SStructPVector *px );
HYPRE_Int hypre_SStructPMatvecCompute ( void *pmatvec_vdata , HYPRE_Complex alpha , hypre_SStructPMatrix *pA , hypre_SStructPVector *px , HYPRE_Complex beta , hypre_SStructPVector *py );
HYPRE_Int hypre_SStructPMatvecDestroy ( void *pmatvec_vdata );
HYPRE_Int hypre_SStructPMatvec ( HYPRE_Complex alpha , hypre_SStructPMatrix *pA , hypre_SStructPVector *px , HYPRE_Complex beta , hypre_SStructPVector *py );
HYPRE_Int hypre_SStructMatvecCreate ( void **matvec_vdata_ptr );
HYPRE_Int hypre_SStructMatvecSetTranspose ( void *matvec_vdata , HYPRE_Int  transpose );
HYPRE_Int hypre_SStructMatvecSetSkipDiag ( void *matvec_vdata , HYPRE_Int  skip_diag );
HYPRE_Int hypre_SStructMatvecSetActiveParts ( void *matvec_vdata , HYPRE_Int *active );
HYPRE_Int hypre_SStructMatvecSetAllPartsActive( void *matvec_vdata );
HYPRE_Int hypre_SStructMatvecSetup ( void *matvec_vdata , hypre_SStructMatrix *A , hypre_SStructVector *x );
HYPRE_Int hypre_SStructMatvecCompute ( void *matvec_vdata , HYPRE_Complex alpha , hypre_SStructMatrix *A , hypre_SStructVector *x , HYPRE_Complex beta , hypre_SStructVector *y );
HYPRE_Int hypre_SStructMatvecDiagScale ( HYPRE_Complex *alpha , hypre_SStructMatrix *A , hypre_SStructVector *x , HYPRE_Complex *beta , hypre_SStructVector *y );
HYPRE_Int hypre_SStructMatvecDestroy ( void *matvec_vdata );
HYPRE_Int hypre_SStructMatvec ( HYPRE_Complex alpha , hypre_SStructMatrix *A , hypre_SStructVector *x , HYPRE_Complex beta , hypre_SStructVector *y );

/* sstruct_matmult.c */
HYPRE_Int hypre_SStructMatrixBoundaryToUMatrix ( hypre_SStructMatrix *A , hypre_ParCSRMatrix *B , hypre_IJMatrix **ij_Ahat_ptr );
HYPRE_Int hypre_SStructMatmult ( HYPRE_Int nmatrices_input , hypre_SStructMatrix **ssmatrices_input , HYPRE_Int nterms , HYPRE_Int *terms_input , HYPRE_Int *transposes , hypre_SStructMatrix **M_ptr );
HYPRE_Int hypre_SStructMatmultU ( HYPRE_Int nmatrices , hypre_SStructMatrix **ssmatrices , HYPRE_Int nterms , HYPRE_Int *terms , HYPRE_Int *transposes , hypre_ParCSRMatrix **uM_ptr );
HYPRE_Int hypre_SStructMatPtAP ( hypre_SStructMatrix *P , hypre_SStructMatrix *A , hypre_SStructMatrix **PtAP_ptr );

/* sstruct_scale.c */
HYPRE_Int hypre_SStructPScale ( HYPRE_Complex alpha , hypre_SStructPVector *py );
HYPRE_Int hypre_SStructScale ( HYPRE_Complex alpha , hypre_SStructVector *y );

/* sstruct_stencil.c */
HYPRE_Int hypre_SStructStencilRef ( hypre_SStructStencil *stencil , hypre_SStructStencil **stencil_ref );

/* sstruct_vector.c */
HYPRE_Int hypre_SStructPVectorRef ( hypre_SStructPVector *vector , hypre_SStructPVector **vector_ref );
HYPRE_Int hypre_SStructPVectorCreate ( MPI_Comm comm , hypre_SStructPGrid *pgrid , hypre_SStructPVector **pvector_ptr );
HYPRE_Int hypre_SStructPVectorDestroy ( hypre_SStructPVector *pvector );
HYPRE_Int hypre_SStructPVectorInitialize ( hypre_SStructPVector *pvector );
HYPRE_Int hypre_SStructPVectorSetValues ( hypre_SStructPVector *pvector , hypre_Index index , HYPRE_Int var , HYPRE_Complex *value , HYPRE_Int action );
HYPRE_Int hypre_SStructPVectorSetBoxValues( hypre_SStructPVector *pvector , hypre_Box *set_box , HYPRE_Int var , hypre_Box *value_box , HYPRE_Complex *values , HYPRE_Int action );
HYPRE_Int hypre_SStructPVectorAccumulate ( hypre_SStructPVector *pvector );
HYPRE_Int hypre_SStructPVectorAssemble ( hypre_SStructPVector *pvector );
HYPRE_Int hypre_SStructPVectorGather ( hypre_SStructPVector *pvector );
HYPRE_Int hypre_SStructPVectorGetValues ( hypre_SStructPVector *pvector , hypre_Index index , HYPRE_Int var , HYPRE_Complex *value );
HYPRE_Int hypre_SStructPVectorGetBoxValues( hypre_SStructPVector *pvector , hypre_Box *set_box , HYPRE_Int var , hypre_Box *value_box , HYPRE_Complex *values );
HYPRE_Int hypre_SStructPVectorSetConstantValues ( hypre_SStructPVector *pvector , HYPRE_Complex value );
HYPRE_Int hypre_SStructPVectorSetRandomValues ( hypre_SStructPVector *pvector, HYPRE_Int seed );
HYPRE_Int hypre_SStructPVectorPrint ( const char *filename , hypre_SStructPVector *pvector , HYPRE_Int all );
HYPRE_Int hypre_SStructVectorRef ( hypre_SStructVector *vector , hypre_SStructVector **vector_ref );
HYPRE_Int hypre_SStructVectorSetConstantValues ( hypre_SStructVector *vector , HYPRE_Complex value );
HYPRE_Int hypre_SStructVectorSetRandomValues ( hypre_SStructVector *vector, HYPRE_Int seed );
HYPRE_Int hypre_SStructVectorConvert ( hypre_SStructVector *vector , hypre_ParVector **parvector_ptr );
HYPRE_Int hypre_SStructVectorParConvert ( hypre_SStructVector *vector , hypre_ParVector **parvector_ptr );
HYPRE_Int hypre_SStructVectorRestore ( hypre_SStructVector *vector , hypre_ParVector *parvector );
HYPRE_Int hypre_SStructVectorParRestore ( hypre_SStructVector *vector , hypre_ParVector *parvector );
HYPRE_Int hypre_SStructPVectorInitializeShell ( hypre_SStructPVector *pvector );
HYPRE_Int hypre_SStructVectorInitializeShell ( hypre_SStructVector *vector );
HYPRE_Int hypre_SStructVectorClearGhostValues ( hypre_SStructVector *vector );
HYPRE_Int hypre_SStructVectorPrintGLVis ( hypre_SStructVector *vector, const char *fileprefix );<|MERGE_RESOLUTION|>--- conflicted
+++ resolved
@@ -151,7 +151,7 @@
 HYPRE_Int hypre_SStructPMatrixDestroy ( hypre_SStructPMatrix *pmatrix );
 HYPRE_Int hypre_SStructPMatrixInitialize ( hypre_SStructPMatrix *pmatrix );
 HYPRE_Int hypre_SStructPMatrixSetValues ( hypre_SStructPMatrix *pmatrix , hypre_Index index , HYPRE_Int var , HYPRE_Int nentries , HYPRE_Int *entries , HYPRE_Complex *values , HYPRE_Int action );
-HYPRE_Int hypre_SStructPMatrixSetBoxValues( hypre_SStructPMatrix *pmatrix , hypre_Box *set_box , HYPRE_Int var , HYPRE_Int nentries , HYPRE_Int *entries , hypre_Box *value_box , HYPRE_Complex *values , HYPRE_Int action );
+HYPRE_Int hypre_SStructPMatrixSetBoxValues ( hypre_SStructPMatrix *pmatrix , hypre_Index ilower , hypre_Index iupper , HYPRE_Int var , HYPRE_Int nentries , HYPRE_Int *entries , HYPRE_Complex *values , HYPRE_Int action );
 HYPRE_Int hypre_SStructPMatrixAccumulate ( hypre_SStructPMatrix *pmatrix );
 HYPRE_Int hypre_SStructPMatrixAssemble ( hypre_SStructPMatrix *pmatrix );
 HYPRE_Int hypre_SStructPMatrixSetDomainStride ( hypre_SStructPMatrix *pmatrix , hypre_Index dom_stride );
@@ -161,25 +161,16 @@
 HYPRE_Int hypre_SStructPMatrixPrint ( const char *filename , hypre_SStructPMatrix *pmatrix , HYPRE_Int all );
 HYPRE_Int hypre_SStructUMatrixInitialize ( hypre_SStructMatrix *matrix );
 HYPRE_Int hypre_SStructUMatrixSetValues ( hypre_SStructMatrix *matrix , HYPRE_Int part , hypre_Index index , HYPRE_Int var , HYPRE_Int nentries , HYPRE_Int *entries , HYPRE_Complex *values , HYPRE_Int action );
-<<<<<<< HEAD
 HYPRE_Int hypre_SStructUMatrixSetBoxValues ( hypre_SStructMatrix *matrix , HYPRE_Int part , hypre_Index ilower , hypre_Index iupper , HYPRE_Int var , HYPRE_Int nentries , HYPRE_Int *entries , HYPRE_Complex *values , HYPRE_Int action );
 HYPRE_Int hypre_SStructUMatrixSetBoxValuesHelper ( hypre_SStructMatrix *matrix , HYPRE_Int part , hypre_Index ilower , hypre_Index iupper , HYPRE_Int var , HYPRE_Int nentries , HYPRE_Int *entries , HYPRE_Complex *values , HYPRE_Int action , HYPRE_IJMatrix ijmatrix );
-=======
-HYPRE_Int hypre_SStructUMatrixSetBoxValues( hypre_SStructMatrix *matrix , HYPRE_Int part , hypre_Box *set_box , HYPRE_Int var , HYPRE_Int nentries , HYPRE_Int *entries , hypre_Box *value_box , HYPRE_Complex *values , HYPRE_Int action );
->>>>>>> 414fa671
 HYPRE_Int hypre_SStructUMatrixAssemble ( hypre_SStructMatrix *matrix );
 HYPRE_Int hypre_SStructMatrixMapDataBox ( hypre_SStructMatrix  *matrix, HYPRE_Int part, HYPRE_Int vi, HYPRE_Int  vj, hypre_Box *map_vbox );
 HYPRE_Int hypre_SStructMatrixRef ( hypre_SStructMatrix *matrix , hypre_SStructMatrix **matrix_ref );
 HYPRE_Int hypre_SStructMatrixSplitEntries ( hypre_SStructMatrix *matrix , HYPRE_Int part , HYPRE_Int var , HYPRE_Int nentries , HYPRE_Int *entries , HYPRE_Int *nSentries_ptr , HYPRE_Int **Sentries_ptr , HYPRE_Int *nUentries_ptr , HYPRE_Int **Uentries_ptr );
 HYPRE_Int hypre_SStructMatrixSetValues ( HYPRE_SStructMatrix matrix , HYPRE_Int part , HYPRE_Int *index , HYPRE_Int var , HYPRE_Int nentries , HYPRE_Int *entries , HYPRE_Complex *values , HYPRE_Int action );
-<<<<<<< HEAD
 HYPRE_Int hypre_SStructMatrixSetBoxValues ( HYPRE_SStructMatrix matrix , HYPRE_Int part , HYPRE_Int *ilower , HYPRE_Int *iupper , HYPRE_Int var , HYPRE_Int nentries , HYPRE_Int *entries , HYPRE_Complex *values , HYPRE_Int action );
 HYPRE_Int hypre_SStructMatrixSetInterPartValues ( HYPRE_SStructMatrix matrix , HYPRE_Int part , hypre_Index ilower , hypre_Index iupper , HYPRE_Int var , HYPRE_Int nentries , HYPRE_Int *entries , HYPRE_Complex *values , HYPRE_Int action );
 hypre_IJMatrix* hypre_SStructMatrixToUMatrix( HYPRE_SStructMatrix  matrix );
-=======
-HYPRE_Int hypre_SStructMatrixSetBoxValues( HYPRE_SStructMatrix matrix , HYPRE_Int part , hypre_Box *set_box , HYPRE_Int var , HYPRE_Int nentries , HYPRE_Int *entries , hypre_Box *value_box , HYPRE_Complex *values , HYPRE_Int action );
-HYPRE_Int hypre_SStructMatrixSetInterPartValues( HYPRE_SStructMatrix matrix , HYPRE_Int part , hypre_Box *set_box , HYPRE_Int var , HYPRE_Int nentries , HYPRE_Int *entries , hypre_Box *value_box , HYPRE_Complex *values , HYPRE_Int action );
->>>>>>> 414fa671
 
 /* sstruct_matvec.c */
 HYPRE_Int hypre_SStructPMatvecCreate ( void **pmatvec_vdata_ptr );
@@ -218,12 +209,12 @@
 HYPRE_Int hypre_SStructPVectorDestroy ( hypre_SStructPVector *pvector );
 HYPRE_Int hypre_SStructPVectorInitialize ( hypre_SStructPVector *pvector );
 HYPRE_Int hypre_SStructPVectorSetValues ( hypre_SStructPVector *pvector , hypre_Index index , HYPRE_Int var , HYPRE_Complex *value , HYPRE_Int action );
-HYPRE_Int hypre_SStructPVectorSetBoxValues( hypre_SStructPVector *pvector , hypre_Box *set_box , HYPRE_Int var , hypre_Box *value_box , HYPRE_Complex *values , HYPRE_Int action );
+HYPRE_Int hypre_SStructPVectorSetBoxValues ( hypre_SStructPVector *pvector , hypre_Index ilower , hypre_Index iupper , HYPRE_Int var , HYPRE_Complex *values , HYPRE_Int action );
 HYPRE_Int hypre_SStructPVectorAccumulate ( hypre_SStructPVector *pvector );
 HYPRE_Int hypre_SStructPVectorAssemble ( hypre_SStructPVector *pvector );
 HYPRE_Int hypre_SStructPVectorGather ( hypre_SStructPVector *pvector );
 HYPRE_Int hypre_SStructPVectorGetValues ( hypre_SStructPVector *pvector , hypre_Index index , HYPRE_Int var , HYPRE_Complex *value );
-HYPRE_Int hypre_SStructPVectorGetBoxValues( hypre_SStructPVector *pvector , hypre_Box *set_box , HYPRE_Int var , hypre_Box *value_box , HYPRE_Complex *values );
+HYPRE_Int hypre_SStructPVectorGetBoxValues ( hypre_SStructPVector *pvector , hypre_Index ilower , hypre_Index iupper , HYPRE_Int var , HYPRE_Complex *values );
 HYPRE_Int hypre_SStructPVectorSetConstantValues ( hypre_SStructPVector *pvector , HYPRE_Complex value );
 HYPRE_Int hypre_SStructPVectorSetRandomValues ( hypre_SStructPVector *pvector, HYPRE_Int seed );
 HYPRE_Int hypre_SStructPVectorPrint ( const char *filename , hypre_SStructPVector *pvector , HYPRE_Int all );
