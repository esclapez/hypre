/******************************************************************************
 * Copyright 1998-2019 Lawrence Livermore National Security, LLC and other
 * HYPRE Project Developers. See the top-level COPYRIGHT file for details.
 *
 * SPDX-License-Identifier: (Apache-2.0 OR MIT)
 ******************************************************************************/

/******************************************************************************
 *
 * Header info for the hypre_SStructMatrix structures
 *
 *****************************************************************************/

#ifndef hypre_SSTRUCT_MATRIX_HEADER
#define hypre_SSTRUCT_MATRIX_HEADER

/*--------------------------------------------------------------------------
 * hypre_SStructMatrix:
 *--------------------------------------------------------------------------*/

typedef struct hypre_SStructPMatrix_struct
{
   MPI_Comm                comm;
   hypre_SStructPGrid     *pgrid;
   hypre_SStructStencil  **stencils;     /* nvar array of stencils */

   HYPRE_Int               nvars;
   HYPRE_Int             **smaps;
   hypre_StructStencil  ***sstencils;    /* nvar x nvar array of sstencils */
   hypre_StructMatrix   ***smatrices;    /* nvar x nvar array of smatrices */
   HYPRE_Int             **symmetric;    /* Stencil entries symmetric?
                                          * (nvar x nvar array) */
   HYPRE_Int             **num_centries; /* (nvar x nvar) array */
   HYPRE_Int            ***centries;     /* (nvar x nvar x sentries_size) array constant entries */
   hypre_Index             dom_stride;   /* domain grid stride */
   hypre_Index             ran_stride;   /* range grid stride */

   /* temporary storage for SetValues routines */
   HYPRE_Int               sentries_size;
   HYPRE_Int              *sentries;

   HYPRE_Int               accumulated;  /* AddTo values accumulated? */

   HYPRE_Int               ref_count;

} hypre_SStructPMatrix;


/*--------------------------------------------------------------------------
 * hypre_SStructMatrix:
 *
 * - Storage of parts id dictated by the coarse grid
 *--------------------------------------------------------------------------*/
typedef struct hypre_SStructMatrix_struct
{
   MPI_Comm                comm;
   HYPRE_Int               ndim;
   HYPRE_Int            ***splits;        /* S/U-matrix split for each stencil */
   hypre_SStructGraph     *graph;

   /* S-matrix info */
   HYPRE_Int               nparts;
   hypre_SStructPMatrix  **pmatrices;
   HYPRE_Int            ***symmetric;    /* Stencil entries symmetric?
                                          * (nparts x nvar x nvar array) */
   HYPRE_Int            ***num_centries; /* (nparts x nvar x nvar) array */
   HYPRE_Int           ****centries;     /* (nparts x nvar x nvar x entries_size) array */
   hypre_Index            *dom_stride;   /* (nparts) array of domain stride */
   hypre_Index            *ran_stride;   /* (nparts) array of range stride */

   /* U-matrix info */
   HYPRE_IJMatrix          ijmatrix;
   hypre_ParCSRMatrix     *parcsrmatrix;

   /* temporary storage for SetValues routines */
   HYPRE_Int               entries_size;
   HYPRE_Int              *Sentries;
   HYPRE_Int              *Uentries;

   HYPRE_Int               tmp_size;     /* size of the following 3 */
   HYPRE_BigInt           *tmp_row_coords;
   HYPRE_BigInt           *tmp_col_coords;
   HYPRE_Complex          *tmp_coeffs;
   HYPRE_BigInt           *d_tmp_row_coords;
   HYPRE_BigInt           *d_tmp_col_coords;
   HYPRE_Complex          *d_tmp_coeffs;

   HYPRE_Int               ns_symmetric; /* Non-stencil entries symmetric? */
   HYPRE_Int               global_size;  /* Total number of nonzero coeffs */

   HYPRE_Int               ref_count;

   HYPRE_Int               dom_ghlocal_size; /* Number of unknowns in the domain grid
                                                including ghosts */
   HYPRE_Int               ran_ghlocal_size; /* Number of unknowns in the range grid
                                                including ghosts */
   HYPRE_Int               dom_ghstart_rank; /* Start rank in the domain grid
                                                including ghosts */
   HYPRE_Int               ran_ghstart_rank; /* Start rank in the range grid
                                                including ghosts */
   /* GEC0902   adding an object type to the matrix  */
   HYPRE_Int               object_type;
} hypre_SStructMatrix;

/*--------------------------------------------------------------------------
 * Accessor macros: hypre_SStructMatrix
 *--------------------------------------------------------------------------*/

<<<<<<< HEAD
#define hypre_SStructMatrixComm(mat)           ((mat) -> comm)
#define hypre_SStructMatrixNDim(mat)           ((mat) -> ndim)
#define hypre_SStructMatrixGraph(mat)          ((mat) -> graph)
#define hypre_SStructMatrixSplits(mat)         ((mat) -> splits)
#define hypre_SStructMatrixSplit(mat, p, v)    ((mat) -> splits[p][v])
#define hypre_SStructMatrixNParts(mat)         ((mat) -> nparts)
#define hypre_SStructMatrixPMatrices(mat)      ((mat) -> pmatrices)
#define hypre_SStructMatrixPMatrix(mat, part)  ((mat) -> pmatrices[part])
#define hypre_SStructMatrixSymmetric(mat)      ((mat) -> symmetric)
#define hypre_SStructMatrixNumCEntries(mat)    ((mat) -> num_centries)
#define hypre_SStructMatrixCEntries(mat)       ((mat) -> centries)
#define hypre_SStructMatrixDomainStride(mat)   ((mat) -> dom_stride)
#define hypre_SStructMatrixRangeStride(mat)    ((mat) -> ran_stride)
#define hypre_SStructMatrixIJMatrix(mat)       ((mat) -> ijmatrix)
#define hypre_SStructMatrixParCSRMatrix(mat)   ((mat) -> parcsrmatrix)
#define hypre_SStructMatrixEntriesSize(mat)    ((mat) -> entries_size)
#define hypre_SStructMatrixSEntries(mat)       ((mat) -> Sentries)
#define hypre_SStructMatrixUEntries(mat)       ((mat) -> Uentries)
#define hypre_SStructMatrixTmpColCoords(mat)   ((mat) -> tmp_col_coords)
#define hypre_SStructMatrixTmpCoeffs(mat)      ((mat) -> tmp_coeffs)
#define hypre_SStructMatrixNSSymmetric(mat)    ((mat) -> ns_symmetric)
#define hypre_SStructMatrixGlobalSize(mat)     ((mat) -> global_size)
#define hypre_SStructMatrixRefCount(mat)       ((mat) -> ref_count)
#define hypre_SStructMatrixDomGhlocalSize(mat) ((mat) -> dom_ghlocal_size)
#define hypre_SStructMatrixRanGhlocalSize(mat) ((mat) -> ran_ghlocal_size)
#define hypre_SStructMatrixDomGhstartRank(mat) ((mat) -> dom_ghstart_rank)
#define hypre_SStructMatrixRanGhstartRank(mat) ((mat) -> ran_ghstart_rank)
#define hypre_SStructMatrixObjectType(mat)     ((mat) -> object_type)
=======
#define hypre_SStructMatrixComm(mat)                 ((mat) -> comm)
#define hypre_SStructMatrixNDim(mat)                 ((mat) -> ndim)
#define hypre_SStructMatrixGraph(mat)                ((mat) -> graph)
#define hypre_SStructMatrixSplits(mat)               ((mat) -> splits)
#define hypre_SStructMatrixSplit(mat, p, v)          ((mat) -> splits[p][v])
#define hypre_SStructMatrixNParts(mat)               ((mat) -> nparts)
#define hypre_SStructMatrixPMatrices(mat)            ((mat) -> pmatrices)
#define hypre_SStructMatrixPMatrix(mat, part)        ((mat) -> pmatrices[part])
#define hypre_SStructMatrixSymmetric(mat)            ((mat) -> symmetric)
#define hypre_SStructMatrixIJMatrix(mat)             ((mat) -> ijmatrix)
#define hypre_SStructMatrixParCSRMatrix(mat)         ((mat) -> parcsrmatrix)
#define hypre_SStructMatrixEntriesSize(mat)          ((mat) -> entries_size)
#define hypre_SStructMatrixSEntries(mat)             ((mat) -> Sentries)
#define hypre_SStructMatrixUEntries(mat)             ((mat) -> Uentries)
#define hypre_SStructMatrixTmpSize(mat)              ((mat) -> tmp_size)
#define hypre_SStructMatrixTmpRowCoords(mat)         ((mat) -> tmp_row_coords)
#define hypre_SStructMatrixTmpColCoords(mat)         ((mat) -> tmp_col_coords)
#define hypre_SStructMatrixTmpCoeffs(mat)            ((mat) -> tmp_coeffs)
#define hypre_SStructMatrixTmpRowCoordsDevice(mat)   ((mat) -> d_tmp_row_coords)
#define hypre_SStructMatrixTmpColCoordsDevice(mat)   ((mat) -> d_tmp_col_coords)
#define hypre_SStructMatrixTmpCoeffsDevice(mat)      ((mat) -> d_tmp_coeffs)
#define hypre_SStructMatrixNSSymmetric(mat)          ((mat) -> ns_symmetric)
#define hypre_SStructMatrixGlobalSize(mat)           ((mat) -> global_size)
#define hypre_SStructMatrixRefCount(mat)             ((mat) -> ref_count)
#define hypre_SStructMatrixObjectType(mat)           ((mat) -> object_type)
>>>>>>> 51e5a4c6

/*--------------------------------------------------------------------------
 * Accessor macros: hypre_SStructPMatrix
 *--------------------------------------------------------------------------*/

#define hypre_SStructPMatrixComm(pmat)              ((pmat) -> comm)
#define hypre_SStructPMatrixPGrid(pmat)             ((pmat) -> pgrid)
#define hypre_SStructPMatrixNDim(pmat) \
hypre_SStructPGridNDim(hypre_SStructPMatrixPGrid(pmat))
#define hypre_SStructPMatrixStencils(pmat)          ((pmat) -> stencils)
#define hypre_SStructPMatrixNVars(pmat)             ((pmat) -> nvars)
#define hypre_SStructPMatrixStencil(pmat, var)      ((pmat) -> stencils[var])
#define hypre_SStructPMatrixSMaps(pmat)             ((pmat) -> smaps)
#define hypre_SStructPMatrixSMap(pmat, var)         ((pmat) -> smaps[var])
#define hypre_SStructPMatrixSStencils(pmat)         ((pmat) -> sstencils)
#define hypre_SStructPMatrixSStencil(pmat, vi, vj) \
((pmat) -> sstencils[vi][vj])
#define hypre_SStructPMatrixSMatrices(pmat)         ((pmat) -> smatrices)
#define hypre_SStructPMatrixSMatrix(pmat, vi, vj)  \
((pmat) -> smatrices[vi][vj])
#define hypre_SStructPMatrixSymmetric(pmat)         ((pmat) -> symmetric)
#define hypre_SStructPMatrixNumCEntries(pmat)       ((pmat) -> num_centries)
#define hypre_SStructPMatrixCEntries(pmat)          ((pmat) -> centries)
#define hypre_SStructPMatrixDomainStride(pmat)      ((pmat) -> dom_stride)
#define hypre_SStructPMatrixRangeStride(pmat)       ((pmat) -> ran_stride)
#define hypre_SStructPMatrixSEntriesSize(pmat)      ((pmat) -> sentries_size)
#define hypre_SStructPMatrixSEntries(pmat)          ((pmat) -> sentries)
#define hypre_SStructPMatrixAccumulated(pmat)       ((pmat) -> accumulated)
#define hypre_SStructPMatrixRefCount(pmat)          ((pmat) -> ref_count)

#endif<|MERGE_RESOLUTION|>--- conflicted
+++ resolved
@@ -76,14 +76,8 @@
    HYPRE_Int               entries_size;
    HYPRE_Int              *Sentries;
    HYPRE_Int              *Uentries;
-
-   HYPRE_Int               tmp_size;     /* size of the following 3 */
-   HYPRE_BigInt           *tmp_row_coords;
    HYPRE_BigInt           *tmp_col_coords;
    HYPRE_Complex          *tmp_coeffs;
-   HYPRE_BigInt           *d_tmp_row_coords;
-   HYPRE_BigInt           *d_tmp_col_coords;
-   HYPRE_Complex          *d_tmp_coeffs;
 
    HYPRE_Int               ns_symmetric; /* Non-stencil entries symmetric? */
    HYPRE_Int               global_size;  /* Total number of nonzero coeffs */
@@ -106,7 +100,6 @@
  * Accessor macros: hypre_SStructMatrix
  *--------------------------------------------------------------------------*/
 
-<<<<<<< HEAD
 #define hypre_SStructMatrixComm(mat)           ((mat) -> comm)
 #define hypre_SStructMatrixNDim(mat)           ((mat) -> ndim)
 #define hypre_SStructMatrixGraph(mat)          ((mat) -> graph)
@@ -135,33 +128,6 @@
 #define hypre_SStructMatrixDomGhstartRank(mat) ((mat) -> dom_ghstart_rank)
 #define hypre_SStructMatrixRanGhstartRank(mat) ((mat) -> ran_ghstart_rank)
 #define hypre_SStructMatrixObjectType(mat)     ((mat) -> object_type)
-=======
-#define hypre_SStructMatrixComm(mat)                 ((mat) -> comm)
-#define hypre_SStructMatrixNDim(mat)                 ((mat) -> ndim)
-#define hypre_SStructMatrixGraph(mat)                ((mat) -> graph)
-#define hypre_SStructMatrixSplits(mat)               ((mat) -> splits)
-#define hypre_SStructMatrixSplit(mat, p, v)          ((mat) -> splits[p][v])
-#define hypre_SStructMatrixNParts(mat)               ((mat) -> nparts)
-#define hypre_SStructMatrixPMatrices(mat)            ((mat) -> pmatrices)
-#define hypre_SStructMatrixPMatrix(mat, part)        ((mat) -> pmatrices[part])
-#define hypre_SStructMatrixSymmetric(mat)            ((mat) -> symmetric)
-#define hypre_SStructMatrixIJMatrix(mat)             ((mat) -> ijmatrix)
-#define hypre_SStructMatrixParCSRMatrix(mat)         ((mat) -> parcsrmatrix)
-#define hypre_SStructMatrixEntriesSize(mat)          ((mat) -> entries_size)
-#define hypre_SStructMatrixSEntries(mat)             ((mat) -> Sentries)
-#define hypre_SStructMatrixUEntries(mat)             ((mat) -> Uentries)
-#define hypre_SStructMatrixTmpSize(mat)              ((mat) -> tmp_size)
-#define hypre_SStructMatrixTmpRowCoords(mat)         ((mat) -> tmp_row_coords)
-#define hypre_SStructMatrixTmpColCoords(mat)         ((mat) -> tmp_col_coords)
-#define hypre_SStructMatrixTmpCoeffs(mat)            ((mat) -> tmp_coeffs)
-#define hypre_SStructMatrixTmpRowCoordsDevice(mat)   ((mat) -> d_tmp_row_coords)
-#define hypre_SStructMatrixTmpColCoordsDevice(mat)   ((mat) -> d_tmp_col_coords)
-#define hypre_SStructMatrixTmpCoeffsDevice(mat)      ((mat) -> d_tmp_coeffs)
-#define hypre_SStructMatrixNSSymmetric(mat)          ((mat) -> ns_symmetric)
-#define hypre_SStructMatrixGlobalSize(mat)           ((mat) -> global_size)
-#define hypre_SStructMatrixRefCount(mat)             ((mat) -> ref_count)
-#define hypre_SStructMatrixObjectType(mat)           ((mat) -> object_type)
->>>>>>> 51e5a4c6
 
 /*--------------------------------------------------------------------------
  * Accessor macros: hypre_SStructPMatrix
