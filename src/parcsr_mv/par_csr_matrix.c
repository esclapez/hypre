--- conflicted
+++ resolved
@@ -1351,11 +1351,8 @@
       *values = hypre_ParCSRMatrixRowvalues(mat);
    }
 
-<<<<<<< HEAD
-=======
    hypre_SyncCudaComputeStream(hypre_handle());
 
->>>>>>> 249383ad
    return hypre_error_flag;
 }
 #endif
@@ -1367,20 +1364,6 @@
                           HYPRE_BigInt       **col_ind,
                           HYPRE_Complex      **values )
 {
-<<<<<<< HEAD
-   HYPRE_ExecuctionPolicy exec = hypre_GetExecPolicy1( hypre_ParCSRMatrixMemoryLocation(mat) );
-
-   if (exec == HYPRE_EXEC_HOST)
-   {
-      return hypre_ParCSRMatrixGetRowHost(mat, row, size, col_ind, values);
-   }
-#if defined(HYPRE_USING_CUDA)
-   else
-   {
-      return hypre_ParCSRMatrixGetRowDevice(mat, row, size, col_ind, values);
-   }
-#endif
-=======
 #if defined(HYPRE_USING_CUDA)
    HYPRE_ExecutionPolicy exec = hypre_GetExecPolicy1( hypre_ParCSRMatrixMemoryLocation(mat) );
 
@@ -1393,7 +1376,6 @@
    {
       return hypre_ParCSRMatrixGetRowHost(mat, row, size, col_ind, values);
    }
->>>>>>> 249383ad
 
    return hypre_error_flag;
 }
