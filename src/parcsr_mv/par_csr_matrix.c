--- conflicted
+++ resolved
@@ -112,7 +112,7 @@
    hypre_ParCSRMatrixGlobalNumCols(matrix) = global_num_cols;
    hypre_ParCSRMatrixFirstRowIndex(matrix) = first_row_index;
    hypre_ParCSRMatrixFirstColDiag(matrix) = first_col_diag;
-
+ 
    hypre_ParCSRMatrixLastRowIndex(matrix) = first_row_index + local_num_rows - 1;
    hypre_ParCSRMatrixLastColDiag(matrix) = first_col_diag + local_num_cols - 1;
 
@@ -190,7 +190,11 @@
 
       if (hypre_ParCSRMatrixAssumedPartition(matrix))
          hypre_AssumedPartitionDestroy(hypre_ParCSRMatrixAssumedPartition(matrix));
-<<<<<<< HEAD
+
+      if ( hypre_ParCSRMatrixProcOrdering(matrix) )
+      {
+         hypre_TFree(hypre_ParCSRMatrixProcOrdering(matrix), HYPRE_MEMORY_HOST);
+      }
 
       hypre_TFree(matrix->bdiaginv, HYPRE_MEMORY_HOST);
       if (matrix->bdiaginv_comm_pkg)
@@ -198,10 +202,6 @@
          hypre_MatvecCommPkgDestroy(matrix->bdiaginv_comm_pkg);
       }
 
-=======
-      if (hypre_ParCSRMatrixProcOrdering(matrix) )
-            hypre_TFree(hypre_ParCSRMatrixProcOrdering(matrix), HYPRE_MEMORY_HOST);   
->>>>>>> f228462b
       hypre_TFree(matrix, HYPRE_MEMORY_HOST);
    }
 
