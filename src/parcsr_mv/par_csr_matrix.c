--- conflicted
+++ resolved
@@ -210,7 +210,7 @@
          hypre_TFree(hypre_ParCSRMatrixColStarts(matrix), HYPRE_MEMORY_HOST);
       }
 
-      /* RL: this is actually not correct since the memory_location may have been changed after allocation 
+      /* RL: this is actually not correct since the memory_location may have been changed after allocation
        * put them in containers TODO */
       hypre_TFree(hypre_ParCSRMatrixRowindices(matrix), memory_location);
       hypre_TFree(hypre_ParCSRMatrixRowvalues(matrix), memory_location);
@@ -1634,11 +1634,11 @@
    // Create ParCSR matrix
    parcsr_A = hypre_ParCSRMatrixCreate(comm, global_num_rows, global_num_cols,
                                        row_starts, col_starts, 0, 0, 0);
-   
+
    // Allocate memory for building ParCSR matrix
    num_rows_proc     = hypre_CTAlloc(HYPRE_Int, num_procs, HYPRE_MEMORY_HOST);
-   num_nonzeros_proc = hypre_CTAlloc(HYPRE_Int, num_procs, HYPRE_MEMORY_HOST);   
-   
+   num_nonzeros_proc = hypre_CTAlloc(HYPRE_Int, num_procs, HYPRE_MEMORY_HOST);
+
    if (my_id == 0)
    {
 #ifdef HYPRE_NO_GLOBAL_PARTITION
@@ -1674,16 +1674,10 @@
    hypre_MPI_Scatter(num_rows_proc, 1, HYPRE_MPI_INT, &num_rows, 1, HYPRE_MPI_INT, 0, comm);
    hypre_MPI_Scatter(num_nonzeros_proc, 1, HYPRE_MPI_INT, &num_nonzeros, 1, HYPRE_MPI_INT, 0, comm);
 
-   // Create local matrices
+   /* RL: this is not correct: (HYPRE_Int) global_num_cols */
    local_A = hypre_CSRMatrixCreate(num_rows, (HYPRE_Int) global_num_cols, num_nonzeros);
 
-<<<<<<< HEAD
-   /* RL: this is not correct: (HYPRE_Int) global_num_cols */
-   local_A = hypre_CSRMatrixCreate(local_num_rows[my_id], (HYPRE_Int) global_num_cols, num_nonzeros);
-
-=======
    csr_matrix_datatypes = hypre_CTAlloc(hypre_MPI_Datatype,  num_procs, HYPRE_MEMORY_HOST);
->>>>>>> 9e2e1491
    if (my_id == 0)
    {
       requests = hypre_CTAlloc(hypre_MPI_Request, num_procs-1, HYPRE_MEMORY_HOST);
@@ -2779,577 +2773,3 @@
 
    return hypre_error_flag;
 }
-<<<<<<< HEAD
-=======
-
-/* Perform dual truncation of ParCSR matrix.
- * This code is adapted from original BoomerAMGInterpTruncate()
- * A: parCSR matrix to be modified
- * tol: relative tolerance or truncation factor for dropping small terms
- * max_row_elmts: maximum number of (largest) nonzero elements to keep.
- * rescale: Boolean on whether or not to scale resulting matrix. Scaling for
- * each row satisfies: sum(nonzero values before dropping)/ sum(nonzero values after dropping),
- * this way, the application of the truncated matrix on a constant vector is the same as that of
- * the original matrix.
- * nrm_type: type of norm used for dropping with tol.
- * -- 0 = infinity-norm
- * -- 1 = 1-norm
- * -- 2 = 2-norm
-*/
-HYPRE_Int
-hypre_ParCSRMatrixTruncate(hypre_ParCSRMatrix *A,
-                                    HYPRE_Real tol,
-                                    HYPRE_Int max_row_elmts,
-                                    HYPRE_Int rescale,
-                                    HYPRE_Int nrm_type)
-{
-#ifdef HYPRE_PROFILE
-   hypre_profile_times[HYPRE_TIMER_ID_INTERP_TRUNC] -= hypre_MPI_Wtime();
-#endif
-
-   hypre_CSRMatrix *A_diag = hypre_ParCSRMatrixDiag(A);
-   HYPRE_Int *A_diag_i = hypre_CSRMatrixI(A_diag);
-   HYPRE_Int *A_diag_j = hypre_CSRMatrixJ(A_diag);
-   HYPRE_Real *A_diag_data = hypre_CSRMatrixData(A_diag);
-   HYPRE_Int *A_diag_j_new;
-   HYPRE_Real *A_diag_data_new;
-
-   hypre_CSRMatrix *A_offd = hypre_ParCSRMatrixOffd(A);
-   HYPRE_Int *A_offd_i = hypre_CSRMatrixI(A_offd);
-   HYPRE_Int *A_offd_j = hypre_CSRMatrixJ(A_offd);
-   HYPRE_Real *A_offd_data = hypre_CSRMatrixData(A_offd);
-   HYPRE_Int *A_offd_j_new;
-   HYPRE_Real *A_offd_data_new;
-
-   HYPRE_Int n_fine = hypre_CSRMatrixNumRows(A_diag);
-   HYPRE_Int num_cols = hypre_CSRMatrixNumCols(A_diag);
-   HYPRE_Int i, j, start_j;
-   HYPRE_Int ierr = 0;
-   HYPRE_Int next_open;
-   HYPRE_Int now_checking;
-   HYPRE_Int num_lost;
-   HYPRE_Int num_lost_global=0;
-   HYPRE_Int next_open_offd;
-   HYPRE_Int now_checking_offd;
-   HYPRE_Int num_lost_offd;
-   HYPRE_Int num_lost_global_offd;
-   HYPRE_Int A_diag_size;
-   HYPRE_Int A_offd_size;
-   HYPRE_Int num_elmts;
-   HYPRE_Int cnt, cnt_diag, cnt_offd;
-   HYPRE_Real row_nrm;
-   HYPRE_Real drop_coeff;
-   HYPRE_Real row_sum;
-   HYPRE_Real scale;
-
-   HYPRE_Int mem_loc_diag = hypre_CSRMatrixMemoryLocation(A_diag);
-   HYPRE_Int mem_loc_offd = hypre_CSRMatrixMemoryLocation(A_offd);
-
-   /* Threading variables.  Entry i of num_lost_(offd_)per_thread  holds the
-    * number of dropped entries over thread i's row range. Cum_lost_per_thread
-    * will temporarily store the cumulative number of dropped entries up to
-    * each thread. */
-   HYPRE_Int my_thread_num, num_threads, start, stop;
-   HYPRE_Int * max_num_threads = hypre_CTAlloc(HYPRE_Int,  1, HYPRE_MEMORY_HOST);
-   HYPRE_Int * cum_lost_per_thread;
-   HYPRE_Int * num_lost_per_thread;
-   HYPRE_Int * num_lost_offd_per_thread;
-
-   /* Initialize threading variables */
-   max_num_threads[0] = hypre_NumThreads();
-   cum_lost_per_thread = hypre_CTAlloc(HYPRE_Int,  max_num_threads[0], HYPRE_MEMORY_HOST);
-   num_lost_per_thread = hypre_CTAlloc(HYPRE_Int,  max_num_threads[0], HYPRE_MEMORY_HOST);
-   num_lost_offd_per_thread = hypre_CTAlloc(HYPRE_Int,  max_num_threads[0], HYPRE_MEMORY_HOST);
-   for(i=0; i < max_num_threads[0]; i++)
-   {
-       num_lost_per_thread[i] = 0;
-       num_lost_offd_per_thread[i] = 0;
-   }
-
-#ifdef HYPRE_USING_OPENMP
-#pragma omp parallel private(i,my_thread_num,num_threads,row_nrm, drop_coeff,j,start_j,row_sum,scale,num_lost,now_checking,next_open,num_lost_offd,now_checking_offd,next_open_offd,start,stop,cnt_diag,cnt_offd,num_elmts,cnt)
-#endif
-   {
-       my_thread_num = hypre_GetThreadNum();
-       num_threads = hypre_NumActiveThreads();
-
-       /* Compute each thread's range of rows to truncate and compress.  Note,
-        * that i, j and data are all compressed as entries are dropped, but
-        * that the compression only occurs locally over each thread's row
-        * range.  A_diag_i is only made globally consistent at the end of this
-        * routine.  During the dropping phases, A_diag_i[stop] will point to
-        * the start of the next thread's row range.  */
-
-       /* my row range */
-       start = (n_fine/num_threads)*my_thread_num;
-       if (my_thread_num == num_threads-1)
-       {  stop = n_fine; }
-       else
-       {  stop = (n_fine/num_threads)*(my_thread_num+1); }
-
-
-       /*
-        * Truncate based on truncation tolerance
-        */
-       if (tol > 0)
-       {
-          num_lost = 0;
-          num_lost_offd = 0;
-
-          next_open = A_diag_i[start];
-          now_checking = A_diag_i[start];
-          next_open_offd = A_offd_i[start];;
-          now_checking_offd = A_offd_i[start];;
-
-          for (i = start; i < stop; i++)
-          {
-            row_nrm = 0;
-            /* compute norm for dropping small terms */
-            if(nrm_type == 0)
-            {
-               /* infty-norm */
-               for (j = A_diag_i[i]; j < A_diag_i[i+1]; j++)
-                  row_nrm = (row_nrm < fabs(A_diag_data[j])) ?
-                         fabs(A_diag_data[j]) : row_nrm;
-               for (j = A_offd_i[i]; j < A_offd_i[i+1]; j++)
-                  row_nrm = (row_nrm < fabs(A_offd_data[j])) ?
-                         fabs(A_offd_data[j]) : row_nrm;
-            }
-            if(nrm_type == 1)
-            {
-               /* 1-norm */
-               for (j = A_diag_i[i]; j < A_diag_i[i+1]; j++)
-                  row_nrm += fabs(A_diag_data[j]);
-               for (j = A_offd_i[i]; j < A_offd_i[i+1]; j++)
-                  row_nrm += fabs(A_offd_data[j]);
-            }
-            if(nrm_type == 2)
-            {
-               /* 2-norm */
-               for (j = A_diag_i[i]; j < A_diag_i[i+1]; j++)
-               {
-                  HYPRE_Complex v = A_diag_data[j];
-                  row_nrm += v*v;
-               }
-               for (j = A_offd_i[i]; j < A_offd_i[i+1]; j++)
-               {
-                  HYPRE_Complex v = A_offd_data[j];
-                  row_nrm += v*v;
-               }
-               row_nrm  = sqrt(row_nrm);
-            }
-            drop_coeff = tol * row_nrm;
-
-            start_j = A_diag_i[i];
-            if (num_lost) A_diag_i[i] -= num_lost;
-            row_sum = 0;
-            scale = 0;
-            for (j = start_j; j < A_diag_i[i+1]; j++)
-            {
-               row_sum += A_diag_data[now_checking];
-               if (fabs(A_diag_data[now_checking]) < drop_coeff)
-               {
-                  num_lost++;
-                  now_checking++;
-               }
-               else
-               {
-                  scale += A_diag_data[now_checking];
-                  A_diag_data[next_open] = A_diag_data[now_checking];
-                  A_diag_j[next_open] = A_diag_j[now_checking];
-                  now_checking++;
-                  next_open++;
-               }
-            }
-
-            start_j = A_offd_i[i];
-            if (num_lost_offd) A_offd_i[i] -= num_lost_offd;
-            for (j = start_j; j < A_offd_i[i+1]; j++)
-            {
-               row_sum += A_offd_data[now_checking_offd];
-               if (fabs(A_offd_data[now_checking_offd]) < drop_coeff)
-               {
-                  num_lost_offd++;
-                  now_checking_offd++;
-               }
-               else
-               {
-                  scale += A_offd_data[now_checking_offd];
-                  A_offd_data[next_open_offd] = A_offd_data[now_checking_offd];
-                  A_offd_j[next_open_offd] = A_offd_j[now_checking_offd];
-                  now_checking_offd++;
-                  next_open_offd++;
-               }
-            }
-            /* scale row of A */
-
-            if (rescale && (scale != 0.))
-            {
-               if (scale != row_sum)
-               {
-                   scale = row_sum/scale;
-                   for (j = A_diag_i[i]; j < (A_diag_i[i+1]-num_lost); j++)
-                          A_diag_data[j] *= scale;
-                   for (j = A_offd_i[i]; j < (A_offd_i[i+1]-num_lost_offd); j++)
-                          A_offd_data[j] *= scale;
-               }
-            }
-          } /* end loop for (i = 0; i < n_fine; i++) */
-
-          /* store number of dropped elements and number of threads */
-          if(my_thread_num == 0)
-          {   max_num_threads[0] = num_threads; }
-          num_lost_per_thread[my_thread_num] = num_lost;
-          num_lost_offd_per_thread[my_thread_num] = num_lost_offd;
-
-       } /* end if (tol > 0) */
-
-
-       /*
-        * Truncate based on capping the nnz per row
-        *
-        */
-       if (max_row_elmts > 0)
-       {
-           HYPRE_Int A_mxnum, cnt1, last_index, last_index_offd;
-           HYPRE_Int *A_aux_j;
-           HYPRE_Real *A_aux_data;
-
-           /* find maximum row length locally over this row range */
-           A_mxnum = 0;
-           for (i=start; i<stop; i++)
-           {
-              /* Note A_diag_i[stop] is the starting point for the next thread
-               * in j and data, not the stop point for this thread */
-              last_index = A_diag_i[i+1];
-              last_index_offd = A_offd_i[i+1];
-              if(i == stop-1)
-              {
-                  last_index -= num_lost_per_thread[my_thread_num];
-                  last_index_offd -= num_lost_offd_per_thread[my_thread_num];
-              }
-              cnt1 = last_index-A_diag_i[i] + last_index_offd-A_offd_i[i];
-              if (cnt1 > A_mxnum) A_mxnum = cnt1;
-           }
-
-           /* Some rows exceed max_row_elmts, and require truncation.  Essentially,
-            * each thread truncates and compresses its range of rows locally. */
-           if (A_mxnum > max_row_elmts)
-           {
-
-               num_lost = 0;
-               num_lost_offd = 0;
-
-               /* two temporary arrays to hold row i for temporary operations */
-               A_aux_j = hypre_CTAlloc(HYPRE_Int,  A_mxnum, HYPRE_MEMORY_HOST);
-               A_aux_data = hypre_CTAlloc(HYPRE_Real,  A_mxnum, HYPRE_MEMORY_HOST);
-               cnt_diag = A_diag_i[start];
-               cnt_offd = A_offd_i[start];
-
-               for (i = start; i < stop; i++)
-               {
-                /* Note A_diag_i[stop] is the starting point for the next thread
-                 * in j and data, not the stop point for this thread */
-                last_index = A_diag_i[i+1];
-                last_index_offd = A_offd_i[i+1];
-                if(i == stop-1)
-                {
-                    last_index -= num_lost_per_thread[my_thread_num];
-                    last_index_offd -= num_lost_offd_per_thread[my_thread_num];
-                }
-
-                row_sum = 0;
-                num_elmts = last_index-A_diag_i[i] + last_index_offd-A_offd_i[i];
-                if (max_row_elmts < num_elmts)
-                {
-                  /* copy both diagonal and off-diag parts of row i to _aux_ arrays */
-                  cnt = 0;
-                  for (j = A_diag_i[i]; j < last_index; j++)
-                  {
-                     A_aux_j[cnt] = A_diag_j[j];
-                     A_aux_data[cnt++] = A_diag_data[j];
-                     row_sum += A_diag_data[j];
-                  }
-                  num_lost += cnt;
-                  cnt1 = cnt;
-                  for (j = A_offd_i[i]; j < last_index_offd; j++)
-                  {
-                     A_aux_j[cnt] = A_offd_j[j]+num_cols;
-                     A_aux_data[cnt++] = A_offd_data[j];
-                     row_sum += A_offd_data[j];
-                  }
-                  num_lost_offd += cnt-cnt1;
-
-                  /* sort data */
-                  hypre_qsort2_abs(A_aux_j,A_aux_data,0,cnt-1);
-                  scale = 0;
-                  if (i > start)
-                  {
-                     A_diag_i[i] = cnt_diag;
-                     A_offd_i[i] = cnt_offd;
-                  }
-                  for (j = 0; j < max_row_elmts; j++)
-                  {
-                     scale += A_aux_data[j];
-                     if (A_aux_j[j] < num_cols)
-                     {
-                        A_diag_j[cnt_diag] = A_aux_j[j];
-                        A_diag_data[cnt_diag++] = A_aux_data[j];
-                     }
-                     else
-                     {
-                        A_offd_j[cnt_offd] = A_aux_j[j]-num_cols;
-                        A_offd_data[cnt_offd++] = A_aux_data[j];
-                     }
-                  }
-                  num_lost -= cnt_diag-A_diag_i[i];
-                  num_lost_offd -= cnt_offd-A_offd_i[i];
-
-                  /* scale row of A */
-                  if (rescale && (scale != 0.))
-                  {
-                     if (scale != row_sum)
-                     {
-                        scale = row_sum/scale;
-                        for (j = A_diag_i[i]; j < cnt_diag; j++)
-                               A_diag_data[j] *= scale;
-                        for (j = A_offd_i[i]; j < cnt_offd; j++)
-                               A_offd_data[j] *= scale;
-                     }
-                  }
-                }  /* end if (max_row_elmts < num_elmts) */
-
-                else
-                {
-                  /* nothing dropped from this row, but still have to shift entries back
-                   * by the number dropped so far */
-
-                  if (A_diag_i[i] != cnt_diag)
-                  {
-                     start_j = A_diag_i[i];
-                     A_diag_i[i] = cnt_diag;
-                     for (j = start_j; j < last_index; j++)
-                     {
-                        A_diag_j[cnt_diag] = A_diag_j[j];
-                        A_diag_data[cnt_diag++] = A_diag_data[j];
-                     }
-                  }
-                  else
-                     cnt_diag += last_index-A_diag_i[i];
-
-                  if (A_offd_i[i] != cnt_offd)
-                  {
-                     start_j = A_offd_i[i];
-                     A_offd_i[i] = cnt_offd;
-                     for (j = start_j; j < last_index_offd; j++)
-                     {
-                        A_offd_j[cnt_offd] = A_offd_j[j];
-                        A_offd_data[cnt_offd++] = A_offd_data[j];
-                     }
-                  }
-                  else
-                     cnt_offd += last_index_offd-A_offd_i[i];
-                }
-               } /* end for (i = 0; i < n_fine; i++) */
-
-               num_lost_per_thread[my_thread_num] += num_lost;
-               num_lost_offd_per_thread[my_thread_num] += num_lost_offd;
-               hypre_TFree(A_aux_j, HYPRE_MEMORY_HOST);
-               hypre_TFree(A_aux_data, HYPRE_MEMORY_HOST);
-
-           } /* end if (A_mxnum > max_row_elmts) */
-       } /* end if (max_row_elmts > 0) */
-
-
-       /* Sum up num_lost_global */
-#ifdef HYPRE_USING_OPENMP
-#pragma omp barrier
-#endif
-       if(my_thread_num == 0)
-       {
-           num_lost_global = 0;
-           num_lost_global_offd = 0;
-           for(i = 0; i < max_num_threads[0]; i++)
-           {
-               num_lost_global += num_lost_per_thread[i];
-               num_lost_global_offd += num_lost_offd_per_thread[i];
-           }
-       }
-#ifdef HYPRE_USING_OPENMP
-#pragma omp barrier
-#endif
-
-       /*
-        * Synchronize and create new diag data structures
-        */
-       if (num_lost_global)
-       {
-          /* Each thread has it's own locally compressed CSR matrix from rows start
-           * to stop.  Now, we have to copy each thread's chunk into the new
-           * process-wide CSR data structures
-          *
-          * First, we compute the new process-wide number of nonzeros (i.e.,
-          * A_diag_size), and compute cum_lost_per_thread[k] so that this
-          * entry holds the cumulative sum of entries dropped up to and
-          * including thread k. */
-          if(my_thread_num == 0)
-          {
-              A_diag_size = A_diag_i[n_fine];
-
-              for(i = 0; i < max_num_threads[0]; i++)
-              {
-                  A_diag_size -= num_lost_per_thread[i];
-                  if(i > 0)
-                  {   cum_lost_per_thread[i] = num_lost_per_thread[i] + cum_lost_per_thread[i-1]; }
-                  else
-                  {   cum_lost_per_thread[i] = num_lost_per_thread[i]; }
-              }
-
-              A_diag_j_new = hypre_CTAlloc(HYPRE_Int, A_diag_size, mem_loc_diag);
-              A_diag_data_new = hypre_CTAlloc(HYPRE_Real, A_diag_size, mem_loc_diag);
-          }
-#ifdef HYPRE_USING_OPENMP
-#pragma omp barrier
-#endif
-
-          /* points to next open spot in new data structures for this thread */
-          if(my_thread_num == 0)
-          {  next_open = 0; }
-          else
-          {
-              /* remember, cum_lost_per_thread[k] stores the num dropped up to and
-               * including thread k */
-              next_open = A_diag_i[start] - cum_lost_per_thread[my_thread_num-1];
-          }
-          /* copy the j and data arrays over */
-          for(i = A_diag_i[start]; i < A_diag_i[stop] - num_lost_per_thread[my_thread_num]; i++)
-          {
-              A_diag_j_new[next_open] = A_diag_j[i];
-              A_diag_data_new[next_open] = A_diag_data[i];
-              next_open += 1;
-          }
-
-#ifdef HYPRE_USING_OPENMP
-#pragma omp barrier
-#endif
-          /* update A_diag_i with number of dropped entries by all lower ranked
-           * threads */
-          if(my_thread_num > 0)
-          {
-              for(i=start; i<stop; i++)
-              {
-                  A_diag_i[i] -= cum_lost_per_thread[my_thread_num-1];
-              }
-          }
-
-          if(my_thread_num == 0)
-          {
-              /* Set last entry */
-              A_diag_i[n_fine] = A_diag_size ;
-
-              hypre_TFree(A_diag_j, mem_loc_diag);
-              hypre_TFree(A_diag_data, mem_loc_diag);
-              hypre_CSRMatrixJ(A_diag) = A_diag_j_new;
-              hypre_CSRMatrixData(A_diag) = A_diag_data_new;
-              hypre_CSRMatrixNumNonzeros(A_diag) = A_diag_size;
-          }
-       }
-
-
-       /*
-        * Synchronize and create new offd data structures
-        */
-#ifdef HYPRE_USING_OPENMP
-#pragma omp barrier
-#endif
-       if (num_lost_global_offd)
-       {
-          /* Repeat process for off-diagonal */
-          if(my_thread_num == 0)
-          {
-              A_offd_size = A_offd_i[n_fine];
-              for(i = 0; i < max_num_threads[0]; i++)
-              {
-                  A_offd_size -= num_lost_offd_per_thread[i];
-                  if(i > 0)
-                  {   cum_lost_per_thread[i] = num_lost_offd_per_thread[i] + cum_lost_per_thread[i-1]; }
-                  else
-                  {   cum_lost_per_thread[i] = num_lost_offd_per_thread[i]; }
-              }
-
-              A_offd_j_new = hypre_CTAlloc(HYPRE_Int, A_offd_size, mem_loc_offd);
-              A_offd_data_new = hypre_CTAlloc(HYPRE_Real, A_offd_size, mem_loc_offd);
-          }
-#ifdef HYPRE_USING_OPENMP
-#pragma omp barrier
-#endif
-
-          /* points to next open spot in new data structures for this thread */
-          if(my_thread_num == 0)
-          {  next_open = 0; }
-          else
-          {
-              /* remember, cum_lost_per_thread[k] stores the num dropped up to and
-               * including thread k */
-              next_open = A_offd_i[start] - cum_lost_per_thread[my_thread_num-1];
-          }
-
-          /* copy the j and data arrays over */
-          for(i = A_offd_i[start]; i < A_offd_i[stop] - num_lost_offd_per_thread[my_thread_num]; i++)
-          {
-              A_offd_j_new[next_open] = A_offd_j[i];
-              A_offd_data_new[next_open] = A_offd_data[i];
-              next_open += 1;
-          }
-
-#ifdef HYPRE_USING_OPENMP
-#pragma omp barrier
-#endif
-          /* update A_offd_i with number of dropped entries by all lower ranked
-           * threads */
-          if(my_thread_num > 0)
-          {
-              for(i=start; i<stop; i++)
-              {
-                  A_offd_i[i] -= cum_lost_per_thread[my_thread_num-1];
-              }
-          }
-
-          if(my_thread_num == 0)
-          {
-              /* Set last entry */
-              A_offd_i[n_fine] = A_offd_size ;
-
-              hypre_TFree(A_offd_j, mem_loc_offd);
-              hypre_TFree(A_offd_data, mem_loc_offd);
-              hypre_CSRMatrixJ(A_offd) = A_offd_j_new;
-              hypre_CSRMatrixData(A_offd) = A_offd_data_new;
-              hypre_CSRMatrixNumNonzeros(A_offd) = A_offd_size;
-          }
-       }
-
-   } /* end parallel region */
-
-   hypre_TFree(max_num_threads, HYPRE_MEMORY_HOST);
-   hypre_TFree(cum_lost_per_thread, HYPRE_MEMORY_HOST);
-   hypre_TFree(num_lost_per_thread, HYPRE_MEMORY_HOST);
-   hypre_TFree(num_lost_offd_per_thread, HYPRE_MEMORY_HOST);
-
-#ifdef HYPRE_PROFILE
-   hypre_profile_times[HYPRE_TIMER_ID_INTERP_TRUNC] += hypre_MPI_Wtime();
-#endif
-
-   return ierr;
-}
-
-/*
-#ifdef HYPRE_USING_UNIFIED_MEMORY
-hypre_int hypre_ParCSRMatrixIsManaged(hypre_ParCSRMatrix *a){
-  if (hypre_CSRMatrixNumCols(hypre_ParCSRMatrixOffd(a)))
-    return ((hypre_CSRMatrixIsManaged(hypre_ParCSRMatrixDiag(a))) && (hypre_CSRMatrixIsManaged(hypre_ParCSRMatrixOffd(a))));
-  else
-    return hypre_CSRMatrixIsManaged(hypre_ParCSRMatrixDiag(a));
-}
-#endif
-*/
->>>>>>> 9e2e1491
