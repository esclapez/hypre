/******************************************************************************
 * Copyright 1998-2019 Lawrence Livermore National Security, LLC and other
 * HYPRE Project Developers. See the top-level COPYRIGHT file for details.
 *
 * SPDX-License-Identifier: (Apache-2.0 OR MIT)
 ******************************************************************************/

/******************************************************************************
 *
 * Matvec functions for hypre_CSRMatrix class.
 *
 *****************************************************************************/

#include "_hypre_parcsr_mv.h"
#include "_hypre_utilities.hpp" //RL: TODO par_csr_matvec_device.c, include cuda there

/*--------------------------------------------------------------------------
 * hypre_ParCSRMatrixMatvec
 *--------------------------------------------------------------------------*/
// y = alpha*A*x + beta*b
HYPRE_Int
hypre_ParCSRMatrixMatvecOutOfPlace( HYPRE_Complex       alpha,
                                    hypre_ParCSRMatrix *A,
                                    hypre_ParVector    *x,
                                    HYPRE_Complex       beta,
                                    hypre_ParVector    *b,
                                    hypre_ParVector    *y )
{
   hypre_ParCSRCommHandle **comm_handle;
<<<<<<< HEAD
   hypre_ParCSRCommPkg *comm_pkg = hypre_ParCSRMatrixCommPkg(A);
   hypre_CSRMatrix   *diag   = hypre_ParCSRMatrixDiag(A);
   hypre_CSRMatrix   *offd   = hypre_ParCSRMatrixOffd(A);
   hypre_Vector      *x_local  = hypre_ParVectorLocalVector(x);
   hypre_Vector      *b_local  = hypre_ParVectorLocalVector(b);
   hypre_Vector      *y_local  = hypre_ParVectorLocalVector(y);
   HYPRE_Int          num_rows = hypre_ParCSRMatrixGlobalNumRows(A);
   HYPRE_Int          num_cols = hypre_ParCSRMatrixGlobalNumCols(A);
=======
   hypre_ParCSRCommPkg     *comm_pkg = hypre_ParCSRMatrixCommPkg(A);
>>>>>>> 414fa671

   hypre_CSRMatrix *diag = hypre_ParCSRMatrixDiag(A);
   hypre_CSRMatrix *offd = hypre_ParCSRMatrixOffd(A);

   hypre_Vector *x_local  = hypre_ParVectorLocalVector(x);
   hypre_Vector *b_local  = hypre_ParVectorLocalVector(b);
   hypre_Vector *y_local  = hypre_ParVectorLocalVector(y);
   hypre_Vector *x_tmp;

   HYPRE_BigInt num_rows = hypre_ParCSRMatrixGlobalNumRows(A);
   HYPRE_BigInt num_cols = hypre_ParCSRMatrixGlobalNumCols(A);
   HYPRE_BigInt x_size   = hypre_ParVectorGlobalSize(x);
   HYPRE_BigInt b_size   = hypre_ParVectorGlobalSize(b);
   HYPRE_BigInt y_size   = hypre_ParVectorGlobalSize(y);

   HYPRE_Int num_vectors   = hypre_VectorNumVectors(x_local);
   HYPRE_Int num_cols_offd = hypre_CSRMatrixNumCols(offd);
   HYPRE_Int ierr = 0;
   HYPRE_Int num_sends, jv;

   HYPRE_Int vecstride = hypre_VectorVectorStride( x_local );
   HYPRE_Int idxstride = hypre_VectorIndexStride( x_local );

   HYPRE_Complex *x_tmp_data, **x_buf_data;
   HYPRE_Complex *x_local_data = hypre_VectorData(x_local);

#if defined(HYPRE_USING_CUDA) || defined(HYPRE_USING_DEVICE_OPENMP)
   HYPRE_Int sync_stream;
   hypre_GetSyncCudaCompute(&sync_stream);
   hypre_SetSyncCudaCompute(0);
#endif

   /*---------------------------------------------------------------------
    *  Check for size compatibility.  ParMatvec returns ierr = 11 if
    *  length of X doesn't equal the number of columns of A,
    *  ierr = 12 if the length of Y doesn't equal the number of rows
    *  of A, and ierr = 13 if both are true.
    *
    *  Because temporary vectors are often used in ParMatvec, none of
    *  these conditions terminates processing, and the ierr flag
    *  is informational only.
    *--------------------------------------------------------------------*/
<<<<<<< HEAD
   HYPRE_ANNOTATE_FUNC_BEGIN;
=======
>>>>>>> 414fa671
   hypre_assert( idxstride>0 );

   if (num_cols != x_size)
   {
      ierr = 11;
   }

   if (num_rows != y_size || num_rows != b_size)
   {
      ierr = 12;
   }

   if (num_cols != x_size && (num_rows != y_size || num_rows != b_size))
   {
      ierr = 13;
   }

   hypre_assert( hypre_VectorNumVectors(b_local) == num_vectors );
   hypre_assert( hypre_VectorNumVectors(y_local) == num_vectors );

   if ( num_vectors == 1 )
   {
      x_tmp = hypre_SeqVectorCreate( num_cols_offd );
   }
   else
   {
      hypre_assert( num_vectors > 1 );
      x_tmp = hypre_SeqMultiVectorCreate( num_cols_offd, num_vectors );
   }

   /*---------------------------------------------------------------------
    * If there exists no CommPkg for A, a CommPkg is generated using
    * equally load balanced partitionings
    *--------------------------------------------------------------------*/
   if (!comm_pkg)
   {
      hypre_MatvecCommPkgCreate(A);
      comm_pkg = hypre_ParCSRMatrixCommPkg(A);
   }

   num_sends = hypre_ParCSRCommPkgNumSends(comm_pkg);
   hypre_assert( num_cols_offd == hypre_ParCSRCommPkgRecvVecStart(comm_pkg, hypre_ParCSRCommPkgNumRecvs(comm_pkg)) );
   hypre_assert( hypre_ParCSRCommPkgSendMapStart(comm_pkg, 0) == 0 );

#ifdef HYPRE_PROFILE
   hypre_profile_times[HYPRE_TIMER_ID_PACK_UNPACK] -= hypre_MPI_Wtime();
#endif

   HYPRE_Int use_persistent_comm = 0;

#ifdef HYPRE_USING_PERSISTENT_COMM
   use_persistent_comm = num_vectors == 1;
   // JSP TODO: we can use persistent communication for multi-vectors,
   // but then we need different communication handles for different
   // num_vectors.
   hypre_ParCSRPersistentCommHandle *persistent_comm_handle;
#endif

   if (use_persistent_comm)
   {
#ifdef HYPRE_USING_PERSISTENT_COMM
      persistent_comm_handle = hypre_ParCSRCommPkgGetPersistentCommHandle(1, comm_pkg);
#endif
   }
   else
   {
      comm_handle = hypre_CTAlloc(hypre_ParCSRCommHandle*, num_vectors, HYPRE_MEMORY_HOST);
   }

   /* x_tmp */
#if defined(HYPRE_USING_CUDA) || defined(HYPRE_USING_DEVICE_OPENMP)
   /* for GPU and single vector, alloc persistent memory for x_tmp (in comm_pkg) and reuse */
   if (num_vectors == 1)
   {
      if (!hypre_ParCSRCommPkgTmpData(comm_pkg))
      {
         /* hypre_ParCSRCommPkgTmpData(comm_pkg) = hypre_TAlloc(HYPRE_Complex, num_cols_offd, HYPRE_MEMORY_DEVICE); */
         hypre_ParCSRCommPkgTmpData(comm_pkg) = _hypre_TAlloc(HYPRE_Complex, num_cols_offd, hypre_MEMORY_DEVICE);
      }
      hypre_VectorData(x_tmp) = hypre_ParCSRCommPkgTmpData(comm_pkg);
      hypre_SeqVectorSetDataOwner(x_tmp, 0);
   }
#else
   if (use_persistent_comm)
   {
#ifdef HYPRE_USING_PERSISTENT_COMM
      hypre_VectorData(x_tmp) = (HYPRE_Complex *) hypre_ParCSRCommHandleRecvDataBuffer(persistent_comm_handle);
      hypre_SeqVectorSetDataOwner(x_tmp, 0);
#endif
   }
#endif

   hypre_SeqVectorInitialize_v2(x_tmp, HYPRE_MEMORY_DEVICE);
   x_tmp_data = hypre_VectorData(x_tmp);

   /* x_buff_data */
   x_buf_data = hypre_CTAlloc(HYPRE_Complex*, num_vectors, HYPRE_MEMORY_HOST);

   for (jv = 0; jv < num_vectors; ++jv)
   {
#if defined(HYPRE_USING_CUDA) || defined(HYPRE_USING_DEVICE_OPENMP)
      if (jv == 0)
      {
         if (!hypre_ParCSRCommPkgBufData(comm_pkg))
         {
<<<<<<< HEAD
            start = hypre_ParCSRCommPkgSendMapStart(comm_pkg, i);
            for (j = start; j < hypre_ParCSRCommPkgSendMapStart(comm_pkg, i+1); j++)
               x_buf_data[jv][index++]
                  = x_local_data[
                     jv*vecstride +
                     idxstride*hypre_ParCSRCommPkgSendMapElmt(comm_pkg,j) ];
=======
            /*
            hypre_ParCSRCommPkgBufData(comm_pkg) = hypre_TAlloc(HYPRE_Complex,
                                                                hypre_ParCSRCommPkgSendMapStart(comm_pkg, num_sends),
                                                                HYPRE_MEMORY_DEVICE);
            */
            hypre_ParCSRCommPkgBufData(comm_pkg) = _hypre_TAlloc(HYPRE_Complex,
                                                                 hypre_ParCSRCommPkgSendMapStart(comm_pkg, num_sends),
                                                                 hypre_MEMORY_DEVICE);
>>>>>>> 414fa671
         }
         x_buf_data[0] = hypre_ParCSRCommPkgBufData(comm_pkg);
         continue;
      }
#endif
      if (use_persistent_comm)
      {
#ifdef HYPRE_USING_PERSISTENT_COMM
         x_buf_data[0] = (HYPRE_Complex *) hypre_ParCSRCommHandleSendDataBuffer(persistent_comm_handle);
         continue;
#endif
      }

      x_buf_data[jv] = hypre_TAlloc(HYPRE_Complex,
                                    hypre_ParCSRCommPkgSendMapStart(comm_pkg, num_sends),
                                    HYPRE_MEMORY_DEVICE);
   }

   /* The assert is because the following loop only works for 'column'
      storage of a multivector. This needs to be fixed to work more generally,
      at least for 'row' storage. This in turn, means either change CommPkg so
      num_sends is no.zones*no.vectors (not no.zones) or, less dangerously, put
      a stride in the logic of CommHandleCreate (stride either from a new arg or
      a new variable inside CommPkg).  Or put the num_vector iteration inside
      CommHandleCreate (perhaps a new multivector variant of it).
   */

   hypre_assert( idxstride == 1 );

   //hypre_SeqVectorPrefetch(x_local, HYPRE_MEMORY_DEVICE);

   /* send_map_elmts on device */
   hypre_ParCSRCommPkgCopySendMapElmtsToDevice(comm_pkg);

   for (jv = 0; jv < num_vectors; ++jv)
   {
      HYPRE_Complex *send_data = (HYPRE_Complex *) x_buf_data[jv];
      HYPRE_Complex *locl_data = x_local_data + jv * vecstride;

      /* if on device, no need to Sync: send_data is on device memory */
#if defined(HYPRE_USING_CUDA)
      /* pack send data on device */
      HYPRE_THRUST_CALL( gather,
                         hypre_ParCSRCommPkgDeviceSendMapElmts(comm_pkg),
                         hypre_ParCSRCommPkgDeviceSendMapElmts(comm_pkg) +
                         hypre_ParCSRCommPkgSendMapStart(comm_pkg, num_sends),
                         locl_data,
                         send_data );
#elif defined(HYPRE_USING_DEVICE_OPENMP)
      /* pack send data on device */
      HYPRE_Int i;
      HYPRE_Int *device_send_map_elmts = hypre_ParCSRCommPkgDeviceSendMapElmts(comm_pkg);
      HYPRE_Int start = hypre_ParCSRCommPkgSendMapStart(comm_pkg, 0);
      HYPRE_Int end   = hypre_ParCSRCommPkgSendMapStart(comm_pkg, num_sends);
#pragma omp target teams distribute parallel for private(i) is_device_ptr(send_data, locl_data, device_send_map_elmts)
      for (i = start; i < end; i++)
      {
         send_data[i] = locl_data[device_send_map_elmts[i]];
      }
#else
      HYPRE_Int i;
      /* pack send data on host */
#if defined(HYPRE_USING_OPENMP)
#pragma omp parallel for HYPRE_SMP_SCHEDULE
#endif
      for (i = hypre_ParCSRCommPkgSendMapStart(comm_pkg, 0);
           i < hypre_ParCSRCommPkgSendMapStart(comm_pkg, num_sends);
           i ++)
      {
         send_data[i] = locl_data[hypre_ParCSRCommPkgSendMapElmt(comm_pkg,i)];
      }
#endif
   }

#ifdef HYPRE_PROFILE
   hypre_profile_times[HYPRE_TIMER_ID_PACK_UNPACK]   += hypre_MPI_Wtime();
   hypre_profile_times[HYPRE_TIMER_ID_HALO_EXCHANGE] -= hypre_MPI_Wtime();
#endif

   /* nonblocking communication starts */
   if (use_persistent_comm)
   {
#ifdef HYPRE_USING_PERSISTENT_COMM
      hypre_ParCSRPersistentCommHandleStart(persistent_comm_handle, HYPRE_MEMORY_DEVICE, x_buf_data[0]);
#endif
   }
   else
   {
      for ( jv = 0; jv < num_vectors; ++jv )
      {
         comm_handle[jv] = hypre_ParCSRCommHandleCreate_v2( 1, comm_pkg, HYPRE_MEMORY_DEVICE, x_buf_data[jv],
                                                            HYPRE_MEMORY_DEVICE, &x_tmp_data[jv*num_cols_offd] );
      }
   }

#ifdef HYPRE_PROFILE
   hypre_profile_times[HYPRE_TIMER_ID_HALO_EXCHANGE] += hypre_MPI_Wtime();
#endif

   /* overlapped local computation */
   hypre_CSRMatrixMatvecOutOfPlace( alpha, diag, x_local, beta, b_local, y_local, 0 );

#ifdef HYPRE_PROFILE
   hypre_profile_times[HYPRE_TIMER_ID_HALO_EXCHANGE] -= hypre_MPI_Wtime();
#endif

<<<<<<< HEAD
=======
   /* nonblocking communication ends */
>>>>>>> 414fa671
   if (use_persistent_comm)
   {
#ifdef HYPRE_USING_PERSISTENT_COMM
      hypre_ParCSRPersistentCommHandleWait(persistent_comm_handle, HYPRE_MEMORY_DEVICE, x_tmp_data);
#endif
   }
   else
   {
      for ( jv = 0; jv < num_vectors; ++jv )
      {
         hypre_ParCSRCommHandleDestroy(comm_handle[jv]);
         comm_handle[jv] = NULL;
      }
      hypre_TFree(comm_handle, HYPRE_MEMORY_HOST);
   }

#ifdef HYPRE_PROFILE
   hypre_profile_times[HYPRE_TIMER_ID_HALO_EXCHANGE] += hypre_MPI_Wtime();
#endif

<<<<<<< HEAD
   if (num_cols_offd) hypre_CSRMatrixMatvec( alpha, offd, x_tmp, 1.0, y_local);
=======
   /* computation offd part */
   if (num_cols_offd)
   {
      hypre_CSRMatrixMatvec( alpha, offd, x_tmp, 1.0, y_local );
   }
>>>>>>> 414fa671

#ifdef HYPRE_PROFILE
   hypre_profile_times[HYPRE_TIMER_ID_PACK_UNPACK] -= hypre_MPI_Wtime();
#endif

   hypre_SeqVectorDestroy(x_tmp);  x_tmp = NULL;

   if (!use_persistent_comm)
   {
      for ( jv = 0; jv < num_vectors; ++jv )
      {
#if defined(HYPRE_USING_CUDA) || defined(HYPRE_USING_DEVICE_OPENMP)
         if (jv == 0)
         {
            continue;
         }
#endif
         hypre_TFree(x_buf_data[jv], HYPRE_MEMORY_DEVICE);
      }
      hypre_TFree(x_buf_data, HYPRE_MEMORY_HOST);
   }

<<<<<<< HEAD
=======
#if defined(HYPRE_USING_CUDA) || defined(HYPRE_USING_DEVICE_OPENMP)
   hypre_SetSyncCudaCompute(sync_stream);
   hypre_SyncCudaComputeStream(hypre_handle());
#endif

>>>>>>> 414fa671
#ifdef HYPRE_PROFILE
   hypre_profile_times[HYPRE_TIMER_ID_PACK_UNPACK] += hypre_MPI_Wtime();
#endif

   HYPRE_ANNOTATE_FUNC_END;

   return ierr;
}

HYPRE_Int
hypre_ParCSRMatrixMatvec( HYPRE_Complex       alpha,
                          hypre_ParCSRMatrix *A,
                          hypre_ParVector    *x,
                          HYPRE_Complex       beta,
                          hypre_ParVector    *y )
{
   return hypre_ParCSRMatrixMatvecOutOfPlace(alpha, A, x, beta, y, y);
}

/*--------------------------------------------------------------------------
 * hypre_ParCSRMatrixMatvecT
 *
 *   Performs y <- alpha * A^T * x + beta * y
 *
 *--------------------------------------------------------------------------*/

HYPRE_Int
hypre_ParCSRMatrixMatvecT( HYPRE_Complex       alpha,
                           hypre_ParCSRMatrix *A,
                           hypre_ParVector    *x,
                           HYPRE_Complex       beta,
                           hypre_ParVector    *y )
{
   hypre_ParCSRCommHandle **comm_handle;
   hypre_ParCSRCommPkg     *comm_pkg = hypre_ParCSRMatrixCommPkg(A);

   hypre_CSRMatrix *diag  = hypre_ParCSRMatrixDiag(A);
   hypre_CSRMatrix *offd  = hypre_ParCSRMatrixOffd(A);
   hypre_CSRMatrix *diagT = hypre_ParCSRMatrixDiagT(A);
   hypre_CSRMatrix *offdT = hypre_ParCSRMatrixOffdT(A);

   hypre_Vector *x_local = hypre_ParVectorLocalVector(x);
   hypre_Vector *y_local = hypre_ParVectorLocalVector(y);
   hypre_Vector *y_tmp;

   HYPRE_BigInt num_rows  = hypre_ParCSRMatrixGlobalNumRows(A);
   HYPRE_BigInt num_cols  = hypre_ParCSRMatrixGlobalNumCols(A);
   HYPRE_BigInt x_size    = hypre_ParVectorGlobalSize(x);
   HYPRE_BigInt y_size    = hypre_ParVectorGlobalSize(y);

   HYPRE_Int num_vectors   = hypre_VectorNumVectors(y_local);
   HYPRE_Int num_cols_offd = hypre_CSRMatrixNumCols(offd);
   HYPRE_Int ierr = 0;
   HYPRE_Int num_sends, jv;

   HYPRE_Int vecstride     = hypre_VectorVectorStride(y_local);
   HYPRE_Int idxstride     = hypre_VectorIndexStride(y_local);

   HYPRE_Complex *y_tmp_data, **y_buf_data;
   HYPRE_Complex *y_local_data = hypre_VectorData(y_local);

#if defined(HYPRE_USING_CUDA) || defined(HYPRE_USING_DEVICE_OPENMP)
   HYPRE_Int sync_stream;
   hypre_GetSyncCudaCompute(&sync_stream);
   hypre_SetSyncCudaCompute(0);
#endif

   /*---------------------------------------------------------------------
    *  Check for size compatibility.  MatvecT returns ierr = 1 if
    *  length of X doesn't equal the number of rows of A,
    *  ierr = 2 if the length of Y doesn't equal the number of
    *  columns of A, and ierr = 3 if both are true.
    *
    *  Because temporary vectors are often used in MatvecT, none of
    *  these conditions terminates processing, and the ierr flag
    *  is informational only.
    *--------------------------------------------------------------------*/
<<<<<<< HEAD

=======
>>>>>>> 414fa671
   if (num_rows != x_size)
   {
      ierr = 1;
   }

   if (num_cols != y_size)
   {
      ierr = 2;
   }

   if (num_rows != x_size && num_cols != y_size)
   {
      ierr = 3;
   }

   hypre_assert( hypre_VectorNumVectors(x_local) == num_vectors );
   hypre_assert( hypre_VectorNumVectors(y_local) == num_vectors );

   if ( num_vectors == 1 )
   {
      y_tmp = hypre_SeqVectorCreate(num_cols_offd);
   }
   else
   {
      hypre_assert( num_vectors > 1 );
      y_tmp = hypre_SeqMultiVectorCreate(num_cols_offd, num_vectors);
   }

   /*---------------------------------------------------------------------
    * If there exists no CommPkg for A, a CommPkg is generated using
    * equally load balanced partitionings
    *--------------------------------------------------------------------*/
   if (!comm_pkg)
   {
      hypre_MatvecCommPkgCreate(A);
      comm_pkg = hypre_ParCSRMatrixCommPkg(A);
   }

   num_sends = hypre_ParCSRCommPkgNumSends(comm_pkg);
   hypre_assert( num_cols_offd == hypre_ParCSRCommPkgRecvVecStart(comm_pkg, hypre_ParCSRCommPkgNumRecvs(comm_pkg)) );
   hypre_assert( hypre_ParCSRCommPkgSendMapStart(comm_pkg, 0) == 0 );

#ifdef HYPRE_PROFILE
   hypre_profile_times[HYPRE_TIMER_ID_PACK_UNPACK] -= hypre_MPI_Wtime();
#endif

   HYPRE_Int use_persistent_comm = 0;

#ifdef HYPRE_USING_PERSISTENT_COMM
   use_persistent_comm = num_vectors == 1;
   // JSP TODO: we can use persistent communication for multi-vectors,
   // but then we need different communication handles for different
   // num_vectors.
   hypre_ParCSRPersistentCommHandle *persistent_comm_handle;
#endif

   if (use_persistent_comm)
   {
#ifdef HYPRE_USING_PERSISTENT_COMM
      persistent_comm_handle = hypre_ParCSRCommPkgGetPersistentCommHandle(2, comm_pkg);
#endif
   }
   else
   {
      comm_handle = hypre_CTAlloc(hypre_ParCSRCommHandle*, num_vectors, HYPRE_MEMORY_HOST);
   }

   /* y_tmp */
#if defined(HYPRE_USING_CUDA) || defined(HYPRE_USING_DEVICE_OPENMP)
   /* for GPU and single vector, alloc persistent memory for y_tmp (in comm_pkg) and reuse */
   if (num_vectors == 1)
   {
      if (!hypre_ParCSRCommPkgTmpData(comm_pkg))
      {
         //hypre_ParCSRCommPkgTmpData(comm_pkg) = hypre_TAlloc(HYPRE_Complex, num_cols_offd, HYPRE_MEMORY_DEVICE);
         hypre_ParCSRCommPkgTmpData(comm_pkg) = _hypre_TAlloc(HYPRE_Complex, num_cols_offd, hypre_MEMORY_DEVICE);
      }
      hypre_VectorData(y_tmp) = hypre_ParCSRCommPkgTmpData(comm_pkg);
      hypre_SeqVectorSetDataOwner(y_tmp, 0);
   }
#else
   if (use_persistent_comm)
   {
#ifdef HYPRE_USING_PERSISTENT_COMM
      hypre_VectorData(y_tmp) = (HYPRE_Complex *) hypre_ParCSRCommHandleSendDataBuffer(persistent_comm_handle);
      hypre_SeqVectorSetDataOwner(y_tmp, 0);
#endif
   }
#endif

   hypre_SeqVectorInitialize_v2(y_tmp, HYPRE_MEMORY_DEVICE);
   y_tmp_data = hypre_VectorData(y_tmp);

   /* y_buf_data */
   y_buf_data = hypre_CTAlloc(HYPRE_Complex*, num_vectors, HYPRE_MEMORY_HOST);

   for (jv = 0; jv < num_vectors; ++jv)
   {
#if defined(HYPRE_USING_CUDA) || defined(HYPRE_USING_DEVICE_OPENMP)
      if (jv == 0)
      {
         if (!hypre_ParCSRCommPkgBufData(comm_pkg))
         {
            /*
            hypre_ParCSRCommPkgBufData(comm_pkg) = hypre_TAlloc(HYPRE_Complex,
                                                                hypre_ParCSRCommPkgSendMapStart(comm_pkg, num_sends),
                                                                HYPRE_MEMORY_DEVICE);
            */
            hypre_ParCSRCommPkgBufData(comm_pkg) = _hypre_TAlloc(HYPRE_Complex,
                                                                 hypre_ParCSRCommPkgSendMapStart(comm_pkg, num_sends),
                                                                 hypre_MEMORY_DEVICE);
         }
         y_buf_data[0] = hypre_ParCSRCommPkgBufData(comm_pkg);
         continue;
      }
#endif
      if (use_persistent_comm)
      {
#ifdef HYPRE_USING_PERSISTENT_COMM
         y_buf_data[0] = (HYPRE_Complex *) hypre_ParCSRCommHandleRecvDataBuffer(persistent_comm_handle);
         continue;
#endif
      }

      y_buf_data[jv] = hypre_TAlloc(HYPRE_Complex,
                                    hypre_ParCSRCommPkgSendMapStart(comm_pkg, num_sends),
                                    HYPRE_MEMORY_DEVICE);
   }

#ifdef HYPRE_PROFILE
   hypre_profile_times[HYPRE_TIMER_ID_PACK_UNPACK] += hypre_MPI_Wtime();
#endif

   if (num_cols_offd)
   {
      if (offdT)
      {
         // offdT is optional. Used only if it's present
         hypre_CSRMatrixMatvec(alpha, offdT, x_local, 0.0, y_tmp);
      }
      else
      {
         hypre_CSRMatrixMatvecT(alpha, offd, x_local, 0.0, y_tmp);
      }
   }

#ifdef HYPRE_PROFILE
   hypre_profile_times[HYPRE_TIMER_ID_HALO_EXCHANGE] -= hypre_MPI_Wtime();
#endif

   if (use_persistent_comm)
   {
#ifdef HYPRE_USING_PERSISTENT_COMM
      hypre_ParCSRPersistentCommHandleStart(persistent_comm_handle, HYPRE_MEMORY_DEVICE, y_tmp_data);
#endif
   }
   else
   {
      for ( jv = 0; jv < num_vectors; ++jv )
      {
         /* this is where we assume multivectors are 'column' storage */
         comm_handle[jv] = hypre_ParCSRCommHandleCreate_v2( 2, comm_pkg, HYPRE_MEMORY_DEVICE, &y_tmp_data[jv*num_cols_offd],
                                                            HYPRE_MEMORY_DEVICE, y_buf_data[jv] );
      }
   }

#ifdef HYPRE_PROFILE
   hypre_profile_times[HYPRE_TIMER_ID_HALO_EXCHANGE] += hypre_MPI_Wtime();
#endif

   /* overlapped local computation */
   if (diagT)
   {
      // diagT is optional. Used only if it's present.
      hypre_CSRMatrixMatvec(alpha, diagT, x_local, beta, y_local);
   }
   else
   {
      hypre_CSRMatrixMatvecT(alpha, diag, x_local, beta, y_local);
   }

#ifdef HYPRE_PROFILE
   hypre_profile_times[HYPRE_TIMER_ID_HALO_EXCHANGE] -= hypre_MPI_Wtime();
#endif

   /* nonblocking communication ends */
   if (use_persistent_comm)
   {
#ifdef HYPRE_USING_PERSISTENT_COMM
      hypre_ParCSRPersistentCommHandleWait(persistent_comm_handle, HYPRE_MEMORY_DEVICE, y_buf_data[0]);
#endif
   }
   else
   {
      for ( jv = 0; jv < num_vectors; ++jv )
      {
         hypre_ParCSRCommHandleDestroy(comm_handle[jv]);
         comm_handle[jv] = NULL;
      }
      hypre_TFree(comm_handle, HYPRE_MEMORY_HOST);
   }

#ifdef HYPRE_PROFILE
   hypre_profile_times[HYPRE_TIMER_ID_HALO_EXCHANGE] += hypre_MPI_Wtime();
   hypre_profile_times[HYPRE_TIMER_ID_PACK_UNPACK] -= hypre_MPI_Wtime();
#endif

   /* The assert is because the following loop only works for 'column'
      storage of a multivector. This needs to be fixed to work more generally,
      at least for 'row' storage. This in turn, means either change CommPkg so
      num_sends is no.zones*no.vectors (not no.zones) or, less dangerously, put
      a stride in the logic of CommHandleCreate (stride either from a new arg or
      a new variable inside CommPkg).  Or put the num_vector iteration inside
      CommHandleCreate (perhaps a new multivector variant of it).
   */

   hypre_assert( idxstride == 1 );

   /* send_map_elmts on device */
   hypre_ParCSRCommPkgCopySendMapElmtsToDevice(comm_pkg);

   for (jv = 0; jv < num_vectors; ++jv)
   {
      HYPRE_Complex *recv_data = (HYPRE_Complex *) y_buf_data[jv];
      HYPRE_Complex *locl_data = y_local_data + jv * vecstride;

#if defined(HYPRE_USING_CUDA)
      /* unpack recv data on device */
      if (!hypre_ParCSRCommPkgWorkSpace(comm_pkg))
      {
         hypre_ParCSRCommPkgWorkSpace(comm_pkg) =
            hypre_TAlloc( char,
                          (2*sizeof(HYPRE_Int)+sizeof(HYPRE_Real)) * hypre_ParCSRCommPkgSendMapStart(comm_pkg, num_sends),
                          HYPRE_MEMORY_DEVICE );
      }
      hypreDevice_GenScatterAdd(locl_data,
                                hypre_ParCSRCommPkgSendMapStart(comm_pkg, num_sends),
                                hypre_ParCSRCommPkgDeviceSendMapElmts(comm_pkg),
                                recv_data,
                                hypre_ParCSRCommPkgWorkSpace(comm_pkg));
#elif defined(HYPRE_USING_DEVICE_OPENMP)
      HYPRE_Int i, j;
      /* unpack recv data on device */
      for (i = 0; i < num_sends; i++)
      {
         HYPRE_Int *device_send_map_elmts = hypre_ParCSRCommPkgDeviceSendMapElmts(comm_pkg);
         HYPRE_Int start = hypre_ParCSRCommPkgSendMapStart(comm_pkg, i);
         HYPRE_Int end   = hypre_ParCSRCommPkgSendMapStart(comm_pkg, i+1);
#pragma omp target teams distribute parallel for private(j) is_device_ptr(recv_data, locl_data, device_send_map_elmts)
         for (j = start; j < end; j++)
         {
            locl_data[device_send_map_elmts[j]] += recv_data[j];
         }
      }
#else
      HYPRE_Int i;
      /* unpack recv data on host, TODO OMP? */
      for (i = hypre_ParCSRCommPkgSendMapStart(comm_pkg, 0);
           i < hypre_ParCSRCommPkgSendMapStart(comm_pkg, num_sends);
           i ++)
      {
         locl_data[hypre_ParCSRCommPkgSendMapElmt(comm_pkg,i)] += recv_data[i];
      }
#endif
   }

   hypre_SeqVectorDestroy(y_tmp);  y_tmp = NULL;

   if (!use_persistent_comm)
   {
      for ( jv = 0; jv < num_vectors; ++jv )
      {
#if defined(HYPRE_USING_CUDA) || defined(HYPRE_USING_DEVICE_OPENMP)
         if (jv == 0)
         {
            continue;
         }
#endif
         hypre_TFree(y_buf_data[jv], HYPRE_MEMORY_DEVICE);
      }
<<<<<<< HEAD

   hypre_SeqVectorDestroy(y_tmp);
   y_tmp = NULL;
   if (!use_persistent_comm)
   {
      for ( jv=0; jv<num_vectors; ++jv ) hypre_TFree(y_buf_data[jv]);
      hypre_TFree(y_buf_data);
=======
      hypre_TFree(y_buf_data, HYPRE_MEMORY_HOST);
>>>>>>> 414fa671
   }

#if defined(HYPRE_USING_CUDA) || defined(HYPRE_USING_DEVICE_OPENMP)
   hypre_SetSyncCudaCompute(sync_stream);
   hypre_SyncCudaComputeStream(hypre_handle());
#endif

#ifdef HYPRE_PROFILE
   hypre_profile_times[HYPRE_TIMER_ID_PACK_UNPACK] += hypre_MPI_Wtime();
#endif

   return ierr;
}

/*--------------------------------------------------------------------------
 * hypre_ParCSRMatrixMatvec_FF
 *--------------------------------------------------------------------------*/
HYPRE_Int
hypre_ParCSRMatrixMatvec_FF( HYPRE_Complex       alpha,
                             hypre_ParCSRMatrix *A,
                             hypre_ParVector    *x,
                             HYPRE_Complex       beta,
                             hypre_ParVector    *y,
                             HYPRE_Int          *CF_marker,
                             HYPRE_Int           fpt )
{
   MPI_Comm                comm = hypre_ParCSRMatrixComm(A);
   hypre_ParCSRCommHandle *comm_handle;
   hypre_ParCSRCommPkg    *comm_pkg = hypre_ParCSRMatrixCommPkg(A);
   hypre_CSRMatrix        *diag   = hypre_ParCSRMatrixDiag(A);
   hypre_CSRMatrix        *offd   = hypre_ParCSRMatrixOffd(A);
   hypre_Vector           *x_local  = hypre_ParVectorLocalVector(x);
   hypre_Vector           *y_local  = hypre_ParVectorLocalVector(y);
   HYPRE_BigInt            num_rows = hypre_ParCSRMatrixGlobalNumRows(A);
   HYPRE_BigInt            num_cols = hypre_ParCSRMatrixGlobalNumCols(A);

   hypre_Vector      *x_tmp;
   HYPRE_BigInt       x_size = hypre_ParVectorGlobalSize(x);
   HYPRE_BigInt       y_size = hypre_ParVectorGlobalSize(y);
   HYPRE_Int          num_cols_offd = hypre_CSRMatrixNumCols(offd);
   HYPRE_Int          ierr = 0;
   HYPRE_Int          num_sends, i, j, index, start, num_procs;
   HYPRE_Int         *int_buf_data = NULL;
   HYPRE_Int         *CF_marker_offd = NULL;

   HYPRE_Complex     *x_tmp_data = NULL;
   HYPRE_Complex     *x_buf_data = NULL;
   HYPRE_Complex     *x_local_data = hypre_VectorData(x_local);
   /*---------------------------------------------------------------------
    *  Check for size compatibility.  ParMatvec returns ierr = 11 if
    *  length of X doesn't equal the number of columns of A,
    *  ierr = 12 if the length of Y doesn't equal the number of rows
    *  of A, and ierr = 13 if both are true.
    *
    *  Because temporary vectors are often used in ParMatvec, none of
    *  these conditions terminates processing, and the ierr flag
    *  is informational only.
    *--------------------------------------------------------------------*/

   hypre_MPI_Comm_size(comm,&num_procs);

   if (num_cols != x_size)
      ierr = 11;

   if (num_rows != y_size)
      ierr = 12;

   if (num_cols != x_size && num_rows != y_size)
      ierr = 13;

   if (num_procs > 1)
   {
      if (num_cols_offd)
      {
         x_tmp = hypre_SeqVectorCreate( num_cols_offd );
         hypre_SeqVectorInitialize(x_tmp);
         x_tmp_data = hypre_VectorData(x_tmp);
      }

      /*---------------------------------------------------------------------
       * If there exists no CommPkg for A, a CommPkg is generated using
       * equally load balanced partitionings
       *--------------------------------------------------------------------*/
      if (!comm_pkg)
      {
         hypre_MatvecCommPkgCreate(A);
         comm_pkg = hypre_ParCSRMatrixCommPkg(A);
      }

      num_sends = hypre_ParCSRCommPkgNumSends(comm_pkg);
      if (num_sends)
         x_buf_data = hypre_CTAlloc(HYPRE_Complex,  hypre_ParCSRCommPkgSendMapStart
                                    (comm_pkg,  num_sends), HYPRE_MEMORY_HOST);

      index = 0;
      for (i = 0; i < num_sends; i++)
      {
         start = hypre_ParCSRCommPkgSendMapStart(comm_pkg, i);
         for (j = start; j < hypre_ParCSRCommPkgSendMapStart(comm_pkg, i+1); j++)
            x_buf_data[index++]
               = x_local_data[hypre_ParCSRCommPkgSendMapElmt(comm_pkg,j)];
      }
      comm_handle =
         hypre_ParCSRCommHandleCreate ( 1, comm_pkg, x_buf_data, x_tmp_data );
   }
   hypre_CSRMatrixMatvec_FF( alpha, diag, x_local, beta, y_local, CF_marker,
                             CF_marker, fpt);

   if (num_procs > 1)
   {
      hypre_ParCSRCommHandleDestroy(comm_handle);
      comm_handle = NULL;

      if (num_sends)
         int_buf_data = hypre_CTAlloc(HYPRE_Int,  hypre_ParCSRCommPkgSendMapStart
                                      (comm_pkg,  num_sends), HYPRE_MEMORY_HOST);
      if (num_cols_offd) CF_marker_offd = hypre_CTAlloc(HYPRE_Int,  num_cols_offd, HYPRE_MEMORY_HOST);
      index = 0;
      for (i = 0; i < num_sends; i++)
      {
         start = hypre_ParCSRCommPkgSendMapStart(comm_pkg, i);
         for (j = start; j < hypre_ParCSRCommPkgSendMapStart(comm_pkg, i+1); j++)
            int_buf_data[index++]
               = CF_marker[hypre_ParCSRCommPkgSendMapElmt(comm_pkg,j)];
      }
      comm_handle =
         hypre_ParCSRCommHandleCreate(11,comm_pkg,int_buf_data,CF_marker_offd );

      hypre_ParCSRCommHandleDestroy(comm_handle);
      comm_handle = NULL;

      if (num_cols_offd) hypre_CSRMatrixMatvec_FF( alpha, offd, x_tmp, 1.0, y_local,
                                                   CF_marker, CF_marker_offd, fpt);

      hypre_SeqVectorDestroy(x_tmp);
      x_tmp = NULL;
      hypre_TFree(x_buf_data, HYPRE_MEMORY_HOST);
      hypre_TFree(int_buf_data, HYPRE_MEMORY_HOST);
      hypre_TFree(CF_marker_offd, HYPRE_MEMORY_HOST);
   }

   return ierr;
}
<<<<<<< HEAD

/*--------------------------------------------------------------------------
 * hypre_ParCSRMatrixMatvecDiagScale
 *
 * y = alpha*inv(A_D)*x + beta*y
 *--------------------------------------------------------------------------*/
HYPRE_Int
hypre_ParCSRMatrixMatvecDiagScale( HYPRE_Complex       alpha,
                                   hypre_ParCSRMatrix *A,
                                   hypre_ParVector    *x,
                                   HYPRE_Complex       beta,
                                   hypre_ParVector    *y )
{
   hypre_CSRMatrix   *diag     = hypre_ParCSRMatrixDiag(A);
   hypre_Vector      *x_local  = hypre_ParVectorLocalVector(x);
   hypre_Vector      *y_local  = hypre_ParVectorLocalVector(y);

   HYPRE_Int          num_rows = hypre_ParCSRMatrixGlobalNumRows(A);
   HYPRE_Int          num_cols = hypre_ParCSRMatrixGlobalNumCols(A);
   HYPRE_Int          x_size   = hypre_ParVectorGlobalSize(x);
   HYPRE_Int          y_size   = hypre_ParVectorGlobalSize(y);

   /* Safety checks */
   if (num_rows != y_size)
   {
      hypre_error_w_msg(HYPRE_ERROR_GENERIC, "A and y do not match");
      return hypre_error_flag;
   }

   if (num_cols != x_size)
   {
      hypre_error_w_msg(HYPRE_ERROR_GENERIC, "A and x do not match");
      return hypre_error_flag;
   }

   if (num_rows != num_cols)
   {
      hypre_error_w_msg(HYPRE_ERROR_GENERIC, "A is not square");
      return hypre_error_flag;
   }

   hypre_CSRMatrixMatvecDiagScale(alpha, diag, x_local, beta, y_local);

   return hypre_error_flag;
}
=======
>>>>>>> 414fa671
<|MERGE_RESOLUTION|>--- conflicted
+++ resolved
@@ -27,18 +27,7 @@
                                     hypre_ParVector    *y )
 {
    hypre_ParCSRCommHandle **comm_handle;
-<<<<<<< HEAD
-   hypre_ParCSRCommPkg *comm_pkg = hypre_ParCSRMatrixCommPkg(A);
-   hypre_CSRMatrix   *diag   = hypre_ParCSRMatrixDiag(A);
-   hypre_CSRMatrix   *offd   = hypre_ParCSRMatrixOffd(A);
-   hypre_Vector      *x_local  = hypre_ParVectorLocalVector(x);
-   hypre_Vector      *b_local  = hypre_ParVectorLocalVector(b);
-   hypre_Vector      *y_local  = hypre_ParVectorLocalVector(y);
-   HYPRE_Int          num_rows = hypre_ParCSRMatrixGlobalNumRows(A);
-   HYPRE_Int          num_cols = hypre_ParCSRMatrixGlobalNumCols(A);
-=======
    hypre_ParCSRCommPkg     *comm_pkg = hypre_ParCSRMatrixCommPkg(A);
->>>>>>> 414fa671
 
    hypre_CSRMatrix *diag = hypre_ParCSRMatrixDiag(A);
    hypre_CSRMatrix *offd = hypre_ParCSRMatrixOffd(A);
@@ -81,10 +70,6 @@
     *  these conditions terminates processing, and the ierr flag
     *  is informational only.
     *--------------------------------------------------------------------*/
-<<<<<<< HEAD
-   HYPRE_ANNOTATE_FUNC_BEGIN;
-=======
->>>>>>> 414fa671
    hypre_assert( idxstride>0 );
 
    if (num_cols != x_size)
@@ -190,14 +175,6 @@
       {
          if (!hypre_ParCSRCommPkgBufData(comm_pkg))
          {
-<<<<<<< HEAD
-            start = hypre_ParCSRCommPkgSendMapStart(comm_pkg, i);
-            for (j = start; j < hypre_ParCSRCommPkgSendMapStart(comm_pkg, i+1); j++)
-               x_buf_data[jv][index++]
-                  = x_local_data[
-                     jv*vecstride +
-                     idxstride*hypre_ParCSRCommPkgSendMapElmt(comm_pkg,j) ];
-=======
             /*
             hypre_ParCSRCommPkgBufData(comm_pkg) = hypre_TAlloc(HYPRE_Complex,
                                                                 hypre_ParCSRCommPkgSendMapStart(comm_pkg, num_sends),
@@ -206,7 +183,6 @@
             hypre_ParCSRCommPkgBufData(comm_pkg) = _hypre_TAlloc(HYPRE_Complex,
                                                                  hypre_ParCSRCommPkgSendMapStart(comm_pkg, num_sends),
                                                                  hypre_MEMORY_DEVICE);
->>>>>>> 414fa671
          }
          x_buf_data[0] = hypre_ParCSRCommPkgBufData(comm_pkg);
          continue;
@@ -313,10 +289,7 @@
    hypre_profile_times[HYPRE_TIMER_ID_HALO_EXCHANGE] -= hypre_MPI_Wtime();
 #endif
 
-<<<<<<< HEAD
-=======
    /* nonblocking communication ends */
->>>>>>> 414fa671
    if (use_persistent_comm)
    {
 #ifdef HYPRE_USING_PERSISTENT_COMM
@@ -337,15 +310,11 @@
    hypre_profile_times[HYPRE_TIMER_ID_HALO_EXCHANGE] += hypre_MPI_Wtime();
 #endif
 
-<<<<<<< HEAD
-   if (num_cols_offd) hypre_CSRMatrixMatvec( alpha, offd, x_tmp, 1.0, y_local);
-=======
    /* computation offd part */
    if (num_cols_offd)
    {
       hypre_CSRMatrixMatvec( alpha, offd, x_tmp, 1.0, y_local );
    }
->>>>>>> 414fa671
 
 #ifdef HYPRE_PROFILE
    hypre_profile_times[HYPRE_TIMER_ID_PACK_UNPACK] -= hypre_MPI_Wtime();
@@ -368,19 +337,14 @@
       hypre_TFree(x_buf_data, HYPRE_MEMORY_HOST);
    }
 
-<<<<<<< HEAD
-=======
 #if defined(HYPRE_USING_CUDA) || defined(HYPRE_USING_DEVICE_OPENMP)
    hypre_SetSyncCudaCompute(sync_stream);
    hypre_SyncCudaComputeStream(hypre_handle());
 #endif
 
->>>>>>> 414fa671
 #ifdef HYPRE_PROFILE
    hypre_profile_times[HYPRE_TIMER_ID_PACK_UNPACK] += hypre_MPI_Wtime();
 #endif
-
-   HYPRE_ANNOTATE_FUNC_END;
 
    return ierr;
 }
@@ -453,10 +417,6 @@
     *  these conditions terminates processing, and the ierr flag
     *  is informational only.
     *--------------------------------------------------------------------*/
-<<<<<<< HEAD
-
-=======
->>>>>>> 414fa671
    if (num_rows != x_size)
    {
       ierr = 1;
@@ -737,17 +697,7 @@
 #endif
          hypre_TFree(y_buf_data[jv], HYPRE_MEMORY_DEVICE);
       }
-<<<<<<< HEAD
-
-   hypre_SeqVectorDestroy(y_tmp);
-   y_tmp = NULL;
-   if (!use_persistent_comm)
-   {
-      for ( jv=0; jv<num_vectors; ++jv ) hypre_TFree(y_buf_data[jv]);
-      hypre_TFree(y_buf_data);
-=======
       hypre_TFree(y_buf_data, HYPRE_MEMORY_HOST);
->>>>>>> 414fa671
    }
 
 #if defined(HYPRE_USING_CUDA) || defined(HYPRE_USING_DEVICE_OPENMP)
@@ -891,51 +841,3 @@
 
    return ierr;
 }
-<<<<<<< HEAD
-
-/*--------------------------------------------------------------------------
- * hypre_ParCSRMatrixMatvecDiagScale
- *
- * y = alpha*inv(A_D)*x + beta*y
- *--------------------------------------------------------------------------*/
-HYPRE_Int
-hypre_ParCSRMatrixMatvecDiagScale( HYPRE_Complex       alpha,
-                                   hypre_ParCSRMatrix *A,
-                                   hypre_ParVector    *x,
-                                   HYPRE_Complex       beta,
-                                   hypre_ParVector    *y )
-{
-   hypre_CSRMatrix   *diag     = hypre_ParCSRMatrixDiag(A);
-   hypre_Vector      *x_local  = hypre_ParVectorLocalVector(x);
-   hypre_Vector      *y_local  = hypre_ParVectorLocalVector(y);
-
-   HYPRE_Int          num_rows = hypre_ParCSRMatrixGlobalNumRows(A);
-   HYPRE_Int          num_cols = hypre_ParCSRMatrixGlobalNumCols(A);
-   HYPRE_Int          x_size   = hypre_ParVectorGlobalSize(x);
-   HYPRE_Int          y_size   = hypre_ParVectorGlobalSize(y);
-
-   /* Safety checks */
-   if (num_rows != y_size)
-   {
-      hypre_error_w_msg(HYPRE_ERROR_GENERIC, "A and y do not match");
-      return hypre_error_flag;
-   }
-
-   if (num_cols != x_size)
-   {
-      hypre_error_w_msg(HYPRE_ERROR_GENERIC, "A and x do not match");
-      return hypre_error_flag;
-   }
-
-   if (num_rows != num_cols)
-   {
-      hypre_error_w_msg(HYPRE_ERROR_GENERIC, "A is not square");
-      return hypre_error_flag;
-   }
-
-   hypre_CSRMatrixMatvecDiagScale(alpha, diag, x_local, beta, y_local);
-
-   return hypre_error_flag;
-}
-=======
->>>>>>> 414fa671
