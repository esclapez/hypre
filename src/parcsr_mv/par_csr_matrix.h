--- conflicted
+++ resolved
@@ -28,18 +28,10 @@
 {
    MPI_Comm              comm;
 
-<<<<<<< HEAD
-   HYPRE_Int             global_num_rows;
-   HYPRE_Int             global_num_cols;
-   HYPRE_Int             global_num_rownnz; /* global number of nonzero rows */
-   HYPRE_Int             first_row_index;
-   HYPRE_Int             first_col_diag;
-=======
    HYPRE_BigInt          global_num_rows;
    HYPRE_BigInt          global_num_cols;
    HYPRE_BigInt          first_row_index;
    HYPRE_BigInt          first_col_diag;
->>>>>>> 414fa671
    /* need to know entire local range in case row_starts and col_starts
       are null  (i.e., bgl) AHB 6/05*/
    HYPRE_BigInt          last_row_index;
@@ -48,21 +40,6 @@
    hypre_CSRMatrix      *diag;
    hypre_CSRMatrix      *offd;
    hypre_CSRMatrix      *diagT, *offdT;
-<<<<<<< HEAD
-        /* JSP: transposed matrices are created lazily and optional */
-   HYPRE_Int            *col_map_offd;
-        /* maps columns of offd to global columns */
-   HYPRE_Int            *row_starts;
-        /* array of length num_procs+1, row_starts[i] contains the
-           global number of the first row on proc i,
-           first_row_index = row_starts[my_id],
-           row_starts[num_procs] = global_num_rows */
-   HYPRE_Int            *col_starts;
-        /* array of length num_procs+1, col_starts[i] contains the
-           global number of the first column of diag on proc i,
-           first_col_diag = col_starts[my_id],
-           col_starts[num_procs] = global_num_cols */
-=======
    /* JSP: transposed matrices are created lazily and optional */
    HYPRE_BigInt         *col_map_offd;
    HYPRE_BigInt         *device_col_map_offd;
@@ -77,7 +54,6 @@
       global number of the first column of diag on proc i,
       first_col_diag = col_starts[my_id],
       col_starts[num_procs] = global_num_cols */
->>>>>>> 414fa671
 
    hypre_ParCSRCommPkg  *comm_pkg;
    hypre_ParCSRCommPkg  *comm_pkgT;
@@ -121,38 +97,6 @@
  * Accessor functions for the Parallel CSR Matrix structure
  *--------------------------------------------------------------------------*/
 
-<<<<<<< HEAD
-#define hypre_ParCSRMatrixComm(matrix)            ((matrix) -> comm)
-#define hypre_ParCSRMatrixGlobalNumRows(matrix)   ((matrix) -> global_num_rows)
-#define hypre_ParCSRMatrixGlobalNumCols(matrix)   ((matrix) -> global_num_cols)
-#define hypre_ParCSRMatrixGlobalNumRownnz(matrix) ((matrix) -> global_num_rownnz)
-#define hypre_ParCSRMatrixFirstRowIndex(matrix)   ((matrix) -> first_row_index)
-#define hypre_ParCSRMatrixFirstColDiag(matrix)    ((matrix) -> first_col_diag)
-#define hypre_ParCSRMatrixLastRowIndex(matrix)    ((matrix) -> last_row_index)
-#define hypre_ParCSRMatrixLastColDiag(matrix)     ((matrix) -> last_col_diag)
-#define hypre_ParCSRMatrixDiag(matrix)            ((matrix) -> diag)
-#define hypre_ParCSRMatrixOffd(matrix)            ((matrix) -> offd)
-#define hypre_ParCSRMatrixDiagT(matrix)            ((matrix) -> diagT)
-#define hypre_ParCSRMatrixOffdT(matrix)            ((matrix) -> offdT)
-#define hypre_ParCSRMatrixColMapOffd(matrix)      ((matrix) -> col_map_offd)
-#define hypre_ParCSRMatrixRowStarts(matrix)       ((matrix) -> row_starts)
-#define hypre_ParCSRMatrixColStarts(matrix)       ((matrix) -> col_starts)
-#define hypre_ParCSRMatrixCommPkg(matrix)         ((matrix) -> comm_pkg)
-#define hypre_ParCSRMatrixCommPkgT(matrix)        ((matrix) -> comm_pkgT)
-#define hypre_ParCSRMatrixOwnsData(matrix)        ((matrix) -> owns_data)
-#define hypre_ParCSRMatrixOwnsRowStarts(matrix)   ((matrix) -> owns_row_starts)
-#define hypre_ParCSRMatrixOwnsColStarts(matrix)   ((matrix) -> owns_col_starts)
-#define hypre_ParCSRMatrixNumRows(matrix) \
-hypre_CSRMatrixNumRows(hypre_ParCSRMatrixDiag(matrix))
-#define hypre_ParCSRMatrixNumCols(matrix) \
-hypre_CSRMatrixNumCols(hypre_ParCSRMatrixDiag(matrix))
-#define hypre_ParCSRMatrixNumNonzeros(matrix)     ((matrix) -> num_nonzeros)
-#define hypre_ParCSRMatrixDNumNonzeros(matrix)    ((matrix) -> d_num_nonzeros)
-#define hypre_ParCSRMatrixRowindices(matrix)      ((matrix) -> rowindices)
-#define hypre_ParCSRMatrixRowvalues(matrix)       ((matrix) -> rowvalues)
-#define hypre_ParCSRMatrixGetrowactive(matrix)    ((matrix) -> getrowactive)
-#define hypre_ParCSRMatrixAssumedPartition(matrix) ((matrix) -> assumed_partition)
-=======
 #define hypre_ParCSRMatrixComm(matrix)                   ((matrix) -> comm)
 #define hypre_ParCSRMatrixGlobalNumRows(matrix)          ((matrix) -> global_num_rows)
 #define hypre_ParCSRMatrixGlobalNumCols(matrix)          ((matrix) -> global_num_cols)
@@ -202,7 +146,6 @@
    }
    return memory_diag;
 }
->>>>>>> 414fa671
 
 /*--------------------------------------------------------------------------
  * Parallel CSR Boolean Matrix
@@ -219,15 +162,9 @@
    HYPRE_BigInt            last_col_diag;
    hypre_CSRBooleanMatrix *diag;
    hypre_CSRBooleanMatrix *offd;
-<<<<<<< HEAD
-   HYPRE_Int              *col_map_offd;
-   HYPRE_Int              *row_starts;
-   HYPRE_Int              *col_starts;
-=======
    HYPRE_BigInt           *col_map_offd;
    HYPRE_BigInt           *row_starts;
    HYPRE_BigInt           *col_starts;
->>>>>>> 414fa671
    hypre_ParCSRCommPkg    *comm_pkg;
    hypre_ParCSRCommPkg    *comm_pkgT;
    HYPRE_Int               owns_data;
