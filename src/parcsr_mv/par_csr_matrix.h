--- conflicted
+++ resolved
@@ -30,11 +30,7 @@
 
    HYPRE_BigInt          global_num_rows;
    HYPRE_BigInt          global_num_cols;
-<<<<<<< HEAD
-   HYPRE_Int             global_num_rownnz; /* global number of nonzero rows */
-=======
    HYPRE_BigInt          global_num_rownnz;
->>>>>>> ae362727
    HYPRE_BigInt          first_row_index;
    HYPRE_BigInt          first_col_diag;
    /* need to know entire local range in case row_starts and col_starts
