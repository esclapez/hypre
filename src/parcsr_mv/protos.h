--- conflicted
+++ resolved
@@ -156,11 +156,7 @@
 HYPRE_Int hypre_ParCSRFindExtendCommPkg(MPI_Comm comm, HYPRE_BigInt global_num_cols, HYPRE_BigInt first_col_diag, HYPRE_Int num_cols_diag, HYPRE_BigInt *col_starts, hypre_IJAssumedPart *apart, HYPRE_Int indices_len, HYPRE_BigInt *indices, hypre_ParCSRCommPkg **extend_comm_pkg);
 
 /* par_csr_matop.c */
-<<<<<<< HEAD
-void hypre_ParMatmul_RowSizes( HYPRE_MemoryLocation memory_location , HYPRE_Int **C_diag_i , HYPRE_Int **C_offd_i , HYPRE_Int *rownnz_A , HYPRE_Int *A_diag_i , HYPRE_Int *A_diag_j , HYPRE_Int *A_offd_i , HYPRE_Int *A_offd_j , HYPRE_Int *B_diag_i , HYPRE_Int *B_diag_j , HYPRE_Int *B_offd_i , HYPRE_Int *B_offd_j , HYPRE_Int *B_ext_diag_i , HYPRE_Int *B_ext_diag_j , HYPRE_Int *B_ext_offd_i , HYPRE_Int *B_ext_offd_j , HYPRE_Int *map_B_to_C , HYPRE_Int *C_diag_size , HYPRE_Int *C_offd_size , HYPRE_Int num_rownnz_A , HYPRE_Int num_rows_diag_A , HYPRE_Int num_cols_offd_A , HYPRE_Int allsquare , HYPRE_Int num_cols_diag_B , HYPRE_Int num_cols_offd_B , HYPRE_Int num_cols_offd_C );
-=======
 void hypre_ParMatmul_RowSizes ( HYPRE_MemoryLocation memory_location , HYPRE_Int **C_diag_i , HYPRE_Int **C_offd_i , HYPRE_Int *rownnz_A , HYPRE_Int *A_diag_i , HYPRE_Int *A_diag_j , HYPRE_Int *A_offd_i , HYPRE_Int *A_offd_j , HYPRE_Int *B_diag_i , HYPRE_Int *B_diag_j , HYPRE_Int *B_offd_i , HYPRE_Int *B_offd_j , HYPRE_Int *B_ext_diag_i , HYPRE_Int *B_ext_diag_j , HYPRE_Int *B_ext_offd_i , HYPRE_Int *B_ext_offd_j , HYPRE_Int *map_B_to_C , HYPRE_Int *C_diag_size , HYPRE_Int *C_offd_size , HYPRE_Int num_rownnz_A , HYPRE_Int num_rows_diag_A , HYPRE_Int num_cols_offd_A , HYPRE_Int  allsquare , HYPRE_Int num_cols_diag_B , HYPRE_Int num_cols_offd_B , HYPRE_Int num_cols_offd_C );
->>>>>>> ae362727
 hypre_ParCSRMatrix *hypre_ParMatmul ( hypre_ParCSRMatrix *A , hypre_ParCSRMatrix *B );
 void hypre_ParCSRMatrixExtractBExt_Arrays ( HYPRE_Int **pB_ext_i , HYPRE_BigInt **pB_ext_j , HYPRE_Complex **pB_ext_data , HYPRE_BigInt **pB_ext_row_map , HYPRE_Int *num_nonzeros , HYPRE_Int data , HYPRE_Int find_row_map , MPI_Comm comm , hypre_ParCSRCommPkg *comm_pkg , HYPRE_Int num_cols_B , HYPRE_Int num_recvs , HYPRE_Int num_sends , HYPRE_BigInt first_col_diag , HYPRE_BigInt *row_starts , HYPRE_Int *recv_vec_starts , HYPRE_Int *send_map_starts , HYPRE_Int *send_map_elmts , HYPRE_Int *diag_i , HYPRE_Int *diag_j , HYPRE_Int *offd_i , HYPRE_Int *offd_j , HYPRE_BigInt *col_map_offd , HYPRE_Real *diag_data , HYPRE_Real *offd_data );
 void hypre_ParCSRMatrixExtractBExt_Arrays_Overlap ( HYPRE_Int **pB_ext_i , HYPRE_BigInt **pB_ext_j , HYPRE_Complex **pB_ext_data , HYPRE_BigInt **pB_ext_row_map , HYPRE_Int *num_nonzeros , HYPRE_Int data , HYPRE_Int find_row_map , MPI_Comm comm , hypre_ParCSRCommPkg *comm_pkg , HYPRE_Int num_cols_B , HYPRE_Int num_recvs , HYPRE_Int num_sends , HYPRE_BigInt first_col_diag , HYPRE_BigInt *row_starts , HYPRE_Int *recv_vec_starts , HYPRE_Int *send_map_starts , HYPRE_Int *send_map_elmts , HYPRE_Int *diag_i , HYPRE_Int *diag_j , HYPRE_Int *offd_i , HYPRE_Int *offd_j , HYPRE_BigInt *col_map_offd , HYPRE_Real *diag_data , HYPRE_Real *offd_data, hypre_ParCSRCommHandle **comm_handle_idx, hypre_ParCSRCommHandle **comm_handle_data, HYPRE_Int *CF_marker, HYPRE_Int *CF_marker_offd, HYPRE_Int skip_fine, HYPRE_Int skip_same_sign );
@@ -177,6 +173,7 @@
 HYPRE_Int hypre_ParCSRMatrixAminvDB ( hypre_ParCSRMatrix *A , hypre_ParCSRMatrix *B , HYPRE_Complex *d , hypre_ParCSRMatrix **C_ptr );
 hypre_ParCSRMatrix *hypre_ParTMatmul ( hypre_ParCSRMatrix *A , hypre_ParCSRMatrix *B );
 HYPRE_Real hypre_ParCSRMatrixFnorm( hypre_ParCSRMatrix *A );
+HYPRE_Int hypre_ParCSRMatrixInfNorm ( hypre_ParCSRMatrix *A , HYPRE_Real *norm );
 HYPRE_Int hypre_ExchangeExternalRowsInit( hypre_CSRMatrix *B_ext, hypre_ParCSRCommPkg *comm_pkg_A, void **request_ptr);
 hypre_CSRMatrix* hypre_ExchangeExternalRowsWait(void *vequest);
 HYPRE_Int hypre_ExchangeExternalRowsDeviceInit( hypre_CSRMatrix *B_ext, hypre_ParCSRCommPkg *comm_pkg_A, void **request_ptr);
@@ -206,13 +203,8 @@
 HYPRE_Int hypre_ParcsrBdiagInvScal( hypre_ParCSRMatrix *A, HYPRE_Int blockSize, hypre_ParCSRMatrix **As);
 
 HYPRE_Int hypre_ParCSRMatrixExtractSubmatrixFC( hypre_ParCSRMatrix *A, HYPRE_Int *CF_marker, HYPRE_BigInt *cpts_starts, const char *job, hypre_ParCSRMatrix **B_ptr, HYPRE_Real strength_thresh);
-
-<<<<<<< HEAD
-HYPRE_Int hypre_ParcsrAdd( HYPRE_Complex alpha, hypre_ParCSRMatrix *A, HYPRE_Complex beta, hypre_ParCSRMatrix *B, hypre_ParCSRMatrix **Cout);
-HYPRE_Int hypre_ParCSRMatrixInfNorm ( hypre_ParCSRMatrix *A , HYPRE_Real *norm );
-=======
+HYPRE_Int hypre_ParCSRMatrixReorder ( hypre_ParCSRMatrix *A );
 HYPRE_Int hypre_ParCSRMatrixAdd( HYPRE_Complex alpha, hypre_ParCSRMatrix *A, HYPRE_Complex beta, hypre_ParCSRMatrix *B, hypre_ParCSRMatrix **Cout);
->>>>>>> ae362727
 
 /* par_csr_matop_marked.c */
 void hypre_ParMatmul_RowSizes_Marked ( HYPRE_Int **C_diag_i , HYPRE_Int **C_offd_i , HYPRE_Int **B_marker , HYPRE_Int *A_diag_i , HYPRE_Int *A_diag_j , HYPRE_Int *A_offd_i , HYPRE_Int *A_offd_j , HYPRE_Int *B_diag_i , HYPRE_Int *B_diag_j , HYPRE_Int *B_offd_i , HYPRE_Int *B_offd_j , HYPRE_Int *B_ext_diag_i , HYPRE_Int *B_ext_diag_j , HYPRE_Int *B_ext_offd_i , HYPRE_Int *B_ext_offd_j , HYPRE_Int *map_B_to_C , HYPRE_Int *C_diag_size , HYPRE_Int *C_offd_size , HYPRE_Int num_rows_diag_A , HYPRE_Int num_cols_offd_A , HYPRE_Int allsquare , HYPRE_Int num_cols_diag_B , HYPRE_Int num_cols_offd_B , HYPRE_Int num_cols_offd_C , HYPRE_Int *CF_marker , HYPRE_Int *dof_func , HYPRE_Int *dof_func_offd );
@@ -262,7 +254,7 @@
 HYPRE_Int hypre_ParCSRMatrixMatvec ( HYPRE_Complex alpha , hypre_ParCSRMatrix *A , hypre_ParVector *x , HYPRE_Complex beta , hypre_ParVector *y );
 HYPRE_Int hypre_ParCSRMatrixMatvecT ( HYPRE_Complex alpha , hypre_ParCSRMatrix *A , hypre_ParVector *x , HYPRE_Complex beta , hypre_ParVector *y );
 HYPRE_Int hypre_ParCSRMatrixMatvec_FF ( HYPRE_Complex alpha , hypre_ParCSRMatrix *A , hypre_ParVector *x , HYPRE_Complex beta , hypre_ParVector *y , HYPRE_Int *CF_marker , HYPRE_Int fpt );
-HYPRE_Int hypre_ParCSRMatrixMatvecDiagScale ( HYPRE_Complex alpha , hypre_ParCSRMatrix *A , hypre_ParVector *x , HYPRE_Complex beta , hypre_ParVector *y );
+HYPRE_Int hypre_ParCSRMatrixInvDiagAxpy ( HYPRE_Complex alpha , hypre_ParCSRMatrix *A , hypre_ParVector *x , HYPRE_Complex beta , hypre_ParVector *y );
 
 /* par_csr_triplemat.c */
 hypre_ParCSRMatrix *hypre_ParCSRMatMat( hypre_ParCSRMatrix  *A, hypre_ParCSRMatrix  *B );
