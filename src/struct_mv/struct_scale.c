/*BHEADER**********************************************************************
 * Copyright (c) 2008,  Lawrence Livermore National Security, LLC.
 * Produced at the Lawrence Livermore National Laboratory.
 * This file is part of HYPRE.  See file COPYRIGHT for details.
 *
 * HYPRE is free software; you can redistribute it and/or modify it under the
 * terms of the GNU Lesser General Public License (as published by the Free
 * Software Foundation) version 2.1 dated February 1999.
 *
 * $Revision$
 ***********************************************************************EHEADER*/

/******************************************************************************
 *
 * Structured scale routine
 *
 *****************************************************************************/

#include "_hypre_struct_mv.h"

/*--------------------------------------------------------------------------
 * hypre_StructScale
 *--------------------------------------------------------------------------*/

HYPRE_Int
hypre_StructScale( HYPRE_Complex       alpha,
                   hypre_StructVector *y     )
{
   hypre_Box       *y_data_box;
                   
   HYPRE_Complex   *yp;
                   
   hypre_BoxArray  *boxes;
   hypre_Box       *box;
   hypre_Index      loop_size;
   hypre_IndexRef   start;
   hypre_Index      unit_stride;
                   
   HYPRE_Int        i;

   hypre_SetIndex(unit_stride, 1);

   boxes = hypre_StructGridBoxes(hypre_StructVectorGrid(y));
   hypre_ForBoxI(i, boxes)
   {
      box   = hypre_BoxArrayBox(boxes, i);
      start = hypre_BoxIMin(box);

      y_data_box = hypre_BoxArrayBox(hypre_StructVectorDataSpace(y), i);
      yp = hypre_StructVectorBoxData(y, i);

      hypre_BoxGetSize(box, loop_size);

#undef DEVICE_VAR
#define DEVICE_VAR is_device_ptr(yp)
      hypre_BoxLoop1Begin(hypre_StructVectorNDim(y), loop_size,
                          y_data_box, start, unit_stride, yi);
<<<<<<< HEAD
#if defined(HYPRE_USING_OPENMP) && !defined(HYPRE_USE_RAJA)
#pragma omp parallel for private(HYPRE_BOX_PRIVATE) HYPRE_SMP_SCHEDULE
#endif
      hypre_BoxLoop1For(yi)
=======
>>>>>>> 52e3b4f2
      {
         yp[yi] *= alpha;
      }
      hypre_BoxLoop1End(yi);
#undef DEVICE_VAR
#define DEVICE_VAR 
   }

   return hypre_error_flag;
}<|MERGE_RESOLUTION|>--- conflicted
+++ resolved
@@ -55,13 +55,6 @@
 #define DEVICE_VAR is_device_ptr(yp)
       hypre_BoxLoop1Begin(hypre_StructVectorNDim(y), loop_size,
                           y_data_box, start, unit_stride, yi);
-<<<<<<< HEAD
-#if defined(HYPRE_USING_OPENMP) && !defined(HYPRE_USE_RAJA)
-#pragma omp parallel for private(HYPRE_BOX_PRIVATE) HYPRE_SMP_SCHEDULE
-#endif
-      hypre_BoxLoop1For(yi)
-=======
->>>>>>> 52e3b4f2
       {
          yp[yi] *= alpha;
       }
