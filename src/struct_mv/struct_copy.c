/******************************************************************************
 * Copyright 1998-2019 Lawrence Livermore National Security, LLC and other
 * HYPRE Project Developers. See the top-level COPYRIGHT file for details.
 *
 * SPDX-License-Identifier: (Apache-2.0 OR MIT)
 ******************************************************************************/

/******************************************************************************
 *
 * Structured copy routine
 *
 *****************************************************************************/

#include "_hypre_struct_mv.h"
#include "_hypre_struct_mv.hpp"

/*--------------------------------------------------------------------------
 * hypre_StructCopy
 *--------------------------------------------------------------------------*/

HYPRE_Int
hypre_StructCopy( hypre_StructVector *x,
                  hypre_StructVector *y     )
{
   hypre_Box       *x_data_box;
   hypre_Box       *y_data_box;

<<<<<<< HEAD
   HYPRE_Int        xi;
   HYPRE_Int        yi;

=======
>>>>>>> 414fa671
   HYPRE_Complex   *xp;
   HYPRE_Complex   *yp;

   hypre_BoxArray  *boxes;
   hypre_Box       *box;
   hypre_Index      loop_size;
   hypre_IndexRef   start;
   hypre_Index      unit_stride;

   HYPRE_Int        i;

   HYPRE_ANNOTATE_FUNC_BEGIN;

   hypre_SetIndex(unit_stride, 1);

   boxes = hypre_StructGridBoxes(hypre_StructVectorGrid(y));
   hypre_ForBoxI(i, boxes)
   {
      box   = hypre_BoxArrayBox(boxes, i);
      start = hypre_BoxIMin(box);

      x_data_box = hypre_BoxArrayBox(hypre_StructVectorDataSpace(x), i);
      y_data_box = hypre_BoxArrayBox(hypre_StructVectorDataSpace(y), i);

      xp = hypre_StructVectorBoxData(x, i);
      yp = hypre_StructVectorBoxData(y, i);

      hypre_BoxGetSize(box, loop_size);

#define DEVICE_VAR is_device_ptr(yp,xp)
      hypre_BoxLoop2Begin(hypre_StructVectorNDim(x), loop_size,
                          x_data_box, start, unit_stride, xi,
                          y_data_box, start, unit_stride, yi);
      {
         yp[yi] = xp[xi];
      }
      hypre_BoxLoop2End(xi, yi);
#undef DEVICE_VAR
   }

   HYPRE_ANNOTATE_FUNC_END;

   return hypre_error_flag;
}

/*--------------------------------------------------------------------------
 * hypre_StructPartialCopy: copy only the components on a subset of the grid.
 * A BoxArrayArray of boxes are needed- for each box of x, only an array
 * of subboxes (i.e., a boxarray for each box of x) are copied.
 *--------------------------------------------------------------------------*/

HYPRE_Int
hypre_StructPartialCopy( hypre_StructVector  *x,
                         hypre_StructVector  *y,
                         hypre_BoxArrayArray *array_boxes )
{
   hypre_Box       *x_data_box;
   hypre_Box       *y_data_box;

   HYPRE_Complex   *xp;
   HYPRE_Complex   *yp;

   hypre_BoxArray  *boxes;
   hypre_Box       *box;
   hypre_Index      loop_size;
   hypre_IndexRef   start;
   hypre_Index      unit_stride;

   HYPRE_Int        i, j ;

   hypre_SetIndex(unit_stride, 1);

   hypre_ForBoxArrayI(i, array_boxes)
   {
      boxes = hypre_BoxArrayArrayBoxArray(array_boxes, i);

      x_data_box = hypre_BoxArrayBox(hypre_StructVectorDataSpace(x), i);
      y_data_box = hypre_BoxArrayBox(hypre_StructVectorDataSpace(y), i);

      xp = hypre_StructVectorBoxData(x, i);
      yp = hypre_StructVectorBoxData(y, i);

      /* array of sub_boxes of box_i of the vector */
      hypre_ForBoxI(j, boxes)
      {
         box = hypre_BoxArrayBox(boxes, j);

         start = hypre_BoxIMin(box);
         hypre_BoxGetSize(box, loop_size);

#define DEVICE_VAR is_device_ptr(yp,xp)
         hypre_BoxLoop2Begin(hypre_StructVectorNDim(x), loop_size,
                             x_data_box, start, unit_stride, xi,
                             y_data_box, start, unit_stride, yi);
         {
            yp[yi] = xp[xi];
         }
         hypre_BoxLoop2End(xi, yi);
#undef DEVICE_VAR
      }
   }

   return hypre_error_flag;
}<|MERGE_RESOLUTION|>--- conflicted
+++ resolved
@@ -25,12 +25,6 @@
    hypre_Box       *x_data_box;
    hypre_Box       *y_data_box;
 
-<<<<<<< HEAD
-   HYPRE_Int        xi;
-   HYPRE_Int        yi;
-
-=======
->>>>>>> 414fa671
    HYPRE_Complex   *xp;
    HYPRE_Complex   *yp;
 
