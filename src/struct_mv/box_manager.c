--- conflicted
+++ resolved
@@ -600,13 +600,7 @@
       }
 
       hypre_TFree(hypre_BoxManEntries(manager), HYPRE_MEMORY_HOST);
-<<<<<<< HEAD
       hypre_TFree(hypre_BoxManInfoObjects(manager), HYPRE_MEMORY_HOST);
-=======
-
-      hypre_TFree(hypre_BoxManInfoObjects(manager), HYPRE_MEMORY_HOST);
-      
->>>>>>> 51e5a4c6
       hypre_TFree(hypre_BoxManIndexTable(manager), HYPRE_MEMORY_HOST);
       hypre_TFree(hypre_BoxManIdsSort(manager), HYPRE_MEMORY_HOST);
       hypre_TFree(hypre_BoxManProcsSort(manager), HYPRE_MEMORY_HOST);
@@ -1243,12 +1237,6 @@
          then just gather everything for now. */
 
       non_ap_gather = 0;
-<<<<<<< HEAD
-#else
-      non_ap_gather = 1;
-#endif
-=======
->>>>>>> 51e5a4c6
 
       /* Goal: Gather entries from the relevant processor and add to the entries
        * array.  Also add proc and id to the procs_sort and ids_sort arrays. */
@@ -2116,7 +2104,7 @@
 
             }
             hypre_TFree(entries, HYPRE_MEMORY_HOST);
-            hypre_TFree(hypre_BoxManInfoObjects(manager), HYPRE_MEMORY_HOST);
+            hypre_Free((char*)hypre_BoxManInfoObjects(manager), HYPRE_MEMORY_HOST);
 
             hypre_BoxManEntries(manager) = new_entries;
             hypre_BoxManMaxNEntries(manager) = size;
@@ -2213,13 +2201,7 @@
          hypre_BoxManAllGlobalKnown(manager) = global_all_known;
       }
    }
-<<<<<<< HEAD
-
-#endif
-
-=======
-   
->>>>>>> 51e5a4c6
+
    /*------------------------------INDEX TABLE ---------------------------*/
 
    /* now build the index_table and indexes array */
