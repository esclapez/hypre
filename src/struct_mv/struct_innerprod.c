--- conflicted
+++ resolved
@@ -39,15 +39,6 @@
    HYPRE_Int        ndim = hypre_StructVectorNDim(x);
    HYPRE_Int        i;
 
-<<<<<<< HEAD
-=======
-#if defined(HYPRE_USING_CUDA) || defined(HYPRE_USING_HIP)
-   //const HYPRE_Int  data_location = hypre_StructGridDataLocation(hypre_StructVectorGrid(y));
-#endif
-
-   HYPRE_Real       local_result = 0.0;
-
->>>>>>> ae362727
    hypre_SetIndex(unit_stride, 1);
 
    boxes = hypre_StructGridBoxes(hypre_StructVectorGrid(y));
