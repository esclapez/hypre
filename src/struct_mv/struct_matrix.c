--- conflicted
+++ resolved
@@ -1056,27 +1056,6 @@
             }
          }
       }
-<<<<<<< HEAD
-=======
-      else
-      {
-         hypre_assert( constant_coefficient == 2 );
-         data_const_size += stencil_size;
-#if 0 //defined(HYPRE_USING_CUDA) || defined(HYPRE_USING_HIP)
-         if (hypre_StructGridDataLocation(grid) == HYPRE_MEMORY_HOST)
-         {
-            /* in this case, "data" is put on host using the space of
-             * "data_const". so, "data" need to be shifted by the size of
-             * const coeff */
-            data_size += stencil_size;/* all constant coeffs at the beginning */
-         }
-#endif
-         /* ... this allocates a little more space than is absolutely necessary */
-         hypre_ForBoxI(i, data_space)
-         {
-            data_box = hypre_BoxArrayBox(data_space, i);
-            data_box_volume  = hypre_BoxVolume(data_box);
->>>>>>> 1d9411c7
 
       hypre_StructMatrixStencil(matrix)     = stencil;
       hypre_StructMatrixConstant(matrix)    = constant;
@@ -1131,7 +1110,6 @@
     * is unrelated to the amount of data actually stored.
     *-----------------------------------------------------------------------*/
 
-<<<<<<< HEAD
    hypre_StructMatrixGlobalSize(matrix) =
       hypre_StructGridGlobalSize(grid) * stencil_size;
 
@@ -1144,14 +1122,6 @@
       hypre_CopyBox(hypre_BoxArrayBox(grid_boxes, i), ghost_box);
       hypre_CoarsenBox(ghost_box, NULL, dom_stride);
       if (hypre_BoxVolume(ghost_box))
-=======
-      /*-----------------------------------------------------------------------
-       * if data location has not been set outside, set up the data location
-       * based on the total number of
-       *-----------------------------------------------------------------------*/
-#if 0 //defined(HYPRE_USING_CUDA) || defined(HYPRE_USING_HIP)
-      if (hypre_StructGridDataLocation(grid) == HYPRE_MEMORY_HOST)
->>>>>>> 1d9411c7
       {
          hypre_BoxGrowByArray(ghost_box, num_ghost);
          dom_ghsize += hypre_BoxVolume(ghost_box);
@@ -1195,84 +1165,9 @@
 hypre_StructMatrixInitializeData( hypre_StructMatrix *matrix,
                                   HYPRE_Complex      *data   )
 {
-<<<<<<< HEAD
-=======
-   HYPRE_Int             ndim = hypre_StructMatrixNDim(matrix);
-   HYPRE_Int constant_coefficient;
-   hypre_StructStencil  *stencil;
-   hypre_Index          *stencil_shape;
-   HYPRE_Complex       **stencil_data;
-   HYPRE_Int stencil_size, i;
-#if 0 //defined(HYPRE_USING_CUDA) || defined(HYPRE_USING_HIP)
-   hypre_StructGrid     *grid = hypre_StructMatrixGrid(matrix);
-#endif
->>>>>>> 1d9411c7
    hypre_StructMatrixData(matrix) = data;
    hypre_StructMatrixDataAlloced(matrix) = 0;
 
-<<<<<<< HEAD
-=======
-   stencil       = hypre_StructMatrixStencil(matrix);
-   stencil_shape = hypre_StructStencilShape(stencil);
-   stencil_size  = hypre_StructStencilSize(stencil);
-   stencil_data  = hypre_StructMatrixStencilData(matrix);
-
-   constant_coefficient = hypre_StructMatrixConstantCoefficient(matrix);
-
-   if (constant_coefficient == 0)
-   {
-      for (i = 0; i < stencil_size; i++)
-      {
-#if 0 //defined(HYPRE_USING_CUDA) || defined(HYPRE_USING_HIP)
-         if (hypre_StructGridDataLocation(grid) != HYPRE_MEMORY_HOST)
-         {
-            stencil_data[i] = hypre_StructMatrixData(matrix);
-         }
-         else
-         {
-            stencil_data[i] = hypre_StructMatrixDataConst(matrix);
-         }
-#else
-         stencil_data[i] = hypre_StructMatrixData(matrix);
-#endif
-      }
-   }
-   else if (constant_coefficient == 1)
-   {
-      for (i = 0; i < stencil_size; i++)
-      {
-         stencil_data[i] = hypre_StructMatrixDataConst(matrix);
-      }
-   }
-   else
-   {
-      for (i = 0; i < stencil_size; i++)
-      {
-         /* diagonal, variable coefficient */
-         if (hypre_IndexEqual(stencil_shape[i], 0, ndim))
-         {
-#if 0 //defined(HYPRE_USING_CUDA) || defined(HYPRE_USING_HIP)
-            if (hypre_StructGridDataLocation(grid) != HYPRE_MEMORY_HOST)
-            {
-               stencil_data[i] = hypre_StructMatrixData(matrix);
-            }
-            else
-            {
-               stencil_data[i] = hypre_StructMatrixDataConst(matrix);
-            }
-#else
-            stencil_data[i] = hypre_StructMatrixData(matrix);
-#endif
-         }
-         /* off-diagonal, constant coefficient */
-         else
-         {
-            stencil_data[i] = hypre_StructMatrixDataConst(matrix);
-         }
-      }
-   }
-
->>>>>>> 1d9411c7
    return hypre_error_flag;
 }
 
@@ -1831,50 +1726,7 @@
 HYPRE_Int
 hypre_StructMatrixAssemble( hypre_StructMatrix *matrix )
 {
-<<<<<<< HEAD
    HYPRE_Int num_values = hypre_StructMatrixNumValues(matrix);
-=======
-   HYPRE_Int              ndim = hypre_StructMatrixNDim(matrix);
-   HYPRE_Int             *num_ghost = hypre_StructMatrixNumGhost(matrix);
-
-   HYPRE_Int              comm_num_values, mat_num_values, constant_coefficient;
-#if 0 //defined(HYPRE_USING_CUDA) || defined(HYPRE_USING_HIP)
-   HYPRE_Int              stencil_size;
-   hypre_StructStencil   *stencil;
-#endif
-   hypre_CommInfo        *comm_info;
-   hypre_CommPkg         *comm_pkg;
-
-   hypre_CommHandle      *comm_handle;
-
-   HYPRE_Complex         *matrix_data = hypre_StructMatrixData(matrix);
-
-   HYPRE_Complex         *matrix_data_comm = matrix_data;
-
-   /* BEGIN - variables for ghost layer identity code below */
-   hypre_StructGrid      *grid;
-   hypre_BoxManager      *boxman;
-   hypre_BoxArray        *data_space;
-   hypre_BoxArrayArray   *boundary_boxes;
-   hypre_BoxArray        *boundary_box_a;
-   hypre_BoxArray        *entry_box_a;
-   hypre_BoxArray        *tmp_box_a;
-   hypre_Box             *data_box;
-   hypre_Box             *boundary_box;
-   hypre_Box             *entry_box;
-   hypre_BoxManEntry    **entries;
-   hypre_Index            loop_size;
-   hypre_Index            index;
-   hypre_IndexRef         start;
-   hypre_Index            stride;
-   HYPRE_Complex         *datap;
-   HYPRE_Int              i, j, ei;
-   HYPRE_Int              num_entries;
-   /* End - variables for ghost layer identity code below */
-
-   constant_coefficient = hypre_StructMatrixConstantCoefficient( matrix );
->>>>>>> 1d9411c7
-
    /*-----------------------------------------------------------------------
     * Update the ghost data
     * This takes care of the communication needs of all known functions
@@ -1943,17 +1795,7 @@
 
    for (i = 0; i < nentries; i++)
    {
-<<<<<<< HEAD
       constant[entries[i]] = 1;
-=======
-      comm_num_values = mat_num_values;
-#if 0 //defined(HYPRE_USING_CUDA) || defined(HYPRE_USING_HIP)
-      if (hypre_StructGridDataLocation(grid) == HYPRE_MEMORY_HOST)
-      {
-         matrix_data_comm = hypre_StructMatrixDataConst(matrix);
-      }
-#endif
->>>>>>> 1d9411c7
    }
    nconst = 0;
    for (j = 0; j < stencil_size; j++)
@@ -1963,19 +1805,7 @@
 
    if (nconst == 0)
    {
-<<<<<<< HEAD
       constant_coefficient = 0;
-=======
-      comm_num_values = 1;
-#if 0 //defined(HYPRE_USING_CUDA) || defined(HYPRE_USING_HIP)
-      if (hypre_StructGridDataLocation(grid) == HYPRE_MEMORY_HOST)
-      {
-         stencil = hypre_StructMatrixStencil(matrix);
-         stencil_size  = hypre_StructStencilSize(stencil);
-         matrix_data_comm = hypre_StructMatrixDataConst(matrix) + stencil_size;
-      }
-#endif
->>>>>>> 1d9411c7
    }
    else if (nconst >= stencil_size)
    {
@@ -2470,23 +2300,9 @@
       stencil_size = hypre_StructStencilSize(stencil);
       hypre_assert(stencil_size ==
                    hypre_StructStencilSize( hypre_StructMatrixStencil(to_matrix) ) );
-<<<<<<< HEAD
       data_initial_offset = stencil_size;
       matrix_data_comm_from = &( matrix_data_from[data_initial_offset] );
       matrix_data_comm_to = &( matrix_data_to[data_initial_offset] );
-=======
-#if 0 //defined(HYPRE_USING_CUDA) || defined(HYPRE_USING_HIP)
-      if (hypre_StructGridDataLocation(hypre_StructMatrixGrid(from_matrix)) == HYPRE_MEMORY_HOST)
-      {
-         stencil = hypre_StructMatrixStencil(from_matrix);
-         stencil_size  = hypre_StructStencilSize(stencil);
-         matrix_data_comm_from = hypre_StructMatrixDataConst(from_matrix) + stencil_size;
-         stencil = hypre_StructMatrixStencil(to_matrix);
-         stencil_size  = hypre_StructStencilSize(stencil);
-         matrix_data_comm_to = hypre_StructMatrixDataConst(to_matrix) + stencil_size;
-      }
-#endif
->>>>>>> 1d9411c7
    }
 
    hypre_CreateCommInfoFromGrids(hypre_StructMatrixGrid(from_matrix),
@@ -2724,4 +2540,4 @@
    hypre_BoxDestroy(box);
 
    return hypre_error_flag;
-}
+}