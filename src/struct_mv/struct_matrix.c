--- conflicted
+++ resolved
@@ -109,17 +109,10 @@
          
          hypre_ForBoxI(i, hypre_StructMatrixDataSpace(matrix))
 	 {    
-<<<<<<< HEAD
-	   if (hypre_StructMatrixConstantCoefficient(matrix) < 2)
-             hypre_TFree(hypre_StructMatrixDataIndices(matrix)[i]);
-	   else
-	     hypre_UMTFree(hypre_StructMatrixDataIndices(matrix)[i]); 
-=======
             if (hypre_StructMatrixConstantCoefficient(matrix) < 2)
                hypre_TFree(hypre_StructMatrixDataIndices(matrix)[i]);
             else
                hypre_UMTFree(hypre_StructMatrixDataIndices(matrix)[i]); 
->>>>>>> 51f9646c
 	 }
 	 
          hypre_TFree(hypre_StructMatrixDataIndices(matrix));
@@ -443,15 +436,9 @@
    //data = hypre_SharedCTAlloc(HYPRE_Complex, hypre_StructMatrixDataSize(matrix));
    
    if (constant_coefficient == 0)
-<<<<<<< HEAD
-     data = hypre_DeviceCTAlloc(HYPRE_Complex, hypre_StructMatrixDataSize(matrix));
-   else
-     data = hypre_UMCTAlloc(HYPRE_Complex, hypre_StructMatrixDataSize(matrix));
-=======
       data = hypre_DeviceCTAlloc(HYPRE_Complex, hypre_StructMatrixDataSize(matrix));
    else
       data = hypre_UMCTAlloc(HYPRE_Complex, hypre_StructMatrixDataSize(matrix));
->>>>>>> 51f9646c
    
    hypre_StructMatrixInitializeData(matrix, data);
    hypre_StructMatrixDataAlloced(matrix) = 1;
