--- conflicted
+++ resolved
@@ -807,7 +807,7 @@
    HYPRE_Int           *stride_array, unitst_array[HYPRE_MAXDIM+1];
    HYPRE_Int           *order;
 
-   HYPRE_Complex       *dptr, *kptr, *lptr,*dptr_data;
+   HYPRE_Complex       *dptr, *kptr, *lptr;
    HYPRE_Int           *qptr;
 
    HYPRE_Int            i, j, d, ll;
@@ -839,10 +839,6 @@
       }
    }
 
-<<<<<<< HEAD
-   hypre_PrepareSendBuffers();
-   
-=======
    /* Prepare send buffers */
 #if defined(HYPRE_MEMORY_GPU)
    send_buffers_data = hypre_TAlloc(HYPRE_Complex *, num_sends);
@@ -868,7 +864,6 @@
    send_buffers_data = send_buffers;
 #endif
 
->>>>>>> 51f9646c
    /* allocate recv buffers */
    recv_buffers = hypre_TAlloc(HYPRE_Complex *, num_recvs);
    if (num_recvs > 0)
@@ -883,9 +878,6 @@
       }
    }
 
-<<<<<<< HEAD
-   hypre_PrepareRcevBuffers();
-=======
    /* Prepare recv buffers */
 #if defined(HYPRE_MEMORY_GPU)
    recv_buffers_data = hypre_TAlloc(HYPRE_Complex *, num_recvs);
@@ -910,7 +902,6 @@
 #else
    recv_buffers_data = recv_buffers;
 #endif
->>>>>>> 51f9646c
 
    /*--------------------------------------------------------------------
     * pack send buffers
@@ -921,17 +912,10 @@
       comm_type = hypre_CommPkgSendType(comm_pkg, i);
       num_entries = hypre_CommTypeNumEntries(comm_type);
 
-<<<<<<< HEAD
-      dptr_data = (HYPRE_Complex *) send_buffers_data[i];
-      if ( hypre_CommPkgFirstComm(comm_pkg) )
-      {
-          dptr_data += hypre_CommPrefixSize(num_entries);
-=======
       dptr = (HYPRE_Complex *) send_buffers_data[i];
       if ( hypre_CommPkgFirstComm(comm_pkg) )
       {
          dptr += hypre_CommPrefixSize(num_entries);
->>>>>>> 51f9646c
       }
 
       for (j = 0; j < num_entries; j++)
@@ -956,43 +940,14 @@
 #if defined(HYPRE_MEMORY_GPU) || defined(HYPRE_USE_RAJA) || defined(HYPRE_USE_KOKKOS) || defined(HYPRE_USE_CUDA)
                /* This is based on "Idea 2" in box.h */
                {
-<<<<<<< HEAD
-		 //HYPRE_Int      i[HYPRE_MAXDIM+1];
                   HYPRE_Int      n[HYPRE_MAXDIM+1];
                   HYPRE_Int      s[HYPRE_MAXDIM+1];
-                  //HYPRE_Complex *p[HYPRE_MAXDIM+1];
-=======
-                  HYPRE_Int      n[HYPRE_MAXDIM+1];
-                  HYPRE_Int      s[HYPRE_MAXDIM+1];
->>>>>>> 51f9646c
                   HYPRE_Int      N;
 
                   /* Initialize */
                   N = 1;
                   for (d = 0; d < ndim; d++)
                   {
-<<<<<<< HEAD
-		    //i[d] = 0;
-                     n[d] = length_array[d];
-                     s[d] = stride_array[d];
-                     //p[d] = kptr;
-                     N *= n[d];
-                  }
-                  //i[ndim] = 0;
-                  n[ndim] = 2;
-                  s[ndim] = 0;
-                  //p[ndim] = kptr;
-
-                  /* Emulate ndim nested for loops */
-                  d = 0;					  
-		  hypre_BoxBoundaryCopyBegin(ndim,n,s,i,idx);
-		  {
-		      dptr_data[idx] = kptr[i];
-		  }
-		  hypre_BoxBoundaryCopyEnd();
-		    
-		  dptr_data += N;			   			    
-=======
                      n[d] = length_array[d];
                      s[d] = stride_array[d];
                      N *= n[d];
@@ -1006,7 +961,6 @@
                      dptr[idx] = kptr[i];
                   }
                   hypre_BoxBoundaryCopyEnd();
->>>>>>> 51f9646c
                }
 #else
                hypre_BasicBoxLoop2Begin(ndim, length_array,
@@ -1031,40 +985,6 @@
                {
                   size *= length_array[d];
                }
-<<<<<<< HEAD
-	       hypre_DeviceMemset(dptr_data,0,HYPRE_Complex,size);
-			   
-	       dptr_data += size;
-            }
-         }
-      }
-   }
-
-   /* copy buffer data from Device to Host */
-
-   hypre_SendBufferTransfer();
-   
-   for (i = 0; i < num_sends; i++)
-   {
-	   comm_type = hypre_CommPkgSendType(comm_pkg, i);
-	   num_entries = hypre_CommTypeNumEntries(comm_type);
-	   
-	   dptr = (HYPRE_Complex *) send_buffers[i];
-	   if ( hypre_CommPkgFirstComm(comm_pkg) )
-	   {
-		   qptr = (HYPRE_Int *) send_buffers[i];
-		   *qptr = num_entries;
-         qptr ++;
-         memcpy(qptr, hypre_CommTypeRemBoxnums(comm_type),
-                num_entries*sizeof(HYPRE_Int));
-         qptr += num_entries;		 
-         memcpy(qptr, hypre_CommTypeRemBoxes(comm_type),
-                num_entries*sizeof(hypre_Box));
-         hypre_CommTypeRemBoxnums(comm_type) = NULL;
-         hypre_CommTypeRemBoxes(comm_type)   = NULL;		 
-      }
-   }
-=======
                hypre_DeviceMemset(dptr, 0, HYPRE_Complex, size);
 
                dptr += size;
@@ -1106,7 +1026,6 @@
       }
    }
 
->>>>>>> 51f9646c
    /*--------------------------------------------------------------------
     * post receives and initiate sends
     *--------------------------------------------------------------------*/
@@ -1186,11 +1105,7 @@
    hypre_CommHandleAction(comm_handle)      = action;
    hypre_CommHandleSendBuffersDevice(comm_handle) = send_buffers_data;
    hypre_CommHandleRecvBuffersDevice(comm_handle) = recv_buffers_data;
-<<<<<<< HEAD
-	
-=======
-
->>>>>>> 51f9646c
+
    *comm_handle_ptr = comm_handle;
 
    return hypre_error_flag;
@@ -1210,15 +1125,8 @@
    hypre_CommPkg       *comm_pkg     = hypre_CommHandleCommPkg(comm_handle);
    HYPRE_Complex      **send_buffers = hypre_CommHandleSendBuffers(comm_handle);
    HYPRE_Complex      **recv_buffers = hypre_CommHandleRecvBuffers(comm_handle);
-   HYPRE_Complex      **send_buffers_data = hypre_CommHandleSendBuffersDevice(comm_handle);
-   HYPRE_Complex      **recv_buffers_data = hypre_CommHandleRecvBuffersDevice(comm_handle);
    HYPRE_Int            action       = hypre_CommHandleAction(comm_handle);
-<<<<<<< HEAD
-   HYPRE_Int            size;
-                      
-=======
-
->>>>>>> 51f9646c
+
    HYPRE_Int            ndim         = hypre_CommPkgNDim(comm_pkg);
    HYPRE_Int            num_values   = hypre_CommPkgNumValues(comm_pkg);
    HYPRE_Int            num_sends    = hypre_CommPkgNumSends(comm_pkg);
@@ -1232,7 +1140,7 @@
    HYPRE_Int           *stride_array, unitst_array[HYPRE_MAXDIM+1];
 
    HYPRE_Complex       *kptr, *lptr;
-   HYPRE_Complex       *dptr,*dptr_data;
+   HYPRE_Complex       *dptr;
    HYPRE_Int           *qptr;
 
    HYPRE_Int           *boxnums;
@@ -1305,12 +1213,6 @@
     * unpack receive buffer data
     *--------------------------------------------------------------------*/
 
-<<<<<<< HEAD
-   /* copy buffer data from Host to Device */
-   
-   hypre_RecvBufferTransfer();
-   
-=======
    /* Copy buffer data from Host to Device */
 #if defined(HYPRE_MEMORY_GPU)
    if (num_recvs > 0)
@@ -1334,24 +1236,18 @@
    }
 #endif
 
->>>>>>> 51f9646c
    for (i = 0; i < num_recvs; i++)
    {
       comm_type = hypre_CommPkgRecvType(comm_pkg, i);
       num_entries = hypre_CommTypeNumEntries(comm_type);
 
-<<<<<<< HEAD
-      dptr_data = (HYPRE_Complex *) recv_buffers_data[i];
-	  
-=======
       dptr = (HYPRE_Complex *) recv_buffers_data[i];
 
->>>>>>> 51f9646c
       if ( hypre_CommPkgFirstComm(comm_pkg) )
       {
-		 dptr_data += hypre_CommPrefixSize(num_entries);
-      }
-	  
+         dptr += hypre_CommPrefixSize(num_entries);
+      }
+
       for (j = 0; j < num_entries; j++)
       {
          comm_entry = hypre_CommTypeEntry(comm_type, j);
@@ -1372,49 +1268,14 @@
 #if defined(HYPRE_MEMORY_GPU) || defined(HYPRE_USE_RAJA) || defined(HYPRE_USE_KOKKOS)|| defined(HYPRE_USE_CUDA)
             /* This is based on "Idea 2" in box.h */
             {
-<<<<<<< HEAD
-	      //HYPRE_Int      i[HYPRE_MAXDIM+1];
                HYPRE_Int      n[HYPRE_MAXDIM+1];
                HYPRE_Int      s[HYPRE_MAXDIM+1];
-               //HYPRE_Complex *p[HYPRE_MAXDIM+1];
-=======
-               HYPRE_Int      n[HYPRE_MAXDIM+1];
-               HYPRE_Int      s[HYPRE_MAXDIM+1];
->>>>>>> 51f9646c
                HYPRE_Int      N;
 
                /* Initialize */
                N = 1;
                for (d = 0; d < ndim; d++)
                {
-<<<<<<< HEAD
-		 //i[d] = 0;
-                  n[d] = length_array[d];
-                  s[d] = stride_array[d];
-                  //p[d] = kptr;
-                  N *= n[d];
-               }
-               //i[ndim] = 0;
-               n[ndim] = 2;
-               s[ndim] = 0;
-               //p[ndim] = kptr;
-
-               /* Emulate ndim nested for loops */
-               d = 0;
-	       hypre_BoxBoundaryCopyBegin(ndim,n,s,i,idx)
-	       {
-		   if (action > 0)
-		   {
-		       kptr[i] += dptr_data[idx];
-		   }
-		   else
-		   {
-		       kptr[i] = dptr_data[idx];
-		   }
-	       }
-	       hypre_BoxBoundaryCopyEnd()
-               dptr_data += N;
-=======
                   n[d] = length_array[d];
                   s[d] = stride_array[d];
                   N *= n[d];
@@ -1453,7 +1314,6 @@
                {
                   kptr[ki] = dptr[di];
                }
->>>>>>> 51f9646c
             }
             hypre_BoxLoop2End(ki, di);
 #endif
@@ -1477,14 +1337,12 @@
    hypre_TFree(hypre_CommHandleStatus(comm_handle));
    if (num_sends > 0)
    {
-      hypre_SharedTFree(send_buffers[0]); 
+      hypre_SharedTFree(send_buffers[0]);
    }
    if (num_recvs > 0)
    {
       hypre_SharedTFree(recv_buffers[0]);
    }
-<<<<<<< HEAD
-=======
 
    hypre_TFree(comm_handle);
 
@@ -1497,11 +1355,7 @@
    hypre_TFree(send_buffers);
    hypre_TFree(recv_buffers);
 #endif
->>>>>>> 51f9646c
-
-   hypre_TFree(comm_handle);
-   hypre_FreeBuffer();
-   
+
    return hypre_error_flag;
 }
 
@@ -1527,11 +1381,7 @@
    HYPRE_Complex       *to_dp;
    HYPRE_Int           *to_stride_array;
    HYPRE_Complex       *fr_dpl, *to_dpl;
-<<<<<<< HEAD
-                      
-=======
-
->>>>>>> 51f9646c
+
    HYPRE_Int           *length_array;
    HYPRE_Int            i, ll;
 
@@ -1571,17 +1421,6 @@
 #if defined(HYPRE_MEMORY_GPU) || defined(HYPRE_USE_RAJA) || defined(HYPRE_USE_KOKKOS) || defined(HYPRE_USE_CUDA)
                /* This is based on "Idea 2" in box.h */
                {
-<<<<<<< HEAD
-		 //HYPRE_Int      i[HYPRE_MAXDIM+1];
-                  HYPRE_Int      n[HYPRE_MAXDIM+1];
-                  HYPRE_Int      fs[HYPRE_MAXDIM+1],  ts[HYPRE_MAXDIM+1];
-                  HYPRE_Complex *fp[HYPRE_MAXDIM+1], *tp[HYPRE_MAXDIM+1];
-                  HYPRE_Int      N;
-
-                  /* Initialize */
-                  N = 1;
-                  //i[ndim]  = 0;
-=======
                   //HYPRE_Int      i[HYPRE_MAXDIM+1];
                   HYPRE_Int      n[HYPRE_MAXDIM+1];
                   HYPRE_Int      fs[HYPRE_MAXDIM+1],  ts[HYPRE_MAXDIM+1];
@@ -1590,7 +1429,6 @@
 
                   /* Initialize */
                   N = 1;
->>>>>>> 51f9646c
                   n[ndim]  = 2;
                   fs[ndim] = 0;
                   ts[ndim] = 0;
@@ -1598,10 +1436,6 @@
                   tp[ndim] = to_dp + (      ll )*to_stride_array[ndim];
                   for (d = 0; d < ndim; d++)
                   {
-<<<<<<< HEAD
-		    //i[d]  = 0;
-=======
->>>>>>> 51f9646c
                      n[d]  = length_array[d];
                      fs[d] = fr_stride_array[d];
                      ts[d] = to_stride_array[d];
@@ -1611,26 +1445,6 @@
                   }
 
                   /* Emulate ndim nested for loops */
-<<<<<<< HEAD
-                  d = 0;
-				  
-		  fr_dpl = fr_dp + (order[ll])*fr_stride_array[ndim];
-		  to_dpl = to_dp + (      ll )*to_stride_array[ndim];
-		  hypre_BoxDataExchangeBegin(ndim, n, fs, i1, ts, i2)
-		  {
-		      if (action > 0)
-		      {
-                        /* add the data to existing values in memory */
-			  to_dpl[i2] += fr_dpl[i1];
-		      }
-		      else
-		      {
-                        /* copy the data over existing values in memory */
-			  to_dpl[i2] = fr_dpl[i1];
-		      } 
-		  }				  
-		  hypre_BoxDataExchangeEnd()
-=======
                   hypre_BoxDataExchangeBegin(ndim, n, fs, i1, ts, i2)
                   {
                      if (action > 0)
@@ -1665,7 +1479,6 @@
                      /* copy the data over existing values in memory */
                      to_dpl[ti] = fr_dpl[fi];
                   }
->>>>>>> 51f9646c
                }
                hypre_BoxLoop2End(fi, ti);
 #endif
