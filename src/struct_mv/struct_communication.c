--- conflicted
+++ resolved
@@ -134,42 +134,10 @@
     *------------------------------------------------------*/
 
    comm_pkg = hypre_CTAlloc(hypre_CommPkg, 1, HYPRE_MEMORY_HOST);
-<<<<<<< HEAD
    hypre_CommPkgComm(comm_pkg) = comm;
    hypre_CommPkgNDim(comm_pkg) = ndim;
 
    /* set up identity transform and order */
-=======
-
-   hypre_CommPkgComm(comm_pkg)      = comm;
-   hypre_CommPkgFirstComm(comm_pkg) = 1;
-   hypre_CommPkgNDim(comm_pkg)      = ndim;
-   hypre_CommPkgNumValues(comm_pkg) = num_values;
-   hypre_CommPkgNumOrders(comm_pkg) = 0;
-   hypre_CommPkgOrders(comm_pkg)    = NULL;
-   if ( (send_transforms != NULL) && (orders != NULL) )
-   {
-      hypre_CommPkgNumOrders(comm_pkg) = num_transforms;
-      cp_orders = hypre_TAlloc(HYPRE_Int *, num_transforms, HYPRE_MEMORY_HOST);
-      for (i = 0; i < num_transforms; i++)
-      {
-         cp_orders[i] = hypre_TAlloc(HYPRE_Int, num_values, HYPRE_MEMORY_HOST);
-         for (j = 0; j < num_values; j++)
-         {
-            cp_orders[i][j] = orders[i][j];
-         }
-      }
-      hypre_CommPkgOrders(comm_pkg) = cp_orders;
-   }
-   hypre_CopyIndex(send_stride, hypre_CommPkgSendStride(comm_pkg));
-   hypre_CopyIndex(recv_stride, hypre_CommPkgRecvStride(comm_pkg));
-
-   /* set identity transform and send_coord/dir/order if needed below */
-   hypre_CommPkgIdentityOrder(comm_pkg) = hypre_TAlloc(HYPRE_Int, num_values, HYPRE_MEMORY_HOST);
-   send_coord = hypre_CommPkgIdentityCoord(comm_pkg);
-   send_dir   = hypre_CommPkgIdentityDir(comm_pkg);
-   send_order = hypre_CommPkgIdentityOrder(comm_pkg);
->>>>>>> ae362727
    for (i = 0; i < ndim; i++)
    {
       identity_coord[i] = i;
@@ -180,7 +148,6 @@
     * Set up send CommType information
     *------------------------------------------------------*/
 
-<<<<<<< HEAD
    /* set the default send transform and order (may be changed below) */
    send_coord = identity_coord;
    send_dir   = identity_dir;
@@ -192,9 +159,6 @@
    }
 
    /* set data_offsets and compute num_boxes */
-=======
-   /* set data_offsets and compute num_boxes, num_entries */
->>>>>>> ae362727
    data_offsets = hypre_TAlloc(HYPRE_Int, hypre_BoxArraySize(send_data_space), HYPRE_MEMORY_HOST);
    data_offset = 0;
    num_boxes = 0;
@@ -261,20 +225,11 @@
 
    /* make sure there is at least 1 comm_type allocated */
    comm_types = hypre_CTAlloc(hypre_CommType, (num_boxes + 1), HYPRE_MEMORY_HOST);
-<<<<<<< HEAD
    comm_type = &comm_types[0];
    hypre_CommTypeBufsize(comm_type)   = 0;
    hypre_CommTypeNDim(comm_type)      = ndim;
    hypre_CommTypeNumBlocks(comm_type) = 1;
    hypre_CommTypeBlocks(comm_type) = hypre_CTAlloc(hypre_CommBlock, 1, HYPRE_MEMORY_HOST);
-=======
-   ct_entries = hypre_TAlloc(hypre_CommEntryType, num_entries, HYPRE_MEMORY_HOST);
-   ct_rem_boxnums = hypre_TAlloc(HYPRE_Int, num_entries, HYPRE_MEMORY_HOST);
-   ct_rem_boxes = hypre_TAlloc(hypre_Box, num_entries, HYPRE_MEMORY_HOST);
-   hypre_CommPkgEntries(comm_pkg)    = ct_entries;
-   hypre_CommPkgRemBoxnums(comm_pkg) = ct_rem_boxnums;
-   hypre_CommPkgRemBoxes(comm_pkg)   = ct_rem_boxes;
->>>>>>> ae362727
 
    p_old = -1;
    n = -1;
@@ -360,10 +315,6 @@
 
    /* set send info in comm_pkg */
    comm_types = hypre_TReAlloc(comm_types, hypre_CommType, (num_comms + 1), HYPRE_MEMORY_HOST);
-<<<<<<< HEAD
-=======
-   hypre_CommPkgSendBufsize(comm_pkg)  = comm_bufsize;
->>>>>>> ae362727
    hypre_CommPkgNumSends(comm_pkg)     = num_comms;
    hypre_CommPkgSendTypes(comm_pkg)    = &comm_types[1];
    hypre_CommPkgCopyFromType(comm_pkg) = &comm_types[0];
@@ -437,14 +388,11 @@
 
    /* make sure there is at least 1 comm_type allocated */
    comm_types = hypre_CTAlloc(hypre_CommType, (num_boxes + 1), HYPRE_MEMORY_HOST);
-<<<<<<< HEAD
    comm_type = &comm_types[0];
    hypre_CommTypeBufsize(comm_type)   = 0;
    hypre_CommTypeNDim(comm_type)      = ndim;
    hypre_CommTypeNumBlocks(comm_type) = 1;
    hypre_CommTypeBlocks(comm_type) = hypre_CTAlloc(hypre_CommBlock, 1, HYPRE_MEMORY_HOST);
-=======
->>>>>>> ae362727
 
    p_old = -1;
    num_comms = 0;
@@ -499,10 +447,6 @@
 
    /* set recv info in comm_pkg */
    comm_types = hypre_TReAlloc(comm_types, hypre_CommType, (num_comms + 1), HYPRE_MEMORY_HOST);
-<<<<<<< HEAD
-=======
-   hypre_CommPkgRecvBufsize(comm_pkg) = comm_bufsize;
->>>>>>> ae362727
    hypre_CommPkgNumRecvs(comm_pkg)    = num_comms;
    hypre_CommPkgRecvTypes(comm_pkg)   = &comm_types[1];
    hypre_CommPkgCopyToType(comm_pkg)  = &comm_types[0];
@@ -536,9 +480,6 @@
     *------------------------------------------------------*/
 
    hypre_CommPkgSetPrefixSizes(comm_pkg);
-
-   hypre_CommPkgSendBufsizeFirstComm(comm_pkg) = hypre_CommPkgSendBufsize(comm_pkg);
-   hypre_CommPkgRecvBufsizeFirstComm(comm_pkg) = hypre_CommPkgRecvBufsize(comm_pkg);
 
    /*------------------------------------------------------
     * Debugging stuff - ONLY WORKS FOR 3D
@@ -1271,7 +1212,6 @@
 
    HYPRE_Complex      **send_buffers;
    HYPRE_Complex      **recv_buffers;
-<<<<<<< HEAD
    HYPRE_Int           *send_bufsizes;
    HYPRE_Int           *recv_bufsizes;
 
@@ -1279,14 +1219,6 @@
    hypre_CommBlock     *comm_block;
    hypre_CommEntry     *comm_entry;
    HYPRE_Int            num_values, num_entries;
-=======
-   HYPRE_Complex      **send_buffers_device;
-   HYPRE_Complex      **recv_buffers_device;
-
-   hypre_CommType      *comm_type, *from_type, *to_type;
-   hypre_CommEntryType *comm_entry;
-   HYPRE_Int            num_entries;
->>>>>>> ae362727
 
    HYPRE_Int           *length_array;
    HYPRE_Int           *stride_array;
@@ -1339,7 +1271,6 @@
 
    /* allocate send buffers */
    send_buffers = hypre_TAlloc(HYPRE_Complex *, num_sends, HYPRE_MEMORY_HOST);
-<<<<<<< HEAD
    send_bufsizes = hypre_TAlloc(HYPRE_Int, num_sends, HYPRE_MEMORY_HOST);
    for (i = 0; i < num_sends; i++)
    {
@@ -1355,123 +1286,25 @@
       }
       send_buffers[i] = hypre_TAlloc(HYPRE_Complex, size, HYPRE_MEMORY_HOST);
       send_bufsizes[i] = size;
-=======
-   if (num_sends > 0)
-   {
-      size = hypre_CommPkgSendBufsize(comm_pkg);
-      send_buffers[0] =  hypre_CTAlloc(HYPRE_Complex, size, HYPRE_MEMORY_HOST);
-      for (i = 1; i < num_sends; i++)
-      {
-         comm_type = hypre_CommPkgSendType(comm_pkg, i-1);
-         size = hypre_CommTypeBufsize(comm_type);
-         send_buffers[i] = send_buffers[i-1] + size;
-      }
-   }
-
-   /* allocate device send buffer
-    * If boxloops run on GPUs, allocate device buffer,
-    * since cannot access host memory from device */
-   HYPRE_Int alloc_dev_buffer = 0;
-   /* In the case of running on device and cannot access host memory from device */
-#if defined(HYPRE_USING_GPU)
-#if defined(HYPRE_USING_RAJA) || defined(HYPRE_USING_KOKKOS)
-   alloc_dev_buffer = 1;
-#elif defined(HYPRE_USING_CUDA) || defined(HYPRE_USING_HIP)
-   alloc_dev_buffer = (hypre_HandleStructExecPolicy(hypre_handle()) == HYPRE_EXEC_DEVICE);
-#elif defined(HYPRE_USING_DEVICE_OPENMP)
-   alloc_dev_buffer = hypre__global_offload;
-#endif
-#endif
-
-#if defined(HYPRE_USING_GPU)
-   if (alloc_dev_buffer)
-   {
-      send_buffers_device = hypre_TAlloc(HYPRE_Complex *, num_sends, HYPRE_MEMORY_HOST);
-      if (num_sends > 0)
-      {
-         size = hypre_CommPkgSendBufsize(comm_pkg);
-         if (size > hypre_HandleStructCommSendBufferSize(hypre_handle()))
-         {
-            hypre_TFree(hypre_HandleStructCommSendBuffer(hypre_handle()), HYPRE_MEMORY_DEVICE);
-            hypre_HandleStructCommSendBufferSize(hypre_handle()) = 5 * size;
-            hypre_HandleStructCommSendBuffer(hypre_handle()) =
-               hypre_CTAlloc(HYPRE_Complex, hypre_HandleStructCommSendBufferSize(hypre_handle()), HYPRE_MEMORY_DEVICE);
-         }
-         send_buffers_device[0] = hypre_HandleStructCommSendBuffer(hypre_handle());
-         for (i = 1; i < num_sends; i++)
-         {
-            comm_type = hypre_CommPkgSendType(comm_pkg, i-1);
-            size = hypre_CommTypeBufsize(comm_type);
-            send_buffers_device[i] = send_buffers_device[i-1] + size;
-         }
-      }
-   }
-   else
-#endif
-   {
-      send_buffers_device = send_buffers;
->>>>>>> ae362727
    }
 
    /* allocate recv buffers */
    recv_buffers = hypre_TAlloc(HYPRE_Complex *, num_recvs, HYPRE_MEMORY_HOST);
-<<<<<<< HEAD
    recv_bufsizes = hypre_TAlloc(HYPRE_Int, num_recvs, HYPRE_MEMORY_HOST);
    for (i = 0; i < num_recvs; i++)
    {
       comm_type = hypre_CommPkgRecvType(comm_pkg, i);
       size = hypre_CommTypeBufsize(comm_type);
       if ( hypre_CommTypeFirstComm(comm_type) )
-=======
-   if (num_recvs > 0)
-   {
-      size = hypre_CommPkgRecvBufsize(comm_pkg);
-      recv_buffers[0] =  hypre_TAlloc(HYPRE_Complex, size, HYPRE_MEMORY_HOST);
-      for (i = 1; i < num_recvs; i++)
-      {
-         comm_type = hypre_CommPkgRecvType(comm_pkg, i-1);
-         size = hypre_CommTypeBufsize(comm_type);
-         recv_buffers[i] = recv_buffers[i-1] + size;
-      }
-   }
-
-   /* allocate device recv buffers */
-#if defined(HYPRE_USING_GPU)
-   if (alloc_dev_buffer)
-   {
-      recv_buffers_device = hypre_TAlloc(HYPRE_Complex *, num_recvs, HYPRE_MEMORY_HOST);
-      if (num_recvs > 0)
->>>>>>> ae362727
       {
          for (b = 0; b < num_blocks; b++)
          {
-<<<<<<< HEAD
             comm_block = hypre_CommTypeBlock(comm_type, b);
             size += hypre_CommBlockPfxsize(comm_block);
          }
       }
       recv_buffers[i] = hypre_TAlloc(HYPRE_Complex, size, HYPRE_MEMORY_HOST);
       recv_bufsizes[i] = size;
-=======
-            hypre_TFree(hypre_HandleStructCommRecvBuffer(hypre_handle()), HYPRE_MEMORY_DEVICE);
-            hypre_HandleStructCommRecvBufferSize(hypre_handle()) = 5 * size;
-            hypre_HandleStructCommRecvBuffer(hypre_handle()) =
-               hypre_CTAlloc(HYPRE_Complex, hypre_HandleStructCommRecvBufferSize(hypre_handle()), HYPRE_MEMORY_DEVICE);
-         }
-         recv_buffers_device[0] = hypre_HandleStructCommRecvBuffer(hypre_handle());
-         for (i = 1; i < num_recvs; i++)
-         {
-            comm_type = hypre_CommPkgRecvType(comm_pkg, i-1);
-            size = hypre_CommTypeBufsize(comm_type);
-            recv_buffers_device[i] = recv_buffers_device[i-1] + size;
-         }
-      }
-   }
-   else
-#endif
-   {
-      recv_buffers_device = recv_buffers;
->>>>>>> ae362727
    }
 
    /*--------------------------------------------------------------------
@@ -1482,15 +1315,7 @@
    {
       comm_type = hypre_CommPkgSendType(comm_pkg, i);
 
-<<<<<<< HEAD
       dptr = (HYPRE_Complex *) send_buffers[i];
-=======
-      dptr = (HYPRE_Complex *) send_buffers_device[i];
-      if ( hypre_CommPkgFirstComm(comm_pkg) )
-      {
-         dptr += hypre_CommPrefixSize(num_entries);
-      }
->>>>>>> ae362727
 
       if ( hypre_CommTypeFirstComm(comm_type) )
       {
@@ -1601,43 +1426,6 @@
       }
    }
 
-<<<<<<< HEAD
-=======
-   /* Copy buffer data from Device to Host */
-   if (num_sends > 0 && alloc_dev_buffer)
-   {
-      HYPRE_Complex  *dptr_host;
-      size = hypre_CommPkgSendBufsize(comm_pkg);
-      dptr_host = (HYPRE_Complex *) send_buffers[0];
-      dptr      = (HYPRE_Complex *) send_buffers_device[0];
-      if (dptr_host != dptr)
-      {
-         hypre_TMemcpy(dptr_host, dptr, HYPRE_Complex, size, HYPRE_MEMORY_HOST, HYPRE_MEMORY_DEVICE);
-      }
-   }
-
-   for (i = 0; i < num_sends; i++)
-   {
-      comm_type = hypre_CommPkgSendType(comm_pkg, i);
-      num_entries = hypre_CommTypeNumEntries(comm_type);
-
-      dptr = (HYPRE_Complex *) send_buffers[i];
-      if ( hypre_CommPkgFirstComm(comm_pkg) )
-      {
-         qptr = (HYPRE_Int *) send_buffers[i];
-         *qptr = num_entries;
-         qptr ++;
-         hypre_TMemcpy(qptr, hypre_CommTypeRemBoxnums(comm_type),
-                       HYPRE_Int, num_entries, HYPRE_MEMORY_HOST, HYPRE_MEMORY_HOST);
-         qptr += num_entries;
-         hypre_TMemcpy(qptr, hypre_CommTypeRemBoxes(comm_type),
-                       hypre_Box, num_entries, HYPRE_MEMORY_HOST, HYPRE_MEMORY_HOST);
-         hypre_CommTypeRemBoxnums(comm_type) = NULL;
-         hypre_CommTypeRemBoxes(comm_type)   = NULL;
-      }
-   }
-
->>>>>>> ae362727
    /*--------------------------------------------------------------------
     * post receives and initiate sends
     *--------------------------------------------------------------------*/
@@ -1669,30 +1457,6 @@
     * exchange local data
     *--------------------------------------------------------------------*/
 
-<<<<<<< HEAD
-=======
-   if ( hypre_CommPkgFirstComm(comm_pkg) )
-   {
-      from_type = hypre_CommPkgCopyFromType(comm_pkg);
-      to_type   = hypre_CommPkgCopyToType(comm_pkg);
-      num_entries = hypre_CommTypeNumEntries(from_type);
-      hypre_CommTypeNumEntries(to_type) = num_entries;
-      hypre_CommTypeEntries(to_type) =
-         hypre_TAlloc(hypre_CommEntryType, num_entries, HYPRE_MEMORY_HOST);
-      hypre_CommTypeSetEntries(to_type,
-                               hypre_CommTypeRemBoxnums(from_type),
-                               hypre_CommTypeRemBoxes(from_type),
-                               hypre_CommPkgRecvStride(comm_pkg),
-                               hypre_CommPkgIdentityCoord(comm_pkg),
-                               hypre_CommPkgIdentityDir(comm_pkg),
-                               hypre_CommPkgIdentityOrder(comm_pkg),
-                               hypre_CommPkgRecvDataSpace(comm_pkg),
-                               hypre_CommPkgRecvDataOffsets(comm_pkg));
-      hypre_TFree(hypre_CommPkgRemBoxnums(comm_pkg), HYPRE_MEMORY_HOST);
-      hypre_TFree(hypre_CommPkgRemBoxes(comm_pkg), HYPRE_MEMORY_HOST);
-   }
-
->>>>>>> ae362727
    hypre_ExchangeLocalData(comm_pkg, send_data, recv_data, action);
 
    /*--------------------------------------------------------------------
@@ -1700,11 +1464,8 @@
     *--------------------------------------------------------------------*/
 
    comm_handle = hypre_TAlloc(hypre_CommHandle, 1, HYPRE_MEMORY_HOST);
-<<<<<<< HEAD
    sdata       = hypre_TAlloc(HYPRE_Complex *, num_blocks, HYPRE_MEMORY_HOST);
    rdata       = hypre_TAlloc(HYPRE_Complex *, num_blocks, HYPRE_MEMORY_HOST);
-=======
->>>>>>> ae362727
 
    hypre_CommHandleCommPkg(comm_handle)     = comm_pkg;
    for (b = 0; b < num_blocks; b++)
@@ -1720,11 +1481,6 @@
    hypre_CommHandleSendBuffers(comm_handle) = send_buffers;
    hypre_CommHandleRecvBuffers(comm_handle) = recv_buffers;
    hypre_CommHandleAction(comm_handle)      = action;
-<<<<<<< HEAD
-=======
-   hypre_CommHandleSendBuffersDevice(comm_handle) = send_buffers_device;
-   hypre_CommHandleRecvBuffersDevice(comm_handle) = recv_buffers_device;
->>>>>>> ae362727
 
    *comm_handle_ptr = comm_handle;
 
@@ -1742,7 +1498,6 @@
 HYPRE_Int
 hypre_FinalizeCommunication( hypre_CommHandle *comm_handle )
 {
-<<<<<<< HEAD
    hypre_CommPkg     *comm_pkg     = hypre_CommHandleCommPkg(comm_handle);
    HYPRE_Complex    **recv_data    = hypre_CommHandleRecvData(comm_handle);
    HYPRE_Complex    **send_buffers = hypre_CommHandleSendBuffers(comm_handle);
@@ -1774,36 +1529,6 @@
    HYPRE_Int         *orders;
 
    HYPRE_Int          i, j, b, d, ll, dim;
-=======
-   hypre_CommPkg       *comm_pkg     = hypre_CommHandleCommPkg(comm_handle);
-   HYPRE_Complex      **send_buffers = hypre_CommHandleSendBuffers(comm_handle);
-   HYPRE_Complex      **recv_buffers = hypre_CommHandleRecvBuffers(comm_handle);
-   HYPRE_Int            action       = hypre_CommHandleAction(comm_handle);
-
-   HYPRE_Int            ndim         = hypre_CommPkgNDim(comm_pkg);
-   HYPRE_Int            num_values   = hypre_CommPkgNumValues(comm_pkg);
-   HYPRE_Int            num_sends    = hypre_CommPkgNumSends(comm_pkg);
-   HYPRE_Int            num_recvs    = hypre_CommPkgNumRecvs(comm_pkg);
-
-   hypre_CommType      *comm_type;
-   hypre_CommEntryType *comm_entry;
-   HYPRE_Int            num_entries;
-
-   HYPRE_Int           *length_array;
-   HYPRE_Int           *stride_array, unitst_array[HYPRE_MAXDIM+1];
-
-   HYPRE_Complex       *kptr, *lptr;
-   HYPRE_Complex       *dptr;
-   HYPRE_Int           *qptr;
-
-   HYPRE_Int           *boxnums;
-   hypre_Box           *boxes;
-
-   HYPRE_Int            i, j, d, ll;
-
-   HYPRE_Complex      **send_buffers_device = hypre_CommHandleSendBuffersDevice(comm_handle);
-   HYPRE_Complex      **recv_buffers_device = hypre_CommHandleRecvBuffersDevice(comm_handle);
->>>>>>> ae362727
 
    /*--------------------------------------------------------------------
     * finish communications
@@ -1817,101 +1542,14 @@
    }
 
    /*--------------------------------------------------------------------
-<<<<<<< HEAD
     * unpack receive buffer data
     *--------------------------------------------------------------------*/
 
-=======
-    * if FirstComm, unpack prefix information and set 'num_entries' and
-    * 'entries' for RecvType
-    *--------------------------------------------------------------------*/
-
-   if ( hypre_CommPkgFirstComm(comm_pkg) )
-   {
-      hypre_CommEntryType  *ct_entries;
-
-      num_entries = 0;
-      for (i = 0; i < num_recvs; i++)
-      {
-         comm_type = hypre_CommPkgRecvType(comm_pkg, i);
-
-         qptr = (HYPRE_Int *) recv_buffers[i];
-         hypre_CommTypeNumEntries(comm_type) = *qptr;
-         num_entries += hypre_CommTypeNumEntries(comm_type);
-      }
-
-      /* allocate CommType entries 'ct_entries' */
-      ct_entries = hypre_TAlloc(hypre_CommEntryType, num_entries, HYPRE_MEMORY_HOST);
-
-      /* unpack prefix information and set RecvType entries */
-      for (i = 0; i < num_recvs; i++)
-      {
-         comm_type = hypre_CommPkgRecvType(comm_pkg, i);
-         hypre_CommTypeEntries(comm_type) = ct_entries;
-         ct_entries += hypre_CommTypeNumEntries(comm_type);
-
-         qptr = (HYPRE_Int *) recv_buffers[i];
-         num_entries = *qptr;
-         qptr ++;
-         boxnums = qptr;
-         qptr += num_entries;
-         boxes = (hypre_Box *) qptr;
-         hypre_CommTypeSetEntries(comm_type, boxnums, boxes,
-                                  hypre_CommPkgRecvStride(comm_pkg),
-                                  hypre_CommPkgIdentityCoord(comm_pkg),
-                                  hypre_CommPkgIdentityDir(comm_pkg),
-                                  hypre_CommPkgIdentityOrder(comm_pkg),
-                                  hypre_CommPkgRecvDataSpace(comm_pkg),
-                                  hypre_CommPkgRecvDataOffsets(comm_pkg));
-      }
-   }
-
-   /*--------------------------------------------------------------------
-    * unpack receive buffer data
-    *--------------------------------------------------------------------*/
-
-   /* if boxloops run on GPUs, since cannot access host memory from device,
-    * copy the received buffer data in the host buffer to the device buffer,
-    * which was allocated in hypre_InitializeCommunication and has the same size of the host buffer
-    */
-    /* **be cautious to hypre_CommPkgRecvBufsize that is different in the first comm.** */
-
-   HYPRE_Int alloc_dev_buffer = 0;
-#if defined(HYPRE_USING_GPU)
-#if defined(HYPRE_USING_RAJA) || defined(HYPRE_USING_KOKKOS)
-   alloc_dev_buffer = 1;
-#elif defined(HYPRE_USING_CUDA) || defined(HYPRE_USING_HIP)
-   alloc_dev_buffer = (hypre_HandleStructExecPolicy(hypre_handle()) == HYPRE_EXEC_DEVICE);
-#elif defined(HYPRE_USING_DEVICE_OPENMP)
-   alloc_dev_buffer = hypre__global_offload;
-#endif
-#endif
-
-   if (num_recvs > 0 && alloc_dev_buffer)
-   {
-      HYPRE_Complex  *dptr_host;
-      size_t recv_buf_size = hypre_CommPkgFirstComm(comm_pkg) ? hypre_CommPkgRecvBufsizeFirstComm(comm_pkg) :
-                                                                hypre_CommPkgRecvBufsize(comm_pkg);
-
-      dptr_host = (HYPRE_Complex *) recv_buffers[0];
-      dptr      = (HYPRE_Complex *) recv_buffers_device[0];
-
-      if (dptr != dptr_host)
-      {
-         hypre_TMemcpy( dptr, dptr_host, HYPRE_Complex, recv_buf_size, HYPRE_MEMORY_DEVICE, HYPRE_MEMORY_HOST );
-      }
-   }
-
->>>>>>> ae362727
    for (i = 0; i < num_recvs; i++)
    {
       comm_type = hypre_CommPkgRecvType(comm_pkg, i);
 
-<<<<<<< HEAD
       dptr = (HYPRE_Complex *) recv_buffers[i];
-=======
-      dptr = (HYPRE_Complex *) recv_buffers_device[i];
->>>>>>> ae362727
 
       if ( hypre_CommTypeFirstComm(comm_type) )
       {
@@ -2042,28 +1680,6 @@
    hypre_TFree(recv_buffers, HYPRE_MEMORY_HOST);
    hypre_TFree(comm_handle, HYPRE_MEMORY_HOST);
 
-<<<<<<< HEAD
-=======
-   if (send_buffers == send_buffers_device)
-   {
-      hypre_TFree(send_buffers, HYPRE_MEMORY_HOST);
-   }
-   else
-   {
-      hypre_TFree(send_buffers, HYPRE_MEMORY_HOST);
-      hypre_TFree(send_buffers_device, HYPRE_MEMORY_HOST);
-   }
-   if (recv_buffers == recv_buffers_device)
-   {
-      hypre_TFree(recv_buffers, HYPRE_MEMORY_HOST);
-   }
-   else
-   {
-      hypre_TFree(recv_buffers, HYPRE_MEMORY_HOST);
-      hypre_TFree(recv_buffers_device, HYPRE_MEMORY_HOST);
-   }
-
->>>>>>> ae362727
    return hypre_error_flag;
 }
 
