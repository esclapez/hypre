--- conflicted
+++ resolved
@@ -973,13 +973,6 @@
                hypre_BasicBoxLoop2Begin(ndim, length_array,
                                         stride_array, ki,
                                         unitst_array, di);
-<<<<<<< HEAD
-#if defined(HYPRE_USING_OPENMP) && !defined(HYPRE_USE_RAJA)
-#pragma omp parallel for private(HYPRE_BOX_PRIVATE) HYPRE_SMP_SCHEDULE
-#endif
-               hypre_BoxLoop2For(ki, di)
-=======
->>>>>>> 52e3b4f2
                {
                   dptr[di] = kptr[ki];
                }
@@ -1310,13 +1303,6 @@
             hypre_BasicBoxLoop2Begin(ndim, length_array,
                                      stride_array, ki,
                                      unitst_array, di);
-<<<<<<< HEAD
-#if defined(HYPRE_USING_OPENMP) && !defined(HYPRE_USE_RAJA)
-#pragma omp parallel for private(HYPRE_BOX_PRIVATE) HYPRE_SMP_SCHEDULE
-#endif
-            hypre_BoxLoop2For(ki, di)
-=======
->>>>>>> 52e3b4f2
             {
                if (action > 0)
                {
@@ -1450,13 +1436,6 @@
                hypre_BasicBoxLoop2Begin(ndim, length_array,
                                         fr_stride_array, fi,
                                         to_stride_array, ti);
-<<<<<<< HEAD
-#if defined(HYPRE_USING_OPENMP) && !defined(HYPRE_USE_RAJA)
-#pragma omp parallel for private(HYPRE_BOX_PRIVATE) HYPRE_SMP_SCHEDULE
-#endif
-               hypre_BoxLoop2For(fi, ti)
-=======
->>>>>>> 52e3b4f2
                {
                   if (action > 0)
                   {
