# Copyright 1998-2019 Lawrence Livermore National Security, LLC and other
# HYPRE Project Developers. See the top-level COPYRIGHT file for details.
#
# SPDX-License-Identifier: (Apache-2.0 OR MIT)

include ../config/Makefile.config

CINCLUDES = ${INCLUDES} ${MPIINCLUDE}

C_COMPILE_FLAGS = \
 -I..\
 -I$(srcdir)\
 -I$(srcdir)/..\
 -I$(srcdir)/../utilities\
 ${CINCLUDES}

HEADERS =\
 HYPRE_struct_mv.h\
 _hypre_struct_mv.h\
 assumed_part.h\
 box.h\
 box_ds.h\
 box_manager.h\
 computation.h\
 struct_communication.h\
 struct_grid.h\
 struct_matrix.h\
 struct_stencil.h\
 struct_stmatrix.h\
 struct_vector.h

FILES =\
 assumed_part.c\
 box_algebra.c\
 box_boundary.c\
 box.c\
 box_ds.c\
 box_manager.c\
 coarsen.c\
 communication_info.c\
 computation.c\
 F90_HYPRE_struct_grid.c\
 F90_HYPRE_struct_matrix.c\
 F90_HYPRE_struct_stencil.c\
 F90_HYPRE_struct_vector.c\
 HYPRE_struct_grid.c\
 HYPRE_struct_matrix.c\
 HYPRE_struct_stencil.c\
 HYPRE_struct_vector.c\
 project.c\
 struct_grid.c\
 struct_io.c\
 struct_matrix_mask.c\
 struct_stencil.c

CUFILES =\
 struct_axpy.c\
 struct_communication.c\
 struct_copy.c\
<<<<<<< HEAD
 struct_data.c\
 struct_grid.c\
 struct_innerprod.c\
 struct_io.c\
 struct_matmult.c\
=======
 struct_innerprod.c\
>>>>>>> 414fa671
 struct_matrix.c\
 struct_matvec.c\
 struct_scale.c\
<<<<<<< HEAD
 struct_stencil.c\
 struct_stmatrix.c\
=======
>>>>>>> 414fa671
 struct_vector.c

COBJS = ${FILES:.c=.o}
CUOBJS = ${CUFILES:.c=.obj}
OBJS = ${COBJS} ${CUOBJS}

SONAME = libHYPRE_struct_mv-${HYPRE_RELEASE_VERSION}${HYPRE_LIB_SUFFIX}

##################################################################
# Targets
##################################################################

all: libHYPRE_struct_mv${HYPRE_LIB_SUFFIX}
	cp -fR $(srcdir)/HYPRE_*.h $(HYPRE_BUILD_DIR)/include
	cp -fR $(srcdir)/_hypre_struct_mv.h $(HYPRE_BUILD_DIR)/include
	cp -fR $(srcdir)/_hypre_struct_mv.hpp $(HYPRE_BUILD_DIR)/include
#	cp -fR libHYPRE* $(HYPRE_BUILD_DIR)/lib

install: libHYPRE_struct_mv${HYPRE_LIB_SUFFIX}
	cp -fR $(srcdir)/HYPRE_*.h $(HYPRE_INC_INSTALL)
	cp -fR $(srcdir)/_hypre_struct_mv.h $(HYPRE_INC_INSTALL)
#	cp -fR libHYPRE* $(HYPRE_LIB_INSTALL)

clean:
	rm -f *.o* libHYPRE*
	rm -rf pchdir tca.map *inslog*

distclean: clean

##################################################################
# Rules
##################################################################

libHYPRE_struct_mv.a: ${OBJS}
	@echo  "Building $@ ... "
	${AR} $@ ${OBJS}
	${RANLIB} $@

libHYPRE_struct_mv.so libHYPRE_struct_mv.dylib: ${OBJS}
	@echo  "Building $@ ... "
	${BUILD_CC_SHARED} -o ${SONAME} ${OBJS} ${SHARED_SET_SONAME}${SONAME}
	ln -sf ${SONAME} $@

${OBJS}: ${HEADERS}<|MERGE_RESOLUTION|>--- conflicted
+++ resolved
@@ -48,32 +48,22 @@
  HYPRE_struct_stencil.c\
  HYPRE_struct_vector.c\
  project.c\
+ struct_data.c\
  struct_grid.c\
  struct_io.c\
+ struct_matmult.c\
  struct_matrix_mask.c\
- struct_stencil.c
+ struct_stencil.c\
+ struct_stmatrix.c
 
 CUFILES =\
  struct_axpy.c\
  struct_communication.c\
  struct_copy.c\
-<<<<<<< HEAD
- struct_data.c\
- struct_grid.c\
  struct_innerprod.c\
- struct_io.c\
- struct_matmult.c\
-=======
- struct_innerprod.c\
->>>>>>> 414fa671
  struct_matrix.c\
  struct_matvec.c\
  struct_scale.c\
-<<<<<<< HEAD
- struct_stencil.c\
- struct_stmatrix.c\
-=======
->>>>>>> 414fa671
  struct_vector.c
 
 COBJS = ${FILES:.c=.o}
@@ -115,6 +105,6 @@
 libHYPRE_struct_mv.so libHYPRE_struct_mv.dylib: ${OBJS}
 	@echo  "Building $@ ... "
 	${BUILD_CC_SHARED} -o ${SONAME} ${OBJS} ${SHARED_SET_SONAME}${SONAME}
-	ln -sf ${SONAME} $@
+	ln -s ${SONAME} $@
 
 ${OBJS}: ${HEADERS}