/******************************************************************************
 * Copyright 1998-2019 Lawrence Livermore National Security, LLC and other
 * HYPRE Project Developers. See the top-level COPYRIGHT file for details.
 *
 * SPDX-License-Identifier: (Apache-2.0 OR MIT)
 ******************************************************************************/

/******************************************************************************
 *
 * Member functions for hypre_StructVector class.
 *
 *****************************************************************************/

#include "_hypre_struct_mv.h"
#include "_hypre_struct_mv.hpp"

/*--------------------------------------------------------------------------
 *--------------------------------------------------------------------------*/

HYPRE_Int
hypre_StructVectorMapDataIndex( hypre_StructVector *vector,
                                hypre_Index         dindex )
{
   hypre_MapToCoarseIndex(dindex, NULL,
                          hypre_StructVectorStride(vector),
                          hypre_StructVectorNDim(vector));

   return hypre_error_flag;
}

/*--------------------------------------------------------------------------
 *--------------------------------------------------------------------------*/

HYPRE_Int
hypre_StructVectorMapDataBox( hypre_StructVector *vector,
                              hypre_Box          *dbox )
{
   hypre_ProjectBox(dbox, NULL, hypre_StructVectorStride(vector));
   hypre_StructVectorMapDataIndex(vector, hypre_BoxIMin(dbox));
   hypre_StructVectorMapDataIndex(vector, hypre_BoxIMax(dbox));

   return hypre_error_flag;
}

/*--------------------------------------------------------------------------
 *--------------------------------------------------------------------------*/

HYPRE_Int
hypre_StructVectorMapDataStride( hypre_StructVector *vector,
                                 hypre_Index         dstride )
{
   hypre_StructVectorMapDataIndex(vector, dstride);

   return hypre_error_flag;
}

/*--------------------------------------------------------------------------
 *--------------------------------------------------------------------------*/

HYPRE_Int
hypre_StructVectorUnMapDataIndex( hypre_StructVector *vector,
                                  hypre_Index         dindex )
{
   hypre_MapToFineIndex(dindex, NULL,
                        hypre_StructVectorStride(vector),
                        hypre_StructVectorNDim(vector));

   return hypre_error_flag;
}

/*--------------------------------------------------------------------------
 *--------------------------------------------------------------------------*/

HYPRE_Int
hypre_StructVectorUnMapDataBox( hypre_StructVector *vector,
                                hypre_Box          *dbox )
{
   hypre_StructVectorUnMapDataIndex(vector, hypre_BoxIMin(dbox));
   hypre_StructVectorUnMapDataIndex(vector, hypre_BoxIMax(dbox));

   return hypre_error_flag;
}

/*--------------------------------------------------------------------------
 *--------------------------------------------------------------------------*/

HYPRE_Int
hypre_StructVectorUnMapDataStride( hypre_StructVector *vector,
                                   hypre_Index         dstride )
{
   hypre_StructVectorUnMapDataIndex(vector, dstride);

   return hypre_error_flag;
}

/*--------------------------------------------------------------------------
 *--------------------------------------------------------------------------*/

HYPRE_Int
hypre_StructVectorMapCommInfo( hypre_StructVector *vector,
                               hypre_CommInfo     *comm_info )
{
   HYPRE_Int       ndim   = hypre_StructVectorNDim(vector);
   hypre_IndexRef  stride = hypre_StructVectorStride(vector);

   /* Map the comm_info boxes only if the vector does not have a unit stride */
   if (!hypre_IndexEqual(stride, 1, ndim))
   {
      hypre_BoxArrayArray  *boxaa;
      hypre_BoxArray       *boxa;
      hypre_Box            *box;
      HYPRE_Int             i, j;

      boxaa = hypre_CommInfoSendBoxes(comm_info);
      hypre_ForBoxArrayI(i, boxaa)
      {
         boxa = hypre_BoxArrayArrayBoxArray(boxaa, i);
         hypre_ForBoxI(j, boxa)
         {
            box = hypre_BoxArrayBox(boxa, j);
            hypre_StructVectorMapDataBox(vector, box);
         }
      }

      boxaa = hypre_CommInfoSendRBoxes(comm_info);
      hypre_ForBoxArrayI(i, boxaa)
      {
         boxa = hypre_BoxArrayArrayBoxArray(boxaa, i);
         hypre_ForBoxI(j, boxa)
         {
            box = hypre_BoxArrayBox(boxa, j);
            hypre_StructVectorMapDataBox(vector, box);
         }
      }

      boxaa = hypre_CommInfoRecvBoxes(comm_info);
      hypre_ForBoxArrayI(i, boxaa)
      {
         boxa = hypre_BoxArrayArrayBoxArray(boxaa, i);
         hypre_ForBoxI(j, boxa)
         {
            box = hypre_BoxArrayBox(boxa, j);
            hypre_StructVectorMapDataBox(vector, box);
         }
      }

      boxaa = hypre_CommInfoRecvRBoxes(comm_info);
      hypre_ForBoxArrayI(i, boxaa)
      {
         boxa = hypre_BoxArrayArrayBoxArray(boxaa, i);
         hypre_ForBoxI(j, boxa)
         {
            box = hypre_BoxArrayBox(boxa, j);
            hypre_StructVectorMapDataBox(vector, box);
         }
      }
   }

   return hypre_error_flag;
}

/*--------------------------------------------------------------------------
 *--------------------------------------------------------------------------*/

hypre_StructVector *
hypre_StructVectorCreate( MPI_Comm          comm,
                          hypre_StructGrid *grid )
{
   HYPRE_Int            ndim = hypre_StructGridNDim(grid);
   hypre_StructVector  *vector;
   HYPRE_Int            i;

   vector = hypre_CTAlloc(hypre_StructVector, 1, HYPRE_MEMORY_HOST);

   hypre_StructVectorComm(vector)           = comm;
   hypre_StructGridRef(grid, &hypre_StructVectorGrid(vector));
   hypre_StructVectorSetStride(vector, NULL);                       /* Set default stride */
   hypre_StructVectorDataAlloced(vector)    = 0;
   hypre_StructVectorBGhostNotClear(vector) = 0;
   hypre_StructVectorRefCount(vector)       = 1;

   /* set defaults */
   for (i = 0; i < 2*ndim; i++)
   {
      hypre_StructVectorNumGhost(vector)[i] = hypre_StructGridNumGhost(grid)[i];
   }

   return vector;
}

/*--------------------------------------------------------------------------
 *--------------------------------------------------------------------------*/

hypre_StructVector *
hypre_StructVectorRef( hypre_StructVector *vector )
{
   hypre_StructVectorRefCount(vector) ++;

   return vector;
}

/*--------------------------------------------------------------------------
 *--------------------------------------------------------------------------*/

HYPRE_Int
hypre_StructVectorDestroy( hypre_StructVector *vector )
{
   if (vector)
   {
      hypre_StructVectorRefCount(vector) --;
      if (hypre_StructVectorRefCount(vector) == 0)
      {
         if (hypre_StructVectorDataAlloced(vector) == 1)
         {
<<<<<<< HEAD
            hypre_TFree(hypre_StructVectorData(vector), HYPRE_MEMORY_HOST);
=======
#if defined(HYPRE_USING_CUDA) || defined(HYPRE_USING_HIP)
            hypre_StructGrid     *grid = hypre_StructVectorGrid(vector);
            if (hypre_StructGridDataLocation(grid) != HYPRE_MEMORY_HOST)
            {
               hypre_TFree(hypre_StructVectorData(vector),HYPRE_MEMORY_DEVICE);
            }
            else
            {
               hypre_TFree(hypre_StructVectorData(vector),HYPRE_MEMORY_HOST);
            }
#else
            hypre_TFree(hypre_StructVectorData(vector),HYPRE_MEMORY_DEVICE);
#endif
>>>>>>> ae362727
         }
         hypre_TFree(hypre_StructVectorDataIndices(vector), HYPRE_MEMORY_HOST);
         hypre_BoxArrayDestroy(hypre_StructVectorDataSpace(vector));
         hypre_TFree(hypre_StructVectorBoxnums(vector), HYPRE_MEMORY_HOST);
         hypre_StructGridDestroy(hypre_StructVectorGrid(vector));
         hypre_StructVectorForget(vector);
         hypre_TFree(vector, HYPRE_MEMORY_HOST);
      }
   }

   return hypre_error_flag;
}

/*--------------------------------------------------------------------------
 * Set vector stride, nboxes, and boxnums.
 * If stride == NULL, set default values.
 *--------------------------------------------------------------------------*/

HYPRE_Int
hypre_StructVectorSetStride( hypre_StructVector *vector,
                             hypre_IndexRef      stride )
{
   HYPRE_Int  nboxes, *boxnums, ndim = hypre_StructVectorNDim(vector);

   if (stride != NULL)
   {
      hypre_CopyToIndex(stride, ndim, hypre_StructVectorStride(vector));
   }
   else
   {
      /* set default stride of 1 */
      hypre_SetIndex(hypre_StructVectorStride(vector), 1);
   }
   hypre_StructGridComputeBoxnums(hypre_StructVectorGrid(vector), 0, NULL,
                                  hypre_StructVectorStride(vector), &nboxes, &boxnums);
   hypre_TFree(hypre_StructVectorBoxnums(vector), HYPRE_MEMORY_HOST);
   hypre_StructVectorNBoxes(vector)  = nboxes;
   hypre_StructVectorBoxnums(vector) = boxnums;

   return hypre_error_flag;
}

/*--------------------------------------------------------------------------
 * This routine changes the grid and index space.  Before the vector can
 * actually be used, hypre_StructVectorResize() must be called with an
 * appropriate data space.
 *--------------------------------------------------------------------------*/

HYPRE_Int
hypre_StructVectorReindex( hypre_StructVector *vector,
                           hypre_StructGrid   *grid,
                           hypre_Index         stride )
{
   hypre_StructGrid *old_grid   = hypre_StructVectorGrid(vector);
   hypre_IndexRef    old_stride = hypre_StructVectorStride(vector);

   if (hypre_StructVectorSaveGrid(vector) != NULL)
   {
      /* Call Restore or Forget first */
      hypre_error_w_msg(HYPRE_ERROR_GENERIC, "Reindex has already been called");
      return hypre_error_flag;
   }

   hypre_StructVectorSaveGrid(vector) = old_grid;
   hypre_CopyIndex(old_stride, hypre_StructVectorSaveStride(vector));
   hypre_StructGridRef(grid, &hypre_StructVectorGrid(vector));
   hypre_StructVectorSetStride(vector, stride);

   return hypre_error_flag;
}

/*--------------------------------------------------------------------------
 * This computes a vector data space from a num_ghost array.  If the num_ghost
 * argument is NULL, the vector num_ghost is used instead.
 *--------------------------------------------------------------------------*/

HYPRE_Int
hypre_StructVectorComputeDataSpace( hypre_StructVector *vector,
                                    HYPRE_Int          *num_ghost,
                                    hypre_BoxArray    **data_space_ptr )
{
   HYPRE_Int          ndim      = hypre_StructVectorNDim(vector);
   hypre_StructGrid  *grid      = hypre_StructVectorGrid(vector);
   hypre_BoxArray    *data_space;
   hypre_Box         *data_box;
   HYPRE_Int          i, d;

   if (num_ghost == NULL)
   {
      /* Use the vector num_ghost */
      num_ghost = hypre_StructVectorNumGhost(vector);
   }

   /* Add ghost layers and map the data space */
   data_space = hypre_BoxArrayClone(hypre_StructGridBoxes(grid));
   hypre_ForBoxI(i, data_space)
   {
      data_box = hypre_BoxArrayBox(data_space, i);
      for (d = 0; d < ndim; d++)
      {
         hypre_BoxIMinD(data_box, d) -= num_ghost[2*d];
         hypre_BoxIMaxD(data_box, d) += num_ghost[2*d+1];
      }
      hypre_StructVectorMapDataBox(vector, data_box);
   }

   *data_space_ptr = data_space;

   return hypre_error_flag;
}

/*--------------------------------------------------------------------------
 * This routine takes new data space information and recomputes entries in the
 * vector that depend on it (e.g., data_indices and data_size).  The routine
 * will also re-allocate the vector data if there was data to begin with.
 *
 * The boxes in the data_space argument may be larger (but not smaller) than
 * those computed by the routine VectorComputeDataSpace().
 *
 * This routine serves to both "size" and a "re-size" a vector, so it can also
 * be used to set the initial data space information.
 *--------------------------------------------------------------------------*/

HYPRE_Int
hypre_StructVectorResize( hypre_StructVector *vector,
                          hypre_BoxArray     *data_space )
{
   HYPRE_Complex        *old_data         = hypre_StructVectorData(vector);
   hypre_BoxArray       *old_data_space   = hypre_StructVectorDataSpace(vector);
   HYPRE_Int             old_data_size    = hypre_StructVectorDataSize(vector);
   HYPRE_Int            *old_data_indices = hypre_StructVectorDataIndices(vector);

   HYPRE_Int             ndim             = hypre_StructVectorNDim(vector);

   HYPRE_Complex        *data = NULL;
   HYPRE_Int             data_size;
   HYPRE_Int            *data_indices;

   hypre_Box            *data_box;
   HYPRE_Int             i;

   HYPRE_ANNOTATE_FUNC_BEGIN;

   if (hypre_StructVectorSaveDataSpace(vector) != NULL)
   {
      /* Call Restore or Forget first */
      hypre_error_w_msg(HYPRE_ERROR_GENERIC, "Resize has already been called");

      HYPRE_ANNOTATE_FUNC_END;
      return hypre_error_flag;
   }

   /* Set up data_indices and data_size */
   data_indices = hypre_CTAlloc(HYPRE_Int, hypre_BoxArraySize(data_space), HYPRE_MEMORY_HOST);
   data_size = 0;
   hypre_ForBoxI(i, data_space)
   {
      data_box = hypre_BoxArrayBox(data_space, i);

      data_indices[i] = data_size;
      data_size += hypre_BoxVolume(data_box);
   }

   /* Copy old_data to data and save old data; only do this if both the old data
    * space and old data have been initialized */
   if ( (old_data_space != NULL) && (hypre_StructVectorDataAlloced(vector)) )
   {
      /* If Reindex() has not been called, mimic it by saving a copy of grid/stride */
      if (hypre_StructVectorSaveGrid(vector) == NULL)
      {
         hypre_StructGridRef(hypre_StructVectorGrid(vector), &hypre_StructVectorSaveGrid(vector));
         hypre_CopyIndex(hypre_StructVectorStride(vector), hypre_StructVectorSaveStride(vector));
      }

      /* This will return NULL if data_size = 0  */
      data = hypre_CTAlloc(HYPRE_Complex, data_size, HYPRE_MEMORY_HOST);

      /* Copy old_data to data */
      if ((old_data != NULL) && (data != NULL))
      {
         /* At this point we have either called or mimiced Reindex(), so the
          * saved grid corresponds to the old data */
         HYPRE_Int  *old_ids = hypre_StructGridIDs(hypre_StructVectorSaveGrid(vector));
         HYPRE_Int  *ids     = hypre_StructGridIDs(hypre_StructVectorGrid(vector));

         hypre_StructDataCopy(old_data, old_data_space, old_ids, data, data_space, ids, ndim, 1);
      }

      /* Free up some things */
      if (hypre_StructVectorDataAlloced(vector) == 1)
      {
         hypre_TFree(old_data, HYPRE_MEMORY_HOST);
      }
      hypre_TFree(old_data_indices, HYPRE_MEMORY_HOST);

      /* Save old data */
      hypre_StructVectorSaveData(vector)      = old_data;
      hypre_StructVectorSaveDataSpace(vector) = old_data_space;
      hypre_StructVectorSaveDataSize(vector)  = old_data_size;
   }
   else if (old_data_space != NULL)
   {
      hypre_TFree(old_data_indices, HYPRE_MEMORY_HOST);
      hypre_BoxArrayDestroy(old_data_space);
   }

   hypre_StructVectorData(vector)        = data;
   hypre_StructVectorDataSpace(vector)   = data_space;
   hypre_StructVectorDataSize(vector)    = data_size;
   hypre_StructVectorDataIndices(vector) = data_indices;

   HYPRE_ANNOTATE_FUNC_END;

   return hypre_error_flag;
}

/*--------------------------------------------------------------------------
 * This routine restores the old data and data space.
 *--------------------------------------------------------------------------*/

HYPRE_Int
hypre_StructVectorRestore( hypre_StructVector *vector )
{
   hypre_StructGrid *old_grid       = hypre_StructVectorGrid(vector);
   HYPRE_Complex    *old_data       = hypre_StructVectorData(vector);
   hypre_BoxArray   *old_data_space = hypre_StructVectorDataSpace(vector);
   hypre_StructGrid *grid           = hypre_StructVectorSaveGrid(vector);
   HYPRE_Complex    *data           = hypre_StructVectorSaveData(vector);
   hypre_IndexRef    stride         = hypre_StructVectorSaveStride(vector);
   hypre_BoxArray   *data_space     = hypre_StructVectorSaveDataSpace(vector);
   HYPRE_Int         data_size      = hypre_StructVectorSaveDataSize(vector);

   HYPRE_ANNOTATE_FUNC_BEGIN;

   if (data_space != NULL)
   {
      HYPRE_Int  *old_ids = hypre_StructGridIDs(old_grid);
      HYPRE_Int  *ids = hypre_StructGridIDs(grid);
      HYPRE_Int   ndim = hypre_StructVectorNDim(vector);

      /* Move old_data to data */
      if (hypre_StructVectorDataAlloced(vector) == 1)
      {
         data = hypre_CTAlloc(HYPRE_Complex, data_size, HYPRE_MEMORY_HOST);
      }
      hypre_StructDataCopy(old_data, old_data_space, old_ids, data, data_space, ids, ndim, 1);
      hypre_TFree(old_data, HYPRE_MEMORY_HOST);

      /* Reset certain fields to enable the Resize call below */
      hypre_StructVectorSaveGrid(vector)      = NULL;
      hypre_StructVectorSaveData(vector)      = NULL;
      hypre_StructVectorSaveDataSpace(vector) = NULL;
      hypre_StructVectorSaveDataSize(vector)  = 0;

      /* Set the grid and boxnums */
      hypre_StructGridDestroy(old_grid);
      hypre_StructVectorGrid(vector) = grid;
      hypre_StructVectorSetStride(vector, stride);

      /* Set the data space and recompute data_indices, etc. */
      {
         HYPRE_Int  data_alloced = hypre_StructVectorDataAlloced(vector);

         hypre_StructVectorDataAlloced(vector) = 0;
         hypre_StructVectorResize(vector, data_space);
         hypre_StructVectorDataAlloced(vector) = data_alloced;
         hypre_StructVectorForget(vector);
      }

      /* Set the data pointer */
      hypre_StructVectorData(vector) = data;
   }
   else if (old_grid != NULL)
   {
      /* Only a Reindex was called */
      hypre_StructVectorSaveGrid(vector) = NULL;
      hypre_StructGridDestroy(old_grid);
      hypre_StructVectorGrid(vector) = grid;
      hypre_StructVectorSetStride(vector, stride);
   }

   HYPRE_ANNOTATE_FUNC_END;

   return hypre_error_flag;
}

/*--------------------------------------------------------------------------
 * This routine will clear data needed to do a Restore
 *
 * Note: If InitializeData() was used to set the original data pointer, the
 * pointer will be lost after a Resize()-and-Forget() and more memory will be
 * used than is needed.  Consider removing InitializeData() usage altogether.
 *--------------------------------------------------------------------------*/

HYPRE_Int
hypre_StructVectorForget( hypre_StructVector *vector )
{
   hypre_StructGrid *save_grid       = hypre_StructVectorSaveGrid(vector);
   hypre_BoxArray   *save_data_space = hypre_StructVectorSaveDataSpace(vector);

   if (save_data_space != NULL)
   {
      /* Only forget a Reindex if the companion Resize was also called */
      if (save_grid != NULL)
      {
         hypre_StructGridDestroy(save_grid);
         hypre_StructVectorSaveGrid(vector) = NULL;
      }

      hypre_BoxArrayDestroy(save_data_space);
      hypre_StructVectorSaveData(vector)      = NULL;
      hypre_StructVectorSaveDataSpace(vector) = NULL;
      hypre_StructVectorSaveDataSize(vector)  = 0;
   }

   return hypre_error_flag;
}

/*--------------------------------------------------------------------------
 *--------------------------------------------------------------------------*/

HYPRE_Int
hypre_StructVectorInitializeShell( hypre_StructVector *vector )
{
   hypre_StructGrid     *grid       = hypre_StructVectorGrid(vector);
   hypre_BoxArray       *data_space;

   /*-----------------------------------------------------------------------
    * Set total number of nonzero coefficients
    *-----------------------------------------------------------------------*/

   hypre_StructVectorGlobalSize(vector) = hypre_StructGridGlobalSize(grid);

   /*-----------------------------------------------------------------------
    * Set up information related to the data space and data storage
    *-----------------------------------------------------------------------*/

   if (hypre_StructVectorDataSpace(vector) == NULL)
   {
      hypre_StructVectorComputeDataSpace(vector, NULL, &data_space);
      hypre_StructVectorResize(vector, data_space);
      hypre_StructVectorForget(vector);
   }

   /*-----------------------------------------------------------------------
    * Return
    *-----------------------------------------------------------------------*/

   return hypre_error_flag;
}

/*--------------------------------------------------------------------------
 *--------------------------------------------------------------------------*/

HYPRE_Int
hypre_StructVectorInitializeData( hypre_StructVector *vector,
                                  HYPRE_Complex      *data   )
{
   hypre_StructVectorData(vector) = data;
   hypre_StructVectorDataAlloced(vector) = 2;

   return hypre_error_flag;
}

/*--------------------------------------------------------------------------
 *--------------------------------------------------------------------------*/

HYPRE_Int
hypre_StructVectorInitialize( hypre_StructVector *vector )
{
   HYPRE_Complex *data;

   hypre_StructVectorInitializeShell(vector);
<<<<<<< HEAD
=======
#if defined(HYPRE_USING_CUDA) || defined(HYPRE_USING_HIP)
   hypre_StructGrid     *grid = hypre_StructVectorGrid(vector);
   if (hypre_StructGridDataLocation(grid) != HYPRE_MEMORY_HOST)
   {
      data = hypre_CTAlloc(HYPRE_Complex, hypre_StructVectorDataSize(vector),HYPRE_MEMORY_DEVICE);
   }
   else
   {
      data = hypre_CTAlloc(HYPRE_Complex, hypre_StructVectorDataSize(vector),HYPRE_MEMORY_HOST);
   }
#else
   data = hypre_CTAlloc(HYPRE_Complex, hypre_StructVectorDataSize(vector),HYPRE_MEMORY_DEVICE);
#endif
>>>>>>> ae362727

   data = hypre_CTAlloc(HYPRE_Complex, hypre_StructVectorDataSize(vector), HYPRE_MEMORY_HOST);
   hypre_StructVectorInitializeData(vector, data);
   hypre_StructVectorDataAlloced(vector) = 1;

   return hypre_error_flag;
}

/*--------------------------------------------------------------------------
 * (action > 0): add-to values
 * (action = 0): set values
 * (action < 0): get values
 *
 * (outside > 0): set values possibly outside of the grid extents
 * (outside = 0): set values only inside the grid extents
 *
 * NOTE: Getting and setting values outside of the grid extents requires care,
 * as these values may be stored in multiple ghost zone locations.
 *--------------------------------------------------------------------------*/

HYPRE_Int
hypre_StructVectorSetValues( hypre_StructVector *vector,
                             hypre_Index         grid_index,
                             HYPRE_Complex      *values,
                             HYPRE_Int           action,
                             HYPRE_Int           boxnum,
                             HYPRE_Int           outside    )
{
   hypre_BoxArray     *grid_boxes;
   hypre_Box          *grid_box;

   HYPRE_Complex      *vecp;

   HYPRE_Int           i, istart, istop;

   if (outside > 0)
   {
      grid_boxes = hypre_StructVectorDataSpace(vector);
   }
   else
   {
      grid_boxes = hypre_StructGridBoxes(hypre_StructVectorGrid(vector));
   }

   if (boxnum < 0)
   {
      istart = 0;
      istop  = hypre_BoxArraySize(grid_boxes);
   }
   else
   {
      istart = boxnum;
      istop  = istart + 1;
   }

   for (i = istart; i < istop; i++)
   {
      grid_box = hypre_BoxArrayBox(grid_boxes, i);

      if (hypre_IndexInBox(grid_index, grid_box))
      {
         vecp = hypre_StructVectorBoxDataValue(vector, i, grid_index);
         if (action > 0)
         {
            *vecp += *values;
         }
         else if (action > -1)
         {
            *vecp = *values;
         }
         else /* action < 0 */
         {
            *values = *vecp;
         }
      }
   }

   return hypre_error_flag;
}

/*--------------------------------------------------------------------------
 * (action > 0): add-to values
 * (action = 0): set values
 * (action < 0): get values
 *
 * (outside > 0): set values possibly outside of the grid extents
 * (outside = 0): set values only inside the grid extents
 *
 * NOTE: Getting and setting values outside of the grid extents requires care,
 * as these values may be stored in multiple ghost zone locations.
 *--------------------------------------------------------------------------*/

HYPRE_Int
hypre_StructVectorSetBoxValues( hypre_StructVector *vector,
                                hypre_Box          *set_box,
                                hypre_Box          *value_box,
                                HYPRE_Complex      *values,
                                HYPRE_Int           action,
                                HYPRE_Int           boxnum,
                                HYPRE_Int           outside )
{
   hypre_BoxArray     *grid_boxes;
   hypre_Box          *grid_box;
   hypre_Box          *int_box;

   hypre_BoxArray     *data_space;
   hypre_Box          *data_box;
   hypre_IndexRef      data_start;
   hypre_Index         data_stride;
   HYPRE_Complex      *datap;

   hypre_Box          *dval_box;
   hypre_Index         dval_start;
   hypre_Index         dval_stride;

   hypre_Index         loop_size;

   HYPRE_Int           i, istart, istop;

   /*-----------------------------------------------------------------------
    * Initialize some things
    *-----------------------------------------------------------------------*/

   if (outside > 0)
   {
      grid_boxes = hypre_StructVectorDataSpace(vector);
   }
   else
   {
      grid_boxes = hypre_StructGridBoxes(hypre_StructVectorGrid(vector));
   }
   data_space = hypre_StructVectorDataSpace(vector);

   if (boxnum < 0)
   {
      istart = 0;
      istop  = hypre_BoxArraySize(grid_boxes);
   }
   else
   {
      istart = boxnum;
      istop  = istart + 1;
   }

   /*-----------------------------------------------------------------------
    * Set the vector coefficients
    *-----------------------------------------------------------------------*/

   hypre_SetIndex(data_stride, 1);

   int_box = hypre_BoxCreate(hypre_StructVectorNDim(vector));
   dval_box = hypre_BoxClone(value_box);
   hypre_SetIndex(dval_stride, 1);

   for (i = istart; i < istop; i++)
   {
      grid_box = hypre_BoxArrayBox(grid_boxes, i);
      data_box = hypre_BoxArrayBox(data_space, i);

      hypre_IntersectBoxes(set_box, grid_box, int_box);

      /* if there was an intersection */
      if (hypre_BoxVolume(int_box))
      {
         data_start = hypre_BoxIMin(int_box);
         hypre_CopyIndex(data_start, dval_start);

         datap = hypre_StructVectorBoxData(vector, i);

         hypre_BoxGetSize(int_box, loop_size);

#define DEVICE_VAR is_device_ptr(datap, values)
         if (action > 0)
         {
            hypre_BoxLoop2Begin(hypre_StructVectorNDim(vector), loop_size,
                                data_box,data_start,data_stride,datai,
                                dval_box,dval_start,dval_stride,dvali);
            {
               datap[datai] += values[dvali];
            }
            hypre_BoxLoop2End(datai, dvali);
         }
         else if (action > -1)
         {
            hypre_BoxLoop2Begin(hypre_StructVectorNDim(vector), loop_size,
                                data_box,data_start,data_stride,datai,
                                dval_box,dval_start,dval_stride,dvali);
            {
               datap[datai] = values[dvali];
            }
            hypre_BoxLoop2End(datai, dvali);
         }
         else /* action < 0 */
         {
            hypre_BoxLoop2Begin(hypre_StructVectorNDim(vector), loop_size,
                                data_box,data_start,data_stride,datai,
                                dval_box,dval_start,dval_stride,dvali);
            {
               values[dvali] = datap[datai];
            }
            hypre_BoxLoop2End(datai, dvali);
         }
#undef DEVICE_VAR
      }
   }

   hypre_BoxDestroy(int_box);
   hypre_BoxDestroy(dval_box);

   return hypre_error_flag;
}

/*--------------------------------------------------------------------------
 * (outside > 0): clear values possibly outside of the grid extents
 * (outside = 0): clear values only inside the grid extents
 *--------------------------------------------------------------------------*/

HYPRE_Int
hypre_StructVectorClearValues( hypre_StructVector *vector,
                               hypre_Index         grid_index,
                               HYPRE_Int           boxnum,
                               HYPRE_Int           outside    )
{
   hypre_BoxArray     *grid_boxes;
   hypre_Box          *grid_box;

   HYPRE_Complex      *vecp;

   HYPRE_Int           i, istart, istop;

   if (outside > 0)
   {
      grid_boxes = hypre_StructVectorDataSpace(vector);
   }
   else
   {
      grid_boxes = hypre_StructGridBoxes(hypre_StructVectorGrid(vector));
   }

   if (boxnum < 0)
   {
      istart = 0;
      istop  = hypre_BoxArraySize(grid_boxes);
   }
   else
   {
      istart = boxnum;
      istop  = istart + 1;
   }

   for (i = istart; i < istop; i++)
   {
      grid_box = hypre_BoxArrayBox(grid_boxes, i);

      if (hypre_IndexInBox(grid_index, grid_box))
      {
         vecp = hypre_StructVectorBoxDataValue(vector, i, grid_index);
         *vecp = 0.0;
      }
   }

   return hypre_error_flag;
}

/*--------------------------------------------------------------------------
 * (outside > 0): clear values possibly outside of the grid extents
 * (outside = 0): clear values only inside the grid extents
 *--------------------------------------------------------------------------*/

HYPRE_Int
hypre_StructVectorClearBoxValues( hypre_StructVector *vector,
                                  hypre_Box          *clear_box,
                                  HYPRE_Int           boxnum,
                                  HYPRE_Int           outside )
{
   hypre_BoxArray     *grid_boxes;
   hypre_Box          *grid_box;
   hypre_Box          *int_box;

   hypre_BoxArray     *data_space;
   hypre_Box          *data_box;
   hypre_IndexRef      data_start;
   hypre_Index         data_stride;
   HYPRE_Complex      *datap;

   hypre_Index         loop_size;

   HYPRE_Int           i, istart, istop;

   /*-----------------------------------------------------------------------
    * Initialize some things
    *-----------------------------------------------------------------------*/

   if (outside > 0)
   {
      grid_boxes = hypre_StructVectorDataSpace(vector);
   }
   else
   {
      grid_boxes = hypre_StructGridBoxes(hypre_StructVectorGrid(vector));
   }
   data_space = hypre_StructVectorDataSpace(vector);

   if (boxnum < 0)
   {
      istart = 0;
      istop  = hypre_BoxArraySize(grid_boxes);
   }
   else
   {
      istart = boxnum;
      istop  = istart + 1;
   }

   /*-----------------------------------------------------------------------
    * Set the vector coefficients
    *-----------------------------------------------------------------------*/

   hypre_SetIndex(data_stride, 1);

   int_box = hypre_BoxCreate(hypre_StructVectorNDim(vector));

   for (i = istart; i < istop; i++)
   {
      grid_box = hypre_BoxArrayBox(grid_boxes, i);
      data_box = hypre_BoxArrayBox(data_space, i);

      hypre_IntersectBoxes(clear_box, grid_box, int_box);

      /* if there was an intersection */
      if (hypre_BoxVolume(int_box))
      {
         data_start = hypre_BoxIMin(int_box);

         datap = hypre_StructVectorBoxData(vector, i);

         hypre_BoxGetSize(int_box, loop_size);

#define DEVICE_VAR is_device_ptr(datap)
         hypre_BoxLoop1Begin(hypre_StructVectorNDim(vector), loop_size,
                             data_box,data_start,data_stride,datai);
         {
            datap[datai] = 0.0;
         }
         hypre_BoxLoop1End(datai);
#undef DEVICE_VAR
      }
   }

   hypre_BoxDestroy(int_box);

   return hypre_error_flag;
}

/*--------------------------------------------------------------------------
 *--------------------------------------------------------------------------*/

HYPRE_Int
hypre_StructVectorClearAllValues( hypre_StructVector *vector )
{
   HYPRE_Complex *data      = hypre_StructVectorData(vector);
   HYPRE_Int      data_size = hypre_StructVectorDataSize(vector);
   HYPRE_Int      i;

#ifdef HYPRE_USING_OPENMP
#pragma omp parallel for private(i) HYPRE_SMP_SCHEDULE
#endif
   for (i = 0; i < data_size; i++)
   {
      data[i] = 0.0;
   }

   return hypre_error_flag;
}

/*--------------------------------------------------------------------------
 *--------------------------------------------------------------------------*/

HYPRE_Int
hypre_StructVectorSetNumGhost( hypre_StructVector *vector,
                               HYPRE_Int          *num_ghost )
{
   HYPRE_Int  d, ndim = hypre_StructVectorNDim(vector);

   for (d = 0; d < ndim; d++)
   {
      hypre_StructVectorNumGhost(vector)[2*d]   = num_ghost[2*d];
      hypre_StructVectorNumGhost(vector)[2*d+1] = num_ghost[2*d+1];
   }

   return hypre_error_flag;
}

<<<<<<< HEAD
=======
/*--------------------------------------------------------------------------
 *--------------------------------------------------------------------------*/

HYPRE_Int
hypre_StructVectorSetDataSize(hypre_StructVector *vector,
			      HYPRE_Int          *data_size,
			      HYPRE_Int          *data_host_size)
{
#if defined(HYPRE_USING_CUDA) || defined(HYPRE_USING_HIP)
   hypre_StructGrid     *grid = hypre_StructVectorGrid(vector);
   if (hypre_StructGridDataLocation(grid) != HYPRE_MEMORY_HOST)
   {
      *data_size += hypre_StructVectorDataSize(vector);
   }
   else
   {
      *data_host_size += hypre_StructVectorDataSize(vector);
   }
#else
   *data_size += hypre_StructVectorDataSize(vector);
#endif
   return hypre_error_flag;
}
>>>>>>> ae362727

/*--------------------------------------------------------------------------
 *--------------------------------------------------------------------------*/

HYPRE_Int
hypre_StructVectorAssemble( hypre_StructVector *vector )
{
   return hypre_error_flag;
}

/*--------------------------------------------------------------------------
 * copies data from x to y
 * y has its own data array, so this is a deep copy in that sense.
 * The grid and other size information are not copied - they are
 * assumed to have already been set up to be consistent.
 *--------------------------------------------------------------------------*/

HYPRE_Int
hypre_StructVectorCopy( hypre_StructVector *x,
                        hypre_StructVector *y )
{
   hypre_Box          *x_data_box;

   HYPRE_Complex      *xp, *yp;

   hypre_BoxArray     *boxes;
   hypre_Box          *box;
   hypre_Index         loop_size;
   hypre_IndexRef      start;
   hypre_Index         unit_stride;

   HYPRE_Int           i;

   /*-----------------------------------------------------------------------
    * Set the vector coefficients
    *-----------------------------------------------------------------------*/

   hypre_SetIndex(unit_stride, 1);

   boxes = hypre_StructGridBoxes( hypre_StructVectorGrid(x) );
   hypre_ForBoxI(i, boxes)
   {
      box      = hypre_BoxArrayBox(boxes, i);
      start = hypre_BoxIMin(box);

      x_data_box =
         hypre_BoxArrayBox(hypre_StructVectorDataSpace(x), i);
      xp = hypre_StructVectorBoxData(x, i);
      yp = hypre_StructVectorBoxData(y, i);

      hypre_BoxGetSize(box, loop_size);

#define DEVICE_VAR is_device_ptr(xp, yp)
      hypre_BoxLoop1Begin(hypre_StructVectorNDim(x), loop_size,
                          x_data_box, start, unit_stride, vi);
      {
         yp[vi] = xp[vi];
      }
      hypre_BoxLoop1End(vi);
#undef DEVICE_VAR
   }

   return hypre_error_flag;
}

/*--------------------------------------------------------------------------
 *--------------------------------------------------------------------------*/

HYPRE_Int
hypre_StructVectorSetConstantValues( hypre_StructVector *vector,
                                     HYPRE_Complex       value )
{
   HYPRE_Int           ndim = hypre_StructVectorNDim(vector);

   HYPRE_Complex      *vp;

   hypre_BoxArray     *boxes;
   hypre_Box          *box, *dbox;
   hypre_Index         loop_size;
   hypre_IndexRef      start;
   hypre_Index         unit_stride;
   HYPRE_Int           i;

   /*-----------------------------------------------------------------------
    * Set the vector coefficients
    *-----------------------------------------------------------------------*/
   hypre_SetIndex(unit_stride, 1);

   boxes = hypre_StructGridBoxes(hypre_StructVectorGrid(vector));
   hypre_ForBoxI(i, boxes)
   {
      box   = hypre_BoxArrayBox(boxes, i);
      start = hypre_BoxIMin(box);

      dbox = hypre_BoxArrayBox(hypre_StructVectorDataSpace(vector), i);
      vp = hypre_StructVectorBoxData(vector, i);

      hypre_BoxGetSize(box, loop_size);

#define DEVICE_VAR is_device_ptr(vp)
      hypre_BoxLoop1Begin(ndim, loop_size, dbox, start, unit_stride, vi);
      {
         vp[vi] = value;
      }
      hypre_BoxLoop1End(vi);
#undef DEVICE_VAR
   }

   return hypre_error_flag;
}

/*--------------------------------------------------------------------------
 * hypre_StructVectorSetRandomValues
 *
 * builds a StructVector of values randomly distributed between -1.0 and +1.0
 *--------------------------------------------------------------------------*/

HYPRE_Int
hypre_StructVectorSetRandomValues( hypre_StructVector *vector,
                                   HYPRE_Int           seed )
{
   HYPRE_Complex      *vp;

   hypre_BoxArray     *boxes;
   hypre_Box          *box, *dbox;
   hypre_Index         loop_size;
   hypre_IndexRef      start;
   hypre_Index         unit_stride;
   HYPRE_Int           i;

   /*-----------------------------------------------------------------------
    * Set the vector coefficients
    *-----------------------------------------------------------------------*/
   hypre_SeedRand(seed);
   hypre_SetIndex(unit_stride, 1);

   boxes = hypre_StructGridBoxes(hypre_StructVectorGrid(vector));
   hypre_ForBoxI(i, boxes)
   {
      box   = hypre_BoxArrayBox(boxes, i);
      start = hypre_BoxIMin(box);

      dbox = hypre_BoxArrayBox(hypre_StructVectorDataSpace(vector), i);
      vp = hypre_StructVectorBoxData(vector, i);

      hypre_BoxGetSize(box, loop_size);

      /* TODO: generate on host and copy to device. FIX? */
#if defined(HYPRE_USING_CUDA) || defined(HYPRE_USING_DEVICE_OPENMP)
      HYPRE_Int loop_n = 1, ii;
      for (ii = 0; ii < hypre_StructVectorNDim(vector); ii++)
      {
         loop_n *= loop_size[ii];
      }

      HYPRE_Real *rand_host   = hypre_TAlloc(HYPRE_Real, loop_n, HYPRE_MEMORY_HOST);
      HYPRE_Real *rand_device = hypre_TAlloc(HYPRE_Real, loop_n, HYPRE_MEMORY_DEVICE);

      ii = 0;
      hypre_SerialBoxLoop0Begin(hypre_StructVectorNDim(vector),loop_size)
      {
         rand_host[ii++] = 2.0*hypre_Rand() - 1.0;
      }
      hypre_SerialBoxLoop0End()
      hypre_TMemcpy(rand_device, rand_host, HYPRE_Real, loop_n,
                    HYPRE_MEMORY_DEVICE, HYPRE_MEMORY_HOST);
#endif

#define DEVICE_VAR is_device_ptr(vp, rand_device)
      hypre_BoxLoop1Begin(hypre_StructVectorNDim(vector), loop_size,
                          dbox, start, unit_stride, vi);
      {
#if defined(HYPRE_USING_CUDA) || defined(HYPRE_USING_DEVICE_OPENMP)
         vp[vi] = rand_device[idx];
#else
         vp[vi] = 2.0*hypre_Rand() - 1.0;
#endif
      }
      hypre_BoxLoop1End(vi);
#undef DEVICE_VAR

#if defined(HYPRE_USING_CUDA) || defined(HYPRE_USING_DEVICE_OPENMP)
      hypre_TFree(rand_device, HYPRE_MEMORY_DEVICE);
      hypre_TFree(rand_host, HYPRE_MEMORY_HOST);
#endif
   }

   return hypre_error_flag;
}

/*--------------------------------------------------------------------------
 *--------------------------------------------------------------------------*/

HYPRE_Int
hypre_StructVectorClearGhostValues( hypre_StructVector *vector )
{
   HYPRE_Int           ndim = hypre_StructVectorNDim(vector);
   hypre_Box          *v_data_box;

   HYPRE_Complex      *vp;

   hypre_BoxArray     *boxes;
   hypre_Box          *box;
   hypre_BoxArray     *diff_boxes;
   hypre_Box          *diff_box;
   hypre_Index         loop_size;
   hypre_IndexRef      start;
   hypre_Index         unit_stride;

   HYPRE_Int           i, j;

   /*-----------------------------------------------------------------------
    * Set the vector coefficients
    *-----------------------------------------------------------------------*/

   hypre_SetIndex(unit_stride, 1);

   boxes = hypre_StructGridBoxes(hypre_StructVectorGrid(vector));
   diff_boxes = hypre_BoxArrayCreate(0, ndim);
   hypre_ForBoxI(i, boxes)
   {
      box        = hypre_BoxArrayBox(boxes, i);
      v_data_box = hypre_BoxArrayBox(hypre_StructVectorDataSpace(vector), i);
      hypre_BoxArraySetSize(diff_boxes, 0);
      hypre_SubtractBoxes(v_data_box, box, diff_boxes);

      vp = hypre_StructVectorBoxData(vector, i);
      hypre_ForBoxI(j, diff_boxes)
      {
         diff_box = hypre_BoxArrayBox(diff_boxes, j);
         start = hypre_BoxIMin(diff_box);

         hypre_BoxGetSize(diff_box, loop_size);

#define DEVICE_VAR is_device_ptr(vp)
         hypre_BoxLoop1Begin(hypre_StructVectorNDim(vector), loop_size,
                             v_data_box, start, unit_stride, vi);
         {
            vp[vi] = 0.0;
         }
#undef DEVICE_VAR
         hypre_BoxLoop1End(vi);
      }
   }
   hypre_BoxArrayDestroy(diff_boxes);

   return hypre_error_flag;
}

/*--------------------------------------------------------------------------
 * clears vector values on the physical boundaries
 *--------------------------------------------------------------------------*/

HYPRE_Int
hypre_StructVectorClearBoundGhostValues( hypre_StructVector *vector,
                                         HYPRE_Int           force )
{
   HYPRE_Int           ndim = hypre_StructVectorNDim(vector);
   HYPRE_Complex      *vp;
   hypre_BoxArray     *boxes;
   hypre_Box          *box;
   hypre_Box          *v_data_box;
   hypre_Index         loop_size;
   hypre_IndexRef      start;
   hypre_Index         stride;
   hypre_Box          *bbox;
   hypre_StructGrid   *grid;
   hypre_BoxArray     *boundary_boxes;
   hypre_BoxArray     *array_of_box;
   hypre_BoxArray     *work_boxarray;

   HYPRE_Int           i, i2;

   /*-----------------------------------------------------------------------
    * Set the vector coefficients
    *-----------------------------------------------------------------------*/

   /* Only clear if not clear already or if force argument is set */
   if (hypre_StructVectorBGhostNotClear(vector) || force)
   {
      grid = hypre_StructVectorGrid(vector);
      boxes = hypre_StructGridBoxes(grid);
      hypre_SetIndex(stride, 1);

      hypre_ForBoxI(i, boxes)
      {
         box        = hypre_BoxArrayBox(boxes, i);
         boundary_boxes = hypre_BoxArrayCreate( 0, ndim );
         v_data_box =
            hypre_BoxArrayBox(hypre_StructVectorDataSpace(vector), i);
         hypre_BoxBoundaryG( v_data_box, grid, boundary_boxes );
         vp = hypre_StructVectorBoxData(vector, i);

         /* box is a grid box, no ghost zones.
            v_data_box is vector data box, may or may not have ghost zones
            To get only ghost zones, subtract box from boundary_boxes.   */
         work_boxarray = hypre_BoxArrayCreate( 0, ndim );
         array_of_box = hypre_BoxArrayCreate( 1, ndim );
         hypre_BoxArrayBoxes(array_of_box)[0] = *box;
         hypre_SubtractBoxArrays( boundary_boxes, array_of_box, work_boxarray );

         hypre_ForBoxI(i2, boundary_boxes)
         {
            bbox       = hypre_BoxArrayBox(boundary_boxes, i2);
            hypre_BoxGetSize(bbox, loop_size);
            start = hypre_BoxIMin(bbox);

#define DEVICE_VAR is_device_ptr(vp)
            hypre_BoxLoop1Begin(hypre_StructVectorNDim(vector), loop_size,
                                v_data_box, start, stride, vi);
            {
               vp[vi] = 0.0;
            }
            hypre_BoxLoop1End(vi);
#undef DEVICE_VAR
         }
         hypre_BoxArrayDestroy(boundary_boxes);
         hypre_BoxArrayDestroy(work_boxarray);
         hypre_BoxArrayDestroy(array_of_box);
      }

      hypre_StructVectorBGhostNotClear(vector) = 0;
   }

   return hypre_error_flag;
}

/*--------------------------------------------------------------------------
 *--------------------------------------------------------------------------*/

HYPRE_Int
hypre_StructVectorScaleValues( hypre_StructVector *vector, HYPRE_Complex factor )
{
   HYPRE_Complex    *data;

   hypre_Index       imin;
   hypre_Index       imax;
   hypre_Box        *box;
   hypre_Index       loop_size;

   /*-----------------------------------------------------------------------
    * Set the vector coefficients
    *-----------------------------------------------------------------------*/

   box = hypre_BoxCreate(hypre_StructVectorNDim(vector));
   hypre_SetIndex(imin, 1);
   hypre_SetIndex(imax, 1);
   hypre_IndexD(imax, 0) = hypre_StructVectorDataSize(vector);
   hypre_BoxSetExtents(box, imin, imax);
   data = hypre_StructVectorData(vector);
   hypre_BoxGetSize(box, loop_size);

#define DEVICE_VAR is_device_ptr(data)
   hypre_BoxLoop1Begin(hypre_StructVectorNDim(vector), loop_size,
                       box, imin, imin, datai);
   {
      data[datai] *= factor;
   }
   hypre_BoxLoop1End(datai);
#undef DEVICE_VAR

   hypre_BoxDestroy(box);

   return hypre_error_flag;
}

/*--------------------------------------------------------------------------
 *--------------------------------------------------------------------------*/

hypre_CommPkg *
hypre_StructVectorGetMigrateCommPkg( hypre_StructVector *from_vector,
                                     hypre_StructVector *to_vector   )
{
   hypre_CommInfo        *comm_info;
   hypre_CommPkg         *comm_pkg;

   /*------------------------------------------------------
    * Set up hypre_CommPkg
    *------------------------------------------------------*/

   hypre_CreateCommInfoFromGrids(hypre_StructVectorGrid(from_vector),
                                 hypre_StructVectorGrid(to_vector),
                                 &comm_info);
   hypre_CommPkgCreate(comm_info,
                       hypre_StructVectorDataSpace(from_vector),
                       hypre_StructVectorDataSpace(to_vector), 1, NULL, 0,
                       hypre_StructVectorComm(from_vector), &comm_pkg);
   hypre_CommInfoDestroy(comm_info);
   /* is this correct for periodic? */

   return comm_pkg;
}

/*--------------------------------------------------------------------------
 *--------------------------------------------------------------------------*/

HYPRE_Int
hypre_StructVectorMigrate( hypre_CommPkg      *comm_pkg,
                           hypre_StructVector *fr_vector,
                           hypre_StructVector *to_vector )
{
   hypre_CommHandle  *comm_handle;
   HYPRE_Complex     *fr_data, *to_data;

   /*-----------------------------------------------------------------------
    * Migrate the vector data
    *-----------------------------------------------------------------------*/

   fr_data = hypre_StructVectorData(fr_vector);
   to_data = hypre_StructVectorData(to_vector);
   hypre_InitializeCommunication(comm_pkg, &fr_data, &to_data, 0, 0, &comm_handle);
   hypre_FinalizeCommunication(comm_handle);

   return hypre_error_flag;
}

/*--------------------------------------------------------------------------
 * hypre_StructVectorPrint
 *--------------------------------------------------------------------------*/

HYPRE_Int
hypre_StructVectorPrint( const char         *filename,
                         hypre_StructVector *vector,
                         HYPRE_Int           all      )
{
   FILE              *file;
   char               new_filename[255];

   hypre_StructGrid  *grid;
   hypre_BoxArray    *boxes;
   hypre_BoxArray    *data_space;
   HYPRE_Int          value_id;
   HYPRE_Int          myid;

   /*----------------------------------------
    * Open file
    *----------------------------------------*/

   hypre_MPI_Comm_rank(hypre_StructVectorComm(vector), &myid );

   hypre_sprintf(new_filename, "%s.%05d", filename, myid);

   if ((file = fopen(new_filename, "w")) == NULL)
   {
      hypre_printf("Error: can't open output file %s\n", new_filename);
      exit(1);
   }

   /*----------------------------------------
    * Print header info
    *----------------------------------------*/

   hypre_fprintf(file, "StructVector\n");

   /* print grid info */
   hypre_fprintf(file, "\nGrid:\n");
   grid = hypre_StructVectorGrid(vector);
   hypre_StructGridPrint(file, grid);

   /*----------------------------------------
    * Print data
    *----------------------------------------*/

   data_space = hypre_StructVectorDataSpace(vector);

   if (all)
   {
      boxes = data_space;
   }
   else
   {
      boxes = hypre_StructGridBoxes(grid);
   }

   hypre_fprintf(file, "\nData:\n");
   value_id = 0;
   hypre_PrintBoxArrayData(file, boxes, data_space, 1, &value_id,
                           hypre_StructGridNDim(grid),
                           hypre_StructVectorData(vector));

   /*----------------------------------------
    * Close file
    *----------------------------------------*/

   fflush(file);
   fclose(file);

   return hypre_error_flag;
}

/*--------------------------------------------------------------------------
 *--------------------------------------------------------------------------*/

hypre_StructVector *
hypre_StructVectorRead( MPI_Comm    comm,
                        const char *filename,
                        HYPRE_Int  *num_ghost )
{
   FILE                 *file;
   char                  new_filename[255];

   hypre_StructVector   *vector;

   hypre_StructGrid     *grid;
   hypre_BoxArray       *boxes;

   hypre_BoxArray       *data_space;

   HYPRE_Int             myid;

   /*----------------------------------------
    * Open file
    *----------------------------------------*/

   hypre_MPI_Comm_rank(comm, &myid );

   hypre_sprintf(new_filename, "%s.%05d", filename, myid);

   if ((file = fopen(new_filename, "r")) == NULL)
   {
      hypre_printf("Error: can't open output file %s\n", new_filename);
      exit(1);
   }

   /*----------------------------------------
    * Read header info
    *----------------------------------------*/

   hypre_fscanf(file, "StructVector\n");

   /* read grid info */
   hypre_fscanf(file, "\nGrid:\n");
   hypre_StructGridRead(comm,file,&grid);

   /*----------------------------------------
    * Initialize the vector
    *----------------------------------------*/

   vector = hypre_StructVectorCreate(comm, grid);
   hypre_StructVectorSetNumGhost(vector, num_ghost);
   hypre_StructVectorInitialize(vector);

   /*----------------------------------------
    * Read data
    *----------------------------------------*/

   boxes      = hypre_StructGridBoxes(grid);
   data_space = hypre_StructVectorDataSpace(vector);

   hypre_fscanf(file, "\nData:\n");
   hypre_ReadBoxArrayData(file, boxes, data_space, 1,
                          hypre_StructGridNDim(grid),
                          hypre_StructVectorData(vector));

   /*----------------------------------------
    * Assemble the vector
    *----------------------------------------*/

   hypre_StructVectorAssemble(vector);

   /*----------------------------------------
    * Close file
    *----------------------------------------*/

   fclose(file);

   return vector;
}

/*--------------------------------------------------------------------------
 * The following is used only as a debugging aid.
 *--------------------------------------------------------------------------*/

HYPRE_Int
hypre_StructVectorMaxValue( hypre_StructVector *vector,
                            HYPRE_Real *max_value, HYPRE_Int *max_index,
                            hypre_Index max_xyz_index )
/* Input: vector, and pointers to where to put returned data.
   Return value: error flag, 0 means ok.
   Finds the maximum value in a vector, puts it in max_value.
   The corresponding index is put in max_index.
   A hypre_Index corresponding to max_index is put in max_xyz_index.
   We assume that there is only one box to deal with. */
{
   HYPRE_Real       *data;

   hypre_Index       imin;
   hypre_BoxArray   *boxes;
   hypre_Box        *box;
   hypre_Index       loop_size;
   hypre_Index       unit_stride;

   HYPRE_Int         i, ndim;
   HYPRE_Real        maxvalue;
   HYPRE_Int         maxindex;

   ndim = hypre_StructVectorNDim(vector);
   boxes = hypre_StructVectorDataSpace(vector);
   if ( hypre_BoxArraySize(boxes)!=1 )
   {
      /* if more than one box, the return system max_xyz_index is too simple
         if needed, fix later */
      hypre_error(HYPRE_ERROR_GENERIC);
      return hypre_error_flag;
   }
   hypre_SetIndex(unit_stride, 1);
   hypre_ForBoxI(i, boxes)
   {
      box  = hypre_BoxArrayBox(boxes, i);
      /*v_data_box =
        hypre_BoxArrayBox(hypre_StructVectorDataSpace(vector), i);*/
      data = hypre_StructVectorBoxData(vector, i);
      hypre_BoxGetSize(box, loop_size);
      hypre_CopyIndex( hypre_BoxIMin(box), imin );

      maxindex = hypre_BoxIndexRank( box, imin );
      maxvalue = data[maxindex];
      hypre_SetIndex(max_xyz_index, 0);

      hypre_SerialBoxLoop1Begin(ndim, loop_size,
                                box, imin, unit_stride, datai);
      {
         if ( data[datai] > maxvalue )
         {
            maxvalue = data[datai];
            maxindex = datai;
            hypre_BoxLoopGetIndex(max_xyz_index);
         }
      }
      hypre_SerialBoxLoop1End(datai);
      hypre_AddIndexes(max_xyz_index, imin, ndim, max_xyz_index);
   }

   *max_value = maxvalue;
   *max_index = maxindex;

   return hypre_error_flag;
}

/*--------------------------------------------------------------------------
 * hypre_StructVectorClone
 * Returns a complete copy of x - a deep copy, with its own copy of the data.
 *--------------------------------------------------------------------------*/
hypre_StructVector *
hypre_StructVectorClone( hypre_StructVector *x )
{
   hypre_StructVector *y;
   MPI_Comm            comm            = hypre_StructVectorComm(x);
   hypre_StructGrid   *grid            = hypre_StructVectorGrid(x);
   hypre_BoxArray     *data_space      = hypre_StructVectorDataSpace(x);
   HYPRE_Int           data_size       = hypre_StructVectorDataSize(x);
   HYPRE_Int          *data_indices    = hypre_StructVectorDataIndices(x);
   HYPRE_Int           ndim            = hypre_StructGridNDim(grid);
   HYPRE_Int           data_space_size = hypre_BoxArraySize(data_space);
   HYPRE_Int           i;

   y = hypre_StructVectorCreate(comm, grid);
   hypre_StructVectorSetStride(y, hypre_StructVectorStride(x));

   hypre_StructVectorData(y)        = hypre_CTAlloc(HYPRE_Complex, data_size, HYPRE_MEMORY_HOST);
   hypre_StructVectorDataAlloced(y) = hypre_StructVectorDataAlloced(x);

   hypre_StructVectorDataSpace(y)   = hypre_BoxArrayClone(data_space);
   hypre_StructVectorDataSize(y)    = data_size;
   hypre_StructVectorDataIndices(y) = hypre_CTAlloc(HYPRE_Int, data_space_size, HYPRE_MEMORY_HOST);

   for (i = 0; i < data_space_size; i++)
   {
       hypre_StructVectorDataIndices(y)[i] = data_indices[i];
   }

   hypre_StructVectorCopy(x, y);

   for (i = 0; i < 2*ndim; i++)
   {
      hypre_StructVectorNumGhost(y)[i] = hypre_StructVectorNumGhost(x)[i];
   }

   hypre_StructVectorBGhostNotClear(y) = hypre_StructVectorBGhostNotClear(x);
   hypre_StructVectorGlobalSize(y)     = hypre_StructVectorGlobalSize(x);

   return y;
}<|MERGE_RESOLUTION|>--- conflicted
+++ resolved
@@ -212,23 +212,7 @@
       {
          if (hypre_StructVectorDataAlloced(vector) == 1)
          {
-<<<<<<< HEAD
             hypre_TFree(hypre_StructVectorData(vector), HYPRE_MEMORY_HOST);
-=======
-#if defined(HYPRE_USING_CUDA) || defined(HYPRE_USING_HIP)
-            hypre_StructGrid     *grid = hypre_StructVectorGrid(vector);
-            if (hypre_StructGridDataLocation(grid) != HYPRE_MEMORY_HOST)
-            {
-               hypre_TFree(hypre_StructVectorData(vector),HYPRE_MEMORY_DEVICE);
-            }
-            else
-            {
-               hypre_TFree(hypre_StructVectorData(vector),HYPRE_MEMORY_HOST);
-            }
-#else
-            hypre_TFree(hypre_StructVectorData(vector),HYPRE_MEMORY_DEVICE);
-#endif
->>>>>>> ae362727
          }
          hypre_TFree(hypre_StructVectorDataIndices(vector), HYPRE_MEMORY_HOST);
          hypre_BoxArrayDestroy(hypre_StructVectorDataSpace(vector));
@@ -602,22 +586,6 @@
    HYPRE_Complex *data;
 
    hypre_StructVectorInitializeShell(vector);
-<<<<<<< HEAD
-=======
-#if defined(HYPRE_USING_CUDA) || defined(HYPRE_USING_HIP)
-   hypre_StructGrid     *grid = hypre_StructVectorGrid(vector);
-   if (hypre_StructGridDataLocation(grid) != HYPRE_MEMORY_HOST)
-   {
-      data = hypre_CTAlloc(HYPRE_Complex, hypre_StructVectorDataSize(vector),HYPRE_MEMORY_DEVICE);
-   }
-   else
-   {
-      data = hypre_CTAlloc(HYPRE_Complex, hypre_StructVectorDataSize(vector),HYPRE_MEMORY_HOST);
-   }
-#else
-   data = hypre_CTAlloc(HYPRE_Complex, hypre_StructVectorDataSize(vector),HYPRE_MEMORY_DEVICE);
-#endif
->>>>>>> ae362727
 
    data = hypre_CTAlloc(HYPRE_Complex, hypre_StructVectorDataSize(vector), HYPRE_MEMORY_HOST);
    hypre_StructVectorInitializeData(vector, data);
@@ -1011,33 +979,6 @@
    return hypre_error_flag;
 }
 
-<<<<<<< HEAD
-=======
-/*--------------------------------------------------------------------------
- *--------------------------------------------------------------------------*/
-
-HYPRE_Int
-hypre_StructVectorSetDataSize(hypre_StructVector *vector,
-			      HYPRE_Int          *data_size,
-			      HYPRE_Int          *data_host_size)
-{
-#if defined(HYPRE_USING_CUDA) || defined(HYPRE_USING_HIP)
-   hypre_StructGrid     *grid = hypre_StructVectorGrid(vector);
-   if (hypre_StructGridDataLocation(grid) != HYPRE_MEMORY_HOST)
-   {
-      *data_size += hypre_StructVectorDataSize(vector);
-   }
-   else
-   {
-      *data_host_size += hypre_StructVectorDataSize(vector);
-   }
-#else
-   *data_size += hypre_StructVectorDataSize(vector);
-#endif
-   return hypre_error_flag;
-}
->>>>>>> ae362727
-
 /*--------------------------------------------------------------------------
  *--------------------------------------------------------------------------*/
 
