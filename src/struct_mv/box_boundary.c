--- conflicted
+++ resolved
@@ -161,10 +161,6 @@
    HYPRE_Int           ndim;
 
    ndim = hypre_StructGridNDim(grid);
-<<<<<<< HEAD
-=======
-   dd = hypre_CTAlloc(HYPRE_Int,  ndim, HYPRE_MEMORY_HOST);
->>>>>>> 414fa671
 
    /* Initialize the boundary array to contain only the input box (bbox <-- box) */
    hypre_BoxArraySetSize(boundary, 1);
@@ -193,7 +189,7 @@
          hypre_BoxShiftNeg(ibox, offset);  /* bbox -= offset */
          j++;
       }
-      hypre_TFree(entries);
+      hypre_TFree(entries, HYPRE_MEMORY_HOST);
       hypre_BoxShiftNeg(bbox, pshift);  /* bbox -= pshift */
    }
    hypre_BoxShiftNeg(bbox, offset);  /* bbox -= offset */
@@ -203,11 +199,6 @@
 
    hypre_BoxArrayDestroy(int_boxes);
    hypre_BoxArrayDestroy(tmp_boxes);
-<<<<<<< HEAD
-=======
-   hypre_TFree(entries, HYPRE_MEMORY_HOST);
-   hypre_TFree(dd, HYPRE_MEMORY_HOST);
->>>>>>> 414fa671
-
-   return hypre_error_flag;
-}
+
+   return hypre_error_flag;
+}
