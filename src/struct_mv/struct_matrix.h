/******************************************************************************
 * Copyright 1998-2019 Lawrence Livermore National Security, LLC and other
 * HYPRE Project Developers. See the top-level COPYRIGHT file for details.
 *
 * SPDX-License-Identifier: (Apache-2.0 OR MIT)
 ******************************************************************************/

/******************************************************************************
 *
 * Header info for the hypre_StructMatrix structures
 *
 *****************************************************************************/

#ifndef hypre_STRUCT_MATRIX_HEADER
#define hypre_STRUCT_MATRIX_HEADER

/*--------------------------------------------------------------------------
 * hypre_StructMatrix:
 *
 * Rectangular matrices have different range and domain grids, which are defined
 * in terms of a common base grid and index space.  The range grid consists of a
 * coarsened subset of boxes in the base grid, as specified by the box numbers
 * in 'ran_boxnums' and the coarsening factor 'ran_stride'.  The domain grid is
 * similarly defined via 'dom_boxnums' and 'dom_stride'.  Either the range index
 * space is a coarsening of the domain index space or vice-versa.  The data
 * storage is dictated by the coarsest grid as indicated (for convenience) by
 * the two booleans 'range_is_coarse' and 'domain_is_coarse'.  The stencil
 * always represents a "row" stencil that operates on the domain grid and
 * produces a value on the range grid.  The data interface and accessor macros
 * are also row-stencil based, regardless of the underlying storage.  Each
 * stencil entry can have either constant or variable coefficients as indicated
 * by the stencil-sized array 'constant'.
 *
 * The 'data' pointer below has space at the beginning for constant stencil
 * coefficient values followed by the stored variable coefficient values.
 * Accessing coefficients is done via 'data_indices' through the interface
 * routine hypre_StructMatrixBoxData().  The number of boxes in data_boxes,
 * data_space, and data_indices is the same as in the base grid, even though
 * both ran_nboxes and dom_nboxes may be smaller.
 *
 * The 'num_ghost' and 'sym_ghost' arrays are used to determine how many ghost
 * layers of storage to keep.  They determine the dimensions of 'data_space' and
 * 'data_boxes', but they do not imply communication of any sort.  That is, the
 * values stored in the ghost layers will not be correct without triggering some
 * additional communication either explicitly or by setting the 'symmetric' or
 * 'transpose' flags.
 *--------------------------------------------------------------------------*/

typedef struct hypre_StructMatrix_struct
{
   MPI_Comm              comm;

   hypre_StructGrid     *grid;          /* Base grid */
   HYPRE_Int             ran_ghsize;    /* Number of vars in range grid including ghosts */
   HYPRE_Int             ran_nboxes;    /* Range grid number of boxes */
   HYPRE_Int            *ran_boxnums;   /* Range grid boxnums in base grid */
   hypre_Index           ran_stride;    /* Range grid coarsening stride */
   HYPRE_Int             dom_ghsize;    /* Number of vars in domain grid including ghosts */
   HYPRE_Int             dom_nboxes;    /* Domain grid number of boxes */
   HYPRE_Int            *dom_boxnums;   /* Domain grid boxnums in base grid */
   hypre_Index           dom_stride;    /* Domain grid coarsening stride */

   hypre_StructStencil  *user_stencil;
   hypre_StructStencil  *stencil;
<<<<<<< HEAD
   HYPRE_Int            *constant;      /* Which stencil entries are constant? */

   HYPRE_Complex        *data;          /* Pointer to matrix data */
   hypre_BoxArray       *data_space;    /* Layout of data (coarse index space) */
   hypre_BoxArray       *data_boxes;    /* Data extents on fine index space */
   HYPRE_Int             data_alloced;  /* Boolean used for freeing data */
   HYPRE_Int             data_size;     /* Size of matrix data */
   HYPRE_Int           **data_indices;  /* Array of indices into the data array.
                                           data_indices[b][s] is the starting
                                           index of data for boxnum b and
                                           stencil coefficient s */
   HYPRE_Int            *const_indices; /* Indices into the data array for constant data */
   HYPRE_Int             vdata_offset;  /* Offset to variable-coeff matrix data */
   HYPRE_Int             num_values;    /* Number of "stored" variable coeffs */
   HYPRE_Int             num_cvalues;   /* Number of "stored" constant coeffs */
   HYPRE_Int             range_is_coarse;   /* 1 -> the range is coarse */
   HYPRE_Int             domain_is_coarse;  /* 1 -> the domain is coarse */
   HYPRE_Int             constant_coefficient;  /* RDF: Phase this out in favor
                                                   of 'constant' array above.
                                                   Values can be {0, 1, 2} ->
                                                   {variable, constant, constant
                                                   with variable diagonal} */
   HYPRE_Int             symmetric;      /* Is the matrix symmetric */
   HYPRE_Int            *symm_entries;   /* Which entries are "symmetric" */
   HYPRE_Int             transpose;      /* Transpose stored also? */
   HYPRE_Int             num_ghost[2*HYPRE_MAXDIM]; /* Min num ghost layers */
   HYPRE_Int             sym_ghost[2*HYPRE_MAXDIM]; /* Ghost layers for symmetric */
   HYPRE_Int             trn_ghost[2*HYPRE_MAXDIM]; /* Ghost layers for transpose */

   HYPRE_Int             global_size;  /* Total number of nonzero coeffs */
=======
   HYPRE_Int             num_values;                /* Number of "stored" coefficients */

   hypre_BoxArray       *data_space;

   HYPRE_Complex        *data;                      /* Pointer to variable matrix data */
   HYPRE_Complex        *data_const;                /* Pointer to constant matrix data */
   HYPRE_Complex       **stencil_data;              /* Pointer for each stencil */
   HYPRE_Int             data_alloced;              /* Boolean used for freeing data */
   HYPRE_Int             data_size;                 /* Size of variable matrix data */
   HYPRE_Int             data_const_size;           /* Size of constant matrix data */
   HYPRE_Int           **data_indices;              /* num-boxes by stencil-size array
                                                       of indices into the data array.
                                                       data_indices[b][s] is the starting
                                                       index of matrix data corresponding
                                                       to box b and stencil coefficient s */
   HYPRE_Int             constant_coefficient;      /* normally 0; set to 1 for
                                                       constant coefficient matrices
                                                       or 2 for constant coefficient
                                                       with variable diagonal */

   HYPRE_Int             symmetric;                 /* Is the matrix symmetric */
   HYPRE_Int            *symm_elements;             /* Which elements are "symmetric" */
   HYPRE_Int             num_ghost[2*HYPRE_MAXDIM]; /* Num ghost layers in each direction */

   HYPRE_BigInt          global_size;               /* Total number of nonzero coeffs */

   hypre_CommPkg        *comm_pkg;                  /* Info on how to update ghost data */
>>>>>>> 414fa671

   HYPRE_Int             ref_count;

   /* Information needed to Restore() after Resize() */
   HYPRE_Complex        *save_data;
   hypre_BoxArray       *save_data_space;
   HYPRE_Int             save_data_size;

} hypre_StructMatrix;

/*--------------------------------------------------------------------------
 * Accessor macros: hypre_StructMatrix
 *--------------------------------------------------------------------------*/

<<<<<<< HEAD
#define hypre_StructMatrixComm(matrix)          ((matrix) -> comm)
#define hypre_StructMatrixGrid(matrix)          ((matrix) -> grid)
#define hypre_StructMatrixRanGhsize(matrix)     ((matrix) -> ran_ghsize)
#define hypre_StructMatrixRanNBoxes(matrix)     ((matrix) -> ran_nboxes)
#define hypre_StructMatrixRanBoxnums(matrix)    ((matrix) -> ran_boxnums)
#define hypre_StructMatrixRanBoxnum(matrix, i)  ((matrix) -> ran_boxnums[i])
#define hypre_StructMatrixRanStride(matrix)     ((matrix) -> ran_stride)
#define hypre_StructMatrixDomGhsize(matrix)     ((matrix) -> dom_ghsize)
#define hypre_StructMatrixDomNBoxes(matrix)     ((matrix) -> dom_nboxes)
#define hypre_StructMatrixDomBoxnums(matrix)    ((matrix) -> dom_boxnums)
#define hypre_StructMatrixDomBoxnum(matrix, i)  ((matrix) -> dom_boxnums[i])
#define hypre_StructMatrixDomStride(matrix)     ((matrix) -> dom_stride)
#define hypre_StructMatrixUserStencil(matrix)   ((matrix) -> user_stencil)
#define hypre_StructMatrixStencil(matrix)       ((matrix) -> stencil)
#define hypre_StructMatrixConstant(matrix)      ((matrix) -> constant)
#define hypre_StructMatrixConstEntry(matrix, s) ((matrix) -> constant[s])
#define hypre_StructMatrixData(matrix)          ((matrix) -> data)
#define hypre_StructMatrixDataSpace(matrix)     ((matrix) -> data_space)
#define hypre_StructMatrixDataBoxes(matrix)     ((matrix) -> data_boxes)
#define hypre_StructMatrixDataAlloced(matrix)   ((matrix) -> data_alloced)
#define hypre_StructMatrixDataSize(matrix)      ((matrix) -> data_size)
#define hypre_StructMatrixDataIndices(matrix)   ((matrix) -> data_indices)
#define hypre_StructMatrixConstIndices(matrix)  ((matrix) -> const_indices)
#define hypre_StructMatrixVDataOffset(matrix)   ((matrix) -> vdata_offset)
#define hypre_StructMatrixNumValues(matrix)     ((matrix) -> num_values)
#define hypre_StructMatrixNumCValues(matrix)    ((matrix) -> num_cvalues)
#define hypre_StructMatrixRangeIsCoarse(matrix) ((matrix) -> range_is_coarse)
#define hypre_StructMatrixDomainIsCoarse(matrix)((matrix) -> domain_is_coarse)
#define hypre_StructMatrixConstantCoefficient(matrix) ((matrix) -> constant_coefficient)
#define hypre_StructMatrixSymmetric(matrix)     ((matrix) -> symmetric)
#define hypre_StructMatrixSymmEntries(matrix)   ((matrix) -> symm_entries)
#define hypre_StructMatrixTranspose(matrix)     ((matrix) -> transpose)
#define hypre_StructMatrixNumGhost(matrix)      ((matrix) -> num_ghost)
#define hypre_StructMatrixSymGhost(matrix)      ((matrix) -> sym_ghost)
#define hypre_StructMatrixTrnGhost(matrix)      ((matrix) -> trn_ghost)
#define hypre_StructMatrixGlobalSize(matrix)    ((matrix) -> global_size)
#define hypre_StructMatrixRefCount(matrix)      ((matrix) -> ref_count)
=======
#define hypre_StructMatrixComm(matrix)                ((matrix) -> comm)
#define hypre_StructMatrixGrid(matrix)                ((matrix) -> grid)
#define hypre_StructMatrixUserStencil(matrix)         ((matrix) -> user_stencil)
#define hypre_StructMatrixStencil(matrix)             ((matrix) -> stencil)
#define hypre_StructMatrixNumValues(matrix)           ((matrix) -> num_values)
#define hypre_StructMatrixDataSpace(matrix)           ((matrix) -> data_space)
#define hypre_StructMatrixData(matrix)                ((matrix) -> data)
#define hypre_StructMatrixDataConst(matrix)           ((matrix) -> data_const)
#define hypre_StructMatrixStencilData(matrix)         ((matrix) -> stencil_data)
#define hypre_StructMatrixDataAlloced(matrix)         ((matrix) -> data_alloced)
#define hypre_StructMatrixDataSize(matrix)            ((matrix) -> data_size)
#define hypre_StructMatrixDataConstSize(matrix)       ((matrix) -> data_const_size)
#define hypre_StructMatrixDataIndices(matrix)         ((matrix) -> data_indices)
#define hypre_StructMatrixConstantCoefficient(matrix) ((matrix) -> constant_coefficient)
#define hypre_StructMatrixSymmetric(matrix)           ((matrix) -> symmetric)
#define hypre_StructMatrixSymmElements(matrix)        ((matrix) -> symm_elements)
#define hypre_StructMatrixNumGhost(matrix)            ((matrix) -> num_ghost)
#define hypre_StructMatrixGlobalSize(matrix)          ((matrix) -> global_size)
#define hypre_StructMatrixCommPkg(matrix)             ((matrix) -> comm_pkg)
#define hypre_StructMatrixRefCount(matrix)            ((matrix) -> ref_count)
>>>>>>> 414fa671

#define hypre_StructMatrixSaveData(matrix)      ((matrix) -> save_data)
#define hypre_StructMatrixSaveDataSpace(matrix) ((matrix) -> save_data_space)
#define hypre_StructMatrixSaveDataSize(matrix)  ((matrix) -> save_data_size)

#define hypre_StructMatrixNDim(matrix) \
hypre_StructGridNDim(hypre_StructMatrixGrid(matrix))

#define hypre_StructMatrixVData(matrix) \
(hypre_StructMatrixData(matrix) + hypre_StructMatrixVDataOffset(matrix))

#define hypre_StructMatrixBoxData(matrix, b, s) \
(hypre_StructMatrixStencilData(matrix)[s] + hypre_StructMatrixDataIndices(matrix)[b][s])

#define hypre_StructMatrixConstData(matrix, s) \
(hypre_StructMatrixData(matrix) + hypre_StructMatrixConstIndices(matrix)[s])

#endif<|MERGE_RESOLUTION|>--- conflicted
+++ resolved
@@ -62,7 +62,6 @@
 
    hypre_StructStencil  *user_stencil;
    hypre_StructStencil  *stencil;
-<<<<<<< HEAD
    HYPRE_Int            *constant;      /* Which stencil entries are constant? */
 
    HYPRE_Complex        *data;          /* Pointer to matrix data */
@@ -92,36 +91,7 @@
    HYPRE_Int             sym_ghost[2*HYPRE_MAXDIM]; /* Ghost layers for symmetric */
    HYPRE_Int             trn_ghost[2*HYPRE_MAXDIM]; /* Ghost layers for transpose */
 
-   HYPRE_Int             global_size;  /* Total number of nonzero coeffs */
-=======
-   HYPRE_Int             num_values;                /* Number of "stored" coefficients */
-
-   hypre_BoxArray       *data_space;
-
-   HYPRE_Complex        *data;                      /* Pointer to variable matrix data */
-   HYPRE_Complex        *data_const;                /* Pointer to constant matrix data */
-   HYPRE_Complex       **stencil_data;              /* Pointer for each stencil */
-   HYPRE_Int             data_alloced;              /* Boolean used for freeing data */
-   HYPRE_Int             data_size;                 /* Size of variable matrix data */
-   HYPRE_Int             data_const_size;           /* Size of constant matrix data */
-   HYPRE_Int           **data_indices;              /* num-boxes by stencil-size array
-                                                       of indices into the data array.
-                                                       data_indices[b][s] is the starting
-                                                       index of matrix data corresponding
-                                                       to box b and stencil coefficient s */
-   HYPRE_Int             constant_coefficient;      /* normally 0; set to 1 for
-                                                       constant coefficient matrices
-                                                       or 2 for constant coefficient
-                                                       with variable diagonal */
-
-   HYPRE_Int             symmetric;                 /* Is the matrix symmetric */
-   HYPRE_Int            *symm_elements;             /* Which elements are "symmetric" */
-   HYPRE_Int             num_ghost[2*HYPRE_MAXDIM]; /* Num ghost layers in each direction */
-
-   HYPRE_BigInt          global_size;               /* Total number of nonzero coeffs */
-
-   hypre_CommPkg        *comm_pkg;                  /* Info on how to update ghost data */
->>>>>>> 414fa671
+   HYPRE_BigInt          global_size;  /* Total number of nonzero coeffs */
 
    HYPRE_Int             ref_count;
 
@@ -136,7 +106,6 @@
  * Accessor macros: hypre_StructMatrix
  *--------------------------------------------------------------------------*/
 
-<<<<<<< HEAD
 #define hypre_StructMatrixComm(matrix)          ((matrix) -> comm)
 #define hypre_StructMatrixGrid(matrix)          ((matrix) -> grid)
 #define hypre_StructMatrixRanGhsize(matrix)     ((matrix) -> ran_ghsize)
@@ -174,28 +143,6 @@
 #define hypre_StructMatrixTrnGhost(matrix)      ((matrix) -> trn_ghost)
 #define hypre_StructMatrixGlobalSize(matrix)    ((matrix) -> global_size)
 #define hypre_StructMatrixRefCount(matrix)      ((matrix) -> ref_count)
-=======
-#define hypre_StructMatrixComm(matrix)                ((matrix) -> comm)
-#define hypre_StructMatrixGrid(matrix)                ((matrix) -> grid)
-#define hypre_StructMatrixUserStencil(matrix)         ((matrix) -> user_stencil)
-#define hypre_StructMatrixStencil(matrix)             ((matrix) -> stencil)
-#define hypre_StructMatrixNumValues(matrix)           ((matrix) -> num_values)
-#define hypre_StructMatrixDataSpace(matrix)           ((matrix) -> data_space)
-#define hypre_StructMatrixData(matrix)                ((matrix) -> data)
-#define hypre_StructMatrixDataConst(matrix)           ((matrix) -> data_const)
-#define hypre_StructMatrixStencilData(matrix)         ((matrix) -> stencil_data)
-#define hypre_StructMatrixDataAlloced(matrix)         ((matrix) -> data_alloced)
-#define hypre_StructMatrixDataSize(matrix)            ((matrix) -> data_size)
-#define hypre_StructMatrixDataConstSize(matrix)       ((matrix) -> data_const_size)
-#define hypre_StructMatrixDataIndices(matrix)         ((matrix) -> data_indices)
-#define hypre_StructMatrixConstantCoefficient(matrix) ((matrix) -> constant_coefficient)
-#define hypre_StructMatrixSymmetric(matrix)           ((matrix) -> symmetric)
-#define hypre_StructMatrixSymmElements(matrix)        ((matrix) -> symm_elements)
-#define hypre_StructMatrixNumGhost(matrix)            ((matrix) -> num_ghost)
-#define hypre_StructMatrixGlobalSize(matrix)          ((matrix) -> global_size)
-#define hypre_StructMatrixCommPkg(matrix)             ((matrix) -> comm_pkg)
-#define hypre_StructMatrixRefCount(matrix)            ((matrix) -> ref_count)
->>>>>>> 414fa671
 
 #define hypre_StructMatrixSaveData(matrix)      ((matrix) -> save_data)
 #define hypre_StructMatrixSaveDataSpace(matrix) ((matrix) -> save_data_space)
@@ -208,7 +155,7 @@
 (hypre_StructMatrixData(matrix) + hypre_StructMatrixVDataOffset(matrix))
 
 #define hypre_StructMatrixBoxData(matrix, b, s) \
-(hypre_StructMatrixStencilData(matrix)[s] + hypre_StructMatrixDataIndices(matrix)[b][s])
+(hypre_StructMatrixData(matrix) + hypre_StructMatrixDataIndices(matrix)[b][s])
 
 #define hypre_StructMatrixConstData(matrix, s) \
 (hypre_StructMatrixData(matrix) + hypre_StructMatrixConstIndices(matrix)[s])
