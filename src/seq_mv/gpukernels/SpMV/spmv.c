#include "spmv.h"
#include <cuda_runtime.h>
#include "cusparse.h"
#define FULL_MASK 0xffffffff

template <int K, typename T>
__global__
void csr_v_k_shuffle(int n, int *d_ia, int *d_ja, T *d_a, T *d_x, T *d_y)
{
   /*------------------------------------------------------------*
    *               CSR spmv-vector kernel
    *              shuffle version reduction
    *            K-Warp  ( K threads) per row
    *------------------------------------------------------------*/
   // num of full-warps
   int nw = gridDim.x*BLOCKDIM/K;
   // full warp id
   int wid = (blockIdx.x*BLOCKDIM+threadIdx.x)/K;
   // thread lane in each full warp
   int lane = threadIdx.x & (K-1);
   // shared memory for patial result
#ifdef ROW_PTR_USE_SHARED
   // full warp lane in each block
   int wlane = threadIdx.x/K;
   volatile __shared__ int startend[BLOCKDIM/K][2];
#endif
   for (int row = wid; row < n; row += nw)
   {
#ifdef ROW_PTR_USE_SHARED
      // row start and end point
      if (lane < 2)
      {
         startend[wlane][lane] = d_ia[row+lane];
      }
      int p = startend[wlane][0];
      int q = startend[wlane][1];
<<<<<<< HEAD
#else
=======
      T sum = 0.0;
      for (int i=p+lane; i<q; i+=K)
      {
         sum += d_a[i] * d_x[d_ja[i]];
      }
      // parallel reduction
      r[threadIdx.x] = sum;
#pragma unroll
      for (int d = K/2; d > 0; d >>= 1)
      {
         r[threadIdx.x] = sum = sum + r[threadIdx.x+d];
      }
      if (lane == 0)
      {
         d_y[row] = r[threadIdx.x];
      }
   }
}

#define VERSION 1

/* K is the number of threads working on a single row. K = 2, 4, 8, 16, 32 */
template <int K, typename T>
__global__
void csr_v_k_shuffle(int n, int *d_ia, int *d_ja, T *d_a, T *d_x, T *d_y)
{
   /*------------------------------------------------------------*
    *               CSR spmv-vector kernel
    *              shared memory reduction
    *           (Group of K threads) per row
    *------------------------------------------------------------*/
   int nw = gridDim.x * (BLOCKDIM / K);
   int wid = (blockIdx.x * BLOCKDIM + threadIdx.x) / K;
   int lane = threadIdx.x & (K - 1);
   for (int row = wid; row < n; row += nw)
   {
>>>>>>> 03843e96
      int j, p, q;
      if (lane < 2)
      {
         j = __ldg(&d_ia[row+lane]);
      }
      p = __shfl_sync(0xFFFFFFFF, j, 0, K);
      q = __shfl_sync(0xFFFFFFFF, j, 1, K);
#endif
      T sum = 0.0;
<<<<<<< HEAD
      for (int i=p+lane; i<q; i+=K)
      {
         sum += d_a[i] * d_x[d_ja[i]];
=======
#if VERSION == 1
#pragma unroll(1)
      for (p += lane; __any_sync(HYPRE_WARP_FULL_MASK, p < q); p += K * 2)
      {
         if (p < q)
         {
            sum += read_only_load(&d_a[p]) * read_only_load(&d_x[read_only_load(&d_ja[p])]);
            if (p + K < q)
            {
               sum += read_only_load(&d_a[p+K]) * read_only_load(&d_x[read_only_load(&d_ja[p+K])]);
            }
         }
      }
#elif VERSION == 2
#pragma unroll(1)
      for (p += lane; __any_sync(HYPRE_WARP_FULL_MASK, p < q); p += K)
      {
         if (p < q)
         {
            sum += read_only_load(&d_a[p]) * read_only_load(&d_x[read_only_load(&d_ja[p])]);
         }
      }
#else
#pragma unroll(1)
      for (p += lane;  p < q; p += K)
      {
         sum += read_only_load(&d_a[p]) * read_only_load(&d_x[read_only_load(&d_ja[p])]);
>>>>>>> 03843e96
      }

      // parallel reduction
#pragma unroll
      for (int d = K/2; d > 0; d >>= 1)
      {
         sum += __shfl_down_sync(FULL_MASK, sum, d, K);
      }
      if (lane == 0)
      {
         d_y[row] = sum;
      }
   }
}



void spmv_csr_vector(struct csr_t *csr, REAL *x, REAL *y)
{
   int *d_ia, *d_ja, i;
   REAL *d_a, *d_x, *d_y;
   int n = csr->nrows;
   int nnz = csr->ia[n];
   double t1,t2;
   /*---------- Device Memory */
   cudaMalloc((void **)&d_ia, (n+1)*sizeof(int));
   cudaMalloc((void **)&d_ja, nnz*sizeof(int));
   cudaMalloc((void **)&d_a, nnz*sizeof(REAL));
   cudaMalloc((void **)&d_x, n*sizeof(REAL));
   cudaMalloc((void **)&d_y, n*sizeof(REAL));
   /*---------- Memcpy */
   cudaMemcpy(d_ia, csr->ia, (n+1)*sizeof(int),
   cudaMemcpyHostToDevice);
   cudaMemcpy(d_ja, csr->ja, nnz*sizeof(int),
   cudaMemcpyHostToDevice);
   cudaMemcpy(d_a, csr->a, nnz*sizeof(REAL),
   cudaMemcpyHostToDevice);
   cudaMemcpy(d_x, x, n*sizeof(REAL),
   cudaMemcpyHostToDevice);
   /*-------- set spmv kernel */
   /*-------- num of half-warps per block */
   int hwb = BLOCKDIM/HALFWARP;
   int gDim = min(MAXTHREADS/BLOCKDIM, (n+hwb-1)/hwb);
   int bDim = BLOCKDIM;
   //printf("CSR<<<%4d, %3d>>>  ",gDim,bDim);
   if(nnz/n>16)
   {
<<<<<<< HEAD
      /*-------- start timing */
      t1 = wall_timer();
      for (i=0; i<REPEAT; i++)
      {
         //cudaMemset((void *)d_y, 0, n*sizeof(REAL));
         csr_v_k_shuffle<16, REAL> <<<gDim, bDim>>>(n, d_ia, d_ja, d_a, d_x, d_y);
      }
      /*-------- Barrier for GPU calls */
      cudaThreadSynchronize();
      /*-------- stop timing */
      t2 = wall_timer()-t1;   
   }
   else if(nnz/n>8)
   {
      /*-------- start timing */
      t1 = wall_timer();
      for (i=0; i<REPEAT; i++)
      {
         //cudaMemset((void *)d_y, 0, n*sizeof(REAL));
         csr_v_k_shuffle<8, REAL> <<<gDim, bDim>>>(n, d_ia, d_ja, d_a, d_x, d_y);
      }
      /*-------- Barrier for GPU calls */
      cudaThreadSynchronize();
      /*-------- stop timing */
      t2 = wall_timer()-t1;
   }
   else
   {
      /*-------- start timing */
      t1 = wall_timer();
      for (i=0; i<REPEAT; i++)
      {
         //cudaMemset((void *)d_y, 0, n*sizeof(REAL));
         csr_v_k_shuffle<4, REAL> <<<gDim, bDim>>>(n, d_ia, d_ja, d_a, d_x, d_y);
      }
      /*-------- Barrier for GPU calls */
      cudaThreadSynchronize();
      /*-------- stop timing */
      t2 = wall_timer()-t1;
=======
      //cudaMemset((void *)d_y, 0, n*sizeof(REAL));
      csr_v_k_shuffle<8, REAL> <<<gDim, bDim>>>(n, d_ia, d_ja, d_a, d_x, d_y);
>>>>>>> 03843e96
   }
/*--------------------------------------------------*/
   printf("\n=== [GPU] CSR-vector Kernel ===\n");
   printf("  Number of Threads <%d*%d>\n",gDim,bDim);
   printf("  %.2f ms, %.2f GFLOPS, ",
   t2*1e3,2*nnz/t2/1e9*REPEAT);
/*-------- copy y to host mem */
   cudaMemcpy(y, d_y, n*sizeof(REAL),
   cudaMemcpyDeviceToHost);
/*---------- CUDA free */
   cudaFree(d_ia);
   cudaFree(d_ja);
   cudaFree(d_a);
   cudaFree(d_x);
   cudaFree(d_y);
}

/*-----------------------------------------------*/
void cuda_init(int argc, char **argv)
{
   int deviceCount, dev;
   cudaGetDeviceCount(&deviceCount);
   printf("=========================================\n");
   if (deviceCount == 0)
   {
      printf("There is no device supporting CUDA\n");
   }
   for (dev = 0; dev < deviceCount; ++dev)
   {
      cudaDeviceProp deviceProp;
      cudaGetDeviceProperties(&deviceProp, dev);
      if (dev == 0)
      {
         if (deviceProp.major == 9999 && deviceProp.minor == 9999)
         {
            printf("There is no device supporting CUDA.\n");
         }
         else if (deviceCount == 1)
         {
            printf("There is 1 device supporting CUDA\n");
         }
         else
         {
            printf("There are %d devices supporting CUDA\n", deviceCount);
         }
      }
   printf("\nDevice %d: \"%s\"\n", dev, deviceProp.name);
   printf("  Major revision number:          %d\n",deviceProp.major);
   printf("  Minor revision number:          %d\n",deviceProp.minor);
   printf("  Total amount of global memory:  %.2f GB\n",deviceProp.totalGlobalMem/1e9);
   }
   dev = 0;
   cudaSetDevice(dev);
   cudaDeviceProp deviceProp;
   cudaGetDeviceProperties(&deviceProp, dev);
   printf("\nRunning on Device %d: \"%s\"\n", dev, deviceProp.name);
   printf("=========================================\n");
}

/*---------------------------------------------------*/
void cuda_check_err()
{
   cudaError_t cudaerr = cudaGetLastError() ;
   if (cudaerr != cudaSuccess)
   {
       printf("error: %s\n",cudaGetErrorString(cudaerr));
   }
}

void spmv_cusparse_csr(struct csr_t *csr, REAL *x, REAL *y)
{
   int n = csr->nrows;
   int nnz = csr->ia[n];
   int *d_ia, *d_ja, i;
   REAL *d_a, *d_x, *d_y;
   double t1, t2;
   REAL done = 1.0, dzero = 0.0;
   /*------------------- allocate Device Memory */
   cudaMalloc((void **)&d_ia, (n+1)*sizeof(int));
   cudaMalloc((void **)&d_ja, nnz*sizeof(int));
   cudaMalloc((void **)&d_a, nnz*sizeof(REAL));
   cudaMalloc((void **)&d_x, n*sizeof(REAL));
   cudaMalloc((void **)&d_y, n*sizeof(REAL));
   /*------------------- Memcpy */
   cudaMemcpy(d_ia, csr->ia, (n+1)*sizeof(int),
   cudaMemcpyHostToDevice);
   cudaMemcpy(d_ja, csr->ja, nnz*sizeof(int),
   cudaMemcpyHostToDevice);
   cudaMemcpy(d_a, csr->a, nnz*sizeof(REAL),
   cudaMemcpyHostToDevice);
   cudaMemcpy(d_x, x, n*sizeof(REAL),
   cudaMemcpyHostToDevice);
   /*-------------------- cusparse library*/
   cusparseStatus_t status;
   cusparseHandle_t handle=0;
   cusparseMatDescr_t descr=0;

   /* initialize cusparse library */
   status= cusparseCreate(&handle);
   if (status != CUSPARSE_STATUS_SUCCESS)
   {
     printf("CUSPARSE Library initialization failed\n");
     exit(1);
   }
   /* create and setup matrix descriptor */
   status= cusparseCreateMatDescr(&descr);
   if (status != CUSPARSE_STATUS_SUCCESS)
   {
     printf("Matrix descriptor initialization failed\n");
     exit(1);
   }
   cusparseSetMatType(descr,CUSPARSE_MATRIX_TYPE_GENERAL);
   cusparseSetMatIndexBase(descr,CUSPARSE_INDEX_BASE_ZERO);
   /*-------- start timing */
   t1 = wall_timer();
   for (i=0; i<REPEAT; i++)
   {
#if DOUBLEPRECISION
      status= cusparseDcsrmv(handle, CUSPARSE_OPERATION_NON_TRANSPOSE, n, n, nnz,
      &done, descr, d_a, d_ia, d_ja,
      d_x, &dzero, d_y);
#else
      status= cusparseScsrmv(handle, CUSPARSE_OPERATION_NON_TRANSPOSE, n, n, nnz,
      &done, descr, d_a, d_ia, d_ja,
      d_x, &dzero, d_y);
#endif
      if (status != CUSPARSE_STATUS_SUCCESS)
      {
         printf("Matrix-vector multiplication failed\n");
         exit(1);
      }
   }
   /*-------- barrier for GPU calls */
   cudaThreadSynchronize();
   /*-------- stop timing */
   t2 = wall_timer()-t1;
   /*--------------------------------------------------*/
   printf("\n=== [GPU] CUSPARSE CSR Kernel ===\n");
   printf("  %.2f ms, %.2f GFLOPS, ",
   t2*1e3,2*nnz/t2/1e9*REPEAT);
   /*-------- copy y to host mem */
   cudaMemcpy(y, d_y, n*sizeof(REAL),
   cudaMemcpyDeviceToHost);
   /*--------- CUDA free */
   cudaFree(d_ia);
   cudaFree(d_ja);
   cudaFree(d_a);
   cudaFree(d_x);
   cudaFree(d_y);
   /* destroy matrix descriptor */
   status = cusparseDestroyMatDescr(descr);
   descr = 0;
   if (status != CUSPARSE_STATUS_SUCCESS)
   {
      printf("Matrix descriptor destruction failed\n");
      exit(1);
   }
   /* destroy handle */
   status = cusparseDestroy(handle);
   handle = 0;
   if (status != CUSPARSE_STATUS_SUCCESS)
   {
      printf("CUSPARSE Library release of resources failed\n");
      exit(1);
   }
}
<|MERGE_RESOLUTION|>--- conflicted
+++ resolved
@@ -1,16 +1,15 @@
 #include "spmv.h"
 #include <cuda_runtime.h>
 #include "cusparse.h"
-#define FULL_MASK 0xffffffff
 
 template <int K, typename T>
 __global__
-void csr_v_k_shuffle(int n, int *d_ia, int *d_ja, T *d_a, T *d_x, T *d_y)
+void csr_v_k_shared(int n, int *d_ia, int *d_ja, T *d_a, T *d_x, T *d_y)
 {
    /*------------------------------------------------------------*
     *               CSR spmv-vector kernel
-    *              shuffle version reduction
-    *            K-Warp  ( K threads) per row
+    *              shared memory reduction
+    *              K threads-Warp  per row
     *------------------------------------------------------------*/
    // num of full-warps
    int nw = gridDim.x*BLOCKDIM/K;
@@ -18,15 +17,13 @@
    int wid = (blockIdx.x*BLOCKDIM+threadIdx.x)/K;
    // thread lane in each full warp
    int lane = threadIdx.x & (K-1);
-   // shared memory for patial result
-#ifdef ROW_PTR_USE_SHARED
    // full warp lane in each block
    int wlane = threadIdx.x/K;
+   // shared memory for patial result
+   volatile __shared__ T r[BLOCKDIM+K/2];
    volatile __shared__ int startend[BLOCKDIM/K][2];
-#endif
    for (int row = wid; row < n; row += nw)
    {
-#ifdef ROW_PTR_USE_SHARED
       // row start and end point
       if (lane < 2)
       {
@@ -34,9 +31,6 @@
       }
       int p = startend[wlane][0];
       int q = startend[wlane][1];
-<<<<<<< HEAD
-#else
-=======
       T sum = 0.0;
       for (int i=p+lane; i<q; i+=K)
       {
@@ -73,21 +67,14 @@
    int lane = threadIdx.x & (K - 1);
    for (int row = wid; row < n; row += nw)
    {
->>>>>>> 03843e96
       int j, p, q;
       if (lane < 2)
       {
-         j = __ldg(&d_ia[row+lane]);
-      }
-      p = __shfl_sync(0xFFFFFFFF, j, 0, K);
-      q = __shfl_sync(0xFFFFFFFF, j, 1, K);
-#endif
+         j = read_only_load(&d_ia[row+lane]);
+      }
+      p = __shfl_sync(HYPRE_WARP_FULL_MASK, j, 0, K);
+      q = __shfl_sync(HYPRE_WARP_FULL_MASK, j, 1, K);
       T sum = 0.0;
-<<<<<<< HEAD
-      for (int i=p+lane; i<q; i+=K)
-      {
-         sum += d_a[i] * d_x[d_ja[i]];
-=======
 #if VERSION == 1
 #pragma unroll(1)
       for (p += lane; __any_sync(HYPRE_WARP_FULL_MASK, p < q); p += K * 2)
@@ -115,14 +102,13 @@
       for (p += lane;  p < q; p += K)
       {
          sum += read_only_load(&d_a[p]) * read_only_load(&d_x[read_only_load(&d_ja[p])]);
->>>>>>> 03843e96
-      }
-
+      }
+#endif
       // parallel reduction
 #pragma unroll
       for (int d = K/2; d > 0; d >>= 1)
       {
-         sum += __shfl_down_sync(FULL_MASK, sum, d, K);
+         sum += __shfl_down_sync(HYPRE_WARP_FULL_MASK, sum, d);
       }
       if (lane == 0)
       {
@@ -130,8 +116,6 @@
       }
    }
 }
-
-
 
 void spmv_csr_vector(struct csr_t *csr, REAL *x, REAL *y)
 {
@@ -161,53 +145,17 @@
    int gDim = min(MAXTHREADS/BLOCKDIM, (n+hwb-1)/hwb);
    int bDim = BLOCKDIM;
    //printf("CSR<<<%4d, %3d>>>  ",gDim,bDim);
-   if(nnz/n>16)
-   {
-<<<<<<< HEAD
-      /*-------- start timing */
-      t1 = wall_timer();
-      for (i=0; i<REPEAT; i++)
-      {
-         //cudaMemset((void *)d_y, 0, n*sizeof(REAL));
-         csr_v_k_shuffle<16, REAL> <<<gDim, bDim>>>(n, d_ia, d_ja, d_a, d_x, d_y);
-      }
-      /*-------- Barrier for GPU calls */
-      cudaThreadSynchronize();
-      /*-------- stop timing */
-      t2 = wall_timer()-t1;   
-   }
-   else if(nnz/n>8)
-   {
-      /*-------- start timing */
-      t1 = wall_timer();
-      for (i=0; i<REPEAT; i++)
-      {
-         //cudaMemset((void *)d_y, 0, n*sizeof(REAL));
-         csr_v_k_shuffle<8, REAL> <<<gDim, bDim>>>(n, d_ia, d_ja, d_a, d_x, d_y);
-      }
-      /*-------- Barrier for GPU calls */
-      cudaThreadSynchronize();
-      /*-------- stop timing */
-      t2 = wall_timer()-t1;
-   }
-   else
-   {
-      /*-------- start timing */
-      t1 = wall_timer();
-      for (i=0; i<REPEAT; i++)
-      {
-         //cudaMemset((void *)d_y, 0, n*sizeof(REAL));
-         csr_v_k_shuffle<4, REAL> <<<gDim, bDim>>>(n, d_ia, d_ja, d_a, d_x, d_y);
-      }
-      /*-------- Barrier for GPU calls */
-      cudaThreadSynchronize();
-      /*-------- stop timing */
-      t2 = wall_timer()-t1;
-=======
+   /*-------- start timing */
+   t1 = wall_timer();
+   for (i=0; i<REPEAT; i++)
+   {
       //cudaMemset((void *)d_y, 0, n*sizeof(REAL));
-      csr_v_k_shuffle<8, REAL> <<<gDim, bDim>>>(n, d_ia, d_ja, d_a, d_x, d_y);
->>>>>>> 03843e96
-   }
+      csr_v_k_shuffle<16, REAL> <<<gDim, bDim>>>(n, d_ia, d_ja, d_a, d_x, d_y);
+   }
+   /*-------- Barrier for GPU calls */
+   cudaThreadSynchronize();
+   /*-------- stop timing */
+   t2 = wall_timer()-t1;
 /*--------------------------------------------------*/
    printf("\n=== [GPU] CSR-vector Kernel ===\n");
    printf("  Number of Threads <%d*%d>\n",gDim,bDim);
