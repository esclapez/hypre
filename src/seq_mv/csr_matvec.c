--- conflicted
+++ resolved
@@ -50,20 +50,10 @@
    HYPRE_Int         vecstride_b = hypre_VectorVectorStride(b);*/
    HYPRE_Int         idxstride_x = hypre_VectorIndexStride(x);
    HYPRE_Int         vecstride_x = hypre_VectorVectorStride(x);
-<<<<<<< HEAD
-
-   HYPRE_Int         i, ii, j, jj, k;
-   HYPRE_Real        xpar=0.7;
-   HYPRE_Complex     tempx;
-
-   HYPRE_Int         ierr = 0;
-   hypre_Vector	    *x_tmp = NULL;
-=======
    HYPRE_Complex     temp, tempx;
    HYPRE_Int         i, j, jj, m, ierr=0;
    HYPRE_Real        xpar=0.7;
    hypre_Vector     *x_tmp = NULL;
->>>>>>> 414fa671
 
    /*---------------------------------------------------------------------
     *  Check for size compatibility.  Matvec returns ierr = 1 if
@@ -80,25 +70,17 @@
    hypre_assert( num_vectors == hypre_VectorNumVectors(b) );
 
    if (num_cols != x_size)
-   {
       ierr = 1;
-   }
 
    if (num_rows != y_size || num_rows != b_size)
-   {
       ierr = 2;
-   }
 
    if (num_cols != x_size && (num_rows != y_size || num_rows != b_size))
-   {
       ierr = 3;
-   }
-
-   if ((x == y) && (alpha != 0.0))
-   {
-      x_tmp  = hypre_SeqVectorCloneDeep(x);
-      x_data = hypre_VectorData(x_tmp);
-   }
+
+   /*-----------------------------------------------------------------------
+    * Do (alpha == 0.0) computation - RDF: USE MACHINE EPS
+    *-----------------------------------------------------------------------*/
 
    if (alpha == 0.0)
    {
@@ -106,15 +88,17 @@
 #pragma omp parallel for private(i) HYPRE_SMP_SCHEDULE
 #endif
       for (i = 0; i < num_rows*num_vectors; i++)
-      {
          y_data[i] = beta*b_data[i];
-      }
-   }
-   else if (alpha == 1.0)
-   {
-<<<<<<< HEAD
-      if (beta == 0.0)
-=======
+
+#ifdef HYPRE_PROFILE
+      hypre_profile_times[HYPRE_TIMER_ID_MATVEC] += hypre_MPI_Wtime() - time_begin;
+#endif
+
+      return ierr;
+   }
+
+   if (x == y)
+   {
       x_tmp = hypre_SeqVectorCloneDeep(x);
       x_data = hypre_VectorData(x_tmp);
    }
@@ -134,979 +118,101 @@
        *-----------------------------------------------------------------------*/
 
       if (temp != 1.0)
->>>>>>> 414fa671
-      {
-         if (num_vectors == 1)
-         {
-            if (num_rownnz < xpar*(num_rows))
-            {
-#ifdef HYPRE_USING_OPENMP
-#pragma omp parallel for private(i,ii,jj,tempx) HYPRE_SMP_SCHEDULE
-#endif
-               for (i = 0; i < num_rownnz; i++)
-               {
-                  ii = A_rownnz[i];
-                  tempx = 0;
-                  for (jj = A_i[ii]; jj < A_i[ii+1]; jj++)
-                  {
-                     tempx += A_data[jj] * x_data[A_j[jj]];
-                  }
-                  y_data[ii] = tempx;
-               }
+      {
+         if (temp == 0.0)
+         {
+#ifdef HYPRE_USING_OPENMP
+#pragma omp parallel for private(i) HYPRE_SMP_SCHEDULE
+#endif
+            for (i = 0; i < num_rows*num_vectors; i++)
+               y_data[i] = 0.0;
+         }
+         else
+         {
+#ifdef HYPRE_USING_OPENMP
+#pragma omp parallel for private(i) HYPRE_SMP_SCHEDULE
+#endif
+            for (i = 0; i < num_rows*num_vectors; i++)
+               y_data[i] = b_data[i]*temp;
+         }
+      }
+      else
+      {
+         for (i = 0; i < num_rows*num_vectors; i++)
+            y_data[i] = b_data[i];
+      }
+
+
+      /*-----------------------------------------------------------------
+       * y += A*x
+       *-----------------------------------------------------------------*/
+
+      if (num_rownnz < xpar*(num_rows))
+      {
+#ifdef HYPRE_USING_OPENMP
+#pragma omp parallel for private(i,j,jj,m,tempx) HYPRE_SMP_SCHEDULE
+#endif
+
+         for (i = 0; i < num_rownnz; i++)
+         {
+            m = A_rownnz[i];
+
+            /*
+             * for (jj = A_i[m]; jj < A_i[m+1]; jj++)
+             * {
+             *         j = A_j[jj];
+             *  y_data[m] += A_data[jj] * x_data[j];
+             * } */
+            if ( num_vectors==1 )
+            {
+               tempx = 0;
+               for (jj = A_i[m]; jj < A_i[m+1]; jj++)
+                  tempx +=  A_data[jj] * x_data[A_j[jj]];
+               y_data[m] += tempx;
             }
             else
-            {
-#ifdef HYPRE_USING_OPENMP
-#pragma omp parallel for private(i,jj,tempx) HYPRE_SMP_SCHEDULE
-#endif
-               for (i = 0; i < num_rows; i++)
+               for ( j=0; j<num_vectors; ++j )
                {
                   tempx = 0;
-                  for (jj = A_i[i]; jj < A_i[i+1]; jj++)
-                  {
-                     tempx += A_data[jj] * x_data[A_j[jj]];
-                  }
-                  y_data[i] = tempx;
-               }
-            }
-         }
-         else
-         {
-            if (num_rownnz < xpar*(num_rows))
-            {
-#ifdef HYPRE_USING_OPENMP
-#pragma omp parallel for private(i,ii,j,jj,k,tempx) HYPRE_SMP_SCHEDULE
-#endif
-               for (i = 0; i < num_rownnz; i++)
-               {
-                  for (j = 0; j < num_vectors; j++)
-                  {
-                     ii = A_rownnz[i];
-                     k  = j*vecstride_y + ii*idxstride_y;
-                     tempx = 0;
-                     for (jj = A_i[ii]; jj < A_i[ii+1]; jj++)
-                     {
-                        tempx += A_data[jj] * x_data[j*vecstride_x + A_j[jj]*idxstride_x];
-                     }
-                     y_data[k] = tempx;
-                  }
-               }
-            }
-            else
-            {
-#ifdef HYPRE_USING_OPENMP
-#pragma omp parallel for private(i,j,jj,k,tempx) HYPRE_SMP_SCHEDULE
-#endif
-               for (i = 0; i < num_rows; i++)
-               {
-                  for (j = 0; j < num_vectors; j++)
-                  {
-                     k = j*vecstride_y + i*idxstride_y;
-                     tempx = 0;
-                     for (jj = A_i[i]; jj < A_i[i+1]; jj++)
-                     {
-                        tempx += A_data[jj] * x_data[j*vecstride_x + A_j[jj]*idxstride_x];
-                     }
-                     y_data[k] = tempx;
-                  }
-               }
-            } /* if (num_rownnz < xpar*(num_rows)) */
-         } /* if (num_vectors == 1) */
-      }
-      else if (beta == 1.0)
-      {
-         if (num_vectors == 1)
-         {
-            if (num_rownnz < xpar*(num_rows))
-            {
-#ifdef HYPRE_USING_OPENMP
-#pragma omp parallel for private(i,ii,jj,tempx) HYPRE_SMP_SCHEDULE
-#endif
-               for (i = 0; i < num_rownnz; i++)
-               {
-                  ii = A_rownnz[i];
-                  tempx = 0;
-                  for (jj = A_i[ii]; jj < A_i[ii+1]; jj++)
-                  {
-                     tempx += A_data[jj] * x_data[A_j[jj]];
-                  }
-                  y_data[ii] = tempx + b_data[ii];
-               }
-            }
-            else
-            {
-#ifdef HYPRE_USING_OPENMP
-#pragma omp parallel for private(i,jj,tempx) HYPRE_SMP_SCHEDULE
-#endif
-               for (i = 0; i < num_rows; i++)
-               {
-                  tempx = 0;
-                  for (jj = A_i[i]; jj < A_i[i+1]; jj++)
-                  {
-                     tempx += A_data[jj] * x_data[A_j[jj]];
-                  }
-                  y_data[i] = tempx + b_data[i];
-               }
-            }
-         }
-         else
-         {
-            if (num_rownnz < xpar*(num_rows))
-            {
-#ifdef HYPRE_USING_OPENMP
-#pragma omp parallel for private(i,ii,j,jj,k,tempx) HYPRE_SMP_SCHEDULE
-#endif
-               for (i = 0; i < num_rownnz; i++)
-               {
-                  for (j = 0; j < num_vectors; j++)
-                  {
-                     ii = A_rownnz[i];
-                     k  = j*vecstride_y + ii*idxstride_y;
-                     tempx = 0;
-                     for (jj = A_i[ii]; jj < A_i[ii+1]; jj++)
-                     {
-                        tempx += A_data[jj] * x_data[j*vecstride_x + A_j[jj]*idxstride_x];
-                     }
-                     y_data[k] = tempx + b_data[k];
-                  }
-               }
-            }
-            else
-            {
-#ifdef HYPRE_USING_OPENMP
-#pragma omp parallel for private(i,j,jj,k,tempx) HYPRE_SMP_SCHEDULE
-#endif
-               for (i = 0; i < num_rows; i++)
-               {
-                  for (j = 0; j < num_vectors; j++)
-                  {
-                     k = j*vecstride_y + i*idxstride_y;
-                     tempx = 0;
-                     for (jj = A_i[i]; jj < A_i[i+1]; jj++)
-                     {
-                        tempx += A_data[jj] * x_data[j*vecstride_x + A_j[jj]*idxstride_x];
-                     }
-                     y_data[k] = tempx + b_data[k];
-                  }
-               }
-            } /* if (num_rownnz < xpar*(num_rows)) */
-         } /* if (num_vectors == 1) */
-      }
-      else if (beta == -1.0)
-      {
-<<<<<<< HEAD
-         if (num_vectors == 1)
-         {
-            if (num_rownnz < xpar*(num_rows))
-            {
-#ifdef HYPRE_USING_OPENMP
-#pragma omp parallel for private(i,ii,jj,tempx) HYPRE_SMP_SCHEDULE
-#endif
-               for (i = 0; i < num_rownnz; i++)
-               {
-                  ii = A_rownnz[i];
-                  tempx = 0;
-                  for (jj = A_i[ii]; jj < A_i[ii+1]; jj++)
-                  {
-                     tempx += A_data[jj] * x_data[A_j[jj]];
-                  }
-                  y_data[ii] = tempx - b_data[ii];
-               }
-            }
-            else
-            {
-#ifdef HYPRE_USING_OPENMP
-#pragma omp parallel for private(i,jj,tempx) HYPRE_SMP_SCHEDULE
-#endif
-               for (i = 0; i < num_rows; i++)
-               {
-                  tempx = 0;
-                  for (jj = A_i[i]; jj < A_i[i+1]; jj++)
-                  {
-                     tempx += A_data[jj] * x_data[A_j[jj]];
-                  }
-                  y_data[i] = tempx - b_data[i];
-               }
-            }
-         }
-         else
-         {
-            if (num_rownnz < xpar*(num_rows))
-            {
-#ifdef HYPRE_USING_OPENMP
-#pragma omp parallel for private(i,ii,j,jj,k,tempx) HYPRE_SMP_SCHEDULE
-#endif
-               for (i = 0; i < num_rownnz; i++)
-               {
-                  for (j = 0; j < num_vectors; j++)
-                  {
-                     ii = A_rownnz[i];
-                     k  = j*vecstride_y + ii*idxstride_y;
-                     tempx = 0;
-                     for (jj = A_i[ii]; jj < A_i[ii+1]; jj++)
-                     {
-                        tempx += A_data[jj] * x_data[j*vecstride_x + A_j[jj]*idxstride_x];
-                     }
-                     y_data[k] = tempx - b_data[k];
-                  }
-               }
-            }
-            else
-            {
-#ifdef HYPRE_USING_OPENMP
-#pragma omp parallel for private(i,j,jj,k,tempx) HYPRE_SMP_SCHEDULE
-#endif
-               for (i = 0; i < num_rows; i++)
-               {
-                  for (j = 0; j < num_vectors; j++)
-                  {
-                     k = j*vecstride_y + i*idxstride_y;
-                     tempx = 0;
-                     for (jj = A_i[i]; jj < A_i[i+1]; jj++)
-                     {
-                        tempx += A_data[jj] * x_data[j*vecstride_x + A_j[jj]*idxstride_x];
-                     }
-                     y_data[k] = tempx - b_data[k];
-                  }
-               }
-            } /* if (num_rownnz < xpar*(num_rows)) */
-         } /* if (num_vectors == 1) */
-=======
-         for (i = 0; i < num_rows*num_vectors; i++)
-            y_data[i] = b_data[i];
->>>>>>> 414fa671
-      }
-      else
-      {
-         if (num_vectors == 1)
-         {
-            if (num_rownnz < xpar*(num_rows))
-            {
-#ifdef HYPRE_USING_OPENMP
-#pragma omp parallel for private(i,ii,jj,tempx) HYPRE_SMP_SCHEDULE
-#endif
-               for (i = 0; i < num_rownnz; i++)
-               {
-                  ii = A_rownnz[i];
-                  tempx = 0;
-                  for (jj = A_i[ii]; jj < A_i[ii+1]; jj++)
-                  {
-                     tempx += A_data[jj] * x_data[A_j[jj]];
-                  }
-                  y_data[ii] = tempx + beta*b_data[ii];
-               }
-            }
-            else
-            {
-#ifdef HYPRE_USING_OPENMP
-#pragma omp parallel for private(i,jj,tempx) HYPRE_SMP_SCHEDULE
-#endif
-               for (i = 0; i < num_rows; i++)
-               {
-                  tempx = 0;
-                  for (jj = A_i[i]; jj < A_i[i+1]; jj++)
-                  {
-                     tempx += A_data[jj] * x_data[A_j[jj]];
-                  }
-                  y_data[i] = tempx + beta*b_data[i];
-               }
-            }
-         }
-         else
-         {
-            if (num_rownnz < xpar*(num_rows))
-            {
-#ifdef HYPRE_USING_OPENMP
-#pragma omp parallel for private(i,ii,j,jj,k,tempx) HYPRE_SMP_SCHEDULE
-#endif
-               for (i = 0; i < num_rownnz; i++)
-               {
-                  for (j = 0; j < num_vectors; j++)
-                  {
-                     ii = A_rownnz[i];
-                     k  = j*vecstride_y + ii*idxstride_y;
-                     tempx = 0;
-                     for (jj = A_i[ii]; jj < A_i[ii+1]; jj++)
-                     {
-                        tempx += A_data[jj] * x_data[j*vecstride_x + A_j[jj]*idxstride_x];
-                     }
-                     y_data[k] = tempx + beta*b_data[k];
-                  }
-               }
-            }
-            else
-            {
-#ifdef HYPRE_USING_OPENMP
-#pragma omp parallel for private(i,j,jj,k,tempx) HYPRE_SMP_SCHEDULE
-#endif
-               for (i = 0; i < num_rows; i++)
-               {
-                  for (j = 0; j < num_vectors; j++)
-                  {
-                     k = j*vecstride_y + i*idxstride_y;
-                     tempx = 0;
-                     for (jj = A_i[i]; jj < A_i[i+1]; jj++)
-                     {
-                        tempx += A_data[jj] * x_data[j*vecstride_x + A_j[jj]*idxstride_x];
-                     }
-                     y_data[k] = tempx + beta*b_data[k];
-                  }
-               }
-            } /* if (num_rownnz < xpar*(num_rows)) */
-         } /* if (num_vectors == 1) */
-      }
-   }
-   else if (alpha == -1.0)
-   {
-      if (beta == 0.0)
-      {
-         if (num_vectors == 1)
-         {
-            if (num_rownnz < xpar*(num_rows))
-            {
-#ifdef HYPRE_USING_OPENMP
-#pragma omp parallel for private(i,ii,jj,tempx) HYPRE_SMP_SCHEDULE
-#endif
-               for (i = 0; i < num_rownnz; i++)
-               {
-                  ii = A_rownnz[i];
-                  tempx = 0;
-                  for (jj = A_i[ii]; jj < A_i[ii+1]; jj++)
-                  {
-                     tempx -= A_data[jj] * x_data[A_j[jj]];
-                  }
-                  y_data[ii] = tempx;
-               }
-            }
-            else
-            {
-#ifdef HYPRE_USING_OPENMP
-#pragma omp parallel for private(i,jj,tempx) HYPRE_SMP_SCHEDULE
-#endif
-               for (i = 0; i < num_rows; i++)
-               {
-                  tempx = 0;
-<<<<<<< HEAD
-                  for (jj = A_i[i]; jj < A_i[i+1]; jj++)
-                  {
-                     tempx -= A_data[jj] * x_data[A_j[jj]];
-                  }
-                  y_data[i] = tempx;
-=======
                   for (jj = A_i[m]; jj < A_i[m+1]; jj++)
                      tempx +=  A_data[jj] * x_data[ j*vecstride_x + A_j[jj]*idxstride_x ];
                   y_data[ j*vecstride_y + m*idxstride_y] += tempx;
->>>>>>> 414fa671
-               }
+               }
+         }
+      }
+      else // num_vectors > 1
+      {
+#ifdef HYPRE_USING_OPENMP
+#pragma omp parallel for private(i,j,jj,tempx) HYPRE_SMP_SCHEDULE
+#endif
+         for (i = 0; i < num_rows; i++)
+         {
+            for (j = 0; j < num_vectors; ++j)
+            {
+               tempx = 0;
+               for (jj = A_i[i]; jj < A_i[i+1]; jj++)
+               {
+                  tempx += A_data[jj] * x_data[ j*vecstride_x + A_j[jj]*idxstride_x ];
+               }
+               y_data[ j*vecstride_y + i*idxstride_y ] += tempx;
             }
          }
-         else
-         {
-            if (num_rownnz < xpar*(num_rows))
-            {
-#ifdef HYPRE_USING_OPENMP
-#pragma omp parallel for private(i,ii,j,jj,k,tempx) HYPRE_SMP_SCHEDULE
-#endif
-               for (i = 0; i < num_rownnz; i++)
-               {
-                  for (j = 0; j < num_vectors; j++)
-                  {
-                     ii = A_rownnz[i];
-                     k  = j*vecstride_y + ii*idxstride_y;
-                     tempx = 0;
-                     for (jj = A_i[ii]; jj < A_i[ii+1]; jj++)
-                     {
-                        tempx -= A_data[jj] * x_data[j*vecstride_x + A_j[jj]*idxstride_x];
-                     }
-                     y_data[k] = tempx;
-                  }
-               }
-            }
-            else
-            {
-#ifdef HYPRE_USING_OPENMP
-#pragma omp parallel for private(i,j,jj,k,tempx) HYPRE_SMP_SCHEDULE
-#endif
-               for (i = 0; i < num_rows; i++)
-               {
-                  for (j = 0; j < num_vectors; j++)
-                  {
-                     k = j*vecstride_y + i*idxstride_y;
-                     tempx = 0;
-                     for (jj = A_i[i]; jj < A_i[i+1]; jj++)
-                     {
-                        tempx -= A_data[jj] * x_data[j*vecstride_x + A_j[jj]*idxstride_x];
-                     }
-                     y_data[k] = tempx;
-                  }
-               }
-            } /* if (num_rownnz < xpar*(num_rows)) */
-         } /* if (num_vectors == 1) */
-      }
-      else if (beta == 1.0)
-      {
-         if (num_vectors == 1)
-         {
-            if (num_rownnz < xpar*(num_rows))
-            {
-#ifdef HYPRE_USING_OPENMP
-#pragma omp parallel for private(i,ii,jj,tempx) HYPRE_SMP_SCHEDULE
-#endif
-               for (i = 0; i < num_rownnz; i++)
-               {
-                  ii = A_rownnz[i];
-                  tempx = 0;
-                  for (jj = A_i[ii]; jj < A_i[ii+1]; jj++)
-                  {
-                     tempx -= A_data[jj] * x_data[A_j[jj]];
-                  }
-                  y_data[ii] = tempx + b_data[ii];
-               }
-            }
-            else
-            {
-#ifdef HYPRE_USING_OPENMP
-#pragma omp parallel for private(i,jj,tempx) HYPRE_SMP_SCHEDULE
-#endif
-               for (i = 0; i < num_rows; i++)
-               {
-                  tempx = 0;
-                  for (jj = A_i[i]; jj < A_i[i+1]; jj++)
-                  {
-                     tempx -= A_data[jj] * x_data[A_j[jj]];
-                  }
-                  y_data[i] = tempx + b_data[i];
-               }
-            }
-         }
-         else
-         {
-            if (num_rownnz < xpar*(num_rows))
-            {
-#ifdef HYPRE_USING_OPENMP
-#pragma omp parallel for private(i,ii,j,jj,k,tempx) HYPRE_SMP_SCHEDULE
-#endif
-               for (i = 0; i < num_rownnz; i++)
-               {
-                  for (j = 0; j < num_vectors; j++)
-                  {
-                     ii = A_rownnz[i];
-                     k  = j*vecstride_y + ii*idxstride_y;
-                     tempx = 0;
-                     for (jj = A_i[ii]; jj < A_i[ii+1]; jj++)
-                     {
-                        tempx -= A_data[jj] * x_data[j*vecstride_x + A_j[jj]*idxstride_x];
-                     }
-                     y_data[k] = tempx + b_data[k];
-                  }
-               }
-            }
-            else
-            {
-#ifdef HYPRE_USING_OPENMP
-#pragma omp parallel for private(i,j,jj,k,tempx) HYPRE_SMP_SCHEDULE
-#endif
-               for (i = 0; i < num_rows; i++)
-               {
-                  for (j = 0; j < num_vectors; j++)
-                  {
-                     k = j*vecstride_y + i*idxstride_y;
-                     tempx = 0;
-                     for (jj = A_i[i]; jj < A_i[i+1]; jj++)
-                     {
-                        tempx -= A_data[jj] * x_data[j*vecstride_x + A_j[jj]*idxstride_x];
-                     }
-                     y_data[k] = tempx + b_data[k];
-                  }
-               }
-            } /* if (num_rownnz < xpar*(num_rows)) */
-         } /* if (num_vectors == 1) */
-      }
-      else if (beta == -1.0)
-      {
-         if (num_vectors == 1)
-         {
-            if (num_rownnz < xpar*(num_rows))
-            {
-#ifdef HYPRE_USING_OPENMP
-#pragma omp parallel for private(i,ii,jj,tempx) HYPRE_SMP_SCHEDULE
-#endif
-               for (i = 0; i < num_rownnz; i++)
-               {
-                  ii = A_rownnz[i];
-                  tempx = 0;
-                  for (jj = A_i[ii]; jj < A_i[ii+1]; jj++)
-                  {
-                     tempx -= A_data[jj] * x_data[A_j[jj]];
-                  }
-                  y_data[ii] = tempx - b_data[ii];
-               }
-            }
-            else
-            {
-#ifdef HYPRE_USING_OPENMP
-#pragma omp parallel for private(i,jj,tempx) HYPRE_SMP_SCHEDULE
-#endif
-               for (i = 0; i < num_rows; i++)
-               {
-                  tempx = 0;
-                  for (jj = A_i[i]; jj < A_i[i+1]; jj++)
-                  {
-                     tempx -= A_data[jj] * x_data[A_j[jj]];
-                  }
-                  y_data[i] = tempx - b_data[i];
-               }
-            }
-         }
-         else
-         {
-            if (num_rownnz < xpar*(num_rows))
-            {
-#ifdef HYPRE_USING_OPENMP
-#pragma omp parallel for private(i,ii,j,jj,k,tempx) HYPRE_SMP_SCHEDULE
-#endif
-               for (i = 0; i < num_rownnz; i++)
-               {
-                  for (j = 0; j < num_vectors; j++)
-                  {
-                     ii = A_rownnz[i];
-                     k  = j*vecstride_y + ii*idxstride_y;
-                     tempx = 0;
-                     for (jj = A_i[ii]; jj < A_i[ii+1]; jj++)
-                     {
-                        tempx -= A_data[jj] * x_data[j*vecstride_x + A_j[jj]*idxstride_x];
-                     }
-                     y_data[k] = tempx - b_data[k];
-                  }
-               }
-            }
-            else
-            {
-#ifdef HYPRE_USING_OPENMP
-#pragma omp parallel for private(i,j,jj,k,tempx) HYPRE_SMP_SCHEDULE
-#endif
-               for (i = 0; i < num_rows; i++)
-               {
-                  for (j = 0; j < num_vectors; j++)
-                  {
-                     k = j*vecstride_y + i*idxstride_y;
-                     tempx = 0;
-                     for (jj = A_i[i]; jj < A_i[i+1]; jj++)
-                     {
-                        tempx -= A_data[jj] * x_data[j*vecstride_x + A_j[jj]*idxstride_x];
-                     }
-                     y_data[k] = tempx - b_data[k];
-                  }
-               }
-            } /* if (num_rownnz < xpar*(num_rows)) */
-         } /* if (num_vectors == 1) */
-      }
-      else
-      {
-         if (num_vectors == 1)
-         {
-            if (num_rownnz < xpar*(num_rows))
-            {
-#ifdef HYPRE_USING_OPENMP
-#pragma omp parallel for private(i,ii,jj,tempx) HYPRE_SMP_SCHEDULE
-#endif
-               for (i = 0; i < num_rownnz; i++)
-               {
-                  ii = A_rownnz[i];
-                  tempx = 0;
-                  for (jj = A_i[ii]; jj < A_i[ii+1]; jj++)
-                  {
-                     tempx -= A_data[jj] * x_data[A_j[jj]];
-                  }
-                  y_data[ii] = tempx + beta*b_data[ii];
-               }
-            }
-            else
-            {
-#ifdef HYPRE_USING_OPENMP
-#pragma omp parallel for private(i,jj,tempx) HYPRE_SMP_SCHEDULE
-#endif
-               for (i = 0; i < num_rows; i++)
-               {
-                  tempx = 0;
-                  for (jj = A_i[i]; jj < A_i[i+1]; jj++)
-                  {
-                     tempx -= A_data[jj] * x_data[A_j[jj]];
-                  }
-                  y_data[i] = tempx + beta*b_data[i];
-               }
-            }
-         }
-         else
-         {
-            if (num_rownnz < xpar*(num_rows))
-            {
-#ifdef HYPRE_USING_OPENMP
-#pragma omp parallel for private(i,ii,j,jj,k,tempx) HYPRE_SMP_SCHEDULE
-#endif
-               for (i = 0; i < num_rownnz; i++)
-               {
-                  for (j = 0; j < num_vectors; j++)
-                  {
-                     ii = A_rownnz[i];
-                     k  = j*vecstride_y + ii*idxstride_y;
-                     tempx = 0;
-                     for (jj = A_i[ii]; jj < A_i[ii+1]; jj++)
-                     {
-                        tempx -= A_data[jj] * x_data[j*vecstride_x + A_j[jj]*idxstride_x];
-                     }
-                     y_data[k] = tempx + beta*b_data[k];
-                  }
-               }
-            }
-            else
-            {
-#ifdef HYPRE_USING_OPENMP
-#pragma omp parallel for private(i,j,jj,k,tempx) HYPRE_SMP_SCHEDULE
-#endif
-               for (i = 0; i < num_rows; i++)
-               {
-                  for (j = 0; j < num_vectors; j++)
-                  {
-                     k = j*vecstride_y + i*idxstride_y;
-                     tempx = 0;
-                     for (jj = A_i[i]; jj < A_i[i+1]; jj++)
-                     {
-                        tempx -= A_data[jj] * x_data[j*vecstride_x + A_j[jj]*idxstride_x];
-                     }
-                     y_data[k] = tempx + beta*b_data[k];
-                  }
-               }
-            } /* if (num_rownnz < xpar*(num_rows)) */
-         } /* if (num_vectors == 1) */
+      }
+
+      /*-----------------------------------------------------------------
+       * y = alpha*y
+       *-----------------------------------------------------------------*/
+
+      if (alpha != 1.0)
+      {
+#ifdef HYPRE_USING_OPENMP
+#pragma omp parallel for private(i) HYPRE_SMP_SCHEDULE
+#endif
+         for (i = 0; i < num_rows*num_vectors; i++)
+            y_data[i] *= alpha;
       }
    }
    else
-<<<<<<< HEAD
-   {
-      if (beta == 0.0)
-      {
-         if (num_vectors == 1)
-         {
-            if (num_rownnz < xpar*(num_rows))
-            {
-#ifdef HYPRE_USING_OPENMP
-#pragma omp parallel for private(i,ii,jj,tempx) HYPRE_SMP_SCHEDULE
-#endif
-               for (i = 0; i < num_rownnz; i++)
-               {
-                  ii = A_rownnz[i];
-                  tempx = 0;
-                  for (jj = A_i[ii]; jj < A_i[ii+1]; jj++)
-                  {
-                     tempx += A_data[jj] * x_data[A_j[jj]];
-                  }
-                  y_data[ii] = alpha*tempx;
-               }
-            }
-            else
-            {
-#ifdef HYPRE_USING_OPENMP
-#pragma omp parallel for private(i,jj,tempx) HYPRE_SMP_SCHEDULE
-#endif
-               for (i = 0; i < num_rows; i++)
-               {
-                  tempx = 0;
-                  for (jj = A_i[i]; jj < A_i[i+1]; jj++)
-                  {
-                     tempx += A_data[jj] * x_data[A_j[jj]];
-                  }
-                  y_data[i] = alpha*tempx;
-               }
-            }
-         }
-         else
-         {
-            if (num_rownnz < xpar*(num_rows))
-            {
-#ifdef HYPRE_USING_OPENMP
-#pragma omp parallel for private(i,ii,j,jj,k,tempx) HYPRE_SMP_SCHEDULE
-#endif
-               for (i = 0; i < num_rownnz; i++)
-               {
-                  for (j = 0; j < num_vectors; j++)
-                  {
-                     ii = A_rownnz[i];
-                     k  = j*vecstride_y + ii*idxstride_y;
-                     tempx = 0;
-                     for (jj = A_i[ii]; jj < A_i[ii+1]; jj++)
-                     {
-                        tempx += A_data[jj] * x_data[j*vecstride_x + A_j[jj]*idxstride_x];
-                     }
-                     y_data[k] = alpha*tempx;
-                  }
-               }
-            }
-            else
-            {
-#ifdef HYPRE_USING_OPENMP
-#pragma omp parallel for private(i,j,jj,k,tempx) HYPRE_SMP_SCHEDULE
-#endif
-               for (i = 0; i < num_rows; i++)
-               {
-                  for (j = 0; j < num_vectors; j++)
-                  {
-                     k = j*vecstride_y + i*idxstride_y;
-                     tempx = 0;
-                     for (jj = A_i[i]; jj < A_i[i+1]; jj++)
-                     {
-                        tempx += A_data[jj] * x_data[j*vecstride_x + A_j[jj]*idxstride_x];
-                     }
-                     y_data[k] = alpha*tempx;
-                  }
-               }
-            } /* if (num_rownnz < xpar*(num_rows)) */
-         } /* if (num_vectors == 1) */
-      }
-      else if (beta == 1.0)
-      {
-         if (num_vectors == 1)
-         {
-            if (num_rownnz < xpar*(num_rows))
-            {
-#ifdef HYPRE_USING_OPENMP
-#pragma omp parallel for private(i,ii,jj,tempx) HYPRE_SMP_SCHEDULE
-#endif
-               for (i = 0; i < num_rownnz; i++)
-               {
-                  ii = A_rownnz[i];
-                  tempx = 0;
-                  for (jj = A_i[ii]; jj < A_i[ii+1]; jj++)
-                  {
-                     tempx += A_data[jj] * x_data[A_j[jj]];
-                  }
-                  y_data[ii] = alpha*tempx + b_data[ii];
-               }
-            }
-            else
-            {
-#ifdef HYPRE_USING_OPENMP
-#pragma omp parallel for private(i,jj,tempx) HYPRE_SMP_SCHEDULE
-#endif
-               for (i = 0; i < num_rows; i++)
-               {
-                  tempx = 0;
-                  for (jj = A_i[i]; jj < A_i[i+1]; jj++)
-                  {
-                     tempx += A_data[jj] * x_data[A_j[jj]];
-                  }
-                  y_data[i] = alpha*tempx + b_data[i];
-               }
-            }
-         }
-         else
-         {
-            if (num_rownnz < xpar*(num_rows))
-            {
-#ifdef HYPRE_USING_OPENMP
-#pragma omp parallel for private(i,ii,j,jj,k,tempx) HYPRE_SMP_SCHEDULE
-#endif
-               for (i = 0; i < num_rownnz; i++)
-               {
-                  for (j = 0; j < num_vectors; j++)
-                  {
-                     ii = A_rownnz[i];
-                     k  = j*vecstride_y + ii*idxstride_y;
-                     tempx = 0;
-                     for (jj = A_i[ii]; jj < A_i[ii+1]; jj++)
-                     {
-                        tempx += A_data[jj] * x_data[j*vecstride_x + A_j[jj]*idxstride_x];
-                     }
-                     y_data[k] = alpha*tempx + b_data[k];
-                  }
-               }
-            }
-            else
-            {
-#ifdef HYPRE_USING_OPENMP
-#pragma omp parallel for private(i,j,jj,k,tempx) HYPRE_SMP_SCHEDULE
-#endif
-               for (i = 0; i < num_rows; i++)
-               {
-                  for (j = 0; j < num_vectors; j++)
-                  {
-                     k = j*vecstride_y + i*idxstride_y;
-                     tempx = 0;
-                     for (jj = A_i[i]; jj < A_i[i+1]; jj++)
-                     {
-                        tempx += A_data[jj] * x_data[j*vecstride_x + A_j[jj]*idxstride_x];
-                     }
-                     y_data[k] = alpha*tempx + b_data[k];
-                  }
-               }
-            } /* if (num_rownnz < xpar*(num_rows)) */
-         } /* if (num_vectors == 1) */
-      }
-      else if (beta == -1.0)
-      {
-         if (num_vectors == 1)
-         {
-            if (num_rownnz < xpar*(num_rows))
-            {
-#ifdef HYPRE_USING_OPENMP
-#pragma omp parallel for private(i,ii,jj,tempx) HYPRE_SMP_SCHEDULE
-#endif
-               for (i = 0; i < num_rownnz; i++)
-               {
-                  ii = A_rownnz[i];
-                  tempx = 0;
-                  for (jj = A_i[ii]; jj < A_i[ii+1]; jj++)
-                  {
-                     tempx += A_data[jj] * x_data[A_j[jj]];
-                  }
-                  y_data[ii] = alpha*tempx - b_data[ii];
-               }
-            }
-            else
-            {
-#ifdef HYPRE_USING_OPENMP
-#pragma omp parallel for private(i,jj,tempx) HYPRE_SMP_SCHEDULE
-#endif
-               for (i = 0; i < num_rows; i++)
-               {
-                  tempx = 0;
-                  for (jj = A_i[i]; jj < A_i[i+1]; jj++)
-                  {
-                     tempx += A_data[jj] * x_data[A_j[jj]];
-                  }
-                  y_data[i] = alpha*tempx - b_data[i];
-               }
-            }
-         }
-         else
-         {
-            if (num_rownnz < xpar*(num_rows))
-            {
-#ifdef HYPRE_USING_OPENMP
-#pragma omp parallel for private(i,ii,j,jj,k,tempx) HYPRE_SMP_SCHEDULE
-#endif
-               for (i = 0; i < num_rownnz; i++)
-               {
-                  for (j = 0; j < num_vectors; j++)
-                  {
-                     ii = A_rownnz[i];
-                     k  = j*vecstride_y + ii*idxstride_y;
-                     tempx = 0;
-                     for (jj = A_i[ii]; jj < A_i[ii+1]; jj++)
-                     {
-                        tempx += A_data[jj] * x_data[j*vecstride_x + A_j[jj]*idxstride_x];
-                     }
-                     y_data[k] = alpha*tempx - b_data[k];
-                  }
-               }
-            }
-            else
-            {
-#ifdef HYPRE_USING_OPENMP
-#pragma omp parallel for private(i,j,jj,k,tempx) HYPRE_SMP_SCHEDULE
-#endif
-               for (i = 0; i < num_rows; i++)
-               {
-                  for (j = 0; j < num_vectors; j++)
-                  {
-                     k = j*vecstride_y + i*idxstride_y;
-                     tempx = 0;
-                     for (jj = A_i[i]; jj < A_i[i+1]; jj++)
-                     {
-                        tempx += A_data[jj] * x_data[j*vecstride_x + A_j[jj]*idxstride_x];
-                     }
-                     y_data[k] = alpha*tempx - b_data[k];
-                  }
-               }
-            } /* if (num_rownnz < xpar*(num_rows)) */
-         } /* if (num_vectors == 1) */
-      }
-      else
-      {
-         if (num_vectors == 1)
-         {
-            if (num_rownnz < xpar*(num_rows))
-            {
-#ifdef HYPRE_USING_OPENMP
-#pragma omp parallel for private(i,ii,jj,tempx) HYPRE_SMP_SCHEDULE
-#endif
-               for (i = 0; i < num_rownnz; i++)
-               {
-                  ii = A_rownnz[i];
-                  tempx = 0;
-                  for (jj = A_i[ii]; jj < A_i[ii+1]; jj++)
-                  {
-                     tempx += A_data[jj] * x_data[A_j[jj]];
-                  }
-                  y_data[ii] = alpha*tempx + beta*b_data[ii];
-               }
-            }
-            else
-            {
-#ifdef HYPRE_USING_OPENMP
-#pragma omp parallel for private(i,jj,tempx) HYPRE_SMP_SCHEDULE
-#endif
-               for (i = 0; i < num_rows; i++)
-               {
-                  tempx = 0;
-                  for (jj = A_i[i]; jj < A_i[i+1]; jj++)
-                  {
-                     tempx += A_data[jj] * x_data[A_j[jj]];
-                  }
-                  y_data[i] = alpha*tempx + beta*b_data[i];
-               }
-            }
-         }
-         else
-         {
-            if (num_rownnz < xpar*(num_rows))
-            {
-#ifdef HYPRE_USING_OPENMP
-#pragma omp parallel for private(i,ii,j,jj,k,tempx) HYPRE_SMP_SCHEDULE
-#endif
-               for (i = 0; i < num_rownnz; i++)
-               {
-                  for (j = 0; j < num_vectors; j++)
-                  {
-                     ii = A_rownnz[i];
-                     k  = j*vecstride_y + ii*idxstride_y;
-                     tempx = 0;
-                     for (jj = A_i[ii]; jj < A_i[ii+1]; jj++)
-                     {
-                        tempx += A_data[jj] * x_data[j*vecstride_x + A_j[jj]*idxstride_x];
-                     }
-                     y_data[k] = alpha*tempx + beta*b_data[k];
-                  }
-               }
-            }
-            else
-            {
-#ifdef HYPRE_USING_OPENMP
-#pragma omp parallel for private(i,j,jj,k,tempx) HYPRE_SMP_SCHEDULE
-#endif
-               for (i = 0; i < num_rows; i++)
-               {
-                  for (j = 0; j < num_vectors; j++)
-                  {
-                     k = j*vecstride_y + i*idxstride_y;
-                     tempx = 0;
-                     for (jj = A_i[i]; jj < A_i[i+1]; jj++)
-                     {
-                        tempx += A_data[jj] * x_data[j*vecstride_x + A_j[jj]*idxstride_x];
-                     }
-                     y_data[k] = alpha*tempx + beta*b_data[k];
-                  }
-               }
-            } /* if (num_rownnz < xpar*(num_rows)) */
-         } /* if (num_vectors == 1) */
-      } /* beta */
-   } /* alpha */
-
-   if ((x == y) && (alpha != 0.0))
-   {
-      hypre_SeqVectorDestroy(x_tmp);
-   }
-=======
    { // JSP: this is currently the only path optimized
 #ifdef HYPRE_USING_OPENMP
 #pragma omp parallel private(i,jj,tempx)
@@ -1313,7 +419,6 @@
    {
       ierr = hypre_CSRMatrixMatvecOutOfPlaceHost(alpha, A, x, beta, b, y, offset);
    }
->>>>>>> 414fa671
 
 #ifdef HYPRE_PROFILE
    hypre_profile_times[HYPRE_TIMER_ID_MATVEC] += hypre_MPI_Wtime() - time_begin;
@@ -1717,188 +822,3 @@
 
    return ierr;
 }
-<<<<<<< HEAD
-
-/*--------------------------------------------------------------------------
- * hypre_CSRMatrixMatvecDiagScale
- *
- * y = alpha*inv(A_D)*x + beta*y
- *--------------------------------------------------------------------------*/
-HYPRE_Int
-hypre_CSRMatrixMatvecDiagScale( HYPRE_Complex     alpha,
-                                hypre_CSRMatrix  *A,
-                                hypre_Vector     *x,
-                                HYPRE_Complex     beta,
-                                hypre_Vector     *y )
-{
-   HYPRE_Int          num_rows    = hypre_CSRMatrixNumRows(A);
-   HYPRE_Int          num_cols    = hypre_CSRMatrixNumCols(A);
-   HYPRE_Int          x_size      = hypre_VectorSize(x);
-   HYPRE_Int          y_size      = hypre_VectorSize(y);
-   HYPRE_Int          num_vectors = hypre_VectorNumVectors(x);
-   HYPRE_Int          x_idxstride = hypre_VectorIndexStride(x);
-   HYPRE_Int          x_vecstride = hypre_VectorVectorStride(x);
-   HYPRE_Int          y_idxstride = hypre_VectorIndexStride(y);
-   HYPRE_Int          y_vecstride = hypre_VectorVectorStride(y);
-   HYPRE_Complex     *x_data      = hypre_VectorData(x);
-   HYPRE_Complex     *y_data      = hypre_VectorData(y);
-   HYPRE_Complex     *A_data      = hypre_CSRMatrixData(A);
-   HYPRE_Int         *A_i         = hypre_CSRMatrixI(A);
-
-   HYPRE_Int          i, j, k0, k1;
-
-   /* Safety checks */
-   if (num_vectors != hypre_VectorNumVectors(y))
-   {
-      hypre_error_w_msg(HYPRE_ERROR_GENERIC, "multivec x and y do not match");
-      return hypre_error_flag;
-   }
-
-   if (num_rows != y_size)
-   {
-      hypre_error_w_msg(HYPRE_ERROR_GENERIC, "A and y do not match");
-      return hypre_error_flag;
-   }
-
-   if (num_cols != x_size)
-   {
-      hypre_error_w_msg(HYPRE_ERROR_GENERIC, "A and x do not match");
-      return hypre_error_flag;
-   }
-
-   if (num_rows != num_cols)
-   {
-      hypre_error_w_msg(HYPRE_ERROR_GENERIC, "A is not square");
-      return hypre_error_flag;
-   }
-
-   /* y = alpha*inv(A_D)*x + beta*y */
-   if (beta == 0.0)
-   {
-      if (alpha == 1.0)
-      {
-         if (num_vectors == 1)
-         {
-#ifdef HYPRE_USING_OPENMP
-#pragma omp parallel for private(i) HYPRE_SMP_SCHEDULE
-#endif
-            for (i = 0; i < num_rows; i++)
-            {
-               y_data[i] = x_data[i] / A_data[A_i[i]];
-            }
-         }
-         else
-         {
-#ifdef HYPRE_USING_OPENMP
-#pragma omp parallel for private(i,j,k0,k1) HYPRE_SMP_SCHEDULE
-#endif
-            for (i = 0; i < num_rows; i++)
-            {
-               k0 = i*y_idxstride;
-               k1 = i*x_idxstride;
-               for (j = 0; j < num_vectors; ++j)
-               {
-                  y_data[j*y_vecstride + k0] = x_data[j*x_vecstride + k1] /
-                                               A_data[A_i[i]];
-               }
-            }
-         }
-      }
-      else
-      {
-         if (num_vectors == 1)
-         {
-#ifdef HYPRE_USING_OPENMP
-#pragma omp parallel for private(i) HYPRE_SMP_SCHEDULE
-#endif
-            for (i = 0; i < num_rows; i++)
-            {
-               y_data[i] = alpha * x_data[i] / A_data[A_i[i]];
-            }
-         }
-         else
-         {
-#ifdef HYPRE_USING_OPENMP
-#pragma omp parallel for private(i,j,k0,k1) HYPRE_SMP_SCHEDULE
-#endif
-            for (i = 0; i < num_rows; i++)
-            {
-               k0 = i*y_idxstride;
-               k1 = i*x_idxstride;
-               for (j = 0; j < num_vectors; ++j)
-               {
-                  y_data[j*y_vecstride + k0] = alpha * x_data[j*x_vecstride + k1] /
-                                               A_data[A_i[i]];
-               }
-            }
-         }
-      } /* if (alpha == 1.0) */
-   }
-   else
-   {
-      if (alpha == 1.0)
-      {
-         if (num_vectors == 1)
-         {
-#ifdef HYPRE_USING_OPENMP
-#pragma omp parallel for private(i) HYPRE_SMP_SCHEDULE
-#endif
-            for (i = 0; i < num_rows; i++)
-            {
-               y_data[i] = x_data[i] / A_data[A_i[i]] + beta * y_data[i];
-            }
-         }
-         else
-         {
-#ifdef HYPRE_USING_OPENMP
-#pragma omp parallel for private(i,j,k0,k1) HYPRE_SMP_SCHEDULE
-#endif
-            for (i = 0; i < num_rows; i++)
-            {
-               k0 = i*y_idxstride;
-               k1 = i*x_idxstride;
-               for (j = 0; j < num_vectors; ++j)
-               {
-                  y_data[j*y_vecstride + k0] = beta * y_data[j*y_vecstride + k0] +
-                                               x_data[j*x_vecstride + k1] /
-                                               A_data[A_i[i]];
-               }
-            }
-         }
-      }
-      else
-      {
-         if (num_vectors == 1)
-         {
-#ifdef HYPRE_USING_OPENMP
-#pragma omp parallel for private(i) HYPRE_SMP_SCHEDULE
-#endif
-            for (i = 0; i < num_rows; i++)
-            {
-               y_data[i] = alpha * x_data[i] / A_data[A_i[i]] + beta * y_data[i];
-            }
-         }
-         else
-         {
-#ifdef HYPRE_USING_OPENMP
-#pragma omp parallel for private(i,j,k0,k1) HYPRE_SMP_SCHEDULE
-#endif
-            for (i = 0; i < num_rows; i++)
-            {
-               k0 = i*y_idxstride;
-               k1 = i*x_idxstride;
-               for (j = 0; j < num_vectors; ++j)
-               {
-                  y_data[j*y_vecstride + k0] =  beta * y_data[j*y_vecstride + k0] +
-                                               alpha * x_data[j*x_vecstride + k1] /
-                                               A_data[A_i[i]];
-               }
-            }
-         }
-      } /* if (alpha == 1.0) */
-   } /* if (beta == 0.0) */
-
-   return hypre_error_flag;
-}
-=======
->>>>>>> 414fa671
