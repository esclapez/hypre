/******************************************************************************
 * Copyright 1998-2019 Lawrence Livermore National Security, LLC and other
 * HYPRE Project Developers. See the top-level COPYRIGHT file for details.
 *
 * SPDX-License-Identifier: (Apache-2.0 OR MIT)
 ******************************************************************************/

/******************************************************************************
 *
 * Matvec functions for hypre_CSRMatrix class.
 *
 *****************************************************************************/

#include "seq_mv.h"

/*--------------------------------------------------------------------------
 * hypre_CSRMatrixMatvec
 *--------------------------------------------------------------------------*/

/* y[offset:end] = alpha*A[offset:end,:]*x + beta*b[offset:end] */
HYPRE_Int
hypre_CSRMatrixMatvecOutOfPlace( HYPRE_Complex    alpha,
                                 hypre_CSRMatrix *A,
                                 hypre_Vector    *x,
                                 HYPRE_Complex    beta,
                                 hypre_Vector    *b,
                                 hypre_Vector    *y,
                                 HYPRE_Int        offset )
{
#ifdef HYPRE_PROFILE
   HYPRE_Real time_begin = hypre_MPI_Wtime();
#endif

#if defined(HYPRE_USING_CUDA) /* CUDA */
#ifdef HYPRE_BIGINT
   HYPRE_Int ierr = hypre_CSRMatrixMatvecDeviceBIGINT(alpha, A, x, beta, b, y, offset);
#else
   HYPRE_Int ierr = hypre_CSRMatrixMatvecDevice(0, alpha, A, x, beta, b, y, offset);
#endif
#elif defined(HYPRE_USING_DEVICE_OPENMP) /* OMP 4.5 */
   HYPRE_Int ierr = hypre_CSRMatrixMatvecOutOfPlaceOOMP(0, alpha, A, x, beta, b, y, offset);
#else /* CPU */
   HYPRE_Complex    *A_data   = hypre_CSRMatrixData(A);
   HYPRE_Int        *A_i      = hypre_CSRMatrixI(A) + offset;
   HYPRE_Int        *A_j      = hypre_CSRMatrixJ(A);
   HYPRE_Int         num_rows = hypre_CSRMatrixNumRows(A) - offset;
   HYPRE_Int         num_cols = hypre_CSRMatrixNumCols(A);
   /*HYPRE_Int         num_nnz  = hypre_CSRMatrixNumNonzeros(A);*/

   HYPRE_Int        *A_rownnz = hypre_CSRMatrixRownnz(A);
   HYPRE_Int         num_rownnz = hypre_CSRMatrixNumRownnz(A);

   HYPRE_Complex    *x_data = hypre_VectorData(x);
   HYPRE_Complex    *b_data = hypre_VectorData(b) + offset;
   HYPRE_Complex    *y_data = hypre_VectorData(y) + offset;
   HYPRE_Int         x_size = hypre_VectorSize(x);
   HYPRE_Int         b_size = hypre_VectorSize(b) - offset;
   HYPRE_Int         y_size = hypre_VectorSize(y) - offset;
   HYPRE_Int         num_vectors = hypre_VectorNumVectors(x);
   HYPRE_Int         idxstride_y = hypre_VectorIndexStride(y);
   HYPRE_Int         vecstride_y = hypre_VectorVectorStride(y);
   /*HYPRE_Int         idxstride_b = hypre_VectorIndexStride(b);
   HYPRE_Int         vecstride_b = hypre_VectorVectorStride(b);*/
   HYPRE_Int         idxstride_x = hypre_VectorIndexStride(x);
   HYPRE_Int         vecstride_x = hypre_VectorVectorStride(x);
   HYPRE_Complex     temp, tempx;
   HYPRE_Int         i, j, jj, m, ierr=0;
   HYPRE_Real        xpar=0.7;
   hypre_Vector     *x_tmp = NULL;

   /*---------------------------------------------------------------------
    *  Check for size compatibility.  Matvec returns ierr = 1 if
    *  length of X doesn't equal the number of columns of A,
    *  ierr = 2 if the length of Y doesn't equal the number of rows
    *  of A, and ierr = 3 if both are true.
    *
    *  Because temporary vectors are often used in Matvec, none of
    *  these conditions terminates processing, and the ierr flag
    *  is informational only.
    *--------------------------------------------------------------------*/

   hypre_assert( num_vectors == hypre_VectorNumVectors(y) );
   hypre_assert( num_vectors == hypre_VectorNumVectors(b) );

   if (num_cols != x_size)
      ierr = 1;

   if (num_rows != y_size || num_rows != b_size)
      ierr = 2;

   if (num_cols != x_size && (num_rows != y_size || num_rows != b_size))
      ierr = 3;

   /*-----------------------------------------------------------------------
    * Do (alpha == 0.0) computation - RDF: USE MACHINE EPS
    *-----------------------------------------------------------------------*/

   if (alpha == 0.0)
   {
#ifdef HYPRE_USING_OPENMP
#pragma omp parallel for private(i) HYPRE_SMP_SCHEDULE
#endif
      for (i = 0; i < num_rows*num_vectors; i++)
         y_data[i] = beta*b_data[i];

#ifdef HYPRE_PROFILE
      hypre_profile_times[HYPRE_TIMER_ID_MATVEC] += hypre_MPI_Wtime() - time_begin;
#endif

      return ierr;
   }

   if (x == y)
   {
      x_tmp = hypre_SeqVectorCloneDeep(x);
      x_data = hypre_VectorData(x_tmp);
   }

   /*-----------------------------------------------------------------------
    * y = (beta/alpha)*y
    *-----------------------------------------------------------------------*/

   temp = beta / alpha;

   /* use rownnz pointer to do the A*x multiplication  when num_rownnz is smaller than num_rows */

   if (num_rownnz < xpar*(num_rows) || num_vectors > 1)
   {
      /*-----------------------------------------------------------------------
       * y = (beta/alpha)*y
       *-----------------------------------------------------------------------*/

      if (temp != 1.0)
      {
         if (temp == 0.0)
         {
#ifdef HYPRE_USING_OPENMP
#pragma omp parallel for private(i) HYPRE_SMP_SCHEDULE
#endif
            for (i = 0; i < num_rows*num_vectors; i++)
               y_data[i] = 0.0;
         }
         else
         {
#ifdef HYPRE_USING_OPENMP
#pragma omp parallel for private(i) HYPRE_SMP_SCHEDULE
#endif
            for (i = 0; i < num_rows*num_vectors; i++)
               y_data[i] = b_data[i]*temp;
         }
      }
      else
      {
         for (i = 0; i < num_rows*num_vectors; i++)
            y_data[i] = b_data[i];
      }


      /*-----------------------------------------------------------------
       * y += A*x
       *-----------------------------------------------------------------*/

      if (num_rownnz < xpar*(num_rows))
      {
#ifdef HYPRE_USING_OPENMP
#pragma omp parallel for private(i,j,jj,m,tempx) HYPRE_SMP_SCHEDULE
#endif

         for (i = 0; i < num_rownnz; i++)
         {
            m = A_rownnz[i];

            /*
             * for (jj = A_i[m]; jj < A_i[m+1]; jj++)
             * {
             *         j = A_j[jj];
             *  y_data[m] += A_data[jj] * x_data[j];
             * } */
            if ( num_vectors==1 )
            {
               tempx = 0;
               for (jj = A_i[m]; jj < A_i[m+1]; jj++)
                  tempx +=  A_data[jj] * x_data[A_j[jj]];
               y_data[m] += tempx;
            }
            else
               for ( j=0; j<num_vectors; ++j )
               {
                  tempx = 0;
                  for (jj = A_i[m]; jj < A_i[m+1]; jj++)
                     tempx +=  A_data[jj] * x_data[ j*vecstride_x + A_j[jj]*idxstride_x ];
                  y_data[ j*vecstride_y + m*idxstride_y] += tempx;
               }
         }
      }
      else // num_vectors > 1
      {
#ifdef HYPRE_USING_OPENMP
#pragma omp parallel for private(i,j,jj,tempx) HYPRE_SMP_SCHEDULE
#endif
         for (i = 0; i < num_rows; i++)
         {
            for (j = 0; j < num_vectors; ++j)
            {
               tempx = 0;
               for (jj = A_i[i]; jj < A_i[i+1]; jj++)
               {
                  tempx += A_data[jj] * x_data[ j*vecstride_x + A_j[jj]*idxstride_x ];
               }
               y_data[ j*vecstride_y + i*idxstride_y ] += tempx;
            }
         }
      }

      /*-----------------------------------------------------------------
       * y = alpha*y
       *-----------------------------------------------------------------*/

      if (alpha != 1.0)
      {
#ifdef HYPRE_USING_OPENMP
#pragma omp parallel for private(i) HYPRE_SMP_SCHEDULE
#endif
         for (i = 0; i < num_rows*num_vectors; i++)
            y_data[i] *= alpha;
      }
   }
   else
   { // JSP: this is currently the only path optimized
#ifdef HYPRE_USING_OPENMP
#pragma omp parallel private(i,jj,tempx)
#endif
      {
         HYPRE_Int iBegin = hypre_CSRMatrixGetLoadBalancedPartitionBegin(A);
         HYPRE_Int iEnd = hypre_CSRMatrixGetLoadBalancedPartitionEnd(A);
         hypre_assert(iBegin <= iEnd);
         hypre_assert(iBegin >= 0 && iBegin <= num_rows);
         hypre_assert(iEnd >= 0 && iEnd <= num_rows);

         if (0 == temp)
         {
            if (1 == alpha) // JSP: a common path
            {
               for (i = iBegin; i < iEnd; i++)
               {
                  tempx = 0.0;
                  for (jj = A_i[i]; jj < A_i[i+1]; jj++)
                  {
                     tempx += A_data[jj] * x_data[A_j[jj]];
                  }
                  y_data[i] = tempx;
               }
            } // y = A*x
            else if (-1 == alpha)
            {
               for (i = iBegin; i < iEnd; i++)
               {
                  tempx = 0.0;
                  for (jj = A_i[i]; jj < A_i[i+1]; jj++)
                  {
                     tempx -= A_data[jj] * x_data[A_j[jj]];
                  }
                  y_data[i] = tempx;
               }
            } // y = -A*x
            else
            {
               for (i = iBegin; i < iEnd; i++)
               {
                  tempx = 0.0;
                  for (jj = A_i[i]; jj < A_i[i+1]; jj++)
                  {
                     tempx += A_data[jj] * x_data[A_j[jj]];
                  }
                  y_data[i] = alpha*tempx;
               }
            } // y = alpha*A*x
         } // temp == 0
         else if (-1 == temp) // beta == -alpha
         {
            if (1 == alpha) // JSP: a common path
            {
               for (i = iBegin; i < iEnd; i++)
               {
                  tempx = -b_data[i];
                  for (jj = A_i[i]; jj < A_i[i+1]; jj++)
                  {
                     tempx += A_data[jj] * x_data[A_j[jj]];
                  }
                  y_data[i] = tempx;
               }
            } // y = A*x - y
            else if (-1 == alpha) // JSP: a common path
            {
               for (i = iBegin; i < iEnd; i++)
               {
                  tempx = b_data[i];
                  for (jj = A_i[i]; jj < A_i[i+1]; jj++)
                  {
                     tempx -= A_data[jj] * x_data[A_j[jj]];
                  }
                  y_data[i] = tempx;
               }
            } // y = -A*x + y
            else
            {
               for (i = iBegin; i < iEnd; i++)
               {
                  tempx = -b_data[i];
                  for (jj = A_i[i]; jj < A_i[i+1]; jj++)
                  {
                     tempx += A_data[jj] * x_data[A_j[jj]];
                  }
                  y_data[i] = alpha*tempx;
               }
            } // y = alpha*(A*x - y)
         } // temp == -1
         else if (1 == temp)
         {
            if (1 == alpha) // JSP: a common path
            {
               for (i = iBegin; i < iEnd; i++)
               {
                  tempx = b_data[i];
                  for (jj = A_i[i]; jj < A_i[i+1]; jj++)
                  {
                     tempx += A_data[jj] * x_data[A_j[jj]];
                  }
                  y_data[i] = tempx;
               }
            } // y = A*x + y
            else if (-1 == alpha)
            {
               for (i = iBegin; i < iEnd; i++)
               {
                  tempx = -b_data[i];
                  for (jj = A_i[i]; jj < A_i[i+1]; jj++)
                  {
                     tempx -= A_data[jj] * x_data[A_j[jj]];
                  }
                  y_data[i] = tempx;
               }
            } // y = -A*x - y
            else
            {
               for (i = iBegin; i < iEnd; i++)
               {
                  tempx = b_data[i];
                  for (jj = A_i[i]; jj < A_i[i+1]; jj++)
                  {
                     tempx += A_data[jj] * x_data[A_j[jj]];
                  }
                  y_data[i] = alpha*tempx;
               }
            } // y = alpha*(A*x + y)
         }
         else
         {
            if (1 == alpha) // JSP: a common path
            {
               for (i = iBegin; i < iEnd; i++)
               {
                  tempx = b_data[i]*temp;
                  for (jj = A_i[i]; jj < A_i[i+1]; jj++)
                  {
                     tempx += A_data[jj] * x_data[A_j[jj]];
                  }
                  y_data[i] = tempx;
               }
            } // y = A*x + temp*y
            else if (-1 == alpha)
            {
               for (i = iBegin; i < iEnd; i++)
               {
                  tempx = -b_data[i]*temp;
                  for (jj = A_i[i]; jj < A_i[i+1]; jj++)
                  {
                     tempx -= A_data[jj] * x_data[A_j[jj]];
                  }
                  y_data[i] = tempx;
               }
            } // y = -A*x - temp*y
            else
            {
               for (i = iBegin; i < iEnd; i++)
               {
                  tempx = b_data[i]*temp;
                  for (jj = A_i[i]; jj < A_i[i+1]; jj++)
                  {
                     tempx += A_data[jj] * x_data[A_j[jj]];
                  }
                  y_data[i] = alpha*tempx;
               }
            } // y = alpha*(A*x + temp*y)
         } // temp != 0 && temp != -1 && temp != 1
      } // omp parallel
   }

   if (x == y)
   {
      hypre_SeqVectorDestroy(x_tmp);
   }

#endif /* CPU */

#ifdef HYPRE_PROFILE
   hypre_profile_times[HYPRE_TIMER_ID_MATVEC] += hypre_MPI_Wtime() - time_begin;
#endif

   return ierr;
}

HYPRE_Int
hypre_CSRMatrixMatvec( HYPRE_Complex    alpha,
                       hypre_CSRMatrix *A,
                       hypre_Vector    *x,
                       HYPRE_Complex    beta,
                       hypre_Vector    *y     )
{
   return hypre_CSRMatrixMatvecOutOfPlace(alpha, A, x, beta, y, y, 0);
}

/*--------------------------------------------------------------------------
 * hypre_CSRMatrixMatvecT
 *
 *  This version is using a different (more efficient) threading scheme

 *   Performs y <- alpha * A^T * x + beta * y
 *
 *   From Van Henson's modification of hypre_CSRMatrixMatvec.
 *--------------------------------------------------------------------------*/

HYPRE_Int
hypre_CSRMatrixMatvecT( HYPRE_Complex    alpha,
                        hypre_CSRMatrix *A,
                        hypre_Vector    *x,
                        HYPRE_Complex    beta,
                        hypre_Vector    *y     )
{
#if defined(HYPRE_USING_CUDA) /* CUDA */
   HYPRE_Int ierr = hypre_CSRMatrixMatvecDevice(1, alpha, A, x, beta, y, y, 0 );
#elif defined(HYPRE_USING_DEVICE_OPENMP) /* OMP 4.5 */
   HYPRE_Int ierr = hypre_CSRMatrixMatvecOutOfPlaceOOMP(1, alpha, A, x, beta, y, y, 0);
#else /* CPU */
   HYPRE_Complex    *A_data    = hypre_CSRMatrixData(A);
   HYPRE_Int        *A_i       = hypre_CSRMatrixI(A);
   HYPRE_Int        *A_j       = hypre_CSRMatrixJ(A);
   HYPRE_Int         num_rows  = hypre_CSRMatrixNumRows(A);
   HYPRE_Int         num_cols  = hypre_CSRMatrixNumCols(A);

   HYPRE_Complex    *x_data = hypre_VectorData(x);
   HYPRE_Complex    *y_data = hypre_VectorData(y);
   HYPRE_Int         x_size = hypre_VectorSize(x);
   HYPRE_Int         y_size = hypre_VectorSize(y);
   HYPRE_Int         num_vectors = hypre_VectorNumVectors(x);
   HYPRE_Int         idxstride_y = hypre_VectorIndexStride(y);
   HYPRE_Int         vecstride_y = hypre_VectorVectorStride(y);
   HYPRE_Int         idxstride_x = hypre_VectorIndexStride(x);
   HYPRE_Int         vecstride_x = hypre_VectorVectorStride(x);

   HYPRE_Complex     temp;

   HYPRE_Complex    *y_data_expand;
   HYPRE_Int         my_thread_num = 0, offset = 0;

   HYPRE_Int         i, j, jv, jj;
   HYPRE_Int         num_threads;

   HYPRE_Int         ierr  = 0;

   hypre_Vector     *x_tmp = NULL;

   /*---------------------------------------------------------------------
    *  Check for size compatibility.  MatvecT returns ierr = 1 if
    *  length of X doesn't equal the number of rows of A,
    *  ierr = 2 if the length of Y doesn't equal the number of
    *  columns of A, and ierr = 3 if both are true.
    *
    *  Because temporary vectors are often used in MatvecT, none of
    *  these conditions terminates processing, and the ierr flag
    *  is informational only.
    *--------------------------------------------------------------------*/

   hypre_assert( num_vectors == hypre_VectorNumVectors(y) );

   if (num_rows != x_size)
      ierr = 1;

   if (num_cols != y_size)
      ierr = 2;

   if (num_rows != x_size && num_cols != y_size)
      ierr = 3;
   /*-----------------------------------------------------------------------
    * Do (alpha == 0.0) computation - RDF: USE MACHINE EPS
    *-----------------------------------------------------------------------*/

   if (alpha == 0.0)
   {
#ifdef HYPRE_USING_OPENMP
#pragma omp parallel for private(i) HYPRE_SMP_SCHEDULE
#endif
      for (i = 0; i < num_cols*num_vectors; i++)
         y_data[i] *= beta;

      return ierr;
   }

   if (x == y)
   {
      x_tmp = hypre_SeqVectorCloneDeep(x);
      x_data = hypre_VectorData(x_tmp);
   }

   /*-----------------------------------------------------------------------
    * y = (beta/alpha)*y
    *-----------------------------------------------------------------------*/

   temp = beta / alpha;

   if (temp != 1.0)
   {
      if (temp == 0.0)
      {
#ifdef HYPRE_USING_OPENMP
#pragma omp parallel for private(i) HYPRE_SMP_SCHEDULE
#endif
         for (i = 0; i < num_cols*num_vectors; i++)
            y_data[i] = 0.0;
      }
      else
      {
#ifdef HYPRE_USING_OPENMP
#pragma omp parallel for private(i) HYPRE_SMP_SCHEDULE
#endif
         for (i = 0; i < num_cols*num_vectors; i++)
            y_data[i] *= temp;
      }
   }

   /*-----------------------------------------------------------------
    * y += A^T*x
    *-----------------------------------------------------------------*/
   num_threads = hypre_NumThreads();
   if (num_threads > 1)
   {
      y_data_expand = hypre_CTAlloc(HYPRE_Complex,  num_threads*y_size, HYPRE_MEMORY_HOST);

      if ( num_vectors==1 )
      {

#ifdef HYPRE_USING_OPENMP
#pragma omp parallel private(i,jj,j,my_thread_num,offset)
#endif
         {
            my_thread_num = hypre_GetThreadNum();
            offset =  y_size*my_thread_num;
#ifdef HYPRE_USING_OPENMP
#pragma omp for HYPRE_SMP_SCHEDULE
#endif
            for (i = 0; i < num_rows; i++)
            {
               for (jj = A_i[i]; jj < A_i[i+1]; jj++)
               {
                  j = A_j[jj];
                  y_data_expand[offset + j] += A_data[jj] * x_data[i];
               }
            }

            /* implied barrier (for threads)*/
#ifdef HYPRE_USING_OPENMP
#pragma omp for HYPRE_SMP_SCHEDULE
#endif
            for (i = 0; i < y_size; i++)
            {
               for (j = 0; j < num_threads; j++)
               {
                  y_data[i] += y_data_expand[j*y_size + i];

               }
            }

         } /* end parallel threaded region */
      }
      else
      {
         /* multiple vector case is not threaded */
         for (i = 0; i < num_rows; i++)
         {
            for ( jv=0; jv<num_vectors; ++jv )
            {
               for (jj = A_i[i]; jj < A_i[i+1]; jj++)
               {
                  j = A_j[jj];
                  y_data[ j*idxstride_y + jv*vecstride_y ] +=
                     A_data[jj] * x_data[ i*idxstride_x + jv*vecstride_x];
               }
            }
         }
      }

      hypre_TFree(y_data_expand, HYPRE_MEMORY_HOST);

   }
   else
   {
      for (i = 0; i < num_rows; i++)
      {
         if ( num_vectors==1 )
         {
            for (jj = A_i[i]; jj < A_i[i+1]; jj++)
            {
               j = A_j[jj];
               y_data[j] += A_data[jj] * x_data[i];
            }
         }
         else
         {
            for ( jv=0; jv<num_vectors; ++jv )
            {
               for (jj = A_i[i]; jj < A_i[i+1]; jj++)
               {
                  j = A_j[jj];
                  y_data[ j*idxstride_y + jv*vecstride_y ] +=
                     A_data[jj] * x_data[ i*idxstride_x + jv*vecstride_x ];
               }
            }
         }
      }
   }
   /*-----------------------------------------------------------------
    * y = alpha*y
    *-----------------------------------------------------------------*/

   if (alpha != 1.0)
   {
#ifdef HYPRE_USING_OPENMP
#pragma omp parallel for private(i) HYPRE_SMP_SCHEDULE
#endif
      for (i = 0; i < num_cols*num_vectors; i++)
      {
         y_data[i] *= alpha;
      }
   }

   if (x == y) hypre_SeqVectorDestroy(x_tmp);

#endif

   return ierr;
}

/*--------------------------------------------------------------------------
 * hypre_CSRMatrixMatvec_FF
 *--------------------------------------------------------------------------*/
HYPRE_Int
hypre_CSRMatrixMatvec_FF( HYPRE_Complex    alpha,
                          hypre_CSRMatrix *A,
                          hypre_Vector    *x,
                          HYPRE_Complex    beta,
                          hypre_Vector    *y,
                          HYPRE_Int       *CF_marker_x,
                          HYPRE_Int       *CF_marker_y,
                          HYPRE_Int        fpt )
{
   HYPRE_Complex    *A_data   = hypre_CSRMatrixData(A);
   HYPRE_Int        *A_i      = hypre_CSRMatrixI(A);
   HYPRE_Int        *A_j      = hypre_CSRMatrixJ(A);
   HYPRE_Int         num_rows = hypre_CSRMatrixNumRows(A);
   HYPRE_Int         num_cols = hypre_CSRMatrixNumCols(A);

   HYPRE_Complex    *x_data = hypre_VectorData(x);
   HYPRE_Complex    *y_data = hypre_VectorData(y);
   HYPRE_Int         x_size = hypre_VectorSize(x);
   HYPRE_Int         y_size = hypre_VectorSize(y);

   HYPRE_Complex      temp;

   HYPRE_Int         i, jj;

   HYPRE_Int         ierr = 0;

   /*---------------------------------------------------------------------
    *  Check for size compatibility.  Matvec returns ierr = 1 if
    *  length of X doesn't equal the number of columns of A,
    *  ierr = 2 if the length of Y doesn't equal the number of rows
    *  of A, and ierr = 3 if both are true.
    *
    *  Because temporary vectors are often used in Matvec, none of
    *  these conditions terminates processing, and the ierr flag
    *  is informational only.
    *--------------------------------------------------------------------*/

   if (num_cols != x_size)
      ierr = 1;

   if (num_rows != y_size)
      ierr = 2;

   if (num_cols != x_size && num_rows != y_size)
      ierr = 3;

   /*-----------------------------------------------------------------------
    * Do (alpha == 0.0) computation - RDF: USE MACHINE EPS
    *-----------------------------------------------------------------------*/

   if (alpha == 0.0)
   {
#ifdef HYPRE_USING_OPENMP
#pragma omp parallel for private(i) HYPRE_SMP_SCHEDULE
#endif
      for (i = 0; i < num_rows; i++)
         if (CF_marker_x[i] == fpt) y_data[i] *= beta;

      return ierr;
   }

   /*-----------------------------------------------------------------------
    * y = (beta/alpha)*y
    *-----------------------------------------------------------------------*/

   temp = beta / alpha;

   if (temp != 1.0)
   {
      if (temp == 0.0)
      {
#ifdef HYPRE_USING_OPENMP
#pragma omp parallel for private(i) HYPRE_SMP_SCHEDULE
#endif
         for (i = 0; i < num_rows; i++)
            if (CF_marker_x[i] == fpt) y_data[i] = 0.0;
      }
      else
      {
#ifdef HYPRE_USING_OPENMP
#pragma omp parallel for private(i) HYPRE_SMP_SCHEDULE
#endif
         for (i = 0; i < num_rows; i++)
            if (CF_marker_x[i] == fpt) y_data[i] *= temp;
      }
   }

   /*-----------------------------------------------------------------
    * y += A*x
    *-----------------------------------------------------------------*/

#ifdef HYPRE_USING_OPENMP
#pragma omp parallel for private(i,jj) HYPRE_SMP_SCHEDULE
#endif

   for (i = 0; i < num_rows; i++)
   {
      if (CF_marker_x[i] == fpt)
      {
         temp = y_data[i];
         for (jj = A_i[i]; jj < A_i[i+1]; jj++)
            if (CF_marker_y[A_j[jj]] == fpt) temp += A_data[jj] * x_data[A_j[jj]];
         y_data[i] = temp;
      }
   }

   /*-----------------------------------------------------------------
    * y = alpha*y
    *-----------------------------------------------------------------*/

   if (alpha != 1.0)
   {
#ifdef HYPRE_USING_OPENMP
#pragma omp parallel for private(i) HYPRE_SMP_SCHEDULE
#endif
      for (i = 0; i < num_rows; i++)
         if (CF_marker_x[i] == fpt) y_data[i] *= alpha;
   }

   return ierr;
}
<<<<<<< HEAD

#if defined(HYPRE_USING_CUDA)
HYPRE_Int
hypre_CSRMatrixMatvecDevice( HYPRE_Int        trans,
                             HYPRE_Complex    alpha,
                             hypre_CSRMatrix *A,
                             hypre_Vector    *x,
                             HYPRE_Complex    beta,
                             hypre_Vector    *b,
                             hypre_Vector    *y,
                             HYPRE_Int        offset )
{
#ifdef HYPRE_BIGINT
   hypre_error_w_msg(HYPRE_ERROR_GENERIC,"ERROR: hypre_CSRMatvecDevice should not be called when bigint is enabled!");
#else

   cusparseHandle_t handle = hypre_HandleCusparseHandle(hypre_handle);
   cusparseMatDescr_t descr = hypre_HandleCusparseMatDescr(hypre_handle);

   //hypre_CSRMatrixPrefetch(A, HYPRE_MEMORY_DEVICE);
   //hypre_SeqVectorPrefetch(x, HYPRE_MEMORY_DEVICE);
   //hypre_SeqVectorPrefetch(b, HYPRE_MEMORY_DEVICE);


   //if (b != y)
   //{
   //   hypre_SeqVectorPrefetch(y, HYPRE_MEMORY_DEVICE);
   //}

   if (b != y)
   {
      HYPRE_THRUST_CALL( copy_n, b->data, y->size-offset, y->data );
   }

   if (x == y)
   {
      hypre_error_w_msg(HYPRE_ERROR_GENERIC,"ERROR::x and y are the same pointer in hypre_CSRMatrixMatvecDevice\n");
   }

   // TODO
   if (offset != 0)
   {
      hypre_printf("WARNING:: Offset is not zero in hypre_CSRMatrixMatvecDevice :: \n");
   }

   hypre_assert(offset == 0);

   if (trans)
   {
      HYPRE_Complex *csc_a = hypre_TAlloc(HYPRE_Complex, A->num_nonzeros, HYPRE_MEMORY_DEVICE);
      HYPRE_Int     *csc_j = hypre_TAlloc(HYPRE_Int,     A->num_nonzeros, HYPRE_MEMORY_DEVICE);
      HYPRE_Int     *csc_i = hypre_TAlloc(HYPRE_Int,     A->num_cols+1,   HYPRE_MEMORY_DEVICE);

      HYPRE_CUSPARSE_CALL( cusparseDcsr2csc(handle, A->num_rows, A->num_cols, A->num_nonzeros,
                           A->data, A->i, A->j, csc_a, csc_j, csc_i,
                           CUSPARSE_ACTION_NUMERIC, CUSPARSE_INDEX_BASE_ZERO) );

      HYPRE_CUSPARSE_CALL( cusparseDcsrmv(handle, CUSPARSE_OPERATION_NON_TRANSPOSE,
                           A->num_cols, A->num_rows, A->num_nonzeros,
                           &alpha, descr,
                           csc_a, csc_i, csc_j,
                           x->data, &beta, y->data) );

      hypre_TFree(csc_a, HYPRE_MEMORY_DEVICE);
      hypre_TFree(csc_i, HYPRE_MEMORY_DEVICE);
      hypre_TFree(csc_j, HYPRE_MEMORY_DEVICE);
   }
   else
   {
      HYPRE_CUSPARSE_CALL( cusparseDcsrmv(handle, CUSPARSE_OPERATION_NON_TRANSPOSE,
                           A->num_rows-offset, A->num_cols, A->num_nonzeros,
                           &alpha, descr,
                           A->data, A->i+offset, A->j,
                           x->data, &beta, y->data+offset) );
   }

   hypre_SyncCudaComputeStream(hypre_handle);
#endif

   return hypre_error_flag;
}

HYPRE_Int
hypre_CSRMatrixMatvecDeviceBIGINT( HYPRE_Complex    alpha,
                       hypre_CSRMatrix *A,
                       hypre_Vector    *x,
                       HYPRE_Complex    beta,
                       hypre_Vector    *b,
                       hypre_Vector    *y,
                       HYPRE_Int offset )
{
#ifdef HYPRE_BIGINT
#error "TODO BigInt"
#endif
  return 0;
}

#endif
=======
>>>>>>> 249383ad
<|MERGE_RESOLUTION|>--- conflicted
+++ resolved
@@ -775,104 +775,3 @@
 
    return ierr;
 }
-<<<<<<< HEAD
-
-#if defined(HYPRE_USING_CUDA)
-HYPRE_Int
-hypre_CSRMatrixMatvecDevice( HYPRE_Int        trans,
-                             HYPRE_Complex    alpha,
-                             hypre_CSRMatrix *A,
-                             hypre_Vector    *x,
-                             HYPRE_Complex    beta,
-                             hypre_Vector    *b,
-                             hypre_Vector    *y,
-                             HYPRE_Int        offset )
-{
-#ifdef HYPRE_BIGINT
-   hypre_error_w_msg(HYPRE_ERROR_GENERIC,"ERROR: hypre_CSRMatvecDevice should not be called when bigint is enabled!");
-#else
-
-   cusparseHandle_t handle = hypre_HandleCusparseHandle(hypre_handle);
-   cusparseMatDescr_t descr = hypre_HandleCusparseMatDescr(hypre_handle);
-
-   //hypre_CSRMatrixPrefetch(A, HYPRE_MEMORY_DEVICE);
-   //hypre_SeqVectorPrefetch(x, HYPRE_MEMORY_DEVICE);
-   //hypre_SeqVectorPrefetch(b, HYPRE_MEMORY_DEVICE);
-
-
-   //if (b != y)
-   //{
-   //   hypre_SeqVectorPrefetch(y, HYPRE_MEMORY_DEVICE);
-   //}
-
-   if (b != y)
-   {
-      HYPRE_THRUST_CALL( copy_n, b->data, y->size-offset, y->data );
-   }
-
-   if (x == y)
-   {
-      hypre_error_w_msg(HYPRE_ERROR_GENERIC,"ERROR::x and y are the same pointer in hypre_CSRMatrixMatvecDevice\n");
-   }
-
-   // TODO
-   if (offset != 0)
-   {
-      hypre_printf("WARNING:: Offset is not zero in hypre_CSRMatrixMatvecDevice :: \n");
-   }
-
-   hypre_assert(offset == 0);
-
-   if (trans)
-   {
-      HYPRE_Complex *csc_a = hypre_TAlloc(HYPRE_Complex, A->num_nonzeros, HYPRE_MEMORY_DEVICE);
-      HYPRE_Int     *csc_j = hypre_TAlloc(HYPRE_Int,     A->num_nonzeros, HYPRE_MEMORY_DEVICE);
-      HYPRE_Int     *csc_i = hypre_TAlloc(HYPRE_Int,     A->num_cols+1,   HYPRE_MEMORY_DEVICE);
-
-      HYPRE_CUSPARSE_CALL( cusparseDcsr2csc(handle, A->num_rows, A->num_cols, A->num_nonzeros,
-                           A->data, A->i, A->j, csc_a, csc_j, csc_i,
-                           CUSPARSE_ACTION_NUMERIC, CUSPARSE_INDEX_BASE_ZERO) );
-
-      HYPRE_CUSPARSE_CALL( cusparseDcsrmv(handle, CUSPARSE_OPERATION_NON_TRANSPOSE,
-                           A->num_cols, A->num_rows, A->num_nonzeros,
-                           &alpha, descr,
-                           csc_a, csc_i, csc_j,
-                           x->data, &beta, y->data) );
-
-      hypre_TFree(csc_a, HYPRE_MEMORY_DEVICE);
-      hypre_TFree(csc_i, HYPRE_MEMORY_DEVICE);
-      hypre_TFree(csc_j, HYPRE_MEMORY_DEVICE);
-   }
-   else
-   {
-      HYPRE_CUSPARSE_CALL( cusparseDcsrmv(handle, CUSPARSE_OPERATION_NON_TRANSPOSE,
-                           A->num_rows-offset, A->num_cols, A->num_nonzeros,
-                           &alpha, descr,
-                           A->data, A->i+offset, A->j,
-                           x->data, &beta, y->data+offset) );
-   }
-
-   hypre_SyncCudaComputeStream(hypre_handle);
-#endif
-
-   return hypre_error_flag;
-}
-
-HYPRE_Int
-hypre_CSRMatrixMatvecDeviceBIGINT( HYPRE_Complex    alpha,
-                       hypre_CSRMatrix *A,
-                       hypre_Vector    *x,
-                       HYPRE_Complex    beta,
-                       hypre_Vector    *b,
-                       hypre_Vector    *y,
-                       HYPRE_Int offset )
-{
-#ifdef HYPRE_BIGINT
-#error "TODO BigInt"
-#endif
-  return 0;
-}
-
-#endif
-=======
->>>>>>> 249383ad
