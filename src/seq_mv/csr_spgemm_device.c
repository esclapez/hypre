--- conflicted
+++ resolved
@@ -192,60 +192,4 @@
    return hypre_error_flag;
 }
 
-<<<<<<< HEAD
-HYPRE_Int
-hypre_CSRMatrixDeviceSpGemmSetRownnzEstimateMethod( HYPRE_Int value )
-{
-   if (value == 1 || value == 2 || value == 3)
-   {
-      hypre_HandleDeviceData(hypre_handle())->spgemm_rownnz_estimate_method = value;
-   }
-   else
-   {
-      return -1;
-   }
-
-   return 0;
-}
-
-HYPRE_Int
-hypre_CSRMatrixDeviceSpGemmSetRownnzEstimateNSamples( HYPRE_Int value )
-{
-   hypre_HandleDeviceData(hypre_handle())->spgemm_rownnz_estimate_nsamples = value;
-
-   return 0;
-}
-
-HYPRE_Int
-hypre_CSRMatrixDeviceSpGemmSetRownnzEstimateMultFactor( HYPRE_Real value )
-{
-   if (value > 0.0)
-   {
-      hypre_HandleDeviceData(hypre_handle())->spgemm_rownnz_estimate_mult_factor = value;
-   }
-   else
-   {
-      return -1;
-   }
-
-   return 0;
-}
-
-HYPRE_Int
-hypre_CSRMatrixDeviceSpGemmSetHashType( char value )
-{
-   if (value == 'L' || value == 'Q' || value == 'D')
-   {
-      hypre_HandleDeviceData(hypre_handle())->spgemm_hash_type = value;
-   }
-   else
-   {
-      return -1;
-   }
-
-   return 0;
-}
-
-=======
->>>>>>> e12e942f
 #endif /* HYPRE_USING_CUDA  || defined(HYPRE_USING_HIP) */
