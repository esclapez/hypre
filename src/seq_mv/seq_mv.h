--- conflicted
+++ resolved
@@ -72,27 +72,20 @@
 #ifdef HYPRE_USING_MAPPED_OPENMP_OFFLOAD
    HYPRE_Int mapped;
 #endif
-<<<<<<< HEAD
-#ifdef HYPRE_BIGINT
-   hypre_int *i_short, *j_short;
-#endif
-
-=======
 //#ifdef HYPRE_BIGINT
 //   hypre_int *i_short, *j_short;
 //#endif
-   
->>>>>>> 562c29ab
+
 } hypre_CSRMatrix;
 
 /*--------------------------------------------------------------------------
  * Accessor functions for the CSR Matrix structure
  *--------------------------------------------------------------------------*/
 
-<<<<<<< HEAD
 #define hypre_CSRMatrixData(matrix)           ((matrix) -> data)
 #define hypre_CSRMatrixI(matrix)              ((matrix) -> i)
 #define hypre_CSRMatrixJ(matrix)              ((matrix) -> j)
+#define hypre_CSRMatrixBigJ(matrix)         ((matrix) -> big_j)
 #define hypre_CSRMatrixNumRows(matrix)        ((matrix) -> num_rows)
 #define hypre_CSRMatrixNumCols(matrix)        ((matrix) -> num_cols)
 #define hypre_CSRMatrixNumNonzeros(matrix)    ((matrix) -> num_nonzeros)
@@ -100,18 +93,6 @@
 #define hypre_CSRMatrixNumRownnz(matrix)      ((matrix) -> num_rownnz)
 #define hypre_CSRMatrixOwnsData(matrix)       ((matrix) -> owns_data)
 #define hypre_CSRMatrixMemoryLocation(matrix) ((matrix) -> memory_location)
-=======
-#define hypre_CSRMatrixData(matrix)         ((matrix) -> data)
-#define hypre_CSRMatrixI(matrix)            ((matrix) -> i)
-#define hypre_CSRMatrixJ(matrix)            ((matrix) -> j)
-#define hypre_CSRMatrixBigJ(matrix)         ((matrix) -> big_j)
-#define hypre_CSRMatrixNumRows(matrix)      ((matrix) -> num_rows)
-#define hypre_CSRMatrixNumCols(matrix)      ((matrix) -> num_cols)
-#define hypre_CSRMatrixNumNonzeros(matrix)  ((matrix) -> num_nonzeros)
-#define hypre_CSRMatrixRownnz(matrix)       ((matrix) -> rownnz)
-#define hypre_CSRMatrixNumRownnz(matrix)    ((matrix) -> num_rownnz)
-#define hypre_CSRMatrixOwnsData(matrix)     ((matrix) -> owns_data)
->>>>>>> 562c29ab
 
 HYPRE_Int hypre_CSRMatrixGetLoadBalancedPartitionBegin( hypre_CSRMatrix *A );
 HYPRE_Int hypre_CSRMatrixGetLoadBalancedPartitionEnd( hypre_CSRMatrix *A );
@@ -292,11 +273,8 @@
 /* csr_matop.c */
 hypre_CSRMatrix *hypre_CSRMatrixAddHost ( hypre_CSRMatrix *A , hypre_CSRMatrix *B );
 hypre_CSRMatrix *hypre_CSRMatrixAdd ( hypre_CSRMatrix *A , hypre_CSRMatrix *B );
-<<<<<<< HEAD
+hypre_CSRMatrix *hypre_CSRMatrixBigAdd ( hypre_CSRMatrix *A , hypre_CSRMatrix *B );
 hypre_CSRMatrix *hypre_CSRMatrixMultiplyHost ( hypre_CSRMatrix *A , hypre_CSRMatrix *B );
-=======
-hypre_CSRMatrix *hypre_CSRMatrixBigAdd ( hypre_CSRMatrix *A , hypre_CSRMatrix *B );
->>>>>>> 562c29ab
 hypre_CSRMatrix *hypre_CSRMatrixMultiply ( hypre_CSRMatrix *A , hypre_CSRMatrix *B );
 hypre_CSRMatrix *hypre_CSRMatrixDeleteZeros ( hypre_CSRMatrix *A , HYPRE_Real tol );
 HYPRE_Int hypre_CSRMatrixTransposeHost ( hypre_CSRMatrix *A , hypre_CSRMatrix **AT , HYPRE_Int data );
@@ -318,13 +296,10 @@
 hypre_CSRMatrix *hypre_CSRMatrixCreate ( HYPRE_Int num_rows , HYPRE_Int num_cols , HYPRE_Int num_nonzeros );
 HYPRE_Int hypre_CSRMatrixDestroy ( hypre_CSRMatrix *matrix );
 HYPRE_Int hypre_CSRMatrixInitialize ( hypre_CSRMatrix *matrix );
-<<<<<<< HEAD
 HYPRE_Int hypre_CSRMatrixInitialize_v2( hypre_CSRMatrix *matrix, HYPRE_Int memory_location );
-=======
 HYPRE_Int hypre_CSRMatrixBigInitialize ( hypre_CSRMatrix *matrix );
 HYPRE_Int hypre_CSRMatrixBigJtoJ ( hypre_CSRMatrix *matrix );
 HYPRE_Int hypre_CSRMatrixJtoBigJ ( hypre_CSRMatrix *matrix );
->>>>>>> 562c29ab
 HYPRE_Int hypre_CSRMatrixSetDataOwner ( hypre_CSRMatrix *matrix , HYPRE_Int owns_data );
 HYPRE_Int hypre_CSRMatrixSetRownnz ( hypre_CSRMatrix *matrix );
 hypre_CSRMatrix *hypre_CSRMatrixRead ( char *file_name );
@@ -333,14 +308,9 @@
 HYPRE_Int hypre_CSRMatrixPrintHB ( hypre_CSRMatrix *matrix_input , char *file_name );
 HYPRE_Int hypre_CSRMatrixPrintMM( hypre_CSRMatrix *matrix, HYPRE_Int basei, HYPRE_Int basej, HYPRE_Int trans, const char *file_name );
 HYPRE_Int hypre_CSRMatrixCopy ( hypre_CSRMatrix *A , hypre_CSRMatrix *B , HYPRE_Int copy_data );
-<<<<<<< HEAD
 hypre_CSRMatrix *hypre_CSRMatrixClone ( hypre_CSRMatrix *A, HYPRE_Int copy_data );
 hypre_CSRMatrix *hypre_CSRMatrixClone_v2( hypre_CSRMatrix *A, HYPRE_Int copy_data, HYPRE_Int memory_location );
-hypre_CSRMatrix *hypre_CSRMatrixUnion ( hypre_CSRMatrix *A , hypre_CSRMatrix *B , HYPRE_Int *col_map_offd_A , HYPRE_Int *col_map_offd_B , HYPRE_Int **col_map_offd_C );
-=======
-hypre_CSRMatrix *hypre_CSRMatrixClone ( hypre_CSRMatrix *A );
 hypre_CSRMatrix *hypre_CSRMatrixUnion ( hypre_CSRMatrix *A , hypre_CSRMatrix *B , HYPRE_BigInt *col_map_offd_A , HYPRE_BigInt *col_map_offd_B , HYPRE_BigInt **col_map_offd_C );
->>>>>>> 562c29ab
 #ifdef HYPRE_USING_UNIFIED_MEMORY
 void hypre_CSRMatrixPrefetchToDevice(hypre_CSRMatrix *A);
 void hypre_CSRMatrixPrefetchToDeviceBIGINT(hypre_CSRMatrix *A);
