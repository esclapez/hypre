--- conflicted
+++ resolved
@@ -68,14 +68,10 @@
 
    if (matrix)
    {
-<<<<<<< HEAD
-      hypre_TFree(hypre_CSRMatrixI(matrix), HYPRE_MEMORY_HOST);
-=======
 #ifdef HYPRE_USING_MAPPED_OPENMP_OFFLOAD
      hypre_CSRMatrixUnMapFromDevice(matrix);
 #endif
-      hypre_TFree(hypre_CSRMatrixI(matrix));
->>>>>>> f0dd2cb9
+      hypre_TFree(hypre_CSRMatrixI(matrix), HYPRE_MEMORY_HOST);
       hypre_CSRMatrixI(matrix)    = NULL;
       if (hypre_CSRMatrixRownnz(matrix))
          hypre_TFree(hypre_CSRMatrixRownnz(matrix), HYPRE_MEMORY_HOST);
@@ -113,14 +109,9 @@
 /*   if ( ! hypre_CSRMatrixRownnz(matrix) )
      hypre_CSRMatrixRownnz(matrix)    = hypre_CTAlloc(HYPRE_Int,  num_rownnz, HYPRE_MEMORY_HOST);*/
    if ( ! hypre_CSRMatrixJ(matrix) && num_nonzeros )
-<<<<<<< HEAD
       hypre_CSRMatrixJ(matrix)    = hypre_CTAlloc(HYPRE_Int,  num_nonzeros, HYPRE_MEMORY_HOST);
 
    return ierr;
-=======
-      hypre_CSRMatrixJ(matrix)    = hypre_CTAlloc(HYPRE_Int, num_nonzeros);
-    return ierr;
->>>>>>> f0dd2cb9
 }
 
 /*--------------------------------------------------------------------------
