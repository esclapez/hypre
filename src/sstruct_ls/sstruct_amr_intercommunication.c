/******************************************************************************
 * Copyright 1998-2019 Lawrence Livermore National Security, LLC and other
 * HYPRE Project Developers. See the top-level COPYRIGHT file for details.
 *
 * SPDX-License-Identifier: (Apache-2.0 OR MIT)
 ******************************************************************************/

#include "_hypre_sstruct_ls.h"

/*--------------------------------------------------------------------------
 * hypre_SStructAMRInterCommunication: Given the sendinfo, recvinfo, etc.,
 * a communication pkg is formed. This pkg may be used for amr inter_level
 * communication.
 *--------------------------------------------------------------------------*/

HYPRE_Int
hypre_SStructAMRInterCommunication( hypre_SStructSendInfoData *sendinfo,
                                    hypre_SStructRecvInfoData *recvinfo,
                                    hypre_BoxArray            *send_data_space,
                                    hypre_BoxArray            *recv_data_space,
                                    HYPRE_Int                  num_values,
                                    MPI_Comm                   comm,
                                    hypre_CommPkg            **comm_pkg_ptr )
{
   hypre_CommInfo         *comm_info;
   hypre_CommPkg          *comm_pkg;

   hypre_BoxArrayArray    *sendboxes;
   HYPRE_Int             **sprocesses;
   hypre_BoxArrayArray    *send_rboxes;
   HYPRE_Int             **send_rboxnums;

   hypre_BoxArrayArray    *recvboxes;
   HYPRE_Int             **rprocesses;
   hypre_BoxArrayArray    *recv_rboxes;
   HYPRE_Int             **recv_rboxnums;

   hypre_BoxArray         *boxarray;

   HYPRE_Int               i, j;
   HYPRE_Int               ierr = 0;

   /*------------------------------------------------------------------------
    *  The communication info is copied from sendinfo & recvinfo.
    *------------------------------------------------------------------------*/
   sendboxes  = hypre_BoxArrayArrayClone(sendinfo -> send_boxes);
   send_rboxes= hypre_BoxArrayArrayClone(sendinfo -> send_boxes);

   sprocesses   = hypre_CTAlloc(HYPRE_Int *,  hypre_BoxArrayArraySize(send_rboxes), HYPRE_MEMORY_HOST);
   send_rboxnums= hypre_CTAlloc(HYPRE_Int *,  hypre_BoxArrayArraySize(send_rboxes), HYPRE_MEMORY_HOST);

   hypre_ForBoxArrayI(i, sendboxes)
   {
      boxarray= hypre_BoxArrayArrayBoxArray(sendboxes, i);
      sprocesses[i]   = hypre_CTAlloc(HYPRE_Int,  hypre_BoxArraySize(boxarray), HYPRE_MEMORY_HOST);
      send_rboxnums[i]= hypre_CTAlloc(HYPRE_Int,  hypre_BoxArraySize(boxarray), HYPRE_MEMORY_HOST);

      hypre_ForBoxI(j, boxarray)
      {
         sprocesses[i][j]   = (sendinfo -> send_procs)[i][j];
         send_rboxnums[i][j]= (sendinfo -> send_remote_boxnums)[i][j];
      }
   }

<<<<<<< HEAD
   recvboxes  = hypre_BoxArrayArrayClone(recvinfo -> recv_boxes);
   rprocesses = hypre_CTAlloc(HYPRE_Int *, hypre_BoxArrayArraySize(recvboxes));
=======
   recvboxes   = hypre_BoxArrayArrayDuplicate(recvinfo -> recv_boxes);
   recv_rboxes = hypre_BoxArrayArrayDuplicate(recvinfo -> recv_boxes);
   rprocesses  = hypre_CTAlloc(HYPRE_Int *,  hypre_BoxArrayArraySize(recvboxes), HYPRE_MEMORY_HOST);
>>>>>>> 414fa671

   /* dummy pointer for CommInfoCreate */
   recv_rboxnums = hypre_CTAlloc(HYPRE_Int *,  hypre_BoxArrayArraySize(recvboxes), HYPRE_MEMORY_HOST);

   hypre_ForBoxArrayI(i, recvboxes)
   {
      boxarray= hypre_BoxArrayArrayBoxArray(recvboxes, i);
      rprocesses[i]= hypre_CTAlloc(HYPRE_Int,  hypre_BoxArraySize(boxarray), HYPRE_MEMORY_HOST);
      recv_rboxnums[i]= hypre_CTAlloc(HYPRE_Int,  hypre_BoxArraySize(boxarray), HYPRE_MEMORY_HOST);

      hypre_ForBoxI(j, boxarray)
      {
         rprocesses[i][j]   = (recvinfo -> recv_procs)[i][j];
      }
   }


   hypre_CommInfoCreate(sendboxes, recvboxes, sprocesses, rprocesses,
                        send_rboxnums, recv_rboxnums, send_rboxes,
                        recv_rboxes, 1, &comm_info);

   hypre_CommPkgCreate(comm_info,
                       send_data_space,
                       recv_data_space,
                       num_values, NULL, 0, comm,
                       &comm_pkg);
   hypre_CommInfoDestroy(comm_info);

  *comm_pkg_ptr = comm_pkg;

   return ierr;
}

<|MERGE_RESOLUTION|>--- conflicted
+++ resolved
@@ -62,14 +62,9 @@
       }
    }
 
-<<<<<<< HEAD
-   recvboxes  = hypre_BoxArrayArrayClone(recvinfo -> recv_boxes);
-   rprocesses = hypre_CTAlloc(HYPRE_Int *, hypre_BoxArrayArraySize(recvboxes));
-=======
-   recvboxes   = hypre_BoxArrayArrayDuplicate(recvinfo -> recv_boxes);
-   recv_rboxes = hypre_BoxArrayArrayDuplicate(recvinfo -> recv_boxes);
+   recvboxes   = hypre_BoxArrayArrayClone(recvinfo -> recv_boxes);
+   recv_rboxes = hypre_BoxArrayArrayClone(recvinfo -> recv_boxes);
    rprocesses  = hypre_CTAlloc(HYPRE_Int *,  hypre_BoxArrayArraySize(recvboxes), HYPRE_MEMORY_HOST);
->>>>>>> 414fa671
 
    /* dummy pointer for CommInfoCreate */
    recv_rboxnums = hypre_CTAlloc(HYPRE_Int *,  hypre_BoxArrayArraySize(recvboxes), HYPRE_MEMORY_HOST);
