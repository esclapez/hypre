/******************************************************************************
 * Copyright 1998-2019 Lawrence Livermore National Security, LLC and other
 * HYPRE Project Developers. See the top-level COPYRIGHT file for details.
 *
 * SPDX-License-Identifier: (Apache-2.0 OR MIT)
 ******************************************************************************/

#include "_hypre_sstruct_ls.h"
#include "sys_pfmg.h"

#define DEBUG 0

#define hypre_PFMGSetCIndex(cdir, cindex)       \
   {                                            \
      hypre_SetIndex3(cindex, 0, 0, 0);          \
      hypre_IndexD(cindex, cdir) = 0;           \
   }

#define hypre_PFMGSetFIndex(cdir, findex)       \
   {                                            \
      hypre_SetIndex3(findex, 0, 0, 0);          \
      hypre_IndexD(findex, cdir) = 1;           \
   }

#define hypre_PFMGSetStride(cdir, stride)       \
   {                                            \
      hypre_SetIndex3(stride, 1, 1, 1);          \
      hypre_IndexD(stride, cdir) = 2;           \
   }

/*--------------------------------------------------------------------------
 *--------------------------------------------------------------------------*/

HYPRE_Int
hypre_SysPFMGSetup( void                 *sys_pfmg_vdata,
                    hypre_SStructMatrix  *A_in,
                    hypre_SStructVector  *b_in,
                    hypre_SStructVector  *x_in )
{
<<<<<<< HEAD
   hypre_SysPFMGData      *sys_pfmg_data = (hypre_SysPFMGData *) sys_pfmg_vdata;
=======
   hypre_SysPFMGData    *sys_pfmg_data = (hypre_SysPFMGData    *)sys_pfmg_vdata;

   MPI_Comm              comm = (sys_pfmg_data -> comm);
                     
   hypre_SStructPMatrix *A;
   hypre_SStructPVector *b;
   hypre_SStructPVector *x;

   HYPRE_Int             relax_type = (sys_pfmg_data -> relax_type);
   HYPRE_Int             usr_jacobi_weight= (sys_pfmg_data -> usr_jacobi_weight);
   HYPRE_Real            jacobi_weight    = (sys_pfmg_data -> jacobi_weight);
   HYPRE_Int             skip_relax = (sys_pfmg_data -> skip_relax);
   HYPRE_Real           *dxyz       = (sys_pfmg_data -> dxyz);
                     
   HYPRE_Int             max_iter;
   HYPRE_Int             max_levels;
                      
   HYPRE_Int             num_levels;
                     
   hypre_Index           cindex;
   hypre_Index           findex;
   hypre_Index           stride;

   hypre_Index           coarsen;
>>>>>>> 414fa671

   MPI_Comm                comm = (sys_pfmg_data -> comm);

   hypre_SStructPMatrix   *A;
   hypre_SStructPVector   *b;
   hypre_SStructPVector   *x;

   HYPRE_Int               relax_type        = (sys_pfmg_data -> relax_type);
   HYPRE_Int               usr_jacobi_weight = (sys_pfmg_data -> usr_jacobi_weight);
   HYPRE_Real              jacobi_weight     = (sys_pfmg_data -> jacobi_weight);
   HYPRE_Int               skip_relax        = (sys_pfmg_data -> skip_relax);
   HYPRE_Real             *dxyz              = (sys_pfmg_data -> dxyz);

   HYPRE_Int               max_iter;
   HYPRE_Int               max_levels;
   HYPRE_Int               num_levels;

   hypre_Index             cindex;
   hypre_Index             findex;
   hypre_Index             stride;
   hypre_Index             coarsen;


   hypre_StructMatrix     *smatrix;
   hypre_SStructPMatrix  **A_l;
   hypre_SStructPMatrix  **P_l;
   hypre_SStructPMatrix  **RT_l;
   hypre_SStructPVector  **b_l;
   hypre_SStructPVector  **x_l;
   hypre_SStructPGrid    **grid_l;
   hypre_SStructPGrid    **P_grid_l;
   HYPRE_Int              *cdir_l;
   HYPRE_Int              *active_l;

   /* temp vectors */
   hypre_SStructPVector  **tx_l;
   hypre_SStructPVector  **r_l;
   hypre_SStructPVector  **e_l;

   void                  **relax_data_l;
   void                  **matvec_data_l;
   void                  **restrict_data_l;
   void                  **interp_data_l;

   hypre_SStructPGrid    *grid;
   hypre_StructGrid      *sgrid;
   HYPRE_Int              dim;
   HYPRE_Int              full_periodic;

   hypre_Box             *cbox;

   HYPRE_Real            *relax_weights;
   HYPRE_Real             alpha, beta;
   HYPRE_Int              dxyz_flag;
   HYPRE_Real             min_dxyz;
   HYPRE_Int              cdir, periodic, cmaxsize;
   HYPRE_Int              d, l;
   HYPRE_Int              i;
   HYPRE_Real           **sys_dxyz;
   HYPRE_Int              nvars;

#if DEBUG
   char                  filename[255];
#endif

   /*-----------------------------------------------------
    * Refs to A,x,b (the PMatrix & PVectors within
    * the input SStructMatrix & SStructVectors)
    *-----------------------------------------------------*/
   hypre_SStructPMatrixRef(hypre_SStructMatrixPMatrix(A_in, 0), &A);
   hypre_SStructPVectorRef(hypre_SStructVectorPVector(b_in, 0), &b);
   hypre_SStructPVectorRef(hypre_SStructVectorPVector(x_in, 0), &x);

   /*--------------------------------------------------------
    * Allocate arrays for mesh sizes for each diagonal block
    *--------------------------------------------------------*/
   nvars    = hypre_SStructPMatrixNVars(A);
<<<<<<< HEAD
   sys_dxyz = hypre_TAlloc(HYPRE_Real *, nvars);
   for (i = 0; i < nvars; i++)
   {
      sys_dxyz[i] = hypre_CTAlloc(HYPRE_Real, 3);
=======
   sys_dxyz = hypre_TAlloc(HYPRE_Real *, nvars, HYPRE_MEMORY_HOST);
   for ( i = 0; i < nvars; i++)
   {
      sys_dxyz[i] = hypre_TAlloc(HYPRE_Real, 3, HYPRE_MEMORY_HOST);
>>>>>>> 414fa671
   }

   /*-----------------------------------------------------
    * Set up coarse grids
    *-----------------------------------------------------*/

   grid  = hypre_SStructPMatrixPGrid(A);
   sgrid = hypre_SStructPGridSGrid(grid, 0);
   dim   = hypre_StructGridNDim(sgrid);

   /* Compute a new max_levels value based on the grid */
   cbox = hypre_BoxClone(hypre_StructGridBoundingBox(sgrid));
   max_levels =
      hypre_Log2(hypre_BoxSizeD(cbox, 0)) + 2 +
      hypre_Log2(hypre_BoxSizeD(cbox, 1)) + 2 +
      hypre_Log2(hypre_BoxSizeD(cbox, 2)) + 2;
   if ((sys_pfmg_data -> max_levels) > 0)
   {
      max_levels = hypre_min(max_levels, (sys_pfmg_data -> max_levels));
   }
   (sys_pfmg_data -> max_levels) = max_levels;

   /* compute dxyz */
   for (i = 0; i < nvars; i++)
   {
<<<<<<< HEAD
      smatrix = hypre_SStructPMatrixSMatrix(A,i,i);
      hypre_PFMGComputeDxyz(smatrix, sys_dxyz[i], &dxyz_flag);
=======
      mean      = hypre_CTAlloc(HYPRE_Real, 3, HYPRE_MEMORY_HOST);
      deviation = hypre_CTAlloc(HYPRE_Real, 3, HYPRE_MEMORY_HOST);
>>>>>>> 414fa671

      for (d = 0; d < 3; d++)
      {
         dxyz[d] += sys_dxyz[i][d];
      }
<<<<<<< HEAD
=======
      hypre_TFree(mean     , HYPRE_MEMORY_HOST);
      hypre_TFree(deviation, HYPRE_MEMORY_HOST);
>>>>>>> 414fa671
   }

   grid_l = hypre_TAlloc(hypre_SStructPGrid *, max_levels, HYPRE_MEMORY_HOST);
   grid_l[0] = grid;
   P_grid_l = hypre_TAlloc(hypre_SStructPGrid *, max_levels, HYPRE_MEMORY_HOST);
   P_grid_l[0] = NULL;
   cdir_l = hypre_TAlloc(HYPRE_Int, max_levels, HYPRE_MEMORY_HOST);
   active_l = hypre_TAlloc(HYPRE_Int, max_levels, HYPRE_MEMORY_HOST);
   relax_weights = hypre_CTAlloc(HYPRE_Real, max_levels, HYPRE_MEMORY_HOST);
   hypre_SetIndex3(coarsen, 1, 1, 1); /* forces relaxation on finest grid */
   for (l = 0; ; l++)
   {
      /* determine cdir */
      min_dxyz = dxyz[0] + dxyz[1] + dxyz[2] + 1;
      cdir = -1;
      alpha = 0.0;
      for (d = 0; d < dim; d++)
      {
         if ((hypre_BoxIMaxD(cbox, d) > hypre_BoxIMinD(cbox, d)) &&
             (dxyz[d] < min_dxyz))
         {
            min_dxyz = dxyz[d];
            cdir = d;
         }
         alpha += 1.0/(dxyz[d]*dxyz[d]);
      }
      relax_weights[l] = 2.0/3.0;

      /* If it's possible to coarsen, change relax_weights */
      beta = 0.0;
      if (cdir != -1)
      {
         if (dxyz_flag)
         {
            relax_weights[l] = 2.0/3.0;
         }

         else
         {
            for (d = 0; d < dim; d++)
            {
               if (d != cdir)
               {
                  beta += 1.0/(dxyz[d]*dxyz[d]);
               }
            }
            if (beta == alpha)
            {
               alpha = 0.0;
            }
            else
            {
               alpha = beta/alpha;
            }

            /* determine level Jacobi weights */
            if (dim > 1)
            {
               relax_weights[l] = 2.0/(3.0 - alpha);
            }
            else
            {
               relax_weights[l] = 2.0/3.0; /* always 2/3 for 1-d */
            }
         }
      }

      if (cdir != -1)
      {
         /* don't coarsen if a periodic direction and not divisible by 2 */
         periodic = hypre_IndexD(hypre_StructGridPeriodic(grid_l[l]), cdir);
         if ((periodic) && (periodic % 2))
         {
            cdir = -1;
         }

         /* don't coarsen if we've reached max_levels */
         if (l == (max_levels - 1))
         {
            cdir = -1;
         }
      }

      /* stop coarsening */
      if (cdir == -1)
      {
         active_l[l] = 1; /* forces relaxation on coarsest grid */
         cmaxsize = 0;
         for (d = 0; d < dim; d++)
         {
            cmaxsize = hypre_max(cmaxsize, hypre_BoxSizeD(cbox, d));
         }

         break;
      }

      cdir_l[l] = cdir;

      if (hypre_IndexD(coarsen, cdir) != 0)
      {
         /* coarsened previously in this direction, relax level l */
         active_l[l] = 1;
         hypre_SetIndex3(coarsen, 0, 0, 0);
         hypre_IndexD(coarsen, cdir) = 1;
      }
      else
      {
         active_l[l] = 0;
         hypre_IndexD(coarsen, cdir) = 1;
      }

      /* set cindex, findex, and stride */
      hypre_PFMGSetCIndex(cdir, cindex);
      hypre_PFMGSetFIndex(cdir, findex);
      hypre_PFMGSetStride(cdir, stride);

      /* update dxyz and coarsen cbox*/
      dxyz[cdir] *= 2;
      hypre_ProjectBox(cbox, cindex, stride);
      hypre_StructMapFineToCoarse(hypre_BoxIMin(cbox), cindex, stride,
                                  hypre_BoxIMin(cbox));
      hypre_StructMapFineToCoarse(hypre_BoxIMax(cbox), cindex, stride,
                                  hypre_BoxIMax(cbox));

      /* build the interpolation grid */
      hypre_SysStructCoarsen(grid_l[l], findex, stride, 0, &P_grid_l[l+1]);

      /* build the coarse grid */
      hypre_SysStructCoarsen(grid_l[l], cindex, stride, 1, &grid_l[l+1]);
   }
   num_levels = l + 1;

   /*-----------------------------------------------------
    * For fully periodic problems, the coarsest grid
    * problem (a single node) can have zero diagonal
    * blocks. This causes problems with the gselim
    * routine (which doesn't do pivoting). We avoid
    * this by skipping relaxation.
    *-----------------------------------------------------*/

   full_periodic = 1;
   for (d = 0; d < dim; d++)
   {
      full_periodic *= hypre_IndexD(hypre_SStructPGridPeriodic(grid),d);
   }
   if( full_periodic != 0)
   {
      hypre_SStructPGridDestroy(grid_l[num_levels-1]);
      hypre_SStructPGridDestroy(P_grid_l[num_levels-1]);
      num_levels -= 1;
   }

   /* free up some things */
   hypre_BoxDestroy(cbox);
   for ( i = 0; i < nvars; i++)
   {
      hypre_TFree(sys_dxyz[i], HYPRE_MEMORY_HOST);
   }
<<<<<<< HEAD
   hypre_TFree(sys_dxyz);

=======
   hypre_TFree(sys_dxyz, HYPRE_MEMORY_HOST);
   
>>>>>>> 414fa671

   /* set all levels active if skip_relax = 0 */
   if (!skip_relax)
   {
      for (l = 0; l < num_levels; l++)
      {
         active_l[l] = 1;
      }
   }

   (sys_pfmg_data -> num_levels) = num_levels;
   (sys_pfmg_data -> cdir_l)     = cdir_l;
   (sys_pfmg_data -> active_l)   = active_l;
   (sys_pfmg_data -> grid_l)     = grid_l;
   (sys_pfmg_data -> P_grid_l)   = P_grid_l;

   /*-----------------------------------------------------
    * Set up matrix and vector structures
    *-----------------------------------------------------*/

   A_l  = hypre_TAlloc(hypre_SStructPMatrix *, num_levels    , HYPRE_MEMORY_HOST);
   P_l  = hypre_TAlloc(hypre_SStructPMatrix *, num_levels - 1, HYPRE_MEMORY_HOST);
   RT_l = hypre_TAlloc(hypre_SStructPMatrix *, num_levels - 1, HYPRE_MEMORY_HOST);
   b_l  = hypre_TAlloc(hypre_SStructPVector *, num_levels    , HYPRE_MEMORY_HOST);
   x_l  = hypre_TAlloc(hypre_SStructPVector *, num_levels    , HYPRE_MEMORY_HOST);
   tx_l = hypre_TAlloc(hypre_SStructPVector *, num_levels    , HYPRE_MEMORY_HOST);
   r_l  = tx_l;
   e_l  = tx_l;

   hypre_SStructPMatrixRef(A, &A_l[0]);
   hypre_SStructPVectorRef(b, &b_l[0]);
   hypre_SStructPVectorRef(x, &x_l[0]);

   hypre_SStructPVectorCreate(comm, grid_l[0], &tx_l[0]);
   hypre_SStructPVectorInitialize(tx_l[0]);

   for (l = 0; l < (num_levels - 1); l++)
   {
      cdir = cdir_l[l];

      P_l[l]  = hypre_SysPFMGCreateInterpOp(A_l[l], P_grid_l[l+1], cdir);
      hypre_SStructPMatrixInitialize(P_l[l]);

      RT_l[l] = P_l[l];

      A_l[l+1] = hypre_SysPFMGCreateRAPOp(RT_l[l], A_l[l], P_l[l],
                                          grid_l[l+1], cdir);
      hypre_SStructPMatrixInitialize(A_l[l+1]);

      hypre_SStructPVectorCreate(comm, grid_l[l+1], &b_l[l+1]);
      hypre_SStructPVectorInitialize(b_l[l+1]);

      hypre_SStructPVectorCreate(comm, grid_l[l+1], &x_l[l+1]);
      hypre_SStructPVectorInitialize(x_l[l+1]);

      hypre_SStructPVectorCreate(comm, grid_l[l+1], &tx_l[l+1]);
      hypre_SStructPVectorInitialize(tx_l[l+1]);
   }

   hypre_SStructPVectorAssemble(tx_l[0]);
   for (l = 0; l < (num_levels - 1); l++)
   {
      hypre_SStructPVectorAssemble(b_l[l+1]);
      hypre_SStructPVectorAssemble(x_l[l+1]);
      hypre_SStructPVectorAssemble(tx_l[l+1]);
   }

   (sys_pfmg_data -> A_l)  = A_l;
   (sys_pfmg_data -> P_l)  = P_l;
   (sys_pfmg_data -> RT_l) = RT_l;
   (sys_pfmg_data -> b_l)  = b_l;
   (sys_pfmg_data -> x_l)  = x_l;
   (sys_pfmg_data -> tx_l) = tx_l;
   (sys_pfmg_data -> r_l)  = r_l;
   (sys_pfmg_data -> e_l)  = e_l;

   /*-----------------------------------------------------
    * Set up multigrid operators and call setup routines
    *-----------------------------------------------------*/

   relax_data_l    = hypre_TAlloc(void *, num_levels, HYPRE_MEMORY_HOST);
   matvec_data_l   = hypre_TAlloc(void *, num_levels, HYPRE_MEMORY_HOST);
   restrict_data_l = hypre_TAlloc(void *, num_levels, HYPRE_MEMORY_HOST);
   interp_data_l   = hypre_TAlloc(void *, num_levels, HYPRE_MEMORY_HOST);

   for (l = 0; l < (num_levels - 1); l++)
   {
      cdir = cdir_l[l];

      hypre_PFMGSetCIndex(cdir, cindex);
      hypre_PFMGSetFIndex(cdir, findex);
      hypre_PFMGSetStride(cdir, stride);

      /* set up interpolation operator */
      hypre_SysPFMGSetupInterpOp(A_l[l], cdir, findex, stride, P_l[l]);

      /* set up the coarse grid operator */
      hypre_SysPFMGSetupRAPOp(RT_l[l], A_l[l], P_l[l],
                              cdir, cindex, stride, A_l[l+1]);

      /* set up the interpolation routine */
      hypre_SysSemiInterpCreate(&interp_data_l[l]);
      hypre_SysSemiInterpSetup(interp_data_l[l], P_l[l], 0, x_l[l+1], e_l[l],
                               cindex, findex, stride);

      /* set up the restriction routine */
      hypre_SysSemiRestrictCreate(&restrict_data_l[l]);
      hypre_SysSemiRestrictSetup(restrict_data_l[l], RT_l[l], 1, r_l[l], b_l[l+1],
                                 cindex, findex, stride);
   }

   /* set up fine grid relaxation */
   relax_data_l[0] = hypre_SysPFMGRelaxCreate(comm);
   hypre_SysPFMGRelaxSetTol(relax_data_l[0], 0.0);
   if (usr_jacobi_weight)
   {
      hypre_SysPFMGRelaxSetJacobiWeight(relax_data_l[0], jacobi_weight);
   }
   else
   {
      hypre_SysPFMGRelaxSetJacobiWeight(relax_data_l[0], relax_weights[0]);
   }
   hypre_SysPFMGRelaxSetType(relax_data_l[0], relax_type);
   hypre_SysPFMGRelaxSetTempVec(relax_data_l[0], tx_l[0]);
   hypre_SysPFMGRelaxSetup(relax_data_l[0], A_l[0], b_l[0], x_l[0]);
   if (num_levels > 1)
   {
      for (l = 1; l < num_levels; l++)
      {
         /* set relaxation parameters */
         relax_data_l[l] = hypre_SysPFMGRelaxCreate(comm);
         hypre_SysPFMGRelaxSetTol(relax_data_l[l], 0.0);
         if (usr_jacobi_weight)
         {
            hypre_SysPFMGRelaxSetJacobiWeight(relax_data_l[l], jacobi_weight);
         }
         else
         {
            hypre_SysPFMGRelaxSetJacobiWeight(relax_data_l[l], relax_weights[l]);
         }
         hypre_SysPFMGRelaxSetType(relax_data_l[l], relax_type);
         hypre_SysPFMGRelaxSetTempVec(relax_data_l[l], tx_l[l]);
      }

      /* change coarsest grid relaxation parameters */
      l = num_levels - 1;
      {
         HYPRE_Int maxwork, maxiter;
         hypre_SysPFMGRelaxSetType(relax_data_l[l], 0);
         /* do no more work on the coarsest grid than the cost of a V-cycle
          * (estimating roughly 4 communications per V-cycle level) */
         maxwork = 4*num_levels;
         /* do sweeps proportional to the coarsest grid size */
         maxiter = hypre_min(maxwork, cmaxsize);
#if 0
         hypre_printf("maxwork = %d, cmaxsize = %d, maxiter = %d\n",
                      maxwork, cmaxsize, maxiter);
#endif
         hypre_SysPFMGRelaxSetMaxIter(relax_data_l[l], maxiter);
      }

      /* call relax setup */
      for (l = 1; l < num_levels; l++)
      {
         hypre_SysPFMGRelaxSetup(relax_data_l[l], A_l[l], b_l[l], x_l[l]);
      }
   }
   hypre_TFree(relax_weights, HYPRE_MEMORY_HOST);

   for (l = 0; l < num_levels; l++)
   {
      /* set up the residual routine */
      hypre_SStructPMatvecCreate(&matvec_data_l[l]);
      hypre_SStructPMatvecSetup(matvec_data_l[l], A_l[l], x_l[l]);
   }

   (sys_pfmg_data -> relax_data_l)    = relax_data_l;
   (sys_pfmg_data -> matvec_data_l)   = matvec_data_l;
   (sys_pfmg_data -> restrict_data_l) = restrict_data_l;
   (sys_pfmg_data -> interp_data_l)   = interp_data_l;

   /*-----------------------------------------------------
    * Allocate space for log info
    *-----------------------------------------------------*/

   if ((sys_pfmg_data -> logging) > 0)
   {
      max_iter = (sys_pfmg_data -> max_iter);
<<<<<<< HEAD
      (sys_pfmg_data -> norms)     = hypre_TAlloc(HYPRE_Real, max_iter + 1);
      (sys_pfmg_data -> rel_norms) = hypre_TAlloc(HYPRE_Real, max_iter + 1);
=======
      (sys_pfmg_data -> norms)     = hypre_TAlloc(HYPRE_Real, max_iter, HYPRE_MEMORY_HOST);
      (sys_pfmg_data -> rel_norms) = hypre_TAlloc(HYPRE_Real, max_iter, HYPRE_MEMORY_HOST);
>>>>>>> 414fa671
   }

#if DEBUG
   for (l = 0; l < (num_levels - 1); l++)
   {
      hypre_sprintf(filename, "syspfmg_A.%02d", l);
      hypre_SStructPMatrixPrint(filename, A_l[l], 0);
      hypre_sprintf(filename, "syspfmg_P.%02d", l);
      hypre_SStructPMatrixPrint(filename, P_l[l], 0);
   }
   hypre_sprintf(filename, "syspfmg_A.%02d", l);
   hypre_SStructPMatrixPrint(filename, A_l[l], 0);
#endif

   /*-----------------------------------------------------
    * Destroy Refs to A,x,b (the PMatrix & PVectors within
    * the input SStructMatrix & SStructVectors).
    *-----------------------------------------------------*/
   hypre_SStructPMatrixDestroy(A);
   hypre_SStructPVectorDestroy(x);
   hypre_SStructPVectorDestroy(b);

   return hypre_error_flag;
}

/*--------------------------------------------------------------------------
 *--------------------------------------------------------------------------*/

HYPRE_Int
hypre_SysStructCoarsen( hypre_SStructPGrid  *fgrid,
                        hypre_Index          index,
                        hypre_Index          stride,
                        HYPRE_Int            prune,
                        hypre_SStructPGrid **cgrid_ptr )
{
   hypre_SStructPGrid   *cgrid;

   hypre_StructGrid     *sfgrid;
   hypre_StructGrid     *scgrid;

   MPI_Comm               comm;
   HYPRE_Int              ndim;
   HYPRE_Int              nvars;
   hypre_SStructVariable *vartypes;
   hypre_SStructVariable *new_vartypes;
   HYPRE_Int              i;
   HYPRE_Int              t;

   /*-----------------------------------------
    * Copy information from fine grid
    *-----------------------------------------*/

   comm      = hypre_SStructPGridComm(fgrid);
   ndim      = hypre_SStructPGridNDim(fgrid);
   nvars     = hypre_SStructPGridNVars(fgrid);
   vartypes  = hypre_SStructPGridVarTypes(fgrid);

   cgrid = hypre_TAlloc(hypre_SStructPGrid, 1, HYPRE_MEMORY_HOST);

   hypre_SStructPGridComm(cgrid)     = comm;
   hypre_SStructPGridNDim(cgrid)     = ndim;
   hypre_SStructPGridNVars(cgrid)    = nvars;
   new_vartypes = hypre_TAlloc(hypre_SStructVariable, nvars, HYPRE_MEMORY_HOST);
   for (i = 0; i < nvars; i++)
   {
      new_vartypes[i] = vartypes[i];
   }
   hypre_SStructPGridVarTypes(cgrid) = new_vartypes;

   for (t = 0; t < 8; t++)
   {
      hypre_SStructPGridVTPBndBoxArrayArray(cgrid, t) = NULL;
      hypre_SStructPGridVTSGrid(cgrid, t)     = NULL;
      hypre_SStructPGridVTIBoxArray(cgrid, t) = NULL;
   }

   /*-----------------------------------------
    * Set the coarse sgrid
    *-----------------------------------------*/

   sfgrid = hypre_SStructPGridCellSGrid(fgrid);
   hypre_StructCoarsen(sfgrid, index, stride, prune, &scgrid);

   hypre_CopyIndex(hypre_StructGridPeriodic(scgrid),
                   hypre_SStructPGridPeriodic(cgrid));

   hypre_SStructPGridSetCellSGrid(cgrid, scgrid);

   hypre_SStructPGridPNeighbors(cgrid) = hypre_BoxArrayCreate(0, ndim);
   hypre_SStructPGridPNborOffsets(cgrid) = NULL;

   hypre_SStructPGridLocalSize(cgrid)  = 0;
   hypre_SStructPGridGlobalSize(cgrid) = 0;
   hypre_SStructPGridGhlocalSize(cgrid)= 0;

   hypre_SStructPGridAssemble(cgrid);

   *cgrid_ptr = cgrid;

   return hypre_error_flag;
}<|MERGE_RESOLUTION|>--- conflicted
+++ resolved
@@ -37,34 +37,7 @@
                     hypre_SStructVector  *b_in,
                     hypre_SStructVector  *x_in )
 {
-<<<<<<< HEAD
    hypre_SysPFMGData      *sys_pfmg_data = (hypre_SysPFMGData *) sys_pfmg_vdata;
-=======
-   hypre_SysPFMGData    *sys_pfmg_data = (hypre_SysPFMGData    *)sys_pfmg_vdata;
-
-   MPI_Comm              comm = (sys_pfmg_data -> comm);
-                     
-   hypre_SStructPMatrix *A;
-   hypre_SStructPVector *b;
-   hypre_SStructPVector *x;
-
-   HYPRE_Int             relax_type = (sys_pfmg_data -> relax_type);
-   HYPRE_Int             usr_jacobi_weight= (sys_pfmg_data -> usr_jacobi_weight);
-   HYPRE_Real            jacobi_weight    = (sys_pfmg_data -> jacobi_weight);
-   HYPRE_Int             skip_relax = (sys_pfmg_data -> skip_relax);
-   HYPRE_Real           *dxyz       = (sys_pfmg_data -> dxyz);
-                     
-   HYPRE_Int             max_iter;
-   HYPRE_Int             max_levels;
-                      
-   HYPRE_Int             num_levels;
-                     
-   hypre_Index           cindex;
-   hypre_Index           findex;
-   hypre_Index           stride;
-
-   hypre_Index           coarsen;
->>>>>>> 414fa671
 
    MPI_Comm                comm = (sys_pfmg_data -> comm);
 
@@ -142,17 +115,10 @@
     * Allocate arrays for mesh sizes for each diagonal block
     *--------------------------------------------------------*/
    nvars    = hypre_SStructPMatrixNVars(A);
-<<<<<<< HEAD
-   sys_dxyz = hypre_TAlloc(HYPRE_Real *, nvars);
+   sys_dxyz = hypre_TAlloc(HYPRE_Real *, nvars, HYPRE_MEMORY_HOST);
    for (i = 0; i < nvars; i++)
    {
-      sys_dxyz[i] = hypre_CTAlloc(HYPRE_Real, 3);
-=======
-   sys_dxyz = hypre_TAlloc(HYPRE_Real *, nvars, HYPRE_MEMORY_HOST);
-   for ( i = 0; i < nvars; i++)
-   {
-      sys_dxyz[i] = hypre_TAlloc(HYPRE_Real, 3, HYPRE_MEMORY_HOST);
->>>>>>> 414fa671
+      sys_dxyz[i] = hypre_CTAlloc(HYPRE_Real, 3, HYPRE_MEMORY_HOST);
    }
 
    /*-----------------------------------------------------
@@ -178,23 +144,13 @@
    /* compute dxyz */
    for (i = 0; i < nvars; i++)
    {
-<<<<<<< HEAD
       smatrix = hypre_SStructPMatrixSMatrix(A,i,i);
       hypre_PFMGComputeDxyz(smatrix, sys_dxyz[i], &dxyz_flag);
-=======
-      mean      = hypre_CTAlloc(HYPRE_Real, 3, HYPRE_MEMORY_HOST);
-      deviation = hypre_CTAlloc(HYPRE_Real, 3, HYPRE_MEMORY_HOST);
->>>>>>> 414fa671
 
       for (d = 0; d < 3; d++)
       {
          dxyz[d] += sys_dxyz[i][d];
       }
-<<<<<<< HEAD
-=======
-      hypre_TFree(mean     , HYPRE_MEMORY_HOST);
-      hypre_TFree(deviation, HYPRE_MEMORY_HOST);
->>>>>>> 414fa671
    }
 
    grid_l = hypre_TAlloc(hypre_SStructPGrid *, max_levels, HYPRE_MEMORY_HOST);
@@ -353,13 +309,8 @@
    {
       hypre_TFree(sys_dxyz[i], HYPRE_MEMORY_HOST);
    }
-<<<<<<< HEAD
-   hypre_TFree(sys_dxyz);
-
-=======
    hypre_TFree(sys_dxyz, HYPRE_MEMORY_HOST);
-   
->>>>>>> 414fa671
+
 
    /* set all levels active if skip_relax = 0 */
    if (!skip_relax)
@@ -380,12 +331,12 @@
     * Set up matrix and vector structures
     *-----------------------------------------------------*/
 
-   A_l  = hypre_TAlloc(hypre_SStructPMatrix *, num_levels    , HYPRE_MEMORY_HOST);
+   A_l  = hypre_TAlloc(hypre_SStructPMatrix *, num_levels, HYPRE_MEMORY_HOST);
    P_l  = hypre_TAlloc(hypre_SStructPMatrix *, num_levels - 1, HYPRE_MEMORY_HOST);
    RT_l = hypre_TAlloc(hypre_SStructPMatrix *, num_levels - 1, HYPRE_MEMORY_HOST);
-   b_l  = hypre_TAlloc(hypre_SStructPVector *, num_levels    , HYPRE_MEMORY_HOST);
-   x_l  = hypre_TAlloc(hypre_SStructPVector *, num_levels    , HYPRE_MEMORY_HOST);
-   tx_l = hypre_TAlloc(hypre_SStructPVector *, num_levels    , HYPRE_MEMORY_HOST);
+   b_l  = hypre_TAlloc(hypre_SStructPVector *, num_levels, HYPRE_MEMORY_HOST);
+   x_l  = hypre_TAlloc(hypre_SStructPVector *, num_levels, HYPRE_MEMORY_HOST);
+   tx_l = hypre_TAlloc(hypre_SStructPVector *, num_levels, HYPRE_MEMORY_HOST);
    r_l  = tx_l;
    e_l  = tx_l;
 
@@ -548,13 +499,8 @@
    if ((sys_pfmg_data -> logging) > 0)
    {
       max_iter = (sys_pfmg_data -> max_iter);
-<<<<<<< HEAD
-      (sys_pfmg_data -> norms)     = hypre_TAlloc(HYPRE_Real, max_iter + 1);
-      (sys_pfmg_data -> rel_norms) = hypre_TAlloc(HYPRE_Real, max_iter + 1);
-=======
-      (sys_pfmg_data -> norms)     = hypre_TAlloc(HYPRE_Real, max_iter, HYPRE_MEMORY_HOST);
-      (sys_pfmg_data -> rel_norms) = hypre_TAlloc(HYPRE_Real, max_iter, HYPRE_MEMORY_HOST);
->>>>>>> 414fa671
+      (sys_pfmg_data -> norms)     = hypre_TAlloc(HYPRE_Real, max_iter + 1, HYPRE_MEMORY_HOST);
+      (sys_pfmg_data -> rel_norms) = hypre_TAlloc(HYPRE_Real, max_iter + 1, HYPRE_MEMORY_HOST);
    }
 
 #if DEBUG
