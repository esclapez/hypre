/*BHEADER**********************************************************************
 * Copyright (c) 2008,  Lawrence Livermore National Security, LLC.
 * Produced at the Lawrence Livermore National Laboratory.
 * This file is part of HYPRE.  See file COPYRIGHT for details.
 *
 * HYPRE is free software; you can redistribute it and/or modify it under the
 * terms of the GNU Lesser General Public License (as published by the Free
 * Software Foundation) version 2.1 dated February 1999.
 *
 * $Revision$
 ***********************************************************************EHEADER*/

#include "_hypre_sstruct_ls.h"
#include "sys_pfmg.h"

#define DEBUG 0

#define hypre_PFMGSetCIndex(cdir, cindex)       \
   {                                            \
      hypre_SetIndex3(cindex, 0, 0, 0);          \
      hypre_IndexD(cindex, cdir) = 0;           \
   }

#define hypre_PFMGSetFIndex(cdir, findex)       \
   {                                            \
      hypre_SetIndex3(findex, 0, 0, 0);          \
      hypre_IndexD(findex, cdir) = 1;           \
   }

#define hypre_PFMGSetStride(cdir, stride)       \
   {                                            \
      hypre_SetIndex3(stride, 1, 1, 1);          \
      hypre_IndexD(stride, cdir) = 2;           \
   }

/*--------------------------------------------------------------------------
 *--------------------------------------------------------------------------*/

HYPRE_Int
hypre_SysPFMGSetup( void                 *sys_pfmg_vdata,
                    hypre_SStructMatrix  *A_in,
                    hypre_SStructVector  *b_in,
                    hypre_SStructVector  *x_in        )
{
	hypre_SysPFMGData    *sys_pfmg_data = (hypre_SysPFMGData    *)sys_pfmg_vdata;

   MPI_Comm              comm = (sys_pfmg_data -> comm);
                     
   hypre_SStructPMatrix *A;
   hypre_SStructPVector *b;
   hypre_SStructPVector *x;

   HYPRE_Int             relax_type = (sys_pfmg_data -> relax_type);
   HYPRE_Int             usr_jacobi_weight= (sys_pfmg_data -> usr_jacobi_weight);
   HYPRE_Real            jacobi_weight    = (sys_pfmg_data -> jacobi_weight);
   HYPRE_Int             skip_relax = (sys_pfmg_data -> skip_relax);
   HYPRE_Real           *dxyz       = (sys_pfmg_data -> dxyz);
                     
   HYPRE_Int             max_iter;
   HYPRE_Int             max_levels;
                      
   HYPRE_Int             num_levels;
                     
   hypre_Index           cindex;
   hypre_Index           findex;
   hypre_Index           stride;

   hypre_Index           coarsen;

   HYPRE_Int              *cdir_l;
   HYPRE_Int              *active_l;
   hypre_SStructPGrid    **grid_l;
   hypre_SStructPGrid    **P_grid_l;
                    
   hypre_SStructPMatrix  **A_l;
   hypre_SStructPMatrix  **P_l;
   hypre_SStructPMatrix  **RT_l;
   hypre_SStructPVector  **b_l;
   hypre_SStructPVector  **x_l;

   /* temp vectors */
   hypre_SStructPVector  **tx_l;
   hypre_SStructPVector  **r_l;
   hypre_SStructPVector  **e_l;

   void                **relax_data_l;
   void                **matvec_data_l;
   void                **restrict_data_l;
   void                **interp_data_l;

   hypre_SStructPGrid     *grid;
   hypre_StructGrid       *sgrid;
   HYPRE_Int               dim;
   HYPRE_Int               full_periodic;

   hypre_Box            *cbox;

   HYPRE_Real           *relax_weights;
   HYPRE_Real           *mean, *deviation;
   HYPRE_Real            alpha, beta;
   HYPRE_Int             dxyz_flag;

   HYPRE_Real            min_dxyz;
   HYPRE_Int             cdir, periodic, cmaxsize;
   HYPRE_Int             d, l;
   HYPRE_Int             i;

   HYPRE_Real**              sys_dxyz;
                       
   HYPRE_Int             nvars;

#if DEBUG
   char                  filename[255];
#endif

   /*-----------------------------------------------------
    * Refs to A,x,b (the PMatrix & PVectors within
    * the input SStructMatrix & SStructVectors)
    *-----------------------------------------------------*/
   hypre_SStructPMatrixRef(hypre_SStructMatrixPMatrix(A_in, 0), &A);
   hypre_SStructPVectorRef(hypre_SStructVectorPVector(b_in, 0), &b);
   hypre_SStructPVectorRef(hypre_SStructVectorPVector(x_in, 0), &x);

   /*--------------------------------------------------------
    * Allocate arrays for mesh sizes for each diagonal block
    *--------------------------------------------------------*/
   nvars    = hypre_SStructPMatrixNVars(A);
   sys_dxyz = hypre_TAlloc(HYPRE_Real *,  nvars, HYPRE_MEMORY_HOST);
   for ( i = 0; i < nvars; i++)
   {
      sys_dxyz[i] = hypre_TAlloc(HYPRE_Real,  3, HYPRE_MEMORY_HOST);
   }
   
   /*-----------------------------------------------------
    * Set up coarse grids
    *-----------------------------------------------------*/

   grid  = hypre_SStructPMatrixPGrid(A);
   sgrid = hypre_SStructPGridSGrid(grid, 0);
   dim   = hypre_StructGridNDim(sgrid);

   /* Compute a new max_levels value based on the grid */
   cbox = hypre_BoxDuplicate(hypre_StructGridBoundingBox(sgrid));
   max_levels =
      hypre_Log2(hypre_BoxSizeD(cbox, 0)) + 2 +
      hypre_Log2(hypre_BoxSizeD(cbox, 1)) + 2 +
      hypre_Log2(hypre_BoxSizeD(cbox, 2)) + 2;
   if ((sys_pfmg_data -> max_levels) > 0)
   {
      max_levels = hypre_min(max_levels, (sys_pfmg_data -> max_levels));
   }
   (sys_pfmg_data -> max_levels) = max_levels;

   /* compute dxyz */
   if ((dxyz[0] == 0) || (dxyz[1] == 0) || (dxyz[2] == 0))
   {
<<<<<<< HEAD
      mean = hypre_CTAlloc(HYPRE_Real, 3);
=======
      mean = hypre_CTAlloc(HYPRE_Real,  3, HYPRE_MEMORY_HOST);
      deviation = hypre_CTAlloc(HYPRE_Real,  3, HYPRE_MEMORY_HOST);
>>>>>>> 68076e52

      dxyz_flag = 0;
      for (i = 0; i < nvars; i++)
      {
         hypre_PFMGComputeDxyz(hypre_SStructPMatrixSMatrix(A,i,i), sys_dxyz[i],
                               mean);

         for (d = 0; d < 3; d++)
         {
            dxyz[d] += sys_dxyz[i][d];
         } 
      }
      hypre_TFree(mean, HYPRE_MEMORY_HOST);
      hypre_TFree(deviation, HYPRE_MEMORY_HOST);
   }

   grid_l = hypre_TAlloc(hypre_SStructPGrid *,  max_levels, HYPRE_MEMORY_HOST);
   grid_l[0] = grid;
   P_grid_l = hypre_TAlloc(hypre_SStructPGrid *,  max_levels, HYPRE_MEMORY_HOST);
   P_grid_l[0] = NULL;
   cdir_l = hypre_TAlloc(HYPRE_Int,  max_levels, HYPRE_MEMORY_HOST);
   active_l = hypre_TAlloc(HYPRE_Int,  max_levels, HYPRE_MEMORY_HOST);
   relax_weights = hypre_CTAlloc(HYPRE_Real,  max_levels, HYPRE_MEMORY_HOST);
   hypre_SetIndex3(coarsen, 1, 1, 1); /* forces relaxation on finest grid */
   for (l = 0; ; l++)
   {
      /* determine cdir */
      min_dxyz = dxyz[0] + dxyz[1] + dxyz[2] + 1;
      cdir = -1;
      alpha = 0.0;
      for (d = 0; d < dim; d++)
      {
         if ((hypre_BoxIMaxD(cbox, d) > hypre_BoxIMinD(cbox, d)) &&
             (dxyz[d] < min_dxyz))
         {
            min_dxyz = dxyz[d];
            cdir = d;
         }
         alpha += 1.0/(dxyz[d]*dxyz[d]);
      }
      relax_weights[l] = 2.0/3.0;

      /* If it's possible to coarsen, change relax_weights */
      beta = 0.0;
      if (cdir != -1)
      {
         {
            for (d = 0; d < dim; d++)
            {
               if (d != cdir)
               {
                  beta += 1.0/(dxyz[d]*dxyz[d]);
               }
            }
            if (beta == alpha)
            {
               alpha = 0.0;
            }
            else
            {
               alpha = beta/alpha;
            }

            /* determine level Jacobi weights */
            if (dim > 1)
            {
               relax_weights[l] = 2.0/(3.0 - alpha);
            }
            else
            {
               relax_weights[l] = 2.0/3.0; /* always 2/3 for 1-d */
            }
         }
      }

      if (cdir != -1)
      {
         /* don't coarsen if a periodic direction and not divisible by 2 */
         periodic = hypre_IndexD(hypre_StructGridPeriodic(grid_l[l]), cdir);
         if ((periodic) && (periodic % 2))
         {
            cdir = -1;
         }

         /* don't coarsen if we've reached max_levels */
         if (l == (max_levels - 1))
         {
            cdir = -1;
         }
      }

      /* stop coarsening */
      if (cdir == -1)
      {
         active_l[l] = 1; /* forces relaxation on coarsest grid */
         cmaxsize = 0;
         for (d = 0; d < dim; d++)
         {
            cmaxsize = hypre_max(cmaxsize, hypre_BoxSizeD(cbox, d));
         }

         break;
      }

      cdir_l[l] = cdir;

      if (hypre_IndexD(coarsen, cdir) != 0)
      {
         /* coarsened previously in this direction, relax level l */
         active_l[l] = 1;
         hypre_SetIndex3(coarsen, 0, 0, 0);
         hypre_IndexD(coarsen, cdir) = 1;
      }
      else
      {
         active_l[l] = 0;
         hypre_IndexD(coarsen, cdir) = 1;
      }

      /* set cindex, findex, and stride */
      hypre_PFMGSetCIndex(cdir, cindex);
      hypre_PFMGSetFIndex(cdir, findex);
      hypre_PFMGSetStride(cdir, stride);

      /* update dxyz and coarsen cbox*/
      dxyz[cdir] *= 2;
      hypre_ProjectBox(cbox, cindex, stride);
      hypre_StructMapFineToCoarse(hypre_BoxIMin(cbox), cindex, stride,
                                  hypre_BoxIMin(cbox));
      hypre_StructMapFineToCoarse(hypre_BoxIMax(cbox), cindex, stride,
                                  hypre_BoxIMax(cbox));

      /* build the interpolation grid */
      hypre_SysStructCoarsen(grid_l[l], findex, stride, 0, &P_grid_l[l+1]);

      /* build the coarse grid */
      hypre_SysStructCoarsen(grid_l[l], cindex, stride, 1, &grid_l[l+1]);
   }
   num_levels = l + 1;
  
   /*-----------------------------------------------------
    * For fully periodic problems, the coarsest grid
    * problem (a single node) can have zero diagonal
    * blocks. This causes problems with the gselim
    * routine (which doesn't do pivoting). We avoid
    * this by skipping relaxation.
    *-----------------------------------------------------*/

   full_periodic = 1;
   for (d = 0; d < dim; d++)
   {
      full_periodic *= hypre_IndexD(hypre_SStructPGridPeriodic(grid),d);
   }
   if( full_periodic != 0)
   {
      hypre_SStructPGridDestroy(grid_l[num_levels-1]);
      hypre_SStructPGridDestroy(P_grid_l[num_levels-1]);
      num_levels -= 1;
   }

   /* free up some things */
   hypre_BoxDestroy(cbox);
   for ( i = 0; i < nvars; i++)
   {
      hypre_TFree(sys_dxyz[i], HYPRE_MEMORY_HOST);
   }
   hypre_TFree(sys_dxyz, HYPRE_MEMORY_HOST);
   

   /* set all levels active if skip_relax = 0 */
   if (!skip_relax)
   {
      for (l = 0; l < num_levels; l++)
      {
         active_l[l] = 1;
      }
   }

   (sys_pfmg_data -> num_levels) = num_levels;
   (sys_pfmg_data -> cdir_l)     = cdir_l;
   (sys_pfmg_data -> active_l)   = active_l;
   (sys_pfmg_data -> grid_l)     = grid_l;
   (sys_pfmg_data -> P_grid_l)   = P_grid_l;

   /*-----------------------------------------------------
    * Set up matrix and vector structures
    *-----------------------------------------------------*/

   A_l  = hypre_TAlloc(hypre_SStructPMatrix *,  num_levels, HYPRE_MEMORY_HOST);
   P_l  = hypre_TAlloc(hypre_SStructPMatrix *,  num_levels - 1, HYPRE_MEMORY_HOST);
   RT_l = hypre_TAlloc(hypre_SStructPMatrix *,  num_levels - 1, HYPRE_MEMORY_HOST);
   b_l  = hypre_TAlloc(hypre_SStructPVector *,  num_levels, HYPRE_MEMORY_HOST);
   x_l  = hypre_TAlloc(hypre_SStructPVector *,  num_levels, HYPRE_MEMORY_HOST);
   tx_l = hypre_TAlloc(hypre_SStructPVector *,  num_levels, HYPRE_MEMORY_HOST);
   r_l  = tx_l;
   e_l  = tx_l;

   hypre_SStructPMatrixRef(A, &A_l[0]);
   hypre_SStructPVectorRef(b, &b_l[0]);
   hypre_SStructPVectorRef(x, &x_l[0]);

   hypre_SStructPVectorCreate(comm, grid_l[0], &tx_l[0]);
   hypre_SStructPVectorInitialize(tx_l[0]);

   for (l = 0; l < (num_levels - 1); l++)
   {
      cdir = cdir_l[l];

      P_l[l]  = hypre_SysPFMGCreateInterpOp(A_l[l], P_grid_l[l+1], cdir);
      hypre_SStructPMatrixInitialize(P_l[l]);

      RT_l[l] = P_l[l];

      A_l[l+1] = hypre_SysPFMGCreateRAPOp(RT_l[l], A_l[l], P_l[l],
                                          grid_l[l+1], cdir);
      hypre_SStructPMatrixInitialize(A_l[l+1]);

      hypre_SStructPVectorCreate(comm, grid_l[l+1], &b_l[l+1]);
      hypre_SStructPVectorInitialize(b_l[l+1]);

      hypre_SStructPVectorCreate(comm, grid_l[l+1], &x_l[l+1]);
      hypre_SStructPVectorInitialize(x_l[l+1]);

      hypre_SStructPVectorCreate(comm, grid_l[l+1], &tx_l[l+1]);
      hypre_SStructPVectorInitialize(tx_l[l+1]);
   }

   hypre_SStructPVectorAssemble(tx_l[0]);
   for (l = 0; l < (num_levels - 1); l++)
   {
      hypre_SStructPVectorAssemble(b_l[l+1]);
      hypre_SStructPVectorAssemble(x_l[l+1]);
      hypre_SStructPVectorAssemble(tx_l[l+1]);
   }

   (sys_pfmg_data -> A_l)  = A_l;
   (sys_pfmg_data -> P_l)  = P_l;
   (sys_pfmg_data -> RT_l) = RT_l;
   (sys_pfmg_data -> b_l)  = b_l;
   (sys_pfmg_data -> x_l)  = x_l;
   (sys_pfmg_data -> tx_l) = tx_l;
   (sys_pfmg_data -> r_l)  = r_l;
   (sys_pfmg_data -> e_l)  = e_l;

   /*-----------------------------------------------------
    * Set up multigrid operators and call setup routines
    *-----------------------------------------------------*/

   relax_data_l    = hypre_TAlloc(void *,  num_levels, HYPRE_MEMORY_HOST);
   matvec_data_l   = hypre_TAlloc(void *,  num_levels, HYPRE_MEMORY_HOST);
   restrict_data_l = hypre_TAlloc(void *,  num_levels, HYPRE_MEMORY_HOST);
   interp_data_l   = hypre_TAlloc(void *,  num_levels, HYPRE_MEMORY_HOST);

   for (l = 0; l < (num_levels - 1); l++)
   {
      cdir = cdir_l[l];

      hypre_PFMGSetCIndex(cdir, cindex);
      hypre_PFMGSetFIndex(cdir, findex);
      hypre_PFMGSetStride(cdir, stride);

      /* set up interpolation operator */
      hypre_SysPFMGSetupInterpOp(A_l[l], cdir, findex, stride, P_l[l]);

      /* set up the coarse grid operator */
      hypre_SysPFMGSetupRAPOp(RT_l[l], A_l[l], P_l[l],
                              cdir, cindex, stride, A_l[l+1]);

      /* set up the interpolation routine */
      hypre_SysSemiInterpCreate(&interp_data_l[l]);
      hypre_SysSemiInterpSetup(interp_data_l[l], P_l[l], 0, x_l[l+1], e_l[l],
                               cindex, findex, stride);

      /* set up the restriction routine */
      hypre_SysSemiRestrictCreate(&restrict_data_l[l]);
      hypre_SysSemiRestrictSetup(restrict_data_l[l], RT_l[l], 1, r_l[l], b_l[l+1],
                                 cindex, findex, stride);
   }

   /* set up fine grid relaxation */
   relax_data_l[0] = hypre_SysPFMGRelaxCreate(comm);
   hypre_SysPFMGRelaxSetTol(relax_data_l[0], 0.0);
   if (usr_jacobi_weight)
   {
      hypre_SysPFMGRelaxSetJacobiWeight(relax_data_l[0], jacobi_weight);
   }
   else
   {
      hypre_SysPFMGRelaxSetJacobiWeight(relax_data_l[0], relax_weights[0]);
   }
   hypre_SysPFMGRelaxSetType(relax_data_l[0], relax_type);
   hypre_SysPFMGRelaxSetTempVec(relax_data_l[0], tx_l[0]);
   hypre_SysPFMGRelaxSetup(relax_data_l[0], A_l[0], b_l[0], x_l[0]);
   if (num_levels > 1)
   {
      for (l = 1; l < num_levels; l++)
      {
         /* set relaxation parameters */
         relax_data_l[l] = hypre_SysPFMGRelaxCreate(comm);
         hypre_SysPFMGRelaxSetTol(relax_data_l[l], 0.0);
         if (usr_jacobi_weight)
         {
            hypre_SysPFMGRelaxSetJacobiWeight(relax_data_l[l], jacobi_weight);
         }
         else
         {
            hypre_SysPFMGRelaxSetJacobiWeight(relax_data_l[l], relax_weights[l]);
         }
         hypre_SysPFMGRelaxSetType(relax_data_l[l], relax_type);
         hypre_SysPFMGRelaxSetTempVec(relax_data_l[l], tx_l[l]);
      }

      /* change coarsest grid relaxation parameters */
      l = num_levels - 1;
      {
         HYPRE_Int maxwork, maxiter;
         hypre_SysPFMGRelaxSetType(relax_data_l[l], 0);
         /* do no more work on the coarsest grid than the cost of a V-cycle
          * (estimating roughly 4 communications per V-cycle level) */
         maxwork = 4*num_levels;
         /* do sweeps proportional to the coarsest grid size */
         maxiter = hypre_min(maxwork, cmaxsize);
#if 0
         hypre_printf("maxwork = %d, cmaxsize = %d, maxiter = %d\n",
                      maxwork, cmaxsize, maxiter);
#endif
         hypre_SysPFMGRelaxSetMaxIter(relax_data_l[l], maxiter);
      }

      /* call relax setup */
      for (l = 1; l < num_levels; l++)
      {
         hypre_SysPFMGRelaxSetup(relax_data_l[l], A_l[l], b_l[l], x_l[l]);
      }
   }
   hypre_TFree(relax_weights, HYPRE_MEMORY_HOST);

   for (l = 0; l < num_levels; l++)
   {
      /* set up the residual routine */
      hypre_SStructPMatvecCreate(&matvec_data_l[l]);
      hypre_SStructPMatvecSetup(matvec_data_l[l], A_l[l], x_l[l]);
   }

   (sys_pfmg_data -> relax_data_l)    = relax_data_l;
   (sys_pfmg_data -> matvec_data_l)   = matvec_data_l;
   (sys_pfmg_data -> restrict_data_l) = restrict_data_l;
   (sys_pfmg_data -> interp_data_l)   = interp_data_l;

   /*-----------------------------------------------------
    * Allocate space for log info
    *-----------------------------------------------------*/

   if ((sys_pfmg_data -> logging) > 0)
   {
      max_iter = (sys_pfmg_data -> max_iter);
      (sys_pfmg_data -> norms)     = hypre_TAlloc(HYPRE_Real,  max_iter, HYPRE_MEMORY_HOST);
      (sys_pfmg_data -> rel_norms) = hypre_TAlloc(HYPRE_Real,  max_iter, HYPRE_MEMORY_HOST);
   }

#if DEBUG
   for (l = 0; l < (num_levels - 1); l++)
   {
      hypre_sprintf(filename, "zout_A.%02d", l);
      hypre_SStructPMatrixPrint(filename, A_l[l], 0);
      hypre_sprintf(filename, "zout_P.%02d", l);
      hypre_SStructPMatrixPrint(filename, P_l[l], 0);
   }
   hypre_sprintf(filename, "zout_A.%02d", l);
   hypre_SStructPMatrixPrint(filename, A_l[l], 0);
#endif

   /*-----------------------------------------------------
    * Destroy Refs to A,x,b (the PMatrix & PVectors within
    * the input SStructMatrix & SStructVectors).
    *-----------------------------------------------------*/
   hypre_SStructPMatrixDestroy(A);
   hypre_SStructPVectorDestroy(x);
   hypre_SStructPVectorDestroy(b);

   return hypre_error_flag;
}

/*--------------------------------------------------------------------------
 *--------------------------------------------------------------------------*/

HYPRE_Int
hypre_SysStructCoarsen( hypre_SStructPGrid  *fgrid, 
                        hypre_Index          index,
                        hypre_Index          stride,
                        HYPRE_Int            prune,
                        hypre_SStructPGrid **cgrid_ptr )
{
   hypre_SStructPGrid   *cgrid;

   hypre_StructGrid     *sfgrid;
   hypre_StructGrid     *scgrid;

   MPI_Comm               comm;
   HYPRE_Int              ndim;
   HYPRE_Int              nvars;
   hypre_SStructVariable *vartypes;
   hypre_SStructVariable *new_vartypes;
   HYPRE_Int              i;
   HYPRE_Int              t;

   /*-----------------------------------------
    * Copy information from fine grid
    *-----------------------------------------*/

   comm      = hypre_SStructPGridComm(fgrid);
   ndim      = hypre_SStructPGridNDim(fgrid);
   nvars     = hypre_SStructPGridNVars(fgrid);
   vartypes  = hypre_SStructPGridVarTypes(fgrid);

   cgrid = hypre_TAlloc(hypre_SStructPGrid,  1, HYPRE_MEMORY_HOST);

   hypre_SStructPGridComm(cgrid)     = comm;
   hypre_SStructPGridNDim(cgrid)     = ndim;
   hypre_SStructPGridNVars(cgrid)    = nvars;
   new_vartypes = hypre_TAlloc(hypre_SStructVariable,  nvars, HYPRE_MEMORY_HOST);
   for (i = 0; i < nvars; i++)
   {
      new_vartypes[i] = vartypes[i];
   }
   hypre_SStructPGridVarTypes(cgrid) = new_vartypes;

   for (t = 0; t < 8; t++)
   {
      hypre_SStructPGridVTSGrid(cgrid, t)     = NULL;
      hypre_SStructPGridVTIBoxArray(cgrid, t) = NULL;
   }

   /*-----------------------------------------
    * Set the coarse sgrid
    *-----------------------------------------*/

   sfgrid = hypre_SStructPGridCellSGrid(fgrid);
   hypre_StructCoarsen(sfgrid, index, stride, prune, &scgrid); 

   hypre_CopyIndex(hypre_StructGridPeriodic(scgrid),
                   hypre_SStructPGridPeriodic(cgrid));

   hypre_SStructPGridSetCellSGrid(cgrid, scgrid);

   hypre_SStructPGridPNeighbors(cgrid) = hypre_BoxArrayCreate(0, ndim);
   hypre_SStructPGridPNborOffsets(cgrid) = NULL;

   hypre_SStructPGridLocalSize(cgrid)  = 0;
   hypre_SStructPGridGlobalSize(cgrid) = 0;
   hypre_SStructPGridGhlocalSize(cgrid)= 0;

   hypre_SStructPGridAssemble(cgrid);

   *cgrid_ptr = cgrid;

   return hypre_error_flag;
}
<|MERGE_RESOLUTION|>--- conflicted
+++ resolved
@@ -154,12 +154,7 @@
    /* compute dxyz */
    if ((dxyz[0] == 0) || (dxyz[1] == 0) || (dxyz[2] == 0))
    {
-<<<<<<< HEAD
-      mean = hypre_CTAlloc(HYPRE_Real, 3);
-=======
       mean = hypre_CTAlloc(HYPRE_Real,  3, HYPRE_MEMORY_HOST);
-      deviation = hypre_CTAlloc(HYPRE_Real,  3, HYPRE_MEMORY_HOST);
->>>>>>> 68076e52
 
       dxyz_flag = 0;
       for (i = 0; i < nvars; i++)
