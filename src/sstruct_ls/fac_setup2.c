/******************************************************************************
 * Copyright 1998-2019 Lawrence Livermore National Security, LLC and other
 * HYPRE Project Developers. See the top-level COPYRIGHT file for details.
 *
 * SPDX-License-Identifier: (Apache-2.0 OR MIT)
 ******************************************************************************/

#include "_hypre_sstruct_ls.h"
#include "_hypre_struct_mv.hpp"
#include "fac.h"

/*--------------------------------------------------------------------------
 * hypre_FacSetup2: Constructs the level composite structures.
 * Each consists only of two levels, the refinement patches and the
 * coarse parent base grids.
 *--------------------------------------------------------------------------*/

HYPRE_Int
hypre_FacSetup2( void                 *fac_vdata,
                 hypre_SStructMatrix  *A_in,
                 hypre_SStructVector  *b,
                 hypre_SStructVector  *x )
{
<<<<<<< HEAD
   hypre_FACData          *fac_data      = (hypre_FACData *) fac_vdata;
=======
   hypre_FACData          *fac_data      =  (hypre_FACData*)fac_vdata;
>>>>>>> 414fa671

   HYPRE_Int              *plevels       = (fac_data-> plevels);
   hypre_Index            *rfactors      = (fac_data-> prefinements);

   MPI_Comm                comm;
   HYPRE_Int               ndim;
   HYPRE_Int               npart;
   HYPRE_Int               nparts_level  =  2;
   HYPRE_Int               part_crse     =  0;
   HYPRE_Int               part_fine     =  1;
   hypre_SStructPMatrix   *A_pmatrix;
   hypre_StructMatrix     *A_smatrix;
   hypre_Box              *A_smatrix_dbox;

   hypre_SStructGrid     **grid_level;
   hypre_SStructGraph    **graph_level;
   HYPRE_Int               part, level;
   HYPRE_Int               nvars;

   hypre_SStructGraph     *graph;
   hypre_SStructGrid      *grid;
   hypre_SStructPGrid     *pgrid;
   hypre_StructGrid       *sgrid;
   hypre_BoxArray         *sgrid_boxes;
   hypre_Box              *sgrid_box;
   hypre_SStructStencil   *stencils;
   hypre_BoxArray         *iboxarray;

   hypre_Index            *refine_factors;
   hypre_IndexRef          box_start;
   hypre_IndexRef          box_end;

   hypre_SStructUVEntry  **Uventries;
   HYPRE_Int               nUventries;
   HYPRE_Int              *iUventries;
   hypre_SStructUVEntry   *Uventry;
   hypre_SStructUEntry    *Uentry;
   hypre_Index             index, to_index, stride;
   HYPRE_Int               var, to_var, to_part, level_part, level_topart;
   HYPRE_Int               var1, var2;
   HYPRE_Int               i, j, k, nUentries;
   HYPRE_BigInt            row_coord, to_rank;
   hypre_BoxManEntry      *boxman_entry;

   hypre_SStructMatrix    *A_rap;
   hypre_SStructMatrix   **A_level;
   hypre_SStructVector   **b_level;
   hypre_SStructVector   **x_level;
   hypre_SStructVector   **r_level;
   hypre_SStructVector   **e_level;
   hypre_SStructPVector  **tx_level;
   hypre_SStructVector    *tx;

   void                  **matvec_data_level;
   void                  **pmatvec_data_level;
   void                   *matvec_data;
   void                  **relax_data_level;
   void                  **interp_data_level;
   void                  **restrict_data_level;


   /* coarsest grid solver */
   HYPRE_Int               csolver_type       =(fac_data-> csolver_type);
   HYPRE_SStructSolver     crse_solver=NULL;
   HYPRE_SStructSolver     crse_precond=NULL;

   HYPRE_Int               max_level        =  hypre_FACDataMaxLevels(fac_data);
   HYPRE_Int               relax_type       =  fac_data -> relax_type;
   HYPRE_Int               usr_jacobi_weight=  fac_data -> usr_jacobi_weight;
   HYPRE_Real              jacobi_weight    =  fac_data -> jacobi_weight;
   HYPRE_Int              *levels;
   HYPRE_Int              *part_to_level;

   HYPRE_Int               box, box_volume;
   HYPRE_Int               max_box_volume;
   HYPRE_Int               stencil_size;
   hypre_Index             stencil_shape_i, loop_size;
   HYPRE_Int              *stencil_vars;
   HYPRE_Real             *values;
   HYPRE_Real             *A_smatrix_value;
<<<<<<< HEAD
   HYPRE_Int               iA;

=======
 
>>>>>>> 414fa671
   HYPRE_Int              *nrows;
   HYPRE_Int             **ncols;
   HYPRE_BigInt          **rows;
   HYPRE_BigInt          **cols;
   HYPRE_Int              *cnt;
   HYPRE_Real             *vals;
<<<<<<< HEAD

   HYPRE_Int              *level_rows;
   HYPRE_Int              *level_cols;
=======
   
   HYPRE_BigInt           *level_rows;
   HYPRE_BigInt           *level_cols;
>>>>>>> 414fa671
   HYPRE_Int               level_cnt;

   HYPRE_IJMatrix          ij_A;
   HYPRE_Int               matrix_type;

   HYPRE_Int               max_cycles;

   HYPRE_Int               ierr = 0;
/*hypre_SStructMatrix *nested_A;

  nested_A= hypre_TAlloc(hypre_SStructMatrix ,  1, HYPRE_MEMORY_HOST);
  nested_A= hypre_CoarsenAMROp(fac_vdata, A);*/

   /* generate the composite operator with the computed coarse-grid operators */
   hypre_AMR_RAP(A_in, rfactors, &A_rap);
   (fac_data -> A_rap)= A_rap;

   comm = hypre_SStructMatrixComm(A_rap);
   ndim = hypre_SStructMatrixNDim(A_rap);
   npart= hypre_SStructMatrixNParts(A_rap);
   graph= hypre_SStructMatrixGraph(A_rap);
   grid = hypre_SStructGraphGrid(graph);
   ij_A = hypre_SStructMatrixIJMatrix(A_rap);
   matrix_type= hypre_SStructMatrixObjectType(A_rap);

   /*--------------------------------------------------------------------------
    * logging arrays.
    *--------------------------------------------------------------------------*/
   if ((fac_data -> logging) > 0)
   {
      max_cycles = (fac_data -> max_cycles);
      (fac_data -> norms)    = hypre_TAlloc(HYPRE_Real,  max_cycles, HYPRE_MEMORY_HOST);
      (fac_data -> rel_norms)= hypre_TAlloc(HYPRE_Real,  max_cycles, HYPRE_MEMORY_HOST);
   }

   /*--------------------------------------------------------------------------
    * Extract the amr/sstruct level/part structure and refinement factors.
    *--------------------------------------------------------------------------*/
   levels        = hypre_CTAlloc(HYPRE_Int,  npart, HYPRE_MEMORY_HOST);
   part_to_level = hypre_CTAlloc(HYPRE_Int,  npart, HYPRE_MEMORY_HOST);
   refine_factors= hypre_CTAlloc(hypre_Index,  npart, HYPRE_MEMORY_HOST);
   for (part= 0; part< npart; part++)
   {
      part_to_level[part]  = plevels[part];
      levels[plevels[part]]= part;
      for (i= 0; i< ndim; i++)
      {
         refine_factors[plevels[part]][i]= rfactors[part][i];
      }
      for (i= ndim; i< 3; i++)
      {
         refine_factors[plevels[part]][i]= 1;
      }
   }
   (fac_data -> level_to_part) = levels;
   (fac_data -> part_to_level) = part_to_level;
   (fac_data -> refine_factors)= refine_factors;

   /*--------------------------------------------------------------------------
    * Create the level SStructGrids using the original composite grid.
    *--------------------------------------------------------------------------*/
   grid_level= hypre_TAlloc(hypre_SStructGrid *,  max_level+1, HYPRE_MEMORY_HOST);
   for (level= max_level; level >= 0; level--)
   {
      HYPRE_SStructGridCreate(comm, ndim, nparts_level, &grid_level[level]);
   }

   for (level= max_level; level >= 0; level--)
   {
      /*--------------------------------------------------------------------------
       * Create the fine part of the finest level SStructGrids using the original
       * composite grid.
       *--------------------------------------------------------------------------*/
      if (level == max_level)
      {
         pgrid = hypre_SStructGridPGrid(grid, levels[level]);
         iboxarray= hypre_SStructPGridCellIBoxArray(pgrid);
         for (box = 0; box < hypre_BoxArraySize(iboxarray); box++)
         {
            HYPRE_SStructGridSetExtents(grid_level[level], part_fine,
                                        hypre_BoxIMin( hypre_BoxArrayBox(iboxarray,box) ),
                                        hypre_BoxIMax( hypre_BoxArrayBox(iboxarray,box) ));
         }

         HYPRE_SStructGridSetVariables( grid_level[level], part_fine,
                                        hypre_SStructPGridNVars(pgrid),
                                        hypre_SStructPGridVarTypes(pgrid) );

         /*-----------------------------------------------------------------------
          * Create the coarsest level grid if A has only 1 level
          *-----------------------------------------------------------------------*/
         if (level == 0)
         {
            for (box = 0; box < hypre_BoxArraySize(iboxarray); box++)
            {
               HYPRE_SStructGridSetExtents(grid_level[level], part_crse,
                                           hypre_BoxIMin( hypre_BoxArrayBox(iboxarray,box) ),
                                           hypre_BoxIMax( hypre_BoxArrayBox(iboxarray,box) ));
            }

            HYPRE_SStructGridSetVariables( grid_level[level], part_crse,
                                           hypre_SStructPGridNVars(pgrid),
                                           hypre_SStructPGridVarTypes(pgrid) );
         }
      }

      /*--------------------------------------------------------------------------
       * Create the coarse part of level SStructGrids using the original composite
       * grid, the coarsest part SStructGrid, and the fine part if level < max_level.
       *--------------------------------------------------------------------------*/
      if (level > 0)
      {
         pgrid = hypre_SStructGridPGrid(grid, levels[level-1]);
         iboxarray= hypre_SStructPGridCellIBoxArray(pgrid);
         for (box = 0; box < hypre_BoxArraySize(iboxarray); box++)
         {
            HYPRE_SStructGridSetExtents(grid_level[level], part_crse,
                                        hypre_BoxIMin( hypre_BoxArrayBox(iboxarray,box) ),
                                        hypre_BoxIMax( hypre_BoxArrayBox(iboxarray,box) ));

            HYPRE_SStructGridSetExtents(grid_level[level-1], part_fine,
                                        hypre_BoxIMin( hypre_BoxArrayBox(iboxarray,box) ),
                                        hypre_BoxIMax( hypre_BoxArrayBox(iboxarray,box) ));


            if (level == 1)
            {
               HYPRE_SStructGridSetExtents(grid_level[level-1], part_crse,
                                           hypre_BoxIMin( hypre_BoxArrayBox(iboxarray,box) ),
                                           hypre_BoxIMax( hypre_BoxArrayBox(iboxarray,box) ));
            }
         }

         HYPRE_SStructGridSetVariables( grid_level[level], part_crse,
                                        hypre_SStructPGridNVars(pgrid),
                                        hypre_SStructPGridVarTypes(pgrid) );

         HYPRE_SStructGridSetVariables( grid_level[level-1], part_fine,
                                        hypre_SStructPGridNVars(pgrid),
                                        hypre_SStructPGridVarTypes(pgrid) );

         /* coarsest SStructGrid */
         if (level == 1)
         {
            HYPRE_SStructGridSetVariables( grid_level[level-1], part_crse,
                                           hypre_SStructPGridNVars(pgrid),
                                           hypre_SStructPGridVarTypes(pgrid) );
         }
      }

      HYPRE_SStructGridAssemble(grid_level[level]);
   }

   (fac_data -> grid_level)= grid_level;

   /*-----------------------------------------------------------
    * Set up the graph. Create only the structured components
    * first.
    *-----------------------------------------------------------*/
   graph_level= hypre_TAlloc(hypre_SStructGraph *,  max_level+1, HYPRE_MEMORY_HOST);
   for (level= max_level; level >= 0; level--)
   {
      HYPRE_SStructGraphCreate(comm, grid_level[level], &graph_level[level]);
   }

   for (level= max_level; level >= 0; level--)
   {
      /*-----------------------------------------------------------------------
       * Create the fine part of the finest level structured graph connection.
       *-----------------------------------------------------------------------*/
      if (level == max_level)
      {
         pgrid = hypre_SStructGridPGrid(grid, levels[level]);
         nvars = hypre_SStructPGridNVars(pgrid);
         for (var1 = 0; var1 < nvars; var1++)
         {
            stencils= hypre_SStructGraphStencil(graph, levels[level], var1);
            HYPRE_SStructGraphSetStencil(graph_level[level], part_fine, var1, stencils);

            if (level == 0)
            {
               HYPRE_SStructGraphSetStencil(graph_level[level], part_crse, var1, stencils);
            }
         }
      }

      /*--------------------------------------------------------------------------
       * Create the coarse part of the graph_level using the graph of A, and the
       * and the fine part if level < max_level.
       *--------------------------------------------------------------------------*/
      if (level > 0)
      {
         pgrid = hypre_SStructGridPGrid(grid, levels[level-1]);
         nvars = hypre_SStructPGridNVars(pgrid);

         for (var1 = 0; var1 < nvars; var1++)
         {
            stencils= hypre_SStructGraphStencil(graph, levels[level-1], var1);
            HYPRE_SStructGraphSetStencil(graph_level[level], part_crse, var1, stencils );
            HYPRE_SStructGraphSetStencil(graph_level[level-1], part_fine, var1, stencils );

            if (level == 1)
            {
               HYPRE_SStructGraphSetStencil(graph_level[level-1], part_crse, var1, stencils );
            }

         }
      }
   }

   /*-----------------------------------------------------------
    * Extract the non-stencil graph structure: assuming only like
    * variables connect. Also count the number of unstructured
    * connections per part.
    *
    * THE COARSEST COMPOSITE MATRIX DOES NOT HAVE ANY NON-STENCIL
    * CONNECTIONS.
    *-----------------------------------------------------------*/
   Uventries =  hypre_SStructGraphUVEntries(graph);
   nUventries=  hypre_SStructGraphNUVEntries(graph);
   iUventries=  hypre_SStructGraphIUVEntries(graph);

   nrows     =  hypre_CTAlloc(HYPRE_Int,  max_level+1, HYPRE_MEMORY_HOST);
   for (i= 0; i< nUventries; i++)
   {
      Uventry=  Uventries[iUventries[i]];

      part     =  hypre_SStructUVEntryPart(Uventry);
      hypre_CopyIndex(hypre_SStructUVEntryIndex(Uventry), index);
      var      =  hypre_SStructUVEntryVar(Uventry);
      nUentries=  hypre_SStructUVEntryNUEntries(Uventry);

      for (k= 0; k< nUentries; k++)
      {
         Uentry  =  hypre_SStructUVEntryUEntry(Uventry, k);

         to_part =  hypre_SStructUEntryToPart(Uentry);
         hypre_CopyIndex(hypre_SStructUEntryToIndex(Uentry), to_index);
         to_var  =  hypre_SStructUEntryToVar(Uentry);

         if ( part_to_level[part] >= part_to_level[to_part] )
         {
            level        = part_to_level[part];
            level_part   = part_fine;
            level_topart = part_crse;
         }
         else
         {
            level        = part_to_level[to_part];
            level_part   = part_crse;
            level_topart = part_fine;
         }
         nrows[level]++;

         HYPRE_SStructGraphAddEntries(graph_level[level], level_part, index,
                                      var, level_topart, to_index, to_var);
      }
   }

   for (level= 0; level <= max_level; level++)
   {
      HYPRE_SStructGraphAssemble(graph_level[level]);
   }

   (fac_data -> graph_level)= graph_level;

   /*---------------------------------------------------------------
    * Create the level SStruct_Vectors, and temporary global
    * sstuct_vector.
    *---------------------------------------------------------------*/
   b_level= hypre_TAlloc(hypre_SStructVector *,  max_level+1, HYPRE_MEMORY_HOST);
   x_level= hypre_TAlloc(hypre_SStructVector *,  max_level+1, HYPRE_MEMORY_HOST);
   r_level= hypre_TAlloc(hypre_SStructVector *,  max_level+1, HYPRE_MEMORY_HOST);
   e_level= hypre_TAlloc(hypre_SStructVector *,  max_level+1, HYPRE_MEMORY_HOST);

   tx_level= hypre_TAlloc(hypre_SStructPVector *,  max_level+1, HYPRE_MEMORY_HOST);

   for (level= 0; level<= max_level; level++)
   {
      HYPRE_SStructVectorCreate(comm, grid_level[level], &b_level[level]);
      HYPRE_SStructVectorInitialize(b_level[level]);
      HYPRE_SStructVectorAssemble(b_level[level]);

      HYPRE_SStructVectorCreate(comm, grid_level[level], &x_level[level]);
      HYPRE_SStructVectorInitialize(x_level[level]);
      HYPRE_SStructVectorAssemble(x_level[level]);

      HYPRE_SStructVectorCreate(comm, grid_level[level], &r_level[level]);
      HYPRE_SStructVectorInitialize(r_level[level]);
      HYPRE_SStructVectorAssemble(r_level[level]);

      HYPRE_SStructVectorCreate(comm, grid_level[level], &e_level[level]);
      HYPRE_SStructVectorInitialize(e_level[level]);
      HYPRE_SStructVectorAssemble(e_level[level]);

      /* temporary vector for fine patch relaxation */
      hypre_SStructPVectorCreate(comm,
                                 hypre_SStructGridPGrid(grid_level[level], part_fine),
                                 &tx_level[level]);
      hypre_SStructPVectorInitialize(tx_level[level]);
      hypre_SStructPVectorAssemble(tx_level[level]);

   }

   /* temp SStructVectors */
   HYPRE_SStructVectorCreate(comm, grid, &tx);
   HYPRE_SStructVectorInitialize(tx);
   HYPRE_SStructVectorAssemble(tx);

   (fac_data -> b_level) = b_level;
   (fac_data -> x_level) = x_level;
   (fac_data -> r_level) = r_level;
   (fac_data -> e_level) = e_level;
   (fac_data -> tx_level)= tx_level;
   (fac_data -> tx)      = tx;

   /*-----------------------------------------------------------
    * Set up the level composite sstruct_matrices.
    *-----------------------------------------------------------*/

   A_level= hypre_TAlloc(hypre_SStructMatrix *,  max_level+1, HYPRE_MEMORY_HOST);
   hypre_SetIndex3(stride, 1, 1, 1);
   for (level= 0; level <= max_level; level++)
   {
      HYPRE_SStructMatrixCreate(comm, graph_level[level], &A_level[level]);
      HYPRE_SStructMatrixInitialize(A_level[level]);

      max_box_volume= 0;
      pgrid = hypre_SStructGridPGrid(grid, levels[level]);
      nvars = hypre_SStructPGridNVars(pgrid);

      for (var1 = 0; var1 < nvars; var1++)
      {
         sgrid= hypre_SStructPGridSGrid(pgrid, var1);
         sgrid_boxes= hypre_StructGridBoxes(sgrid);

         hypre_ForBoxI(i, sgrid_boxes)
         {
            sgrid_box = hypre_BoxArrayBox(sgrid_boxes, i);
            box_volume= hypre_BoxVolume(sgrid_box);

            max_box_volume= hypre_max(max_box_volume, box_volume);
         }
      }

      values   = hypre_TAlloc(HYPRE_Real,  max_box_volume, HYPRE_MEMORY_HOST);
      A_pmatrix= hypre_SStructMatrixPMatrix(A_rap, levels[level]);

      /*-----------------------------------------------------------
       * extract stencil values for all fine levels.
       *-----------------------------------------------------------*/
      for (var1 = 0; var1 < nvars; var1++)
      {
         sgrid= hypre_SStructPGridSGrid(pgrid, var1);
         sgrid_boxes= hypre_StructGridBoxes(sgrid);

         stencils= hypre_SStructGraphStencil(graph, levels[level], var1);
         stencil_size= hypre_SStructStencilSize(stencils);
         stencil_vars= hypre_SStructStencilVars(stencils);

         for (i = 0; i < stencil_size; i++)
         {
            var2= stencil_vars[i];
            A_smatrix= hypre_SStructPMatrixSMatrix(A_pmatrix, var1, var2);
            hypre_CopyIndex(hypre_SStructStencilOffset(stencils, i), stencil_shape_i);

            hypre_ForBoxI(j, sgrid_boxes)
            {
               sgrid_box=  hypre_BoxArrayBox(sgrid_boxes, j);
               box_start=  hypre_BoxIMin(sgrid_box);
               box_end  =  hypre_BoxIMax(sgrid_box);

               A_smatrix_dbox=  hypre_BoxArrayBox(hypre_StructMatrixDataSpace(A_smatrix), j);
               A_smatrix_value=
                  hypre_StructMatrixExtractPointerByIndex(A_smatrix, j, stencil_shape_i);

               hypre_BoxGetSize(sgrid_box, loop_size);

#define DEVICE_VAR is_device_ptr(values,A_smatrix_value)
               hypre_BoxLoop2Begin(ndim, loop_size,
                                   sgrid_box, box_start, stride, k,
                                   A_smatrix_dbox, box_start, stride, iA);
               {
                  values[k]= A_smatrix_value[iA];
               }
               hypre_BoxLoop2End(k, iA);
#undef DEVICE_VAR

               HYPRE_SStructMatrixSetBoxValues(A_level[level], part_fine, box_start, box_end,
                                               var1, 1, &i, values);
            }   /* hypre_ForBoxI */
         }      /* for i */
      }         /* for var1 */
      hypre_TFree(values, HYPRE_MEMORY_HOST);

      /*-----------------------------------------------------------
       *  Extract the coarse part
       *-----------------------------------------------------------*/
      if (level > 0)
      {
         max_box_volume= 0;
         pgrid = hypre_SStructGridPGrid(grid, levels[level-1]);
         nvars = hypre_SStructPGridNVars(pgrid);

         for (var1 = 0; var1 < nvars; var1++)
         {
            sgrid      = hypre_SStructPGridSGrid( pgrid, var1 );
            sgrid_boxes= hypre_StructGridBoxes(sgrid);

            hypre_ForBoxI( i, sgrid_boxes )
            {
               sgrid_box = hypre_BoxArrayBox(sgrid_boxes, i);
               box_volume= hypre_BoxVolume(sgrid_box);

               max_box_volume= hypre_max(max_box_volume, box_volume );
            }
         }

         values   = hypre_TAlloc(HYPRE_Real,  max_box_volume, HYPRE_MEMORY_HOST);
         A_pmatrix= hypre_SStructMatrixPMatrix(A_rap, levels[level-1]);

         /*-----------------------------------------------------------
          * extract stencil values
          *-----------------------------------------------------------*/
         for (var1 = 0; var1 < nvars; var1++)
         {
            sgrid      = hypre_SStructPGridSGrid(pgrid, var1);
            sgrid_boxes= hypre_StructGridBoxes(sgrid);

            stencils= hypre_SStructGraphStencil(graph, levels[level-1], var1);
            stencil_size= hypre_SStructStencilSize(stencils);
            stencil_vars= hypre_SStructStencilVars(stencils);

            for (i = 0; i < stencil_size; i++)
            {
               var2= stencil_vars[i];
               A_smatrix= hypre_SStructPMatrixSMatrix(A_pmatrix, var1, var2);
               hypre_CopyIndex(hypre_SStructStencilOffset(stencils, i), stencil_shape_i);

               hypre_ForBoxI( j, sgrid_boxes )
               {
                  sgrid_box=  hypre_BoxArrayBox(sgrid_boxes, j);
                  box_start=  hypre_BoxIMin(sgrid_box);
                  box_end  =  hypre_BoxIMax(sgrid_box);

                  A_smatrix_dbox=  hypre_BoxArrayBox(hypre_StructMatrixDataSpace(A_smatrix), j);
                  A_smatrix_value=
                     hypre_StructMatrixExtractPointerByIndex(A_smatrix, j, stencil_shape_i);

                  hypre_BoxGetSize(sgrid_box, loop_size);

#define DEVICE_VAR is_device_ptr(values,A_smatrix_value)
                  hypre_BoxLoop2Begin(ndim, loop_size,
                                      sgrid_box, box_start, stride, k,
                                      A_smatrix_dbox, box_start, stride, iA);
                  {
                     values[k]= A_smatrix_value[iA];
                  }
                  hypre_BoxLoop2End(k, iA);
#undef DEVICE_VAR

                  HYPRE_SStructMatrixSetBoxValues(A_level[level], part_crse, box_start, box_end,
                                                  var1, 1, &i, values);
               }  /* hypre_ForBoxI */
            }     /* for i */
         }        /* for var1 */
         hypre_TFree(values, HYPRE_MEMORY_HOST);
      }            /* if level > 0 */
   }               /* for level */

   /*-----------------------------------------------------------
    * extract the non-stencil values for all but the coarsest
    * level sstruct_matrix. Use the HYPRE_IJMatrixGetValues
    * for each level of A.
    *-----------------------------------------------------------*/

   Uventries =  hypre_SStructGraphUVEntries(graph);
   nUventries=  hypre_SStructGraphNUVEntries(graph);
   iUventries=  hypre_SStructGraphIUVEntries(graph);

   /*-----------------------------------------------------------
    * Allocate memory for arguments of HYPRE_IJMatrixGetValues.
    *-----------------------------------------------------------*/
   ncols =  hypre_TAlloc(HYPRE_Int *,  max_level+1, HYPRE_MEMORY_HOST);
   rows  =  hypre_TAlloc(HYPRE_BigInt *,  max_level+1, HYPRE_MEMORY_HOST);
   cols  =  hypre_TAlloc(HYPRE_BigInt *,  max_level+1, HYPRE_MEMORY_HOST);
   cnt   =  hypre_CTAlloc(HYPRE_Int,  max_level+1, HYPRE_MEMORY_HOST);

   ncols[0]= NULL;
   rows[0] = NULL;
   cols[0] = NULL;
   for (level= 1; level<= max_level; level++)
   {
      ncols[level]= hypre_TAlloc(HYPRE_Int,  nrows[level], HYPRE_MEMORY_HOST);
      for (i=0; i< nrows[level]; i++)
      {
         ncols[level][i]= 1;
      }
      rows[level] = hypre_TAlloc(HYPRE_BigInt,  nrows[level], HYPRE_MEMORY_HOST);
      cols[level] = hypre_TAlloc(HYPRE_BigInt,  nrows[level], HYPRE_MEMORY_HOST);
   }

   for (i= 0; i< nUventries; i++)
   {
      Uventry  =  Uventries[iUventries[i]];

      part     =  hypre_SStructUVEntryPart(Uventry);
      hypre_CopyIndex(hypre_SStructUVEntryIndex(Uventry), index);
      var      =  hypre_SStructUVEntryVar(Uventry);

      hypre_SStructGridFindBoxManEntry(grid, part, index, var, &boxman_entry);
      hypre_SStructBoxManEntryGetGlobalRank(boxman_entry, index, &row_coord,
                                            matrix_type);

      nUentries=  hypre_SStructUVEntryNUEntries(Uventry);
      for (k= 0; k< nUentries; k++)
      {
         to_part =  hypre_SStructUVEntryToPart(Uventry, k);
         to_rank =  hypre_SStructUVEntryToRank(Uventry, k);

         /*-----------------------------------------------------------
          *  store the row & col indices in the correct level.
          *-----------------------------------------------------------*/
         level   = hypre_max( part_to_level[part], part_to_level[to_part] );
         rows[level][ cnt[level] ]= row_coord;
         cols[level][ cnt[level]++ ]= to_rank;
      }
   }
   hypre_TFree(cnt, HYPRE_MEMORY_HOST);

   for (level= 1; level<= max_level; level++)
   {
<<<<<<< HEAD

      vals      = hypre_CTAlloc(HYPRE_Real, nrows[level]);
      level_rows= hypre_TAlloc(HYPRE_Int, nrows[level]);
      level_cols= hypre_TAlloc(HYPRE_Int, nrows[level]);
=======
  
      vals      = hypre_CTAlloc(HYPRE_Real,  nrows[level], HYPRE_MEMORY_HOST);
      level_rows= hypre_TAlloc(HYPRE_BigInt,  nrows[level], HYPRE_MEMORY_HOST);
      level_cols= hypre_TAlloc(HYPRE_BigInt,  nrows[level], HYPRE_MEMORY_HOST);
>>>>>>> 414fa671

      HYPRE_IJMatrixGetValues(ij_A, nrows[level], ncols[level], rows[level],
                              cols[level], vals);

      Uventries =  hypre_SStructGraphUVEntries(graph_level[level]);
      /*-----------------------------------------------------------
       * Find the rows & cols of the level ij_matrices where the
       * extracted data must be placed. Note that because the
       * order in which the HYPRE_SStructGraphAddEntries in the
       * graph_level's is the same order in which rows[level] &
       * cols[level] were formed, the coefficients in val are
       * in the correct order.
       *-----------------------------------------------------------*/

      level_cnt= 0;
      for (i= 0; i< hypre_SStructGraphNUVEntries(graph_level[level]); i++)
      {
         j      =  hypre_SStructGraphIUVEntry(graph_level[level], i);
         Uventry=  Uventries[j];

         part     =  hypre_SStructUVEntryPart(Uventry);
         hypre_CopyIndex(hypre_SStructUVEntryIndex(Uventry), index);
         var      =  hypre_SStructUVEntryVar(Uventry);

         hypre_SStructGridFindBoxManEntry(grid_level[level], part, index, var, &boxman_entry);
         hypre_SStructBoxManEntryGetGlobalRank(boxman_entry, index, &row_coord, matrix_type);

         nUentries=  hypre_SStructUVEntryNUEntries(Uventry);
         for (k= 0; k< nUentries; k++)
         {
            to_rank =  hypre_SStructUVEntryToRank(Uventry, k);

            level_rows[level_cnt]  = row_coord;
            level_cols[level_cnt++]= to_rank;
         }
      }

      /*-----------------------------------------------------------
       * Place the extracted ij coefficients into the level ij
       * matrices.
       *-----------------------------------------------------------*/
      HYPRE_IJMatrixSetValues( hypre_SStructMatrixIJMatrix(A_level[level]),
<<<<<<< HEAD
                               nrows[level], ncols[level], (const HYPRE_Int *) level_rows,
                               (const HYPRE_Int *) level_cols, (const HYPRE_Real *) vals );

      hypre_TFree(ncols[level]);
      hypre_TFree(rows[level]);
      hypre_TFree(cols[level]);
=======
                               nrows[level], ncols[level], (const HYPRE_BigInt *) level_rows, 
                               (const HYPRE_BigInt *) level_cols, (const HYPRE_Real *) vals );
      
      hypre_TFree(ncols[level], HYPRE_MEMORY_HOST);
      hypre_TFree(rows[level], HYPRE_MEMORY_HOST);
      hypre_TFree(cols[level], HYPRE_MEMORY_HOST);
>>>>>>> 414fa671

      hypre_TFree(vals, HYPRE_MEMORY_HOST);
      hypre_TFree(level_rows, HYPRE_MEMORY_HOST);
      hypre_TFree(level_cols, HYPRE_MEMORY_HOST);
   }

<<<<<<< HEAD
   hypre_TFree(ncols);
   hypre_TFree(rows);
   hypre_TFree(cols);
   hypre_TFree(nrows);

=======
   hypre_TFree(ncols, HYPRE_MEMORY_HOST);
   hypre_TFree(rows, HYPRE_MEMORY_HOST);
   hypre_TFree(cols, HYPRE_MEMORY_HOST);
   hypre_TFree(nrows, HYPRE_MEMORY_HOST);
 
>>>>>>> 414fa671
   /*---------------------------------------------------------------
    * Construct the fine grid (part 1) SStruct_PMatrix for all
    * levels except for max_level. This involves coarsening the
    * finer level SStruct_Matrix. Coarsening involves interpolation,
    * matvec, and restriction (to obtain the "row-sum").
    *---------------------------------------------------------------*/
   matvec_data_level  = hypre_TAlloc(void *,  max_level+1, HYPRE_MEMORY_HOST);
   pmatvec_data_level = hypre_TAlloc(void *,  max_level+1, HYPRE_MEMORY_HOST);
   interp_data_level  = hypre_TAlloc(void *,  max_level+1, HYPRE_MEMORY_HOST);
   restrict_data_level= hypre_TAlloc(void *,  max_level+1, HYPRE_MEMORY_HOST);
   for (level= 0; level<= max_level; level++)
   {
      if (level < max_level)
      {
         hypre_FacSemiInterpCreate2(&interp_data_level[level]);
         hypre_FacSemiInterpSetup2(interp_data_level[level],
                                   x_level[level+1],
                                   hypre_SStructVectorPVector(x_level[level], part_fine),
                                   refine_factors[level+1]);
      }
      else
      {
         interp_data_level[level]= NULL;
      }

      if (level > 0)
      {
         hypre_FacSemiRestrictCreate2(&restrict_data_level[level]);

         hypre_FacSemiRestrictSetup2(restrict_data_level[level],
                                     x_level[level], part_crse, part_fine,
                                     hypre_SStructVectorPVector(x_level[level-1], part_fine),
                                     refine_factors[level]);
      }
      else
      {
         restrict_data_level[level]= NULL;
      }
   }

   for (level= max_level; level> 0; level--)
   {

      /*  hypre_FacZeroCFSten(hypre_SStructMatrixPMatrix(A_level[level], part_fine),
          hypre_SStructMatrixPMatrix(A_level[level], part_crse),
          grid_level[level],
          part_fine,
          refine_factors[level]);
          hypre_FacZeroFCSten(hypre_SStructMatrixPMatrix(A_level[level], part_fine),
          grid_level[level],
          part_fine);
      */

      hypre_ZeroAMRMatrixData(A_level[level], part_crse, refine_factors[level]);


      HYPRE_SStructMatrixAssemble(A_level[level]);
      /*------------------------------------------------------------
       * create data structures that are needed for coarsening
       -------------------------------------------------------------*/
      hypre_SStructMatvecCreate(&matvec_data_level[level]);
      hypre_SStructMatvecSetup(matvec_data_level[level],
                               A_level[level],
                               x_level[level]);

      hypre_SStructPMatvecCreate(&pmatvec_data_level[level]);
      hypre_SStructPMatvecSetup(pmatvec_data_level[level],
                                hypre_SStructMatrixPMatrix(A_level[level],part_fine),
                                hypre_SStructVectorPVector(x_level[level],part_fine));
   }

   /*---------------------------------------------------------------
    * To avoid memory leaks, we cannot reference the coarsest level
    * SStructPMatrix. We need only copy the stuctured coefs.
    *---------------------------------------------------------------*/
   pgrid= hypre_SStructGridPGrid(grid_level[0], part_fine);
   nvars= hypre_SStructPGridNVars(pgrid);
   A_pmatrix= hypre_SStructMatrixPMatrix(A_level[0], part_fine);
   for (var1 = 0; var1 < nvars; var1++)
   {
      sgrid= hypre_SStructPGridSGrid(pgrid, var1);
      sgrid_boxes= hypre_StructGridBoxes(sgrid);

      max_box_volume= 0;
      hypre_ForBoxI(i, sgrid_boxes)
      {
         sgrid_box = hypre_BoxArrayBox(sgrid_boxes, i);
         box_volume= hypre_BoxVolume(sgrid_box);

         max_box_volume= hypre_max(max_box_volume, box_volume);
      }

<<<<<<< HEAD
      values   = hypre_TAlloc(HYPRE_Real, max_box_volume);

=======
      values   = hypre_TAlloc(HYPRE_Real,  max_box_volume, HYPRE_MEMORY_HOST);
   
>>>>>>> 414fa671
      stencils= hypre_SStructGraphStencil(graph_level[0], part_fine, var1);
      stencil_size= hypre_SStructStencilSize(stencils);
      stencil_vars= hypre_SStructStencilVars(stencils);

      for (i = 0; i < stencil_size; i++)
      {
         var2= stencil_vars[i];
         A_smatrix= hypre_SStructPMatrixSMatrix(A_pmatrix, var1, var2);
         hypre_CopyIndex(hypre_SStructStencilOffset(stencils, i), stencil_shape_i);
         hypre_ForBoxI(j, sgrid_boxes)
         {
            sgrid_box=  hypre_BoxArrayBox(sgrid_boxes, j);
            box_start=  hypre_BoxIMin(sgrid_box);
            box_end  =  hypre_BoxIMax(sgrid_box);

            A_smatrix_dbox=  hypre_BoxArrayBox(hypre_StructMatrixDataSpace(A_smatrix), j);
            A_smatrix_value=
               hypre_StructMatrixExtractPointerByIndex(A_smatrix, j, stencil_shape_i);

            hypre_BoxGetSize(sgrid_box, loop_size);

#define DEVICE_VAR is_device_ptr(values,A_smatrix_value)
            hypre_BoxLoop2Begin(ndim, loop_size,
                                sgrid_box, box_start, stride, k,
                                A_smatrix_dbox, box_start, stride, iA);
            {
               values[k]= A_smatrix_value[iA];
            }
            hypre_BoxLoop2End(k, iA);
#undef DEVICE_VAR

            HYPRE_SStructMatrixSetBoxValues(A_level[0], part_crse, box_start, box_end,
                                            var1, 1, &i, values);
         }   /* hypre_ForBoxI */
      }      /* for i */
<<<<<<< HEAD

      hypre_TFree(values);
=======
      
      hypre_TFree(values, HYPRE_MEMORY_HOST);
>>>>>>> 414fa671
   }         /* for var1 */

   HYPRE_SStructMatrixAssemble(A_level[0]);

   hypre_SStructMatvecCreate(&matvec_data_level[0]);
   hypre_SStructMatvecSetup(matvec_data_level[0],
                            A_level[0],
                            x_level[0]);

   hypre_SStructPMatvecCreate(&pmatvec_data_level[0]);
   hypre_SStructPMatvecSetup(pmatvec_data_level[0],
                             hypre_SStructMatrixPMatrix(A_level[0],part_fine),
                             hypre_SStructVectorPVector(x_level[0],part_fine));

   hypre_SStructMatvecCreate(&matvec_data);
   hypre_SStructMatvecSetup(matvec_data, A_rap, x);

   /*HYPRE_SStructVectorPrint("sstruct.out.b_l", b_level[max_level], 0);*/
   /*HYPRE_SStructMatrixPrint("sstruct.out.A_l",  A_level[max_level-2], 0);*/
   (fac_data -> A_level)             = A_level;
   (fac_data -> matvec_data_level)   = matvec_data_level;
   (fac_data -> pmatvec_data_level)  = pmatvec_data_level;
   (fac_data -> matvec_data)         = matvec_data;
   (fac_data -> interp_data_level)   = interp_data_level;
   (fac_data -> restrict_data_level) = restrict_data_level;

   /*---------------------------------------------------------------
    * Create the fine patch relax_data structure.
    *---------------------------------------------------------------*/
<<<<<<< HEAD
   relax_data_level   = hypre_TAlloc(void *, max_level+1);

=======
   relax_data_level   = hypre_TAlloc(void *,  max_level+1, HYPRE_MEMORY_HOST);
   
>>>>>>> 414fa671
   for (level= 0; level<= max_level; level++)
   {
      relax_data_level[level]=  hypre_SysPFMGRelaxCreate(comm);
      hypre_SysPFMGRelaxSetTol(relax_data_level[level], 0.0);
      hypre_SysPFMGRelaxSetType(relax_data_level[level], relax_type);
      if (usr_jacobi_weight)
      {
         hypre_SysPFMGRelaxSetJacobiWeight(relax_data_level[level], jacobi_weight);
      }
      hypre_SysPFMGRelaxSetTempVec(relax_data_level[level], tx_level[level]);
      hypre_SysPFMGRelaxSetup(relax_data_level[level],
                              hypre_SStructMatrixPMatrix(A_level[level], part_fine),
                              hypre_SStructVectorPVector(b_level[level], part_fine),
                              hypre_SStructVectorPVector(x_level[level], part_fine));
   }
   (fac_data -> relax_data_level)    = relax_data_level;


   /*---------------------------------------------------------------
    * Create the coarsest composite level preconditioned solver.
    *  csolver_type=   1      multigrid-pcg
    *  csolver_type=   2      multigrid
    *---------------------------------------------------------------*/
   if (csolver_type == 1)
   {
      HYPRE_SStructPCGCreate(comm, &crse_solver);
      HYPRE_PCGSetMaxIter((HYPRE_Solver) crse_solver, 1);
      HYPRE_PCGSetTol((HYPRE_Solver) crse_solver, 1.0e-6);
      HYPRE_PCGSetTwoNorm((HYPRE_Solver) crse_solver, 1);

      /* use SysPFMG solver as preconditioner */
      HYPRE_SStructSysPFMGCreate(comm, &crse_precond);
      HYPRE_SStructSysPFMGSetMaxIter(crse_precond, 1);
      HYPRE_SStructSysPFMGSetTol(crse_precond, 0.0);
      HYPRE_SStructSysPFMGSetZeroGuess(crse_precond);
      /* weighted Jacobi = 1; red-black GS = 2 */
      HYPRE_SStructSysPFMGSetRelaxType(crse_precond, 3);
      if (usr_jacobi_weight)
      {
         HYPRE_SStructFACSetJacobiWeight(crse_precond, jacobi_weight);
      }
      HYPRE_SStructSysPFMGSetNumPreRelax(crse_precond, 1);
      HYPRE_SStructSysPFMGSetNumPostRelax(crse_precond, 1);
      HYPRE_PCGSetPrecond((HYPRE_Solver) crse_solver,
                          (HYPRE_PtrToSolverFcn) HYPRE_SStructSysPFMGSolve,
                          (HYPRE_PtrToSolverFcn) HYPRE_SStructSysPFMGSetup,
                          (HYPRE_Solver) crse_precond);

      HYPRE_PCGSetup((HYPRE_Solver) crse_solver,
                     (HYPRE_Matrix) A_level[0],
                     (HYPRE_Vector) b_level[0],
                     (HYPRE_Vector) x_level[0]);
   }

   else if (csolver_type == 2)
   {
      crse_precond= NULL;

      HYPRE_SStructSysPFMGCreate(comm, &crse_solver);
      HYPRE_SStructSysPFMGSetMaxIter(crse_solver, 1);
      HYPRE_SStructSysPFMGSetTol(crse_solver, 1.0e-6);
      HYPRE_SStructSysPFMGSetZeroGuess(crse_solver);
      /* weighted Jacobi = 1; red-black GS = 2 */
      HYPRE_SStructSysPFMGSetRelaxType(crse_solver, relax_type);
      if (usr_jacobi_weight)
      {
         HYPRE_SStructFACSetJacobiWeight(crse_precond, jacobi_weight);
      }
      HYPRE_SStructSysPFMGSetNumPreRelax(crse_solver, 1);
      HYPRE_SStructSysPFMGSetNumPostRelax(crse_solver, 1);
      HYPRE_SStructSysPFMGSetup(crse_solver, A_level[0], b_level[0], x_level[0]);
   }

   (fac_data -> csolver)  = crse_solver;
   (fac_data -> cprecond) = crse_precond;

   hypre_FacZeroCData(fac_vdata, A_rap);

   return ierr;
}<|MERGE_RESOLUTION|>--- conflicted
+++ resolved
@@ -21,11 +21,7 @@
                  hypre_SStructVector  *b,
                  hypre_SStructVector  *x )
 {
-<<<<<<< HEAD
-   hypre_FACData          *fac_data      = (hypre_FACData *) fac_vdata;
-=======
    hypre_FACData          *fac_data      =  (hypre_FACData*)fac_vdata;
->>>>>>> 414fa671
 
    HYPRE_Int              *plevels       = (fac_data-> plevels);
    hypre_Index            *rfactors      = (fac_data-> prefinements);
@@ -47,8 +43,8 @@
 
    hypre_SStructGraph     *graph;
    hypre_SStructGrid      *grid;
-   hypre_SStructPGrid     *pgrid;
-   hypre_StructGrid       *sgrid;
+   hypre_SStructPGrid     *pgrid; 
+   hypre_StructGrid       *sgrid; 
    hypre_BoxArray         *sgrid_boxes;
    hypre_Box              *sgrid_box;
    hypre_SStructStencil   *stencils;
@@ -61,7 +57,7 @@
    hypre_SStructUVEntry  **Uventries;
    HYPRE_Int               nUventries;
    HYPRE_Int              *iUventries;
-   hypre_SStructUVEntry   *Uventry;
+   hypre_SStructUVEntry   *Uventry; 
    hypre_SStructUEntry    *Uentry;
    hypre_Index             index, to_index, stride;
    HYPRE_Int               var, to_var, to_part, level_part, level_topart;
@@ -91,7 +87,7 @@
    HYPRE_Int               csolver_type       =(fac_data-> csolver_type);
    HYPRE_SStructSolver     crse_solver=NULL;
    HYPRE_SStructSolver     crse_precond=NULL;
-
+   
    HYPRE_Int               max_level        =  hypre_FACDataMaxLevels(fac_data);
    HYPRE_Int               relax_type       =  fac_data -> relax_type;
    HYPRE_Int               usr_jacobi_weight=  fac_data -> usr_jacobi_weight;
@@ -106,27 +102,16 @@
    HYPRE_Int              *stencil_vars;
    HYPRE_Real             *values;
    HYPRE_Real             *A_smatrix_value;
-<<<<<<< HEAD
-   HYPRE_Int               iA;
-
-=======
  
->>>>>>> 414fa671
    HYPRE_Int              *nrows;
    HYPRE_Int             **ncols;
    HYPRE_BigInt          **rows;
    HYPRE_BigInt          **cols;
    HYPRE_Int              *cnt;
    HYPRE_Real             *vals;
-<<<<<<< HEAD
-
-   HYPRE_Int              *level_rows;
-   HYPRE_Int              *level_cols;
-=======
    
    HYPRE_BigInt           *level_rows;
    HYPRE_BigInt           *level_cols;
->>>>>>> 414fa671
    HYPRE_Int               level_cnt;
 
    HYPRE_IJMatrix          ij_A;
@@ -138,7 +123,7 @@
 /*hypre_SStructMatrix *nested_A;
 
   nested_A= hypre_TAlloc(hypre_SStructMatrix ,  1, HYPRE_MEMORY_HOST);
-  nested_A= hypre_CoarsenAMROp(fac_vdata, A);*/
+nested_A= hypre_CoarsenAMROp(fac_vdata, A);*/
 
    /* generate the composite operator with the computed coarse-grid operators */
    hypre_AMR_RAP(A_in, rfactors, &A_rap);
@@ -184,9 +169,9 @@
    (fac_data -> level_to_part) = levels;
    (fac_data -> part_to_level) = part_to_level;
    (fac_data -> refine_factors)= refine_factors;
-
+   
    /*--------------------------------------------------------------------------
-    * Create the level SStructGrids using the original composite grid.
+    * Create the level SStructGrids using the original composite grid. 
     *--------------------------------------------------------------------------*/
    grid_level= hypre_TAlloc(hypre_SStructGrid *,  max_level+1, HYPRE_MEMORY_HOST);
    for (level= max_level; level >= 0; level--)
@@ -197,7 +182,7 @@
    for (level= max_level; level >= 0; level--)
    {
       /*--------------------------------------------------------------------------
-       * Create the fine part of the finest level SStructGrids using the original
+       * Create the fine part of the finest level SStructGrids using the original 
        * composite grid.
        *--------------------------------------------------------------------------*/
       if (level == max_level)
@@ -211,8 +196,8 @@
                                         hypre_BoxIMax( hypre_BoxArrayBox(iboxarray,box) ));
          }
 
-         HYPRE_SStructGridSetVariables( grid_level[level], part_fine,
-                                        hypre_SStructPGridNVars(pgrid),
+         HYPRE_SStructGridSetVariables( grid_level[level], part_fine, 
+                                        hypre_SStructPGridNVars(pgrid), 
                                         hypre_SStructPGridVarTypes(pgrid) );
 
          /*-----------------------------------------------------------------------
@@ -234,7 +219,7 @@
       }
 
       /*--------------------------------------------------------------------------
-       * Create the coarse part of level SStructGrids using the original composite
+       * Create the coarse part of level SStructGrids using the original composite 
        * grid, the coarsest part SStructGrid, and the fine part if level < max_level.
        *--------------------------------------------------------------------------*/
       if (level > 0)
@@ -251,7 +236,7 @@
                                         hypre_BoxIMin( hypre_BoxArrayBox(iboxarray,box) ),
                                         hypre_BoxIMax( hypre_BoxArrayBox(iboxarray,box) ));
 
-
+              
             if (level == 1)
             {
                HYPRE_SStructGridSetExtents(grid_level[level-1], part_crse,
@@ -260,19 +245,19 @@
             }
          }
 
-         HYPRE_SStructGridSetVariables( grid_level[level], part_crse,
-                                        hypre_SStructPGridNVars(pgrid),
+         HYPRE_SStructGridSetVariables( grid_level[level], part_crse, 
+                                        hypre_SStructPGridNVars(pgrid), 
                                         hypre_SStructPGridVarTypes(pgrid) );
 
-         HYPRE_SStructGridSetVariables( grid_level[level-1], part_fine,
-                                        hypre_SStructPGridNVars(pgrid),
+         HYPRE_SStructGridSetVariables( grid_level[level-1], part_fine, 
+                                        hypre_SStructPGridNVars(pgrid), 
                                         hypre_SStructPGridVarTypes(pgrid) );
 
          /* coarsest SStructGrid */
          if (level == 1)
          {
-            HYPRE_SStructGridSetVariables( grid_level[level-1], part_crse,
-                                           hypre_SStructPGridNVars(pgrid),
+            HYPRE_SStructGridSetVariables( grid_level[level-1], part_crse, 
+                                           hypre_SStructPGridNVars(pgrid), 
                                            hypre_SStructPGridVarTypes(pgrid) );
          }
       }
@@ -362,7 +347,7 @@
       for (k= 0; k< nUentries; k++)
       {
          Uentry  =  hypre_SStructUVEntryUEntry(Uventry, k);
-
+    
          to_part =  hypre_SStructUEntryToPart(Uentry);
          hypre_CopyIndex(hypre_SStructUEntryToIndex(Uentry), to_index);
          to_var  =  hypre_SStructUEntryToVar(Uentry);
@@ -395,7 +380,7 @@
 
    /*---------------------------------------------------------------
     * Create the level SStruct_Vectors, and temporary global
-    * sstuct_vector.
+    * sstuct_vector. 
     *---------------------------------------------------------------*/
    b_level= hypre_TAlloc(hypre_SStructVector *,  max_level+1, HYPRE_MEMORY_HOST);
    x_level= hypre_TAlloc(hypre_SStructVector *,  max_level+1, HYPRE_MEMORY_HOST);
@@ -444,7 +429,7 @@
    (fac_data -> tx)      = tx;
 
    /*-----------------------------------------------------------
-    * Set up the level composite sstruct_matrices.
+    * Set up the level composite sstruct_matrices. 
     *-----------------------------------------------------------*/
 
    A_level= hypre_TAlloc(hypre_SStructMatrix *,  max_level+1, HYPRE_MEMORY_HOST);
@@ -491,7 +476,7 @@
          {
             var2= stencil_vars[i];
             A_smatrix= hypre_SStructPMatrixSMatrix(A_pmatrix, var1, var2);
-            hypre_CopyIndex(hypre_SStructStencilOffset(stencils, i), stencil_shape_i);
+            hypre_CopyIndex(hypre_SStructStencilEntry(stencils, i), stencil_shape_i);
 
             hypre_ForBoxI(j, sgrid_boxes)
             {
@@ -500,7 +485,7 @@
                box_end  =  hypre_BoxIMax(sgrid_box);
 
                A_smatrix_dbox=  hypre_BoxArrayBox(hypre_StructMatrixDataSpace(A_smatrix), j);
-               A_smatrix_value=
+               A_smatrix_value= 
                   hypre_StructMatrixExtractPointerByIndex(A_smatrix, j, stencil_shape_i);
 
                hypre_BoxGetSize(sgrid_box, loop_size);
@@ -517,13 +502,13 @@
 
                HYPRE_SStructMatrixSetBoxValues(A_level[level], part_fine, box_start, box_end,
                                                var1, 1, &i, values);
-            }   /* hypre_ForBoxI */
+            }   /* hypre_ForBoxI */ 
          }      /* for i */
       }         /* for var1 */
       hypre_TFree(values, HYPRE_MEMORY_HOST);
 
       /*-----------------------------------------------------------
-       *  Extract the coarse part
+       *  Extract the coarse part 
        *-----------------------------------------------------------*/
       if (level > 0)
       {
@@ -549,7 +534,7 @@
          A_pmatrix= hypre_SStructMatrixPMatrix(A_rap, levels[level-1]);
 
          /*-----------------------------------------------------------
-          * extract stencil values
+          * extract stencil values 
           *-----------------------------------------------------------*/
          for (var1 = 0; var1 < nvars; var1++)
          {
@@ -564,7 +549,7 @@
             {
                var2= stencil_vars[i];
                A_smatrix= hypre_SStructPMatrixSMatrix(A_pmatrix, var1, var2);
-               hypre_CopyIndex(hypre_SStructStencilOffset(stencils, i), stencil_shape_i);
+               hypre_CopyIndex(hypre_SStructStencilEntry(stencils, i), stencil_shape_i);
 
                hypre_ForBoxI( j, sgrid_boxes )
                {
@@ -573,7 +558,7 @@
                   box_end  =  hypre_BoxIMax(sgrid_box);
 
                   A_smatrix_dbox=  hypre_BoxArrayBox(hypre_StructMatrixDataSpace(A_smatrix), j);
-                  A_smatrix_value=
+                  A_smatrix_value= 
                      hypre_StructMatrixExtractPointerByIndex(A_smatrix, j, stencil_shape_i);
 
                   hypre_BoxGetSize(sgrid_box, loop_size);
@@ -590,7 +575,7 @@
 
                   HYPRE_SStructMatrixSetBoxValues(A_level[level], part_crse, box_start, box_end,
                                                   var1, 1, &i, values);
-               }  /* hypre_ForBoxI */
+               }  /* hypre_ForBoxI */ 
             }     /* for i */
          }        /* for var1 */
          hypre_TFree(values, HYPRE_MEMORY_HOST);
@@ -628,7 +613,7 @@
       rows[level] = hypre_TAlloc(HYPRE_BigInt,  nrows[level], HYPRE_MEMORY_HOST);
       cols[level] = hypre_TAlloc(HYPRE_BigInt,  nrows[level], HYPRE_MEMORY_HOST);
    }
-
+   
    for (i= 0; i< nUventries; i++)
    {
       Uventry  =  Uventries[iUventries[i]];
@@ -646,7 +631,7 @@
       {
          to_part =  hypre_SStructUVEntryToPart(Uventry, k);
          to_rank =  hypre_SStructUVEntryToRank(Uventry, k);
-
+         
          /*-----------------------------------------------------------
           *  store the row & col indices in the correct level.
           *-----------------------------------------------------------*/
@@ -659,19 +644,12 @@
 
    for (level= 1; level<= max_level; level++)
    {
-<<<<<<< HEAD
-
-      vals      = hypre_CTAlloc(HYPRE_Real, nrows[level]);
-      level_rows= hypre_TAlloc(HYPRE_Int, nrows[level]);
-      level_cols= hypre_TAlloc(HYPRE_Int, nrows[level]);
-=======
   
       vals      = hypre_CTAlloc(HYPRE_Real,  nrows[level], HYPRE_MEMORY_HOST);
       level_rows= hypre_TAlloc(HYPRE_BigInt,  nrows[level], HYPRE_MEMORY_HOST);
       level_cols= hypre_TAlloc(HYPRE_BigInt,  nrows[level], HYPRE_MEMORY_HOST);
->>>>>>> 414fa671
-
-      HYPRE_IJMatrixGetValues(ij_A, nrows[level], ncols[level], rows[level],
+
+      HYPRE_IJMatrixGetValues(ij_A, nrows[level], ncols[level], rows[level], 
                               cols[level], vals);
 
       Uventries =  hypre_SStructGraphUVEntries(graph_level[level]);
@@ -679,7 +657,7 @@
        * Find the rows & cols of the level ij_matrices where the
        * extracted data must be placed. Note that because the
        * order in which the HYPRE_SStructGraphAddEntries in the
-       * graph_level's is the same order in which rows[level] &
+       * graph_level's is the same order in which rows[level] & 
        * cols[level] were formed, the coefficients in val are
        * in the correct order.
        *-----------------------------------------------------------*/
@@ -693,7 +671,7 @@
          part     =  hypre_SStructUVEntryPart(Uventry);
          hypre_CopyIndex(hypre_SStructUVEntryIndex(Uventry), index);
          var      =  hypre_SStructUVEntryVar(Uventry);
-
+   
          hypre_SStructGridFindBoxManEntry(grid_level[level], part, index, var, &boxman_entry);
          hypre_SStructBoxManEntryGetGlobalRank(boxman_entry, index, &row_coord, matrix_type);
 
@@ -701,55 +679,38 @@
          for (k= 0; k< nUentries; k++)
          {
             to_rank =  hypre_SStructUVEntryToRank(Uventry, k);
-
+         
             level_rows[level_cnt]  = row_coord;
             level_cols[level_cnt++]= to_rank;
          }
       }
-
+    
       /*-----------------------------------------------------------
        * Place the extracted ij coefficients into the level ij
        * matrices.
        *-----------------------------------------------------------*/
       HYPRE_IJMatrixSetValues( hypre_SStructMatrixIJMatrix(A_level[level]),
-<<<<<<< HEAD
-                               nrows[level], ncols[level], (const HYPRE_Int *) level_rows,
-                               (const HYPRE_Int *) level_cols, (const HYPRE_Real *) vals );
-
-      hypre_TFree(ncols[level]);
-      hypre_TFree(rows[level]);
-      hypre_TFree(cols[level]);
-=======
                                nrows[level], ncols[level], (const HYPRE_BigInt *) level_rows, 
                                (const HYPRE_BigInt *) level_cols, (const HYPRE_Real *) vals );
       
       hypre_TFree(ncols[level], HYPRE_MEMORY_HOST);
       hypre_TFree(rows[level], HYPRE_MEMORY_HOST);
       hypre_TFree(cols[level], HYPRE_MEMORY_HOST);
->>>>>>> 414fa671
 
       hypre_TFree(vals, HYPRE_MEMORY_HOST);
       hypre_TFree(level_rows, HYPRE_MEMORY_HOST);
       hypre_TFree(level_cols, HYPRE_MEMORY_HOST);
    }
 
-<<<<<<< HEAD
-   hypre_TFree(ncols);
-   hypre_TFree(rows);
-   hypre_TFree(cols);
-   hypre_TFree(nrows);
-
-=======
    hypre_TFree(ncols, HYPRE_MEMORY_HOST);
    hypre_TFree(rows, HYPRE_MEMORY_HOST);
    hypre_TFree(cols, HYPRE_MEMORY_HOST);
    hypre_TFree(nrows, HYPRE_MEMORY_HOST);
  
->>>>>>> 414fa671
    /*---------------------------------------------------------------
     * Construct the fine grid (part 1) SStruct_PMatrix for all
     * levels except for max_level. This involves coarsening the
-    * finer level SStruct_Matrix. Coarsening involves interpolation,
+    * finer level SStruct_Matrix. Coarsening involves interpolation, 
     * matvec, and restriction (to obtain the "row-sum").
     *---------------------------------------------------------------*/
    matvec_data_level  = hypre_TAlloc(void *,  max_level+1, HYPRE_MEMORY_HOST);
@@ -762,7 +723,7 @@
       {
          hypre_FacSemiInterpCreate2(&interp_data_level[level]);
          hypre_FacSemiInterpSetup2(interp_data_level[level],
-                                   x_level[level+1],
+                                   x_level[level+1], 
                                    hypre_SStructVectorPVector(x_level[level], part_fine),
                                    refine_factors[level+1]);
       }
@@ -788,7 +749,7 @@
 
    for (level= max_level; level> 0; level--)
    {
-
+      
       /*  hypre_FacZeroCFSten(hypre_SStructMatrixPMatrix(A_level[level], part_fine),
           hypre_SStructMatrixPMatrix(A_level[level], part_crse),
           grid_level[level],
@@ -804,7 +765,7 @@
 
       HYPRE_SStructMatrixAssemble(A_level[level]);
       /*------------------------------------------------------------
-       * create data structures that are needed for coarsening
+       * create data structures that are needed for coarsening 
        -------------------------------------------------------------*/
       hypre_SStructMatvecCreate(&matvec_data_level[level]);
       hypre_SStructMatvecSetup(matvec_data_level[level],
@@ -815,7 +776,7 @@
       hypre_SStructPMatvecSetup(pmatvec_data_level[level],
                                 hypre_SStructMatrixPMatrix(A_level[level],part_fine),
                                 hypre_SStructVectorPVector(x_level[level],part_fine));
-   }
+   } 
 
    /*---------------------------------------------------------------
     * To avoid memory leaks, we cannot reference the coarsest level
@@ -838,13 +799,8 @@
          max_box_volume= hypre_max(max_box_volume, box_volume);
       }
 
-<<<<<<< HEAD
-      values   = hypre_TAlloc(HYPRE_Real, max_box_volume);
-
-=======
       values   = hypre_TAlloc(HYPRE_Real,  max_box_volume, HYPRE_MEMORY_HOST);
    
->>>>>>> 414fa671
       stencils= hypre_SStructGraphStencil(graph_level[0], part_fine, var1);
       stencil_size= hypre_SStructStencilSize(stencils);
       stencil_vars= hypre_SStructStencilVars(stencils);
@@ -853,7 +809,7 @@
       {
          var2= stencil_vars[i];
          A_smatrix= hypre_SStructPMatrixSMatrix(A_pmatrix, var1, var2);
-         hypre_CopyIndex(hypre_SStructStencilOffset(stencils, i), stencil_shape_i);
+         hypre_CopyIndex(hypre_SStructStencilEntry(stencils, i), stencil_shape_i);
          hypre_ForBoxI(j, sgrid_boxes)
          {
             sgrid_box=  hypre_BoxArrayBox(sgrid_boxes, j);
@@ -880,13 +836,8 @@
                                             var1, 1, &i, values);
          }   /* hypre_ForBoxI */
       }      /* for i */
-<<<<<<< HEAD
-
-      hypre_TFree(values);
-=======
       
       hypre_TFree(values, HYPRE_MEMORY_HOST);
->>>>>>> 414fa671
    }         /* for var1 */
 
    HYPRE_SStructMatrixAssemble(A_level[0]);
@@ -900,7 +851,7 @@
    hypre_SStructPMatvecSetup(pmatvec_data_level[0],
                              hypre_SStructMatrixPMatrix(A_level[0],part_fine),
                              hypre_SStructVectorPVector(x_level[0],part_fine));
-
+   
    hypre_SStructMatvecCreate(&matvec_data);
    hypre_SStructMatvecSetup(matvec_data, A_rap, x);
 
@@ -916,13 +867,8 @@
    /*---------------------------------------------------------------
     * Create the fine patch relax_data structure.
     *---------------------------------------------------------------*/
-<<<<<<< HEAD
-   relax_data_level   = hypre_TAlloc(void *, max_level+1);
-
-=======
    relax_data_level   = hypre_TAlloc(void *,  max_level+1, HYPRE_MEMORY_HOST);
    
->>>>>>> 414fa671
    for (level= 0; level<= max_level; level++)
    {
       relax_data_level[level]=  hypre_SysPFMGRelaxCreate(comm);
@@ -933,14 +879,14 @@
          hypre_SysPFMGRelaxSetJacobiWeight(relax_data_level[level], jacobi_weight);
       }
       hypre_SysPFMGRelaxSetTempVec(relax_data_level[level], tx_level[level]);
-      hypre_SysPFMGRelaxSetup(relax_data_level[level],
+      hypre_SysPFMGRelaxSetup(relax_data_level[level], 
                               hypre_SStructMatrixPMatrix(A_level[level], part_fine),
                               hypre_SStructVectorPVector(b_level[level], part_fine),
                               hypre_SStructVectorPVector(x_level[level], part_fine));
    }
    (fac_data -> relax_data_level)    = relax_data_level;
-
-
+  
+   
    /*---------------------------------------------------------------
     * Create the coarsest composite level preconditioned solver.
     *  csolver_type=   1      multigrid-pcg
@@ -952,7 +898,7 @@
       HYPRE_PCGSetMaxIter((HYPRE_Solver) crse_solver, 1);
       HYPRE_PCGSetTol((HYPRE_Solver) crse_solver, 1.0e-6);
       HYPRE_PCGSetTwoNorm((HYPRE_Solver) crse_solver, 1);
-
+ 
       /* use SysPFMG solver as preconditioner */
       HYPRE_SStructSysPFMGCreate(comm, &crse_precond);
       HYPRE_SStructSysPFMGSetMaxIter(crse_precond, 1);
@@ -971,7 +917,7 @@
                           (HYPRE_PtrToSolverFcn) HYPRE_SStructSysPFMGSetup,
                           (HYPRE_Solver) crse_precond);
 
-      HYPRE_PCGSetup((HYPRE_Solver) crse_solver,
+      HYPRE_PCGSetup((HYPRE_Solver) crse_solver, 
                      (HYPRE_Matrix) A_level[0],
                      (HYPRE_Vector) b_level[0],
                      (HYPRE_Vector) x_level[0]);
@@ -1002,4 +948,4 @@
    hypre_FacZeroCData(fac_vdata, A_rap);
 
    return ierr;
-}+}
