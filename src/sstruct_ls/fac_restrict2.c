--- conflicted
+++ resolved
@@ -447,8 +447,8 @@
    {
       s_rc     = hypre_SStructPVectorSVector(rc, vars);
       s_cvector= hypre_SStructPVectorSVector(fgrid_cvectors, vars);
-      send_rboxes= hypre_BoxArrayArrayClone(send_boxes[vars]);
-      recv_rboxes= hypre_BoxArrayArrayClone(recv_boxes[vars]);
+      send_rboxes= hypre_BoxArrayArrayDuplicate(send_boxes[vars]);
+      recv_rboxes= hypre_BoxArrayArrayDuplicate(recv_boxes[vars]);
 
       hypre_CommInfoCreate(send_boxes[vars], recv_boxes[vars],
                            send_processes[vars], recv_processes[vars],
@@ -513,7 +513,6 @@
    hypre_StructVector     *xc_temp;
    hypre_StructVector     *xc_var;
    hypre_StructVector     *xf_var;
-   HYPRE_Complex          *sdata, *rdata;
 
    HYPRE_Real           ***xfp;
    HYPRE_Real           ***xcp;
@@ -804,15 +803,9 @@
    {
       xc_temp= hypre_SStructPVectorSVector(fgrid_cvectors, var);
       xc_var= hypre_SStructPVectorSVector(xc, var);
-<<<<<<< HEAD
-      sdata = hypre_StructVectorData(xc_temp);
-      rdata = hypre_StructVectorData(xc_var);
-      hypre_InitializeCommunication(interlevel_comm[var], &sdata, &rdata, 0, 0,
-=======
-      hypre_InitializeCommunication(interlevel_comm[var],
+      hypre_InitializeCommunication(interlevel_comm[var], 
                                     hypre_StructVectorData(xc_temp),
                                     hypre_StructVectorData(xc_var), 0, 0,
->>>>>>> 414fa671
                                     &comm_handle);
 
       hypre_FinalizeCommunication(comm_handle);
