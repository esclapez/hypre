--- conflicted
+++ resolved
@@ -16,7 +16,7 @@
 {
    hypre_SysPFMGData *sys_pfmg_data;
 
-   sys_pfmg_data = hypre_CTAlloc(hypre_SysPFMGData,  1, HYPRE_MEMORY_HOST);
+   sys_pfmg_data = hypre_CTAlloc(hypre_SysPFMGData, 1, HYPRE_MEMORY_HOST);
 
    (sys_pfmg_data -> comm)       = comm;
    (sys_pfmg_data -> time_index) = hypre_InitializeTiming("SYS_PFMG");
@@ -76,19 +76,11 @@
             hypre_SysSemiRestrictDestroy(sys_pfmg_data -> restrict_data_l[l]);
             hypre_SysSemiInterpDestroy(sys_pfmg_data -> interp_data_l[l]);
          }
-<<<<<<< HEAD
-         hypre_TFree(sys_pfmg_data -> relax_data_l);
-         hypre_TFree(sys_pfmg_data -> matvec_data_l);
-         hypre_TFree(sys_pfmg_data -> restrict_data_l);
-         hypre_TFree(sys_pfmg_data -> interp_data_l);
-
-=======
          hypre_TFree(sys_pfmg_data -> relax_data_l, HYPRE_MEMORY_HOST);
          hypre_TFree(sys_pfmg_data -> matvec_data_l, HYPRE_MEMORY_HOST);
          hypre_TFree(sys_pfmg_data -> restrict_data_l, HYPRE_MEMORY_HOST);
          hypre_TFree(sys_pfmg_data -> interp_data_l, HYPRE_MEMORY_HOST);
- 
->>>>>>> 414fa671
+
          hypre_SStructPVectorDestroy(sys_pfmg_data -> tx_l[0]);
          /*hypre_SStructPGridDestroy(sys_pfmg_data -> grid_l[0]);*/
          hypre_SStructPMatrixDestroy(sys_pfmg_data -> A_l[0]);
@@ -104,7 +96,7 @@
             hypre_SStructPVectorDestroy(sys_pfmg_data -> x_l[l+1]);
             hypre_SStructPVectorDestroy(sys_pfmg_data -> tx_l[l+1]);
          }
-          hypre_TFree(sys_pfmg_data -> data, HYPRE_MEMORY_HOST);
+         hypre_TFree(sys_pfmg_data -> data, HYPRE_MEMORY_HOST);
          hypre_TFree(sys_pfmg_data -> cdir_l, HYPRE_MEMORY_HOST);
          hypre_TFree(sys_pfmg_data -> active_l, HYPRE_MEMORY_HOST);
          hypre_TFree(sys_pfmg_data -> grid_l, HYPRE_MEMORY_HOST);
