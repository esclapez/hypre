# Copyright 1998-2019 Lawrence Livermore National Security, LLC and other
# HYPRE Project Developers. See the top-level COPYRIGHT file for details.
#
# SPDX-License-Identifier: (Apache-2.0 OR MIT)

include ../config/Makefile.config

CINCLUDES = ${INCLUDES} ${MPIINCLUDE}

C_COMPILE_FLAGS = \
 -I..\
 -I$(srcdir)\
 -I$(srcdir)/..\
 -I$(srcdir)/../multivector\
 -I$(srcdir)/../utilities\
 -I$(srcdir)/../krylov\
 -I$(srcdir)/../struct_mv\
 ${CINCLUDES}

HEADERS =\
 HYPRE_struct_ls.h\
 _hypre_struct_ls.h\
 pfmg.h\
 red_black_gs.h\
 smg.h\
 sparse_msg.h

FILES =\
<<<<<<< HEAD
 cyclic_reduction.c\
=======
 coarsen.c\
>>>>>>> 414fa671
 F90_HYPRE_struct_bicgstab.c\
 F90_HYPRE_struct_cycred.c\
 F90_HYPRE_struct_flexgmres.c\
 F90_HYPRE_struct_gmres.c\
 F90_HYPRE_struct_lgmres.c\
 F90_HYPRE_struct_hybrid.c\
 F90_HYPRE_struct_int.c\
 F90_HYPRE_struct_jacobi.c\
 F90_HYPRE_struct_pcg.c\
 F90_HYPRE_struct_pfmg.c\
 F90_HYPRE_struct_smg.c\
 F90_HYPRE_struct_sparse_msg.c\
 hybrid.c\
 HYPRE_struct_bicgstab.c\
 HYPRE_struct_cycred.c\
 HYPRE_struct_flexgmres.c\
 HYPRE_struct_gmres.c\
 HYPRE_struct_hybrid.c\
 HYPRE_struct_jacobi.c\
 HYPRE_struct_lgmres.c\
 HYPRE_struct_pfmg.c\
 HYPRE_struct_smg.c\
 HYPRE_struct_sparse_msg.c\
 jacobi.c\
 pcg_struct.c\
 pfmg.c\
 pfmg_relax.c\
 pfmg_setup_rap.c\
 pfmg_solve.c\
 semi.c\
 smg_relax.c\
 smg_setup.c\
 smg_setup_rap.c\
 smg_setup_restrict.c\
 smg_solve.c\
 sparse_msg.c\
 sparse_msg_setup.c\
 sparse_msg_setup_rap.c\
 sparse_msg_solve.c

CUFILES =\
 cyclic_reduction.c\
 HYPRE_struct_int.c\
 HYPRE_struct_pcg.c\
 pfmg2_setup_rap.c\
 pfmg3_setup_rap.c\
 pfmg_setup.c\
 pfmg_setup_interp.c\
 pfmg_setup_rap5.c\
 pfmg_setup_rap7.c\
 point_relax.c\
 red_black_constantcoef_gs.c\
 red_black_gs.c\
 semi_interp.c\
 semi_restrict.c\
 semi_setup_rap.c\
 smg2_setup_rap.c\
 smg3_setup_rap.c\
 smg.c\
 smg_axpy.c\
 smg_residual.c\
 smg_setup_interp.c\
 sparse_msg2_setup_rap.c\
 sparse_msg3_setup_rap.c\
 sparse_msg_filter.c\
 sparse_msg_interp.c\
 sparse_msg_restrict.c

COBJS = ${FILES:.c=.o}
CUOBJS = ${CUFILES:.c=.obj}
OBJS = ${COBJS} ${CUOBJS}

SONAME = libHYPRE_struct_ls-${HYPRE_RELEASE_VERSION}${HYPRE_LIB_SUFFIX}

##################################################################
# Targets
##################################################################

all: libHYPRE_struct_ls${HYPRE_LIB_SUFFIX}
	cp -fR $(srcdir)/HYPRE_*.h $(HYPRE_BUILD_DIR)/include
	cp -fR $(srcdir)/_hypre_struct_ls.h $(HYPRE_BUILD_DIR)/include
#	cp -fR libHYPRE* $(HYPRE_BUILD_DIR)/lib

install: libHYPRE_struct_ls${HYPRE_LIB_SUFFIX}
	cp -fR $(srcdir)/HYPRE_*.h $(HYPRE_INC_INSTALL)
	cp -fR $(srcdir)/_hypre_struct_ls.h $(HYPRE_INC_INSTALL)
#	cp -fR libHYPRE* $(HYPRE_LIB_INSTALL)

clean:
	rm -f *.o* libHYPRE*
	rm -rf pchdir tca.map *inslog*

distclean: clean

##################################################################
# Rules
##################################################################

libHYPRE_struct_ls.a: ${OBJS}
	@echo  "Building $@ ... "
	${AR} $@ ${OBJS}
	${RANLIB} $@

libHYPRE_struct_ls.so libHYPRE_struct_ls.dylib: ${OBJS}
	@echo  "Building $@ ... "
	${BUILD_CC_SHARED} -o ${SONAME} ${OBJS} ${SHARED_SET_SONAME}${SONAME}
	ln -sf ${SONAME} $@

${OBJS}: ${HEADERS}<|MERGE_RESOLUTION|>--- conflicted
+++ resolved
@@ -26,11 +26,7 @@
  sparse_msg.h
 
 FILES =\
-<<<<<<< HEAD
- cyclic_reduction.c\
-=======
  coarsen.c\
->>>>>>> 414fa671
  F90_HYPRE_struct_bicgstab.c\
  F90_HYPRE_struct_cycred.c\
  F90_HYPRE_struct_flexgmres.c\
@@ -137,6 +133,6 @@
 libHYPRE_struct_ls.so libHYPRE_struct_ls.dylib: ${OBJS}
 	@echo  "Building $@ ... "
 	${BUILD_CC_SHARED} -o ${SONAME} ${OBJS} ${SHARED_SET_SONAME}${SONAME}
-	ln -sf ${SONAME} $@
+	ln -s ${SONAME} $@
 
 ${OBJS}: ${HEADERS}