--- conflicted
+++ resolved
@@ -215,15 +215,12 @@
          {
             HYPRE_ANNOTATE_MGLEVEL_BEGIN(l);
 
-<<<<<<< HEAD
-=======
 #if 0 //defined(HYPRE_USING_CUDA) || defined(HYPRE_USING_HIP)
             if (hypre_StructGridDataLocation(hypre_StructVectorGrid(r_l[l])) == HYPRE_MEMORY_HOST)
             {
                hypre_SetDeviceOff();
             }
 #endif
->>>>>>> 1d9411c7
             if (constant_coefficient)
             {
                hypre_StructVectorClearAllValues(r_l[l]);
@@ -296,15 +293,12 @@
 
          for (l = (num_levels - 2); l >= 1; l--)
          {
-<<<<<<< HEAD
-=======
 #if 0 //defined(HYPRE_USING_CUDA) || defined(HYPRE_USING_HIP)
             if (hypre_StructGridDataLocation(hypre_StructVectorGrid(e_l[l])) == HYPRE_MEMORY_DEVICE)
             {
                hypre_SetDeviceOn();
             }
 #endif
->>>>>>> 1d9411c7
             if (constant_coefficient)
             {
                hypre_StructVectorClearAllValues(e_l[l]);
@@ -336,15 +330,12 @@
             }
             HYPRE_ANNOTATE_REGION_END("%s", "Relaxation");
          }
-<<<<<<< HEAD
-=======
 #if 0 //defined(HYPRE_USING_CUDA) || defined(HYPRE_USING_HIP)
          if (hypre_StructGridDataLocation(hypre_StructVectorGrid(e_l[0])) == HYPRE_MEMORY_DEVICE)
          {
             hypre_SetDeviceOn();
          }
 #endif
->>>>>>> 1d9411c7
          if (constant_coefficient)
          {
             hypre_StructVectorClearAllValues(e_l[0]);
