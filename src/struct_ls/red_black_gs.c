/******************************************************************************
 * Copyright 1998-2019 Lawrence Livermore National Security, LLC and other
 * HYPRE Project Developers. See the top-level COPYRIGHT file for details.
 *
 * SPDX-License-Identifier: (Apache-2.0 OR MIT)
 ******************************************************************************/

/******************************************************************************
 *
 * This routine assumes a 3-pt (1D), 5-pt (2D), or 7-pt (3D) stencil.
 *
 *****************************************************************************/

#include "_hypre_struct_ls.h"
#include "_hypre_struct_mv.hpp"
#include "red_black_gs.h"

/*--------------------------------------------------------------------------
 *--------------------------------------------------------------------------*/

void *
hypre_RedBlackGSCreate( MPI_Comm  comm )
{
   hypre_RedBlackGSData *relax_data;

   relax_data = hypre_CTAlloc(hypre_RedBlackGSData,  1, HYPRE_MEMORY_HOST);

   (relax_data -> comm)       = comm;
   (relax_data -> time_index) = hypre_InitializeTiming("RedBlackGS");

   /* set defaults */
   (relax_data -> tol)         = 1.0e-06;
   (relax_data -> max_iter)    = 1000;
   (relax_data -> rel_change)  = 0;
   (relax_data -> zero_guess)  = 0;
   (relax_data -> rb_start)    = 1;
   (relax_data -> flops)       = 0;
   (relax_data -> A)           = NULL;
   (relax_data -> b)           = NULL;
   (relax_data -> x)           = NULL;
   (relax_data -> compute_pkg) = NULL;

   return (void *) relax_data;
}

/*--------------------------------------------------------------------------
 *--------------------------------------------------------------------------*/

HYPRE_Int
hypre_RedBlackGSDestroy( void *relax_vdata )
{
   hypre_RedBlackGSData *relax_data = (hypre_RedBlackGSData *)relax_vdata;

   if (relax_data)
   {
      hypre_StructMatrixDestroy(relax_data -> A);
      hypre_StructVectorDestroy(relax_data -> b);
      hypre_StructVectorDestroy(relax_data -> x);
      hypre_ComputePkgDestroy(relax_data -> compute_pkg);

      hypre_FinalizeTiming(relax_data -> time_index);
      hypre_TFree(relax_data, HYPRE_MEMORY_HOST);
   }

   return hypre_error_flag;
}

/*--------------------------------------------------------------------------
 *--------------------------------------------------------------------------*/

HYPRE_Int
hypre_RedBlackGSSetup( void               *relax_vdata,
                       hypre_StructMatrix *A,
                       hypre_StructVector *b,
                       hypre_StructVector *x )
{
   hypre_RedBlackGSData  *relax_data = (hypre_RedBlackGSData *)relax_vdata;
   hypre_StructGrid      *grid       = hypre_StructMatrixGrid(A);
   hypre_StructStencil   *stencil    = hypre_StructMatrixStencil(A);

   hypre_ComputePkg      *compute_pkg;
   hypre_ComputeInfo     *compute_info;
<<<<<<< HEAD
=======

   /*----------------------------------------------------------
    * Find the matrix diagonal
    *----------------------------------------------------------*/

   grid    = hypre_StructMatrixGrid(A);
   stencil = hypre_StructMatrixStencil(A);

   hypre_SetIndex3(diag_index, 0, 0, 0);
   diag_rank = hypre_StructStencilElementRank(stencil, diag_index);
>>>>>>> 414fa671

   /*----------------------------------------------------------
    * Set up the compute packages
    *----------------------------------------------------------*/

   hypre_CreateComputeInfo(grid, stencil, &compute_info);
   hypre_ComputePkgCreate(compute_info, hypre_StructVectorDataSpace(x), 1,
                          grid, &compute_pkg);

   /*----------------------------------------------------------
    * Set up the relax data structure
    *----------------------------------------------------------*/

   (relax_data -> A) = hypre_StructMatrixRef(A);
   (relax_data -> x) = hypre_StructVectorRef(x);
   (relax_data -> b) = hypre_StructVectorRef(b);
   (relax_data -> compute_pkg) = compute_pkg;

   return hypre_error_flag;
}

/*--------------------------------------------------------------------------
 *--------------------------------------------------------------------------*/

HYPRE_Int
hypre_RedBlackGS( void               *relax_vdata,
                  hypre_StructMatrix *A,
                  hypre_StructVector *b,
                  hypre_StructVector *x )
{
   hypre_RedBlackGSData  *relax_data = (hypre_RedBlackGSData *)relax_vdata;

   HYPRE_Int              max_iter    = (relax_data -> max_iter);
   HYPRE_Int              zero_guess  = (relax_data -> zero_guess);
   HYPRE_Int              rb_start    = (relax_data -> rb_start);
   hypre_ComputePkg      *compute_pkg = (relax_data -> compute_pkg);
   HYPRE_Int              ndim        = hypre_StructMatrixNDim(A);

   hypre_CommHandle      *comm_handle;

   hypre_BoxArrayArray   *compute_box_aa;
   hypre_BoxArray        *compute_box_a;
   hypre_Box             *compute_box;

   hypre_Box             *A_dbox;
   hypre_Box             *b_dbox;
   hypre_Box             *x_dbox;

   HYPRE_Int              Astart, Ani, Anj;
   HYPRE_Int              bstart, bni, bnj;
   HYPRE_Int              xstart, xni, xnj;
   HYPRE_Int              xoff0, xoff1, xoff2, xoff3, xoff4, xoff5;

   HYPRE_Real            *Ap;
   HYPRE_Real            *Ap0, *Ap1, *Ap2, *Ap3, *Ap4, *Ap5;
   HYPRE_Real            *bp;
   HYPRE_Real            *xp;

   hypre_IndexRef         start;
   hypre_Index            loop_size;

   hypre_StructStencil   *stencil;
   hypre_Index           *stencil_shape;
   HYPRE_Int              stencil_size;
   HYPRE_Int              stencil_diag_entry;
   HYPRE_Int              offd[6];

   HYPRE_Int              iter, rb, redblack, d;
   HYPRE_Int              compute_i, i, j;
   HYPRE_Int              ni, nj, nk;

   /*----------------------------------------------------------
    * Initialize some things and deal with special cases
    *----------------------------------------------------------*/

   hypre_BeginTiming(relax_data -> time_index);

   hypre_StructMatrixDestroy(relax_data -> A);
   hypre_StructVectorDestroy(relax_data -> b);
   hypre_StructVectorDestroy(relax_data -> x);
   (relax_data -> A) = hypre_StructMatrixRef(A);
   (relax_data -> x) = hypre_StructVectorRef(x);
   (relax_data -> b) = hypre_StructVectorRef(b);

   (relax_data -> num_iterations) = 0;

   /* if max_iter is zero, return */
   if (max_iter == 0)
   {
      /* if using a zero initial guess, return zero */
      if (zero_guess)
      {
         hypre_StructVectorSetConstantValues(x, 0.0);
      }

      hypre_EndTiming(relax_data -> time_index);
      return hypre_error_flag;
   }
   else
   {
      stencil       = hypre_StructMatrixStencil(A);
      stencil_shape = hypre_StructStencilShape(stencil);
      stencil_size  = hypre_StructStencilSize(stencil);
      stencil_diag_entry = hypre_StructStencilDiagEntry(stencil);

      /* get off-diag entry ranks ready */
      i = 0;
      for (j = 0; j < stencil_size; j++)
      {
         if (j != stencil_diag_entry)
         {
            offd[i] = j;
            i++;
         }
      }
   }

   /*----------------------------------------------------------
    * Do zero_guess iteration
    *----------------------------------------------------------*/

   rb = rb_start;
   iter = 0;

   if (zero_guess)
   {
      for (compute_i = 0; compute_i < 2; compute_i++)
      {
         switch(compute_i)
         {
            case 0:
            {
               compute_box_aa = hypre_ComputePkgIndtBoxes(compute_pkg);
            }
            break;

            case 1:
            {
               compute_box_aa = hypre_ComputePkgDeptBoxes(compute_pkg);
            }
            break;
         }

         hypre_ForBoxArrayI(i, compute_box_aa)
         {
            compute_box_a = hypre_BoxArrayArrayBoxArray(compute_box_aa, i);

            A_dbox = hypre_BoxArrayBox(hypre_StructMatrixDataSpace(A), i);
            b_dbox = hypre_BoxArrayBox(hypre_StructVectorDataSpace(b), i);
            x_dbox = hypre_BoxArrayBox(hypre_StructVectorDataSpace(x), i);

            Ap = hypre_StructMatrixBoxData(A, i, stencil_diag_entry);
            bp = hypre_StructVectorBoxData(b, i);
            xp = hypre_StructVectorBoxData(x, i);

            hypre_ForBoxI(j, compute_box_a)
            {
               compute_box = hypre_BoxArrayBox(compute_box_a, j);

               start  = hypre_BoxIMin(compute_box);
               hypre_BoxGetSize(compute_box, loop_size);

               /* Are we relaxing index start or start+(1,0,0)? */
               redblack = rb;
               for (d = 0; d < ndim; d++)
               {
                  redblack += hypre_IndexD(start, d);
               }
               redblack = hypre_abs(redblack) % 2;

               Astart = hypre_BoxIndexRank(A_dbox, start);
               bstart = hypre_BoxIndexRank(b_dbox, start);
               xstart = hypre_BoxIndexRank(x_dbox, start);
               ni = hypre_IndexX(loop_size);
               nj = hypre_IndexY(loop_size);
               nk = hypre_IndexZ(loop_size);
               Ani = hypre_BoxSizeX(A_dbox);
               bni = hypre_BoxSizeX(b_dbox);
               xni = hypre_BoxSizeX(x_dbox);
               Anj = hypre_BoxSizeY(A_dbox);
               bnj = hypre_BoxSizeY(b_dbox);
               xnj = hypre_BoxSizeY(x_dbox);
               if (ndim < 3)
               {
                  nk = 1;
                  if (ndim < 2)
                  {
                     nj = 1;
                  }
               }

               hypre_RedBlackLoopInit();
#define DEVICE_VAR is_device_ptr(xp,bp,Ap)
               hypre_RedBlackLoopBegin(ni,nj,nk,redblack,
                                       Astart,Ani,Anj,Ai,
                                       bstart,bni,bnj,bi,
                                       xstart,xni,xnj,xi);
               {
                  xp[xi] = bp[bi] / Ap[Ai];
               }
               hypre_RedBlackLoopEnd();
#undef DEVICE_VAR
            }
         }
      }

      rb = (rb + 1) % 2;
      iter++;
   }

   /*----------------------------------------------------------
    * Do regular iterations
    *----------------------------------------------------------*/

   while (iter < 2*max_iter)
   {
      for (compute_i = 0; compute_i < 2; compute_i++)
      {
         switch(compute_i)
         {
            case 0:
            {
               xp = hypre_StructVectorData(x);
               hypre_InitializeIndtComputations(compute_pkg, xp, &comm_handle);
               compute_box_aa = hypre_ComputePkgIndtBoxes(compute_pkg);
            }
            break;

            case 1:
            {
               hypre_FinalizeIndtComputations(comm_handle);
               compute_box_aa = hypre_ComputePkgDeptBoxes(compute_pkg);
            }
            break;
         }

         hypre_ForBoxArrayI(i, compute_box_aa)
         {
            compute_box_a = hypre_BoxArrayArrayBoxArray(compute_box_aa, i);

            A_dbox = hypre_BoxArrayBox(hypre_StructMatrixDataSpace(A), i);
            b_dbox = hypre_BoxArrayBox(hypre_StructVectorDataSpace(b), i);
            x_dbox = hypre_BoxArrayBox(hypre_StructVectorDataSpace(x), i);

            Ap = hypre_StructMatrixBoxData(A, i, stencil_diag_entry);
            bp = hypre_StructVectorBoxData(b, i);
            xp = hypre_StructVectorBoxData(x, i);

            hypre_ForBoxI(j, compute_box_a)
            {
               compute_box = hypre_BoxArrayBox(compute_box_a, j);

               start  = hypre_BoxIMin(compute_box);
               hypre_BoxGetSize(compute_box, loop_size);

               /* Are we relaxing index start or start+(1,0,0)? */
               redblack = rb;
               for (d = 0; d < ndim; d++)
               {
                  redblack += hypre_IndexD(start, d);
               }
               redblack = hypre_abs(redblack) % 2;

               Astart = hypre_BoxIndexRank(A_dbox, start);
               bstart = hypre_BoxIndexRank(b_dbox, start);
               xstart = hypre_BoxIndexRank(x_dbox, start);
               ni = hypre_IndexX(loop_size);
               nj = hypre_IndexY(loop_size);
               nk = hypre_IndexZ(loop_size);
               Ani = hypre_BoxSizeX(A_dbox);
               bni = hypre_BoxSizeX(b_dbox);
               xni = hypre_BoxSizeX(x_dbox);
               Anj = hypre_BoxSizeY(A_dbox);
               bnj = hypre_BoxSizeY(b_dbox);
               xnj = hypre_BoxSizeY(x_dbox);
               if (ndim < 3)
               {
                  nk = 1;
                  if (ndim < 2)
                  {
                     nj = 1;
                  }
               }

               switch(stencil_size)
               {
                  case 7:
                     Ap5 = hypre_StructMatrixBoxData(A, i, offd[5]);
                     Ap4 = hypre_StructMatrixBoxData(A, i, offd[4]);
                     xoff5 = hypre_BoxOffsetDistance(
                        x_dbox, stencil_shape[offd[5]]);
                     xoff4 = hypre_BoxOffsetDistance(
                        x_dbox, stencil_shape[offd[4]]);

                  case 5:
                     Ap3 = hypre_StructMatrixBoxData(A, i, offd[3]);
                     Ap2 = hypre_StructMatrixBoxData(A, i, offd[2]);
                     xoff3 = hypre_BoxOffsetDistance(
                        x_dbox, stencil_shape[offd[3]]);
                     xoff2 = hypre_BoxOffsetDistance(
                        x_dbox, stencil_shape[offd[2]]);

                  case 3:
                     Ap1 = hypre_StructMatrixBoxData(A, i, offd[1]);
                     Ap0 = hypre_StructMatrixBoxData(A, i, offd[0]);
                     xoff1 = hypre_BoxOffsetDistance(
                        x_dbox, stencil_shape[offd[1]]);
                     xoff0 = hypre_BoxOffsetDistance(
                        x_dbox, stencil_shape[offd[0]]);
                     break;
               }

               switch(stencil_size)
               {
                  case 7:
                     hypre_RedBlackLoopInit();
#define DEVICE_VAR is_device_ptr(xp,bp,Ap0,Ap1,Ap2,Ap3,Ap4,Ap5,Ap)
                     hypre_RedBlackLoopBegin(ni,nj,nk,redblack,
                                             Astart,Ani,Anj,Ai,
                                             bstart,bni,bnj,bi,
                                             xstart,xni,xnj,xi);
                     {
                        xp[xi] =
                           (bp[bi] -
                            Ap0[Ai] * xp[xi + xoff0] -
                            Ap1[Ai] * xp[xi + xoff1] -
                            Ap2[Ai] * xp[xi + xoff2] -
                            Ap3[Ai] * xp[xi + xoff3] -
                            Ap4[Ai] * xp[xi + xoff4] -
                            Ap5[Ai] * xp[xi + xoff5]) / Ap[Ai];
                     }
                     hypre_RedBlackLoopEnd();
#undef DEVICE_VAR
                     break;

                  case 5:
                     hypre_RedBlackLoopInit();
#define DEVICE_VAR is_device_ptr(xp,bp,Ap0,Ap1,Ap2,Ap3,Ap)
                     hypre_RedBlackLoopBegin(ni,nj,nk,redblack,
                                             Astart,Ani,Anj,Ai,
                                             bstart,bni,bnj,bi,
                                             xstart,xni,xnj,xi);
                     {
                        xp[xi] =
                           (bp[bi] -
                            Ap0[Ai] * xp[xi + xoff0] -
                            Ap1[Ai] * xp[xi + xoff1] -
                            Ap2[Ai] * xp[xi + xoff2] -
                            Ap3[Ai] * xp[xi + xoff3]) / Ap[Ai];
                     }
                     hypre_RedBlackLoopEnd();
#undef DEVICE_VAR
                     break;

                  case 3:
                     hypre_RedBlackLoopInit();
#define DEVICE_VAR is_device_ptr(xp,bp,Ap0,Ap1,Ap)
                     hypre_RedBlackLoopBegin(ni,nj,nk,redblack,
                                             Astart,Ani,Anj,Ai,
                                             bstart,bni,bnj,bi,
                                             xstart,xni,xnj,xi);
                     {
                        xp[xi] =
                           (bp[bi] -
                            Ap0[Ai] * xp[xi + xoff0] -
                            Ap1[Ai] * xp[xi + xoff1]) / Ap[Ai];
                     }
                     hypre_RedBlackLoopEnd();
#undef DEVICE_VAR

                     break;
               }
            }
         }
      }

      rb = (rb + 1) % 2;
      iter++;
   }

   (relax_data -> num_iterations) = iter / 2;

   /*-----------------------------------------------------------------------
    * Return
    *-----------------------------------------------------------------------*/

   hypre_IncFLOPCount(relax_data -> flops);
   hypre_EndTiming(relax_data -> time_index);

   return hypre_error_flag;
}

/*--------------------------------------------------------------------------
 *--------------------------------------------------------------------------*/

HYPRE_Int
hypre_RedBlackGSSetTol( void   *relax_vdata,
                        HYPRE_Real  tol )
{
   hypre_RedBlackGSData *relax_data = (hypre_RedBlackGSData *)relax_vdata;

   (relax_data -> tol) = tol;

   return hypre_error_flag;
}

/*--------------------------------------------------------------------------
 *--------------------------------------------------------------------------*/

HYPRE_Int
hypre_RedBlackGSSetMaxIter( void *relax_vdata,
                            HYPRE_Int   max_iter )
{
   hypre_RedBlackGSData *relax_data = (hypre_RedBlackGSData *)relax_vdata;

   (relax_data -> max_iter) = max_iter;

   return hypre_error_flag;
}

/*--------------------------------------------------------------------------
 *--------------------------------------------------------------------------*/

HYPRE_Int
hypre_RedBlackGSSetZeroGuess( void *relax_vdata,
                              HYPRE_Int   zero_guess )
{
   hypre_RedBlackGSData *relax_data = (hypre_RedBlackGSData *)relax_vdata;

   (relax_data -> zero_guess) = zero_guess;

   return hypre_error_flag;
}

/*--------------------------------------------------------------------------
 *--------------------------------------------------------------------------*/

HYPRE_Int
hypre_RedBlackGSSetStartRed( void *relax_vdata )
{
   hypre_RedBlackGSData *relax_data = (hypre_RedBlackGSData *)relax_vdata;

   (relax_data -> rb_start) = 1;

   return hypre_error_flag;
}

/*--------------------------------------------------------------------------
 *--------------------------------------------------------------------------*/

HYPRE_Int
hypre_RedBlackGSSetStartBlack( void *relax_vdata )
{
   hypre_RedBlackGSData *relax_data = (hypre_RedBlackGSData *)relax_vdata;

   (relax_data -> rb_start) = 0;

   return hypre_error_flag;
}
<|MERGE_RESOLUTION|>--- conflicted
+++ resolved
@@ -80,19 +80,6 @@
 
    hypre_ComputePkg      *compute_pkg;
    hypre_ComputeInfo     *compute_info;
-<<<<<<< HEAD
-=======
-
-   /*----------------------------------------------------------
-    * Find the matrix diagonal
-    *----------------------------------------------------------*/
-
-   grid    = hypre_StructMatrixGrid(A);
-   stencil = hypre_StructMatrixStencil(A);
-
-   hypre_SetIndex3(diag_index, 0, 0, 0);
-   diag_rank = hypre_StructStencilElementRank(stencil, diag_index);
->>>>>>> 414fa671
 
    /*----------------------------------------------------------
     * Set up the compute packages
