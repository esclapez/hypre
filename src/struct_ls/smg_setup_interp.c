--- conflicted
+++ resolved
@@ -263,13 +263,6 @@
                hypre_BoxLoop2Begin(hypre_StructMatrixNDim(A), loop_size,
                                    x_data_box,  start,  stride,  xi,
                                    PT_data_box, startc, stridec, PTi);
-<<<<<<< HEAD
-#if defined(HYPRE_USING_OPENMP) && !defined(HYPRE_USE_RAJA)
-#pragma omp parallel for private(HYPRE_BOX_PRIVATE) HYPRE_SMP_SCHEDULE
-#endif
-               hypre_BoxLoop2For(xi, PTi)
-=======
->>>>>>> 52e3b4f2
                {
                   PTp[PTi] = xp[xi];
                }
