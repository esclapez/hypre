--- conflicted
+++ resolved
@@ -108,28 +108,11 @@
             hypre_StructVectorDestroy(pfmg_data -> x_l[l+1]);
             hypre_StructVectorDestroy(pfmg_data -> tx_l[l+1]);
          }
-<<<<<<< HEAD
-
-	 hypre_DeviceTFree(pfmg_data -> data);
-	 hypre_TFree(pfmg_data -> data_const);
+
+	 hypre_TFree(pfmg_data -> data, HYPRE_MEMORY_DEVICE);
+	 hypre_TFree(pfmg_data -> data_const, HYPRE_MEMORY_HOST);
 	 
-         hypre_TFree(pfmg_data -> cdir_l);
-         hypre_TFree(pfmg_data -> active_l);
-         hypre_TFree(pfmg_data -> grid_l);
-         hypre_TFree(pfmg_data -> P_grid_l);
-         hypre_TFree(pfmg_data -> A_l);
-         hypre_TFree(pfmg_data -> P_l);
-         hypre_TFree(pfmg_data -> RT_l);
-         hypre_TFree(pfmg_data -> b_l);
-         hypre_TFree(pfmg_data -> x_l);
-         hypre_TFree(pfmg_data -> tx_l);
-=======
-         if (constant_coefficient == 0)
-	   { hypre_TFree(pfmg_data -> data, HYPRE_MEMORY_DEVICE);}
-         else
-	   { hypre_TFree(pfmg_data -> data, HYPRE_MEMORY_SHARED);}
-      
-         hypre_TFree(pfmg_data -> cdir_l, HYPRE_MEMORY_HOST);
+          hypre_TFree(pfmg_data -> cdir_l, HYPRE_MEMORY_HOST);
          hypre_TFree(pfmg_data -> active_l, HYPRE_MEMORY_HOST);
          hypre_TFree(pfmg_data -> grid_l, HYPRE_MEMORY_HOST);
          hypre_TFree(pfmg_data -> P_grid_l, HYPRE_MEMORY_HOST);
@@ -139,7 +122,6 @@
          hypre_TFree(pfmg_data -> b_l, HYPRE_MEMORY_HOST);
          hypre_TFree(pfmg_data -> x_l, HYPRE_MEMORY_HOST);
          hypre_TFree(pfmg_data -> tx_l, HYPRE_MEMORY_HOST);
->>>>>>> 68076e52
       }
  
       hypre_FinalizeTiming(pfmg_data -> time_index);
