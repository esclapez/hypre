--- conflicted
+++ resolved
@@ -801,254 +801,7 @@
       /* constant_coefficient==0, all coefficients vary with space */
       else
       {
-<<<<<<< HEAD
-#if defined(HYPRE_MEMORY_GPU) || defined(HYPRE_USE_RAJA) || defined(HYPRE_USE_KOKKOS) || defined(HYPRE_USE_CUDA)
-        /*FIXME: need reduction for more variables*/
-	HYPRE_Int tmp = 0;
-	hypre_MatrixIndexMove(A, stencil_size, i, tmp, 3);
-#ifdef HYPRE_BOX_PRIVATE_VAR
-#undef HYPRE_BOX_PRIVATE_VAR
-#endif
-#define HYPRE_BOX_PRIVATE_VAR Ai,si,Ap,diag,Astenc,tcx
-#ifdef HYPRE_BOX_REDUCTION
-#undef HYPRE_BOX_REDUCTION
-#endif
-#define HYPRE_BOX_REDUCTION reduction(+:cx)
-         hypre_newBoxLoop1ReductionBegin(hypre_StructMatrixNDim(A), loop_size,
-                                         A_dbox, start, stride, Ai,cx);
-         {
-            HYPRE_Int tcx = 0.0;
-            HYPRE_Complex *Ap;
-            HYPRE_Int Astenc,si;
-            HYPRE_Real diag;
-            
-            /* get sign of diagonal */
-            Ap = hypre_StructGetMatrixBoxData(A, i, sdiag);
-            //Ap = (data_A + indices_d[sdiag]);
-            
-            diag = 1.0;
-            if (Ap[Ai] < 0)
-            {
-               diag = -1.0;
-            }
-
-            for (si = 0; si < stencil_size; si++)
-            {
-               Ap = hypre_StructGetMatrixBoxData(A, i, si);
-               /* x-direction */
-               Astenc = hypre_StructGetIndexD(stencil_shape[si], 0,stencil_shape_d[si]);
-               if (Astenc)
-               {
-                  tcx -= Ap[Ai]*diag;
-               }
-            }
-
-            cx += tcx;
-         }
-         hypre_newBoxLoop1ReductionEnd(Ai,cx);
-#ifdef HYPRE_BOX_PRIVATE_VAR
-#undef HYPRE_BOX_PRIVATE_VAR
-#endif
-#define HYPRE_BOX_PRIVATE_VAR Ai,si,Ap,diag,Astenc,tcx
-#ifdef HYPRE_BOX_REDUCTION
-#undef HYPRE_BOX_REDUCTION
-#endif
-#define HYPRE_BOX_REDUCTION reduction(+:sqcx)
-         hypre_newBoxLoop1ReductionBegin(hypre_StructMatrixNDim(A), loop_size,
-                                         A_dbox, start, stride, Ai,sqcx);
-         {
-            HYPRE_Int tcx = 0.0;
-            HYPRE_Real *Ap;
-            HYPRE_Int Astenc,si;
-            HYPRE_Real diag;
-            
-            /* get sign of diagonal */
-            Ap = hypre_StructGetMatrixBoxData(A, i, sdiag);
-            diag = 1.0;
-            if (Ap[Ai] < 0)
-            {
-               diag = -1.0;
-            }
-
-            for (si = 0; si < stencil_size; si++)
-            {
-               Ap = hypre_StructGetMatrixBoxData(A, i, si);
-
-               /* x-direction */
-               Astenc = hypre_StructGetIndexD(stencil_shape[si], 0,stencil_shape_d[si]);
-               if (Astenc)
-               {
-                  tcx -= Ap[Ai]*diag;
-               }
-            }       
-            sqcx += (tcx*tcx);
-         }
-         hypre_newBoxLoop1ReductionEnd(Ai,sqcx);
-#ifdef HYPRE_BOX_PRIVATE_VAR
-#undef HYPRE_BOX_PRIVATE_VAR
-#endif
-#define HYPRE_BOX_PRIVATE_VAR Ai,si,Ap,diag,Astenc,tcy
-#ifdef HYPRE_BOX_REDUCTION
-#undef HYPRE_BOX_REDUCTION
-#endif
-#define HYPRE_BOX_REDUCTION reduction(+:cy)
-         hypre_newBoxLoop1ReductionBegin(hypre_StructMatrixNDim(A), loop_size,
-                                         A_dbox, start, stride, Ai,cy);
-         {
-            HYPRE_Int tcy = 0.0;
-            HYPRE_Real *Ap;
-            HYPRE_Int Astenc,si;
-            HYPRE_Real diag;
-            
-            /* get sign of diagonal */
-            Ap = hypre_StructGetMatrixBoxData(A, i, sdiag);
-            diag = 1.0;
-            if (Ap[Ai] < 0)
-            {
-               diag = -1.0;
-            }
-
-            for (si = 0; si < stencil_size; si++)
-            {
-               Ap = hypre_StructGetMatrixBoxData(A, i, si);
-              
-               /* y-direction */
-               Astenc = hypre_StructGetIndexD(stencil_shape[si], 1,stencil_shape_d[stencil_size+si]);
-               if (Astenc)
-               {
-                  tcy -= Ap[Ai]*diag;
-               }
-            }
-
-            cy += tcy;            
-         }
-         hypre_newBoxLoop1ReductionEnd(Ai,cy);
-#ifdef HYPRE_BOX_PRIVATE_VAR
-#undef HYPRE_BOX_PRIVATE_VAR
-#endif
-#define HYPRE_BOX_PRIVATE_VAR Ai,si,Ap,diag,Astenc,tcy
-#ifdef HYPRE_BOX_REDUCTION
-#undef HYPRE_BOX_REDUCTION
-#endif
-#define HYPRE_BOX_REDUCTION reduction(+:sqcy)
-         hypre_newBoxLoop1ReductionBegin(hypre_StructMatrixNDim(A), loop_size,
-                                         A_dbox, start, stride, Ai,sqcy);
-         {
-            HYPRE_Int tcy = 0.0;
-            HYPRE_Real *Ap;
-            HYPRE_Int Astenc,si;
-            HYPRE_Real diag;
-            
-            /* get sign of diagonal */
-            Ap = hypre_StructGetMatrixBoxData(A, i, sdiag);
-            diag = 1.0;
-            if (Ap[Ai] < 0)
-            {
-               diag = -1.0;
-            }
-
-            for (si = 0; si < stencil_size; si++)
-            {
-               Ap = hypre_StructGetMatrixBoxData(A, i, si);
-              
-               /* y-direction */
-               Astenc = hypre_StructGetIndexD(stencil_shape[si], 1,stencil_shape_d[stencil_size+si]);
-               if (Astenc)
-               {
-                  tcy -= Ap[Ai]*diag;
-               }
-            }       
-            sqcy += (tcy*tcy);
-         }
-         hypre_newBoxLoop1ReductionEnd(Ai,sqcy);
-#ifdef HYPRE_BOX_PRIVATE_VAR
-#undef HYPRE_BOX_PRIVATE_VAR
-#endif
-#define HYPRE_BOX_PRIVATE_VAR Ai,si,Ap,diag,Astenc,tcz
-#ifdef HYPRE_BOX_REDUCTION
-#undef HYPRE_BOX_REDUCTION
-#endif
-#define HYPRE_BOX_REDUCTION reduction(+:cz)
-         hypre_newBoxLoop1ReductionBegin(hypre_StructMatrixNDim(A), loop_size,
-                                         A_dbox, start, stride, Ai,cz);
-         {
-            HYPRE_Int tcz = 0.0;
-            HYPRE_Real *Ap;
-            HYPRE_Int Astenc,si;
-            HYPRE_Real diag;
-            
-            /* get sign of diagonal */
-            Ap = hypre_StructGetMatrixBoxData(A, i, sdiag);
-            diag = 1.0;
-            if (Ap[Ai] < 0)
-            {
-               diag = -1.0;
-            }
-
-            for (si = 0; si < stencil_size; si++)
-            {
-               Ap = hypre_StructGetMatrixBoxData(A, i, si);
-              
-               /* z-direction */
-               Astenc = hypre_StructGetIndexD(stencil_shape[si], 2,stencil_shape_d[2*stencil_size+si]);
-               if (Astenc)
-               {
-                  tcz -= Ap[Ai]*diag;
-               }
-            }
-
-            cz += tcz;            
-         }
-         hypre_newBoxLoop1ReductionEnd(Ai,cz);
-#ifdef HYPRE_BOX_PRIVATE_VAR
-#undef HYPRE_BOX_PRIVATE_VAR
-#endif
-#define HYPRE_BOX_PRIVATE_VAR Ai,si,Ap,diag,Astenc,tcz
-#ifdef HYPRE_BOX_REDUCTION
-#undef HYPRE_BOX_REDUCTION
-#endif
-#define HYPRE_BOX_REDUCTION reduction(+:sqcz)
-         hypre_newBoxLoop1ReductionBegin(hypre_StructMatrixNDim(A), loop_size,
-                                         A_dbox, start, stride, Ai,sqcz);
-         {
-            HYPRE_Int tcz = 0.0;
-            HYPRE_Real *Ap;
-            HYPRE_Int Astenc,si;
-            HYPRE_Real diag;
-            
-            /* get sign of diagonal */
-            Ap = hypre_StructGetMatrixBoxData(A, i, sdiag);
-            diag = 1.0;
-            if (Ap[Ai] < 0)
-            {
-               diag = -1.0;
-            }
-
-            for (si = 0; si < stencil_size; si++)
-            {
-               Ap = hypre_StructGetMatrixBoxData(A, i, si);
-
-               /* z-direction */
-               Astenc = hypre_StructGetIndexD(stencil_shape[si], 2,stencil_shape_d[2*stencil_size+si]);
-               if (Astenc)
-               {
-                  tcz -= Ap[Ai]*diag;
-               }
-            }       
-            sqcz += (tcz*tcz);
-         }
-         hypre_newBoxLoop1ReductionEnd(Ai,sqcz);
-         hypre_StructCleanIndexD();
-#else
-         hypre_BoxLoop1Begin(hypre_StructMatrixNDim(A), loop_size,
-                             A_dbox, start, stride, Ai);
-#if defined(HYPRE_USING_OPENMP) && !defined(HYPRE_USE_RAJA)
-#pragma omp parallel for private(HYPRE_BOX_PRIVATE,Ai,si,Ap,diag,Astenc,tcx,tcy,tcz) reduction(+:cx,cy,cz,sqcx,sqcy,sqcz) HYPRE_SMP_SCHEDULE
-#endif
-         hypre_BoxLoop1For(Ai)
-=======
          switch (stencil_size)
->>>>>>> 52e3b4f2
          {
             case 5:
                hypre_PFMGComputeDxyz_SS5 (i, A, cxyz, sqcxyz);
@@ -2370,10 +2123,6 @@
          ReduceSum<HYPRE_Real> diag_product_local(diag_product,data_location);
          hypre_BoxLoop1Begin(hypre_StructMatrixNDim(A), loop_size,
                              A_dbox, start, stride, Ai);
-<<<<<<< HEAD
-#if defined(HYPRE_USING_OPENMP) && !defined(HYPRE_USE_RAJA)
-#pragma omp parallel for private(HYPRE_BOX_PRIVATE,Ai) reduction(*:diag_product) HYPRE_SMP_SCHEDULE
-=======
          {
             diag_product_local += Ap[Ai] == 0 ? 1 : 0;
          }
@@ -2393,11 +2142,10 @@
 #undef HYPRE_BOX_REDUCTION
 #endif
 
-#ifdef HYPRE_USE_OMP45
+#if defined(HYPRE_USE_OMP45) && !defined(HYPRE_USE_RAJA)
 #define HYPRE_BOX_REDUCTION map(tofrom:diag_product_local) reduction(+:diag_product_local)
 #else
 #define HYPRE_BOX_REDUCTION reduction(+:diag_product_local)
->>>>>>> 52e3b4f2
 #endif
 #undef DEVICE_VAR
 #define DEVICE_VAR is_device_ptr(Ap)
