/*BHEADER**********************************************************************
 * Copyright (c) 2008,  Lawrence Livermore National Security, LLC.
 * Produced at the Lawrence Livermore National Laboratory.
 * This file is part of HYPRE.  See file COPYRIGHT for details.
 *
 * HYPRE is free software; you can redistribute it and/or modify it under the
 * terms of the GNU Lesser General Public License (as published by the Free
 * Software Foundation) version 2.1 dated February 1999.
 *
 * $Revision$
 ***********************************************************************EHEADER*/

#include "_hypre_struct_ls.h"
#include "pfmg.h"
#include <time.h>
#define DEBUG 0

#define hypre_PFMGSetCIndex(cdir, cindex)       \
   {                                            \
      hypre_SetIndex3(cindex, 0, 0, 0);         \
      hypre_IndexD(cindex, cdir) = 0;           \
   }

#define hypre_PFMGSetFIndex(cdir, findex)       \
   {                                            \
      hypre_SetIndex3(findex, 0, 0, 0);         \
      hypre_IndexD(findex, cdir) = 1;           \
   }

#define hypre_PFMGSetStride(cdir, stride)       \
   {                                            \
      hypre_SetIndex3(stride, 1, 1, 1);         \
      hypre_IndexD(stride, cdir) = 2;           \
   }

#ifdef MAX_DEPTH
#undef MAX_DEPTH
#endif
#define MAX_DEPTH 7

HYPRE_Int hypre_StructGetNonzeroDirection(hypre_Index shape)
{
   HYPRE_Int Astenc = 0;
   /* x-direction */
   if (hypre_IndexD(shape, 0))
   {
      Astenc += 1;
   }
   /* y-direction */
   else if (hypre_IndexD(shape, 1))
   {
      Astenc += 10;
   }
   /* z-direction */
   else if (hypre_IndexD(shape, 2))
   {
      Astenc += 100;
   }
   return Astenc;
}

/*--------------------------------------------------------------------------
 *--------------------------------------------------------------------------*/

HYPRE_Int
hypre_PFMGSetup( void               *pfmg_vdata,
                 hypre_StructMatrix *A,
                 hypre_StructVector *b,
                 hypre_StructVector *x        )
{
   hypre_PFMGData       *pfmg_data = (hypre_PFMGData       *)pfmg_vdata;

   MPI_Comm              comm = (pfmg_data -> comm);
                     
   HYPRE_Int             relax_type =       (pfmg_data -> relax_type);
   HYPRE_Int             usr_jacobi_weight= (pfmg_data -> usr_jacobi_weight);
   HYPRE_Real            jacobi_weight    = (pfmg_data -> jacobi_weight);
   HYPRE_Int             skip_relax =       (pfmg_data -> skip_relax);
   HYPRE_Real           *dxyz       =       (pfmg_data -> dxyz);
   HYPRE_Int             rap_type;
                     
   HYPRE_Int             max_iter;
   HYPRE_Int             max_levels;
                      
   HYPRE_Int             num_levels;
                     
   hypre_Index           cindex;
   hypre_Index           findex;
   hypre_Index           stride;

   hypre_Index           coarsen;

   HYPRE_Int            *cdir_l;
   HYPRE_Int            *active_l;
   hypre_StructGrid    **grid_l;
   hypre_StructGrid    **P_grid_l;
                    
   HYPRE_Real           *data;
   HYPRE_Real           *data_const;
   HYPRE_Int             data_size = 0;
   HYPRE_Int             data_size_const = 0;
   HYPRE_Real           *relax_weights;
   HYPRE_Real           *mean;
   HYPRE_Real            alpha, beta;

   hypre_StructMatrix  **A_l;
   hypre_StructMatrix  **P_l;
   hypre_StructMatrix  **RT_l;
   hypre_StructVector  **b_l;
   hypre_StructVector  **x_l;

   /* temp vectors */
   hypre_StructVector  **tx_l;
   hypre_StructVector  **r_l;
   hypre_StructVector  **e_l;

   void                **relax_data_l;
   void                **matvec_data_l;
   void                **restrict_data_l;
   void                **interp_data_l;

   hypre_StructGrid     *grid;
   HYPRE_Int             ndim;

   hypre_Box            *cbox;

   HYPRE_Real            min_dxyz;
   HYPRE_Int             cdir, periodic, cmaxsize;
   HYPRE_Int             d, l;
                       
   HYPRE_Int             b_num_ghost[]  = {0, 0, 0, 0, 0, 0};
   HYPRE_Int             x_num_ghost[]  = {1, 1, 1, 1, 1, 1};

#if defined(HYPRE_MEMORY_GPU) || defined(HYPRE_USE_MANAGED)
   HYPRE_Int             num_level_GPU = 0;
   HYPRE_Int             data_location = 0;
   HYPRE_Int             max_box_size  = 0;
   HYPRE_Int             device_level  = (pfmg_data -> devicelevel);
   //HYPRE_Real            start_t, end_t, total_t,wall_time;
   HYPRE_Int             myrank;
   hypre_MPI_Comm_rank(comm, &myrank );
#endif

#if DEBUG
   char                  filename[255];
#endif

   HYPRE_ANNOTATION_BEGIN("PFMG.setup");

   /*-----------------------------------------------------
    * Set up coarse grids
    *-----------------------------------------------------*/

   grid  = hypre_StructMatrixGrid(A);
   ndim  = hypre_StructGridNDim(grid);
   
   /* Compute a new max_levels value based on the grid */
   cbox = hypre_BoxDuplicate(hypre_StructGridBoundingBox(grid));
   max_levels = 1;
   for (d = 0; d < ndim; d++)
   {
      max_levels += hypre_Log2(hypre_BoxSizeD(cbox, d)) + 2;
   }

   if ((pfmg_data -> max_levels) > 0)
   {
      max_levels = hypre_min(max_levels, (pfmg_data -> max_levels));
   }
   (pfmg_data -> max_levels) = max_levels;

   /* compute dxyz */
   if ((dxyz[0] == 0) || (dxyz[1] == 0) || (dxyz[2] == 0))
   {
<<<<<<< HEAD
      mean = hypre_CTAlloc(HYPRE_Real, 3);
      hypre_PFMGComputeDxyz(A, dxyz, mean);
      hypre_TFree(mean);
=======
      mean = hypre_CTAlloc(HYPRE_Real,  3, HYPRE_MEMORY_HOST);
      deviation = hypre_CTAlloc(HYPRE_Real,  3, HYPRE_MEMORY_HOST);
      hypre_PFMGComputeDxyz(A, dxyz, mean, deviation);
        
      for (d = 0; d < ndim; d++)
      {
         deviation[d] -= mean[d]*mean[d];
         /* square of coeff. of variation */
         if (deviation[d]/(mean[d]*mean[d]) > .1)
         {
            dxyz_flag= 1;
            break;
         }
      }
      hypre_TFree(mean, HYPRE_MEMORY_HOST);
      hypre_TFree(deviation, HYPRE_MEMORY_HOST);
>>>>>>> 68076e52
   }

   grid_l = hypre_TAlloc(hypre_StructGrid *,  max_levels, HYPRE_MEMORY_HOST);
   hypre_StructGridRef(grid, &grid_l[0]);
   P_grid_l = hypre_TAlloc(hypre_StructGrid *,  max_levels, HYPRE_MEMORY_HOST);
   P_grid_l[0] = NULL;
   cdir_l = hypre_TAlloc(HYPRE_Int,  max_levels, HYPRE_MEMORY_HOST);
   active_l = hypre_TAlloc(HYPRE_Int,  max_levels, HYPRE_MEMORY_HOST);
   relax_weights = hypre_CTAlloc(HYPRE_Real,  max_levels, HYPRE_MEMORY_HOST);
   hypre_SetIndex3(coarsen, 1, 1, 1); /* forces relaxation on finest grid */

#if defined(HYPRE_MEMORY_GPU) || defined(HYPRE_USE_MANAGED)
   data_location = hypre_StructGridDataLocation(grid);
   if (data_location < LOCATION_CPU)
   {
      num_level_GPU = max_levels;
   }
   else
   {
      num_level_GPU = 0;
      device_level  = 0;
   }
#endif

   for (l = 0; ; l++)
   {
      /* determine cdir */
      min_dxyz = dxyz[0] + dxyz[1] + dxyz[2] + 1;
      cdir = -1;
      alpha = 0.0;
      for (d = 0; d < ndim; d++)
      {
         if ((hypre_BoxIMaxD(cbox, d) > hypre_BoxIMinD(cbox, d)) &&
             (dxyz[d] < min_dxyz))
         {
            min_dxyz = dxyz[d];
            cdir = d;
         }
         alpha += 1.0/(dxyz[d]*dxyz[d]);
      }
      relax_weights[l] = 1.0;

      /* If it's possible to coarsen, change relax_weights */
      beta = 0.0;
      if (cdir != -1)
      {
         {
            for (d = 0; d < ndim; d++)
            {
               if (d != cdir)
               {
                  beta += 1.0/(dxyz[d]*dxyz[d]);
               }
            }
            if (beta == alpha)
            {
               alpha = 0.0;
            }
            else
            {
               alpha = beta/alpha;
            }

            /* determine level Jacobi weights */
            if (ndim > 1)
            {
               relax_weights[l] = 2.0/(3.0 - alpha);
            }
            else
            {
               relax_weights[l] = 2.0/3.0; /* always 2/3 for 1-d */
            }
         }
      }

      if (cdir != -1)
      {
         /* don't coarsen if a periodic direction and not divisible by 2 */
         periodic = hypre_IndexD(hypre_StructGridPeriodic(grid_l[l]), cdir);
         if ((periodic) && (periodic % 2))
         {
            cdir = -1;
         }

         /* don't coarsen if we've reached max_levels */
         if (l == (max_levels - 1))
         {
            cdir = -1;
         }
      }

      /* stop coarsening */
      if (cdir == -1)
      {
         active_l[l] = 1; /* forces relaxation on coarsest grid */
         cmaxsize = 0;
         for (d = 0; d < ndim; d++)
         {
            cmaxsize = hypre_max(cmaxsize, hypre_BoxSizeD(cbox, d));
         }

         break;
      }

      cdir_l[l] = cdir;

      if (hypre_IndexD(coarsen, cdir) != 0)
      {
         /* coarsened previously in this direction, relax level l */
         active_l[l] = 1;
         hypre_SetIndex3(coarsen, 0, 0, 0);
         hypre_IndexD(coarsen, cdir) = 1;
      }
      else
      {
         active_l[l] = 0;
         hypre_IndexD(coarsen, cdir) = 1;
      }

      /* set cindex, findex, and stride */
      hypre_PFMGSetCIndex(cdir, cindex);
      hypre_PFMGSetFIndex(cdir, findex);
      hypre_PFMGSetStride(cdir, stride);

      /* update dxyz and coarsen cbox*/
      dxyz[cdir] *= 2;
      hypre_ProjectBox(cbox, cindex, stride);
      hypre_StructMapFineToCoarse(hypre_BoxIMin(cbox), cindex, stride,
                                  hypre_BoxIMin(cbox));
      hypre_StructMapFineToCoarse(hypre_BoxIMax(cbox), cindex, stride,
                                  hypre_BoxIMax(cbox));

      /* build the interpolation grid */
      hypre_StructCoarsen(grid_l[l], findex, stride, 0, &P_grid_l[l+1]);

      /* build the coarse grid */
      hypre_StructCoarsen(grid_l[l], cindex, stride, 1, &grid_l[l+1]);
#if defined(HYPRE_MEMORY_GPU) || defined(HYPRE_USE_MANAGED)
      hypre_StructGridDataLocation(P_grid_l[l+1]) = data_location;
      if (device_level == -1 && num_level_GPU > 0)
      {
     max_box_size = hypre_StructGridGetMaxBoxSize(grid_l[l+1]);
         if (max_box_size < HYPRE_MIN_GPU_SIZE)
         {
        num_level_GPU = l+1;
        data_location = LOCATION_CPU;
        device_level  = num_level_GPU;
        //printf("num_level_GPU = %d,device_level = %d / %d\n",num_level_GPU,device_level,num_levels);
         }
      }
      else if (l+1 == device_level)
      {
     num_level_GPU = l+1;
     data_location = LOCATION_CPU;
      }
      hypre_StructGridDataLocation(grid_l[l+1]) = data_location;
#endif
   }

   num_levels = l + 1;

   /* free up some things */
   hypre_BoxDestroy(cbox);

   /* set all levels active if skip_relax = 0 */
   if (!skip_relax)
   {
      for (l = 0; l < num_levels; l++)
      {
         active_l[l] = 1;
      }
   }

   (pfmg_data -> num_levels)   = num_levels;
   (pfmg_data -> cdir_l)       = cdir_l;
   (pfmg_data -> grid_l)       = grid_l;
   (pfmg_data -> P_grid_l)     = P_grid_l;

   /*-----------------------------------------------------
    * Set up matrix and vector structures
    *-----------------------------------------------------*/

   /*-----------------------------------------------------
    * Modify the rap_type if red-black Gauss-Seidel is 
    * used. Red-black gs is used only in the non-Galerkin
    * case.
    *-----------------------------------------------------*/
   if (relax_type == 2 || relax_type == 3)   /* red-black gs */
   {
      (pfmg_data -> rap_type)= 1;
   }
   rap_type = (pfmg_data -> rap_type);

   A_l  = hypre_TAlloc(hypre_StructMatrix *,  num_levels, HYPRE_MEMORY_HOST);
   P_l  = hypre_TAlloc(hypre_StructMatrix *,  num_levels - 1, HYPRE_MEMORY_HOST);
   RT_l = hypre_TAlloc(hypre_StructMatrix *,  num_levels - 1, HYPRE_MEMORY_HOST);
   b_l  = hypre_TAlloc(hypre_StructVector *,  num_levels, HYPRE_MEMORY_HOST);
   x_l  = hypre_TAlloc(hypre_StructVector *,  num_levels, HYPRE_MEMORY_HOST);
   tx_l = hypre_TAlloc(hypre_StructVector *,  num_levels, HYPRE_MEMORY_HOST);
   r_l  = tx_l;
   e_l  = tx_l;

   A_l[0] = hypre_StructMatrixRef(A);
   b_l[0] = hypre_StructVectorRef(b);
   x_l[0] = hypre_StructVectorRef(x);

   tx_l[0] = hypre_StructVectorCreate(comm, grid_l[0]);
   hypre_StructVectorSetNumGhost(tx_l[0], x_num_ghost);
   hypre_StructVectorInitializeShell(tx_l[0]);
   //data_vec_size += hypre_StructVectorDataSize(tx_l[0]);

   hypre_StructVectorSetDataSize(tx_l[0], &data_size, &data_size_const);

   //printf("tx =%d,data = %d,data_const = %d\n",hypre_StructVectorDataSize(tx_l[0]),data_size,data_size_const);

   //end_t = MPI_Wtime();
   //total_t = (double)(end_t - start_t);
   //hypre_MPI_Allreduce(&total_t, &wall_time, 1,
   //                    hypre_MPI_DOUBLE, hypre_MPI_MAX, comm);
   //if (myrank == 0)
   //  printf("Total time for PFMG initialization: %f\n", wall_time  );
   //start_t = MPI_Wtime();

   for (l = 0; l < (num_levels - 1); l++)
   {
      cdir = cdir_l[l];

      P_l[l]  = hypre_PFMGCreateInterpOp(A_l[l], P_grid_l[l+1], cdir, rap_type);
      hypre_StructMatrixInitializeShell(P_l[l]);
      data_size += hypre_StructMatrixDataSize(P_l[l]);
      data_size_const += hypre_StructMatrixDataConstSize(P_l[l]);
      //printf("P =%d,P_const=%d,data = %d,data_const = %d\n",hypre_StructMatrixDataSize(P_l[l]),hypre_StructMatrixDataConstSize(P_l[l]),data_size,data_size_const);
      if (hypre_StructMatrixSymmetric(A))
      {
         RT_l[l] = P_l[l];
      }
      else
      {
         RT_l[l] = P_l[l];
#if 0
         /* Allow RT != P for non symmetric case */
         /* NOTE: Need to create a non-pruned grid for this to work */
         RT_l[l]   = hypre_PFMGCreateRestrictOp(A_l[l], grid_l[l+1], cdir);
         hypre_StructMatrixInitializeShell(RT_l[l]);
         data_size += hypre_StructMatrixDataSize(RT_l[l]);
     data_size_const += hypre_StructMatrixDataConstSize(RT_l[l]);
#endif
      }

      A_l[l+1] = hypre_PFMGCreateRAPOp(RT_l[l], A_l[l], P_l[l],
                                       grid_l[l+1], cdir, rap_type);
      hypre_StructMatrixInitializeShell(A_l[l+1]);
      data_size += hypre_StructMatrixDataSize(A_l[l+1]);
      data_size_const += hypre_StructMatrixDataConstSize(A_l[l+1]);
      //printf("A =%d,A_const=%d,data=%d,data_const=%d\n",hypre_StructMatrixDataSize(A_l[l+1]),hypre_StructMatrixDataConstSize(A_l[l+1]),data_size,data_size_const);
      
      b_l[l+1] = hypre_StructVectorCreate(comm, grid_l[l+1]);
      hypre_StructVectorSetNumGhost(b_l[l+1], b_num_ghost);
      hypre_StructVectorInitializeShell(b_l[l+1]);
      //data_vec_size += hypre_StructVectorDataSize(b_l[l+1]);
      hypre_StructVectorSetDataSize(b_l[l+1], &data_size, &data_size_const);
      //printf("b =%d,data=%d,data_const=%d\n",hypre_StructVectorDataSize(b_l[l+1]),data_size,data_size_const);
      
      x_l[l+1] = hypre_StructVectorCreate(comm, grid_l[l+1]);
      hypre_StructVectorSetNumGhost(x_l[l+1], x_num_ghost);
      hypre_StructVectorInitializeShell(x_l[l+1]);
      //data_vec_size += hypre_StructVectorDataSize(x_l[l+1]);
      hypre_StructVectorSetDataSize(x_l[l+1], &data_size, &data_size_const);
      //printf("x =%d,data=%d,data_const=%d\n",hypre_StructVectorDataSize(x_l[l+1]),data_size,data_size_const);
      
      tx_l[l+1] = hypre_StructVectorCreate(comm, grid_l[l+1]);
      hypre_StructVectorSetNumGhost(tx_l[l+1], x_num_ghost);
      hypre_StructVectorInitializeShell(tx_l[l+1]);
#if defined(HYPRE_MEMORY_GPU) || defined(HYPRE_USE_MANAGED)
      if (l+1 == num_level_GPU)
      {
           hypre_StructVectorSetDataSize(tx_l[l+1], &data_size, &data_size_const);
      }
#endif
   }

<<<<<<< HEAD
   data = hypre_DeviceCTAlloc(HYPRE_Real,data_size);
   data_const = hypre_CTAlloc(HYPRE_Real,data_size_const);
#if defined(HYPRE_MEMORY_GPU) || defined(HYPRE_USE_MANAGED)
   printf("num_level_GPU = %d,device_level = %d / %d\n",num_level_GPU,device_level,num_levels);
#endif
=======
   //data =  hypre_CTAlloc(HYPRE_Real, data_size, HYPRE_MEMORY_DEVICE);
   if (constant_coefficient == 0)
      data =  hypre_CTAlloc(HYPRE_Real, data_size, HYPRE_MEMORY_DEVICE);
   else
      data =  hypre_CTAlloc(HYPRE_Real, data_size, HYPRE_MEMORY_SHARED);
   
   (pfmg_data -> data) = data;
>>>>>>> 68076e52

   (pfmg_data -> data) = data;
   (pfmg_data -> data_const) = data_const;
#ifdef HYPRE_USE_OMP45
   (pfmg_data -> data_size) = data_size;
   (pfmg_data -> data_size_const) = data_size_const;
#endif
   
   //hypre_StructVectorInitializeData(tx_l[0], data_const);
   //hypre_StructVectorAssemble(tx_l[0]);
   //data_const += hypre_StructVectorDataSize(tx_l[0]);
#if defined(HYPRE_MEMORY_GPU) || defined(HYPRE_USE_MANAGED)
   data_location = hypre_StructGridDataLocation(grid_l[0]);
   if (data_location < LOCATION_CPU)
   {
      hypre_StructVectorInitializeData(tx_l[0], data);
      hypre_StructVectorAssemble(tx_l[0]);
      data += hypre_StructVectorDataSize(tx_l[0]);
      //printf("Level 0 is on GPU\n");
   }
   else
   {
      hypre_StructVectorInitializeData(tx_l[0], data_const);
      hypre_StructVectorAssemble(tx_l[0]);
      data_const += hypre_StructVectorDataSize(tx_l[0]);
      //printf("Level 0 is on CPU\n");
   }
#else
   hypre_StructVectorInitializeData(tx_l[0], data);
   hypre_StructVectorAssemble(tx_l[0]);
   data += hypre_StructVectorDataSize(tx_l[0]);
#endif

   //printf("level 0: %d\n",hypre_StructMatrixDataLocation(A_l[0]));
   for (l = 0; l < (num_levels - 1); l++)
   {
      hypre_StructMatrixInitializeData(P_l[l], data, data_const);
      data += hypre_StructMatrixDataSize(P_l[l]);
      data_const += hypre_StructMatrixDataConstSize(P_l[l]);
      //printf("size Pl = %d, %d\n",hypre_StructMatrixDataSize(P_l[l]),hypre_StructMatrixDataConstSize(P_l[l]));

#if 0
      /* Allow R != PT for non symmetric case */
      if (!hypre_StructMatrixSymmetric(A))
      {
     hypre_StructMatrixInitializeData(RT_l[l], data, data_const);
         data += hypre_StructMatrixDataSize(RT_l[l]);
     data_const += hypre_StructMatrixDataConstSize(RT_l[l]);
      }
#endif

#if defined(HYPRE_MEMORY_GPU) || defined(HYPRE_USE_MANAGED)
      if (l+1 == num_level_GPU)
      {
     data_location = LOCATION_CPU;
      }
#endif

      hypre_StructMatrixInitializeData(A_l[l+1], data, data_const);
      data += hypre_StructMatrixDataSize(A_l[l+1]);
      data_const += hypre_StructMatrixDataConstSize(A_l[l+1]);

#if defined(HYPRE_MEMORY_GPU) || defined(HYPRE_USE_MANAGED)
      if (data_location < LOCATION_CPU)
      {
    hypre_StructVectorInitializeData(b_l[l+1], data);
    hypre_StructVectorAssemble(b_l[l+1]);
    data += hypre_StructVectorDataSize(b_l[l+1]);
    
    hypre_StructVectorInitializeData(x_l[l+1], data);
    hypre_StructVectorAssemble(x_l[l+1]);
    data += hypre_StructVectorDataSize(x_l[l+1]);
    //printf("Level %d is on on GPU\n",l+1);
    hypre_StructVectorInitializeData(tx_l[l+1],
                                       hypre_StructVectorData(tx_l[0]));
    hypre_StructVectorAssemble(tx_l[l+1]);
      }
      else
      {
    hypre_StructVectorInitializeData(b_l[l+1], data_const);
    hypre_StructVectorAssemble(b_l[l+1]);
    data_const += hypre_StructVectorDataSize(b_l[l+1]);
    
    hypre_StructVectorInitializeData(x_l[l+1], data_const);
    hypre_StructVectorAssemble(x_l[l+1]);
    data_const += hypre_StructVectorDataSize(x_l[l+1]);
    //printf("Level %d is on CPU\n",l+1);
    if (l+1 == num_level_GPU)
    {
       hypre_StructVectorInitializeData(tx_l[l+1], data_const);
       hypre_StructVectorAssemble(tx_l[l+1]);
       data_const += hypre_StructVectorDataSize(tx_l[l+1]);
    }
    hypre_StructVectorInitializeData(tx_l[l+1], hypre_StructVectorData(tx_l[num_level_GPU]));
    hypre_StructVectorAssemble(tx_l[l+1]);
      }
#else
      hypre_StructVectorInitializeData(b_l[l+1], data);
      hypre_StructVectorAssemble(b_l[l+1]);
      data += hypre_StructVectorDataSize(b_l[l+1]);

      hypre_StructVectorInitializeData(x_l[l+1], data);
      hypre_StructVectorAssemble(x_l[l+1]);
      data += hypre_StructVectorDataSize(x_l[l+1]);

      hypre_StructVectorInitializeData(tx_l[l+1],
                                       hypre_StructVectorData(tx_l[0]));
      hypre_StructVectorAssemble(tx_l[l+1]);
#endif
   }

   (pfmg_data -> A_l)  = A_l;
   (pfmg_data -> P_l)  = P_l;
   (pfmg_data -> RT_l) = RT_l;
   (pfmg_data -> b_l)  = b_l;
   (pfmg_data -> x_l)  = x_l;
   (pfmg_data -> tx_l) = tx_l;
   (pfmg_data -> r_l)  = r_l;
   (pfmg_data -> e_l)  = e_l;

   //end_t = MPI_Wtime();
   //total_t = (double)(end_t - start_t);
   //hypre_MPI_Allreduce(&total_t, &wall_time, 1,
   //                    hypre_MPI_DOUBLE, hypre_MPI_MAX, comm);
   //if (myrank == 0)
   //  printf("Total time for PFMG load data: %f\n", wall_time );
   /*-----------------------------------------------------
    * Set up multigrid operators and call setup routines
    *-----------------------------------------------------*/

   relax_data_l    = hypre_TAlloc(void *,  num_levels, HYPRE_MEMORY_HOST);
   matvec_data_l   = hypre_TAlloc(void *,  num_levels, HYPRE_MEMORY_HOST);
   restrict_data_l = hypre_TAlloc(void *,  num_levels, HYPRE_MEMORY_HOST);
   interp_data_l   = hypre_TAlloc(void *,  num_levels, HYPRE_MEMORY_HOST);

   for (l = 0; l < (num_levels - 1); l++)
   {
     //start_t = MPI_Wtime();
#if defined(HYPRE_MEMORY_GPU) || defined(HYPRE_USE_MANAGED)      
      if (l == num_level_GPU)
      {
     hypre_exec_policy = LOCATION_CPU;
      }
#endif
      cdir = cdir_l[l];

      hypre_PFMGSetCIndex(cdir, cindex);
      hypre_PFMGSetFIndex(cdir, findex);
      hypre_PFMGSetStride(cdir, stride);

      /* set up interpolation operator */
      hypre_PFMGSetupInterpOp(A_l[l], cdir, findex, stride, P_l[l], rap_type);

      /* set up the restriction operator */
#if 0
      /* Allow R != PT for non symmetric case */
      if (!hypre_StructMatrixSymmetric(A))
         hypre_PFMGSetupRestrictOp(A_l[l], tx_l[l],
                                   cdir, cindex, stride, RT_l[l]);
#endif

      /* set up the coarse grid operator */
      hypre_PFMGSetupRAPOp(RT_l[l], A_l[l], P_l[l],
                           cdir, cindex, stride, rap_type, A_l[l+1]);

      /* set up the interpolation routine */
      interp_data_l[l] = hypre_SemiInterpCreate();
      hypre_SemiInterpSetup(interp_data_l[l], P_l[l], 0, x_l[l+1], e_l[l],
                            cindex, findex, stride);

      /* set up the restriction routine */
      restrict_data_l[l] = hypre_SemiRestrictCreate();
      hypre_SemiRestrictSetup(restrict_data_l[l], RT_l[l], 1, r_l[l], b_l[l+1],
                              cindex, findex, stride);
      //end_t = MPI_Wtime();
      //total_t = (double)(end_t - start_t);
      //hypre_MPI_Allreduce(&total_t, &wall_time, 1,
      //                 hypre_MPI_DOUBLE, hypre_MPI_MAX, comm);
      //if (myrank == 0)
      //    printf("Total time for PFMG setup level %d: %f\n", l, wall_time );
   }

#if defined(HYPRE_MEMORY_GPU) || defined(HYPRE_USE_MANAGED)      
   if (l == num_level_GPU)
   {
      hypre_exec_policy = LOCATION_CPU;
   }
#endif
   //start_t = MPI_Wtime();

   /*-----------------------------------------------------
    * Check for zero diagonal on coarsest grid, occurs with
    * singular problems like full Neumann or full periodic.
    * Note that a processor with zero diagonal will set
    * active_l =0, other processors will not. This is OK
    * as we only want to avoid the division by zero on the
    * one processor which owns the single coarse grid
    * point.
    *-----------------------------------------------------*/

   if ( hypre_ZeroDiagonal(A_l[l]))
   {
      active_l[l] = 0;
   }

#if defined(HYPRE_MEMORY_GPU) || defined(HYPRE_USE_MANAGED)  
   if (hypre_StructGridDataLocation(grid) < LOCATION_CPU)
     hypre_exec_policy = LOCATION_GPU;
#endif
   /* set up fine grid relaxation */
   relax_data_l[0] = hypre_PFMGRelaxCreate(comm);
   hypre_PFMGRelaxSetTol(relax_data_l[0], 0.0);
   if (usr_jacobi_weight)
   {
      hypre_PFMGRelaxSetJacobiWeight(relax_data_l[0], jacobi_weight);
   }
   else
   {
      hypre_PFMGRelaxSetJacobiWeight(relax_data_l[0], relax_weights[0]);
   }
   hypre_PFMGRelaxSetType(relax_data_l[0], relax_type);
   hypre_PFMGRelaxSetTempVec(relax_data_l[0], tx_l[0]);
   hypre_PFMGRelaxSetup(relax_data_l[0], A_l[0], b_l[0], x_l[0]);
   if (num_levels > 1)
   {
      for (l = 1; l < num_levels; l++)
      {
         /* set relaxation parameters */
         if (active_l[l])
         {
            relax_data_l[l] = hypre_PFMGRelaxCreate(comm);
            hypre_PFMGRelaxSetTol(relax_data_l[l], 0.0);
            if (usr_jacobi_weight)
            {
               hypre_PFMGRelaxSetJacobiWeight(relax_data_l[l], jacobi_weight);
            }
            else
            {
               hypre_PFMGRelaxSetJacobiWeight(relax_data_l[l], relax_weights[l]);
            }
            hypre_PFMGRelaxSetType(relax_data_l[l], relax_type);
            hypre_PFMGRelaxSetTempVec(relax_data_l[l], tx_l[l]);
         }
      }

      /* change coarsest grid relaxation parameters */
      l = num_levels - 1;
      if (active_l[l])
      {
         HYPRE_Int maxwork, maxiter;
         hypre_PFMGRelaxSetType(relax_data_l[l], 0);
         /* do no more work on the coarsest grid than the cost of a V-cycle
          * (estimating roughly 4 communications per V-cycle level) */
         maxwork = 4*num_levels;
         /* do sweeps proportional to the coarsest grid size */
         maxiter = hypre_min(maxwork, cmaxsize);
#if 0
         hypre_printf("maxwork = %d, cmaxsize = %d, maxiter = %d\n",
                      maxwork, cmaxsize, maxiter);
#endif
         hypre_PFMGRelaxSetMaxIter(relax_data_l[l], maxiter);
      }

      /* call relax setup */
      for (l = 1; l < num_levels; l++)
      {
         if (active_l[l])
         {
            hypre_PFMGRelaxSetup(relax_data_l[l], A_l[l], b_l[l], x_l[l]);
         }
      }
   }
   hypre_TFree(relax_weights, HYPRE_MEMORY_HOST);

   for (l = 0; l < num_levels; l++)
   {
      /* set up the residual routine */
      matvec_data_l[l] = hypre_StructMatvecCreate();
      hypre_StructMatvecSetup(matvec_data_l[l], A_l[l], x_l[l]);
   }

   (pfmg_data -> active_l)        = active_l;
   (pfmg_data -> relax_data_l)    = relax_data_l;
   (pfmg_data -> matvec_data_l)   = matvec_data_l;
   (pfmg_data -> restrict_data_l) = restrict_data_l;
   (pfmg_data -> interp_data_l)   = interp_data_l;

   /*-----------------------------------------------------
    * Allocate space for log info
    *-----------------------------------------------------*/

   if ((pfmg_data -> logging) > 0)
   {
      max_iter = (pfmg_data -> max_iter);
      (pfmg_data -> norms)     = hypre_TAlloc(HYPRE_Real,  max_iter, HYPRE_MEMORY_HOST);
      (pfmg_data -> rel_norms) = hypre_TAlloc(HYPRE_Real,  max_iter, HYPRE_MEMORY_HOST);
   }

#if DEBUG
   for (l = 0; l < (num_levels - 1); l++)
   {
      hypre_sprintf(filename, "zout_A.%02d", l);
      hypre_StructMatrixPrint(filename, A_l[l], 0);
      hypre_sprintf(filename, "zout_P.%02d", l);
      hypre_StructMatrixPrint(filename, P_l[l], 0);
   }
   hypre_sprintf(filename, "zout_A.%02d", l);
   hypre_StructMatrixPrint(filename, A_l[l], 0);
#endif

   HYPRE_ANNOTATION_END("PFMG.setup");

   return hypre_error_flag;
}

/*--------------------------------------------------------------------------
 *--------------------------------------------------------------------------*/

HYPRE_Int
hypre_PFMGComputeDxyz( hypre_StructMatrix *A,
                       HYPRE_Real         *dxyz,
                       HYPRE_Real         *mean)
{
   hypre_BoxArray        *compute_boxes;
   //hypre_Box             *compute_box;
                        
   //hypre_Box             *A_dbox;
                        
   //HYPRE_Int              Ai;
                        
   //HYPRE_Real            *Ap;
   HYPRE_Real             cxyz[3], tcxyz[3];
   HYPRE_Real             cxyz_max;

   HYPRE_Int              tot_size; 

   hypre_StructStencil   *stencil;
   //hypre_Index           *stencil_shape;
   HYPRE_Int              stencil_size;

   HYPRE_Int              constant_coefficient;
                        
   //HYPRE_Int              Astenc;
                        
   //hypre_Index            loop_size;
   //hypre_IndexRef         start;
   //hypre_Index            stride;
                        
   HYPRE_Int              i, d;

   /*----------------------------------------------------------
    * Initialize some things
    *----------------------------------------------------------*/

   stencil       = hypre_StructMatrixStencil(A);
   //stencil_shape = hypre_StructStencilShape(stencil);
   stencil_size  = hypre_StructStencilSize(stencil);

   /*----------------------------------------------------------
    * Compute cxyz (use arithmetic mean)
    *----------------------------------------------------------*/

   cxyz[0] = 0.0;
   cxyz[1] = 0.0;
   cxyz[2] = 0.0;

   constant_coefficient = hypre_StructMatrixConstantCoefficient(A);

   compute_boxes = hypre_StructGridBoxes(hypre_StructMatrixGrid(A));

   tot_size = hypre_StructGridGlobalSize(hypre_StructMatrixGrid(A));

   hypre_ForBoxI(i, compute_boxes)
   {
     //compute_box = hypre_BoxArrayBox(compute_boxes, i);

      //A_dbox = hypre_BoxArrayBox(hypre_StructMatrixDataSpace(A), i);

      //start  = hypre_BoxIMin(compute_box);

      //hypre_BoxGetStrideSize(compute_box, stride, loop_size);

      /* all coefficients constant or variable diagonal */
      if ( constant_coefficient )
      {
         hypre_PFMGComputeDxyz_CS(i, A, cxyz);
      }
      /* constant_coefficient==0, all coefficients vary with space */
      else
      {
         switch (stencil_size)
         {
            case 5:
               hypre_PFMGComputeDxyz_SS5(i, A, cxyz); break;
            case 9:
               hypre_PFMGComputeDxyz_SS9(i, A, cxyz); break;
            case 7:
               hypre_PFMGComputeDxyz_SS7(i, A, cxyz); break;
            case 19:
               hypre_PFMGComputeDxyz_SS19(i, A, cxyz); break;
           case 27:
               hypre_PFMGComputeDxyz_SS27(i, A, cxyz); break;
         }
      }
   }

   /*----------------------------------------------------------
    * Compute dxyz
    *----------------------------------------------------------*/

   /* all coefficients constant or variable diagonal */
   if ( constant_coefficient )
   {
      for (d= 0; d< 3; d++)
      {
         mean[d]= cxyz[d];
      }
   }
   /* constant_coefficient==0, all coefficients vary with space */
   else
   {

      tcxyz[0] = cxyz[0];
      tcxyz[1] = cxyz[1];
      tcxyz[2] = cxyz[2];
      hypre_MPI_Allreduce(tcxyz, cxyz, 3, HYPRE_MPI_REAL, hypre_MPI_SUM,
                          hypre_StructMatrixComm(A));

      for (d= 0; d< 3; d++)
      {
         mean[d]= cxyz[d]/tot_size;
      }
   }
     
   cxyz_max = 0.0;
   for (d = 0; d < 3; d++)
   {
      cxyz_max = hypre_max(cxyz_max, cxyz[d]);
   }
   if (cxyz_max == 0.0)
   {
      cxyz_max = 1.0;
   }

   for (d = 0; d < 3; d++)
   {
      if (cxyz[d] > 0)
      {
         cxyz[d] /= cxyz_max;
         dxyz[d] = sqrt(1.0 / cxyz[d]);
      }
      else
      {
         dxyz[d] = HYPRE_REAL_MAX/1000;
      }
   }

   return hypre_error_flag;
}

/*--------------------------------------------------------------------------
 * Returns 1 if there is a diagonal coefficient that is zero,
 * otherwise returns 0.
 *--------------------------------------------------------------------------*/

HYPRE_Int
hypre_ZeroDiagonal( hypre_StructMatrix *A )
{
   hypre_BoxArray        *compute_boxes;
   hypre_Box             *compute_box;

   hypre_Index            loop_size;
   hypre_IndexRef         start;
   hypre_Index            stride;

   HYPRE_Real            *Ap;
   hypre_Box             *A_dbox;
   HYPRE_Int              Ai;

   HYPRE_Int              i;

   hypre_Index            diag_index;
   HYPRE_Real             diag_product = 0.0;
   HYPRE_Int              zero_diag = 0;

   HYPRE_Int              constant_coefficient; 
#if defined(HYPRE_MEMORY_GPU) || defined(HYPRE_USE_MANAGED)  
   HYPRE_Int              data_location = hypre_StructGridDataLocation(hypre_StructMatrixGrid(A));
#endif

   /*----------------------------------------------------------
    * Initialize some things
    *----------------------------------------------------------*/

   hypre_SetIndex3(stride, 1, 1, 1);
   hypre_SetIndex3(diag_index, 0, 0, 0);

   /* Need to modify here */
   constant_coefficient = hypre_StructMatrixConstantCoefficient(A);

   compute_boxes = hypre_StructGridBoxes(hypre_StructMatrixGrid(A));
   hypre_ForBoxI(i, compute_boxes)
   {
      compute_box = hypre_BoxArrayBox(compute_boxes, i);
      start  = hypre_BoxIMin(compute_box);
      A_dbox = hypre_BoxArrayBox(hypre_StructMatrixDataSpace(A), i);
      Ap = hypre_StructMatrixExtractPointerByIndex(A, i, diag_index);
      hypre_BoxGetStrideSize(compute_box, stride, loop_size);

      if ( constant_coefficient==1 )
      {
         Ai = hypre_CCBoxIndexRank( A_dbox, start );
         diag_product += (Ap[Ai] == 0)?1:0;
      }
      else
      {
#if defined(HYPRE_USE_KOKKOS)
         hypre_newBoxLoop1ReductionBegin(hypre_StructMatrixNDim(A), loop_size,
                                         A_dbox, start, stride, Ai,diag_product_local);
         {
            diag_product_local += (Ap[Ai] == 0)?1:0;
         }
         hypre_newBoxLoop1ReductionEnd(Ai,diag_product_local);
         diag_product += (HYPRE_Real) diag_product_local;
#elif defined(HYPRE_USE_CUDA)
         ReduceSum<HYPRE_Real> diag_product_local(diag_product,data_location);
         hypre_BoxLoop1Begin(hypre_StructMatrixNDim(A), loop_size,
                             A_dbox, start, stride, Ai);
         {
            diag_product_local += (Ap[Ai] == 0)?1:0;
         }
         hypre_BoxLoop1End(Ai);
         diag_product += (HYPRE_Real) diag_product_local;
#else
#if defined(HYPRE_USE_RAJA)
         ReduceSum<hypre_reduce_policy, HYPRE_Real> diag_product_local(diag_product);
         //#elif defined(HYPRE_USE_CUDA)
         //ReduceSum<HYPRE_Real> diag_product_local(diag_product);
         //ReduceSum<hypre_reduce_policy, HYPRE_Real> diag_product_local(diag_product);
#else
         HYPRE_Real diag_product_local = diag_product;
#endif

#ifdef HYPRE_BOX_REDUCTION
#undef HYPRE_BOX_REDUCTION
#endif

#ifdef HYPRE_USE_OMP45
#define HYPRE_BOX_REDUCTION map(tofrom:diag_product_local) reduction(+:diag_product_local)
#else
#define HYPRE_BOX_REDUCTION reduction(+:diag_product_local)
#endif
         hypre_BoxLoop1Begin(hypre_StructMatrixNDim(A), loop_size,
                             A_dbox, start, stride, Ai);
         {
            diag_product_local += (Ap[Ai] == 0)?1:0;
         }
         hypre_BoxLoop1End(Ai);

         diag_product += (HYPRE_Real) diag_product_local;

#undef HYPRE_BOX_REDUCTION

#endif
      }
   }
   if (diag_product > 0)
   {
      zero_diag = 1;
   }
   
   return zero_diag;
}

/*--------------------------------------------------------------------------
 *--------------------------------------------------------------------------*/

HYPRE_Int
hypre_PFMGComputeDxyz_CS( HYPRE_Int i,
                          hypre_StructMatrix *A,
                          HYPRE_Real         *cxyz)
{
  //hypre_BoxArray        *compute_boxes;
   //hypre_Box             *compute_box;

   //hypre_Box             *A_dbox;

   hypre_StructStencil   *stencil;
   hypre_Index           *stencil_shape;
   HYPRE_Int              stencil_size;
   HYPRE_Int              Ai;
                        
   HYPRE_Real            *Ap;
   //hypre_Index            loop_size;
   //hypre_IndexRef         start;
   //hypre_Index            stride;
   //hypre_Index           index;

   HYPRE_Int              constant_coefficient;
   //HYPRE_Real           *a_cc, *a_cw, *a_ce, *a_cs, *a_cn;
   
   HYPRE_Real            tcx, tcy, tcz;
   //HYPRE_Int             data_location = hypre_StructGridDataLocation(hypre_StructMatrixGrid(A));
   HYPRE_Real            Adiag,diag;
   HYPRE_Int             Astenc,sdiag;
   
   HYPRE_Int             si;
   
   stencil       = hypre_StructMatrixStencil(A);
   stencil_shape = hypre_StructStencilShape(stencil);
   stencil_size  = hypre_StructStencilSize(stencil);

   //hypre_SetIndex3(stride, 1, 1, 1);

   //compute_boxes = hypre_StructGridBoxes(hypre_StructMatrixGrid(A));
   //compute_box = hypre_BoxArrayBox(compute_boxes, i);

   //A_dbox = hypre_BoxArrayBox(hypre_StructMatrixDataSpace(A), i);
   //start  = hypre_BoxIMin(compute_box);
   //hypre_BoxGetStrideSize(compute_box, stride, loop_size);
   //hypre_SetIndex3(stride, 1, 1, 1);
   Ai = hypre_CCBoxIndexRank( A_dbox, start );
   constant_coefficient = hypre_StructMatrixConstantCoefficient(A);

   /* find diagonal stencil entry */
   for (si = 0; si < stencil_size; si++)
   {
      if ((hypre_IndexD(stencil_shape[si], 0) == 0) &&
          (hypre_IndexD(stencil_shape[si], 1) == 0) &&
          (hypre_IndexD(stencil_shape[si], 2) == 0))
      {
         sdiag = si;
         break;
      }
   }
   
   tcx = cxyz[0];
   tcy = cxyz[1];
   tcz = cxyz[2];

   /* get sign of diagonal */
   Ap = hypre_StructMatrixBoxData(A, i, sdiag);
   if (constant_coefficient==1)
   {
      Adiag = Ap[Ai];
   }
   else if (constant_coefficient==2)
   {
      hypre_DataCopyFromData(&Adiag,Ap,HYPRE_Real,1);
   }

   diag = 1.0;
   if (Adiag < 0)
   {
      diag = -1.0;
   }

   for (si = 0; si < stencil_size; si++)
   {
      Ap = hypre_StructMatrixBoxData(A, i, si);

      /* x-direction */
      Astenc = hypre_IndexD(stencil_shape[si], 0);
      if (Astenc)
      {
         tcx -= Ap[Ai]*diag;
      }

      /* y-direction */
      Astenc = hypre_IndexD(stencil_shape[si], 1);
      if (Astenc)
      {
         tcy -= Ap[Ai]*diag;
      }

      /* z-direction */
      Astenc = hypre_IndexD(stencil_shape[si], 2);
      if (Astenc)
      {
         tcz -= Ap[Ai]*diag;
      }
   }

   cxyz[0] = tcx;
   cxyz[1] = tcy;
   cxyz[2] = tcz;

   return hypre_error_flag;
}

/*--------------------------------------------------------------------------
 *--------------------------------------------------------------------------*/

HYPRE_Int
hypre_PFMGComputeDxyz_SS5( HYPRE_Int bi,
                           hypre_StructMatrix *A,
                           HYPRE_Real         *cxyz)
{
   hypre_BoxArray        *compute_boxes;
   hypre_Box             *compute_box;

   hypre_Box             *A_dbox;

   //hypre_StructStencil   *stencil;
   //hypre_Index           *stencil_shape;
   //HYPRE_Int              stencil_size;

   hypre_Index            loop_size;
   hypre_IndexRef         start;
   hypre_Index            stride;
   hypre_Index            index;
   
   HYPRE_Real            *a_cc, *a_cw, *a_ce, *a_cs, *a_cn;
   
#if defined(HYPRE_MEMORY_GPU) || defined(HYPRE_USE_MANAGED)  
   HYPRE_Int              data_location = hypre_StructGridDataLocation(hypre_StructMatrixGrid(A));
#endif
   
   //stencil       = hypre_StructMatrixStencil(A);
   //stencil_shape = hypre_StructStencilShape(stencil);
   //stencil_size  = hypre_StructStencilSize(stencil);

   hypre_SetIndex3(stride, 1, 1, 1);

   compute_boxes = hypre_StructGridBoxes(hypre_StructMatrixGrid(A));
   compute_box = hypre_BoxArrayBox(compute_boxes, bi);

   A_dbox = hypre_BoxArrayBox(hypre_StructMatrixDataSpace(A), bi);
   start  = hypre_BoxIMin(compute_box);
   hypre_BoxGetStrideSize(compute_box, stride, loop_size);

   /*-----------------------------------------------------------------
    * Extract pointers for 5-point fine grid operator:
    * 
    * a_cc is pointer for center coefficient
    * a_cw is pointer for west coefficient
    * a_ce is pointer for east coefficient
    * a_cs is pointer for south coefficient
    * a_cn is pointer for north coefficient
    *-----------------------------------------------------------------*/

   hypre_SetIndex3(index,0,0,0);
   a_cc = hypre_StructMatrixExtractPointerByIndex(A, bi, index);

   hypre_SetIndex3(index,-1,0,0);
   a_cw = hypre_StructMatrixExtractPointerByIndex(A, bi, index);

   hypre_SetIndex3(index,1,0,0);
   a_ce = hypre_StructMatrixExtractPointerByIndex(A, bi, index);

   hypre_SetIndex3(index,0,-1,0);
   a_cs = hypre_StructMatrixExtractPointerByIndex(A, bi, index);

   hypre_SetIndex3(index,0,1,0);
   a_cn = hypre_StructMatrixExtractPointerByIndex(A, bi, index);

#if defined(HYPRE_USE_KOKKOS)
   hypre_newBoxLoop1ReductionBegin(hypre_StructMatrixNDim(A), loop_size,
                                   A_dbox, start, stride, Ai, cxb);
   {
      HYPRE_Real tcx = 0.0;
      HYPRE_Real diag = 1.0;
      if (a_cc[Ai] < 0) 
      {
         diag = -1.0;
      }
      tcx = diag*(a_cw[Ai]+a_ce[Ai]);
      cxb += tcx;
   }
   hypre_newBoxLoop1ReductionEnd(Ai,diag_product_local);

   hypre_newBoxLoop1ReductionBegin(hypre_StructMatrixNDim(A), loop_size,
                                   A_dbox, start, stride, Ai, cyb);
   {
      HYPRE_Real tcy = 0;
      HYPRE_Real diag = 1;
      if (a_cc[Ai] < 0)
      {
         diag = -1.0;
      }
      tcy = diag*(a_cs[Ai]+a_cn[Ai]);
      cyb += tcy;
   }
   hypre_newBoxLoop1ReductionEnd(Ai,diag_product_local);
#else
#if defined(HYPRE_USE_CUDA)
   ReduceSum<HYPRE_Real> cxb(cxyz[0],data_location),cyb(cxyz[1],data_location);
#elif defined(HYPRE_USE_RAJA)
   ReduceSum<hypre_reduce_policy, HYPRE_Real> cxb(cxyz[0],data_location),cyb(cxyz[1],data_location);
#else
   HYPRE_Real cxb = cxyz[0], cyb = cxyz[1];
#endif

#ifdef HYPRE_BOX_REDUCTION
#undef HYPRE_BOX_REDUCTION
#endif

#ifdef HYPRE_USE_OMP45
#define HYPRE_BOX_REDUCTION map(tofrom:cxb,cyb) reduction(+:cxb,cyb)
#else
#define HYPRE_BOX_REDUCTION reduction(+:cxb,cyb)
#endif
   
   hypre_BoxLoop1Begin(hypre_StructMatrixNDim(A), loop_size,
                       A_dbox, start, stride, Ai);
   {
       HYPRE_Real tcx = 0.0, tcy = 0.0;
       HYPRE_Real diag = 1.0;
       if (a_cc[Ai] < 0)
       {
          diag = -1.0;
       }
       tcx = -diag*(a_cw[Ai]+a_ce[Ai]);
       tcy = -diag*(a_cn[Ai]+a_cs[Ai]);

       cxb += tcx;
       cyb += tcy;
   }
   hypre_BoxLoop1End(Ai);
#undef HYPRE_BOX_REDUCTION
#endif

   cxyz[0] = (HYPRE_Real) cxb;
   cxyz[1] = (HYPRE_Real) cyb;
   cxyz[2] = 0;

   return hypre_error_flag;
}

/*--------------------------------------------------------------------------
 *--------------------------------------------------------------------------*/

HYPRE_Int
hypre_PFMGComputeDxyz_SS9( HYPRE_Int bi,
               hypre_StructMatrix *A,
               HYPRE_Real         *cxyz)
{
   hypre_BoxArray        *compute_boxes;
   hypre_Box             *compute_box;

   hypre_Box             *A_dbox;

   //hypre_StructStencil   *stencil;
   //hypre_Index           *stencil_shape;
   //HYPRE_Int              stencil_size;

   hypre_Index            loop_size;
   hypre_IndexRef         start;
   hypre_Index            stride;
   hypre_Index           index;
   
   HYPRE_Real           *a_cc, *a_cw, *a_ce, *a_cs, *a_cn;
   HYPRE_Real           *a_csw, *a_cse, *a_cne, *a_cnw;

#if defined(HYPRE_MEMORY_GPU) || defined(HYPRE_USE_MANAGED)  
   HYPRE_Int              data_location = hypre_StructGridDataLocation(hypre_StructMatrixGrid(A));
#endif
   
   //stencil       = hypre_StructMatrixStencil(A);
   //stencil_shape = hypre_StructStencilShape(stencil);
   //stencil_size  = hypre_StructStencilSize(stencil);

   hypre_SetIndex3(stride, 1, 1, 1);

   compute_boxes = hypre_StructGridBoxes(hypre_StructMatrixGrid(A));
   compute_box = hypre_BoxArrayBox(compute_boxes, bi);

   A_dbox = hypre_BoxArrayBox(hypre_StructMatrixDataSpace(A), bi);
   start  = hypre_BoxIMin(compute_box);
   hypre_BoxGetStrideSize(compute_box, stride, loop_size);

   /*-----------------------------------------------------------------
    * Extract pointers for 5-point grid operator:
    * 
    * a_cc is pointer for center coefficient
    * a_cw is pointer for west coefficient
    * a_ce is pointer for east coefficient
    * a_cs is pointer for south coefficient
    * a_cn is pointer for north coefficient
    *-----------------------------------------------------------------*/

   hypre_SetIndex3(index,0,0,0);
   a_cc = hypre_StructMatrixExtractPointerByIndex(A, bi, index);

   hypre_SetIndex3(index,-1,0,0);
   a_cw = hypre_StructMatrixExtractPointerByIndex(A, bi, index);

   hypre_SetIndex3(index,1,0,0);
   a_ce = hypre_StructMatrixExtractPointerByIndex(A, bi, index);

   hypre_SetIndex3(index,0,-1,0);
   a_cs = hypre_StructMatrixExtractPointerByIndex(A, bi, index);

   hypre_SetIndex3(index,0,1,0);
   a_cn = hypre_StructMatrixExtractPointerByIndex(A, bi, index);

   /*-----------------------------------------------------------------
    * Extract additional pointers for 9-point grid operator:
    *
    * a_csw is pointer for southwest coefficient
    * a_cse is pointer for southeast coefficient
    * a_cnw is pointer for northwest coefficient
    * a_cne is pointer for northeast coefficient
    *-----------------------------------------------------------------*/

   hypre_SetIndex3(index,-1,-1, 0);
   a_csw = hypre_StructMatrixExtractPointerByIndex(A, bi, index);

   hypre_SetIndex3(index, 1,-1, 0);
   a_cse = hypre_StructMatrixExtractPointerByIndex(A, bi, index);

   hypre_SetIndex3(index,-1, 1, 0);
   a_cnw = hypre_StructMatrixExtractPointerByIndex(A, bi, index);

   hypre_SetIndex3(index, 1, 1, 0);
   a_cne = hypre_StructMatrixExtractPointerByIndex(A, bi, index);

#if defined(HYPRE_USE_KOKKOS)
   hypre_newBoxLoop1ReductionBegin(hypre_StructMatrixNDim(A), loop_size,
                   A_dbox, start, stride, Ai,cxb);
   {
      HYPRE_Real tcx = 0,tcy = 0;
      HYPRE_Real diag = 1;
      if (a_cc[Ai] < 0) diag = -1.0;
      tcx = diag*(a_cw[Ai]+a_ce[Ai]+a_csw[Ai]+a_cse[Ai]+a_cnw[Ai]+a_cne[Ai]);

      cxb +=tcx;
   }
   hypre_BoxLoop1End(Ai);

   hypre_newBoxLoop1ReductionBegin(hypre_StructMatrixNDim(A), loop_size,
                   A_dbox, start, stride, Ai,cyb);
   {
      HYPRE_Real tcx = 0,tcy = 0;
      HYPRE_Real diag = 1;
      if (a_cc[Ai] < 0) diag = -1.0;
      tcy = diag*(a_cn[Ai]+a_cs[Ai]+a_csw[Ai]+a_cse[Ai]+a_cnw[Ai]+a_cne[Ai]);

      cyb +=tcy;
   }
   hypre_BoxLoop1End(Ai);
   
#else
#if defined(HYPRE_USE_CUDA)
   ReduceSum<HYPRE_Real> cxb(cxyz[0],data_location),cyb(cxyz[1],data_location);
#elif defined(HYPRE_USE_RAJA)
    ReduceSum<hypre_reduce_policy, HYPRE_Real> cxb(cxyz[0],data_location),cyb(cxyz[1],data_location);
#else
    HYPRE_Real cxb = cxyz[0],cyb = cxyz[1];
#endif
#ifdef HYPRE_BOX_REDUCTION
#undef HYPRE_BOX_REDUCTION
#endif

#ifdef HYPRE_USE_OMP45
#define HYPRE_BOX_REDUCTION map(tofrom:cxb,cyb) reduction(+:cxb,cyb)
#else
#define HYPRE_BOX_REDUCTION reduction(+:cxb,cyb)
#endif
   hypre_BoxLoop1Begin(hypre_StructMatrixNDim(A), loop_size,
                 A_dbox, start, stride, Ai);
   {
       HYPRE_Real tcx = 0,tcy = 0;
       HYPRE_Real diag = 1;
       if (a_cc[Ai] < 0) diag = -1.0;
       tcx = -diag*(a_cw[Ai]+a_ce[Ai]+a_csw[Ai]+a_cse[Ai]+a_cnw[Ai]+a_cne[Ai]);
       tcy = -diag*(a_cs[Ai]+a_cn[Ai]+a_csw[Ai]+a_cse[Ai]+a_cnw[Ai]+a_cne[Ai]);

       cxb +=tcx;
       cyb +=tcy;
   }
   hypre_BoxLoop1End(Ai);
#undef HYPRE_BOX_REDUCTION
#endif

   cxyz[0] = (HYPRE_Real)cxb;
   cxyz[1] = (HYPRE_Real)cyb;
   cxyz[2] = 0;

   return hypre_error_flag;
}

/*--------------------------------------------------------------------------
 *--------------------------------------------------------------------------*/

HYPRE_Int
hypre_PFMGComputeDxyz_SS7( HYPRE_Int bi,
               hypre_StructMatrix *A,
               HYPRE_Real         *cxyz)
{
   hypre_BoxArray        *compute_boxes;
   hypre_Box             *compute_box;

   hypre_Box             *A_dbox;

   //hypre_StructStencil   *stencil;
   //hypre_Index           *stencil_shape;
   //HYPRE_Int              stencil_size;

   hypre_Index            loop_size;
   hypre_IndexRef         start;
   hypre_Index            stride;
   hypre_Index           index;
   
   HYPRE_Real           *a_cc, *a_cw, *a_ce, *a_cs, *a_cn, *a_ac, *a_bc;

#if defined(HYPRE_MEMORY_GPU) || defined(HYPRE_USE_MANAGED)  
   HYPRE_Int              data_location = hypre_StructGridDataLocation(hypre_StructMatrixGrid(A));
#endif
   
   //stencil       = hypre_StructMatrixStencil(A);
   //stencil_shape = hypre_StructStencilShape(stencil);
   //stencil_size  = hypre_StructStencilSize(stencil);

   hypre_SetIndex3(stride, 1, 1, 1);

   compute_boxes = hypre_StructGridBoxes(hypre_StructMatrixGrid(A));
   compute_box = hypre_BoxArrayBox(compute_boxes, bi);

   A_dbox = hypre_BoxArrayBox(hypre_StructMatrixDataSpace(A), bi);
   start  = hypre_BoxIMin(compute_box);
   hypre_BoxGetStrideSize(compute_box, stride, loop_size);

   /*-----------------------------------------------------------------
    * Extract pointers for 7-point grid operator:
    * 
    * a_cc is pointer for center coefficient
    * a_cw is pointer for west coefficient in same plane
    * a_ce is pointer for east coefficient in same plane
    * a_cs is pointer for south coefficient in same plane
    * a_cn is pointer for north coefficient in same plane
    * a_ac is pointer for center coefficient in plane above
    * a_bc is pointer for center coefficient in plane below
    *-----------------------------------------------------------------*/

   hypre_SetIndex3(index,0,0,0);
   a_cc = hypre_StructMatrixExtractPointerByIndex(A, bi, index);

   hypre_SetIndex3(index,-1,0,0);
   a_cw = hypre_StructMatrixExtractPointerByIndex(A, bi, index);

   hypre_SetIndex3(index,1,0,0);
   a_ce = hypre_StructMatrixExtractPointerByIndex(A, bi, index);

   hypre_SetIndex3(index,0,-1,0);
   a_cs = hypre_StructMatrixExtractPointerByIndex(A, bi, index);

   hypre_SetIndex3(index,0,1,0);
   a_cn = hypre_StructMatrixExtractPointerByIndex(A, bi, index);

   hypre_SetIndex3(index,0,0,1);
   a_ac = hypre_StructMatrixExtractPointerByIndex(A, bi, index);

   hypre_SetIndex3(index,0,0,-1);
   a_bc = hypre_StructMatrixExtractPointerByIndex(A, bi, index);

#if defined(HYPRE_USE_KOKKOS)
   hypre_newBoxLoop1ReductionBegin(hypre_StructMatrixNDim(A), loop_size,
                   A_dbox, start, stride, Ai,cxb);
   {
      HYPRE_Real tcx = 0;
      HYPRE_Real diag = 1;
      if (a_cc[Ai] < 0) diag = -1.0;
      tcx = diag*(a_cw[Ai]+a_ce[Ai]);
      cxb +=tcx;
   }
   hypre_BoxLoop1End(Ai);
   hypre_newBoxLoop1ReductionBegin(hypre_StructMatrixNDim(A), loop_size,
                   A_dbox, start, stride, Ai,cyb);
   {
      HYPRE_Real tcy = 0;
      HYPRE_Real diag = 1;
      if (a_cc[Ai] < 0) diag = -1.0;
      tcy = diag*(a_cs[Ai]+a_cn[Ai]);
      cyb +=tcy;
   }
   hypre_BoxLoop1End(Ai);
   hypre_newBoxLoop1ReductionBegin(hypre_StructMatrixNDim(A), loop_size,
                   A_dbox, start, stride, Ai,czb);
   {
      HYPRE_Real tcz = 0;
      HYPRE_Real diag = 1;
      if (a_cc[Ai] < 0) diag = -1.0;
      tcz = diag*(a_ac[Ai]+a_bc[Ai]);
      czb +=tcz;
   }
   hypre_BoxLoop1End(Ai);
#else
#if defined(HYPRE_USE_CUDA)
   ReduceSum<HYPRE_Real> cxb(cxyz[0],data_location),cyb(cxyz[1],data_location),czb(cxyz[2],data_location);
#elif defined(HYPRE_USE_RAJA)
   ReduceSum<hypre_reduce_policy, HYPRE_Real> cxb(cxyz[0],data_location),cyb(cxyz[1],data_location),czb(cxyz[2],data_location);
#else
   HYPRE_Real cxb = cxyz[0],cyb = cxyz[1],czb = cxyz[2];
#endif
#ifdef HYPRE_BOX_REDUCTION
#undef HYPRE_BOX_REDUCTION
#endif

#ifdef HYPRE_USE_OMP45
#define HYPRE_BOX_REDUCTION map(tofrom:cxb,cyb,czb) reduction(+:cxb,cyb,czb)
#else
#define HYPRE_BOX_REDUCTION reduction(+:cxb,cyb,czb)
#endif

   hypre_BoxLoop1Begin(hypre_StructMatrixNDim(A), loop_size,
                 A_dbox, start, stride, Ai);
   {
      HYPRE_Real tcx,tcy,tcz;
      HYPRE_Real diag = 1;
      if (a_cc[Ai] < 0) diag = -1.0;
      tcx = -diag*(a_cw[Ai]+a_ce[Ai]);
      tcy = -diag*(a_cs[Ai]+a_cn[Ai]);
      tcz = -diag*(a_ac[Ai]+a_bc[Ai]);
      
      cxb +=tcx;
      cyb +=tcy;
      czb +=tcz;
   }
   hypre_BoxLoop1End(Ai);
#undef HYPRE_BOX_REDUCTION
#endif
   cxyz[0] = (HYPRE_Real)cxb;
   cxyz[1] = (HYPRE_Real)cyb;
   cxyz[2] = (HYPRE_Real)czb;

   return hypre_error_flag;
}

/*--------------------------------------------------------------------------
 *--------------------------------------------------------------------------*/

HYPRE_Int
hypre_PFMGComputeDxyz_SS19( HYPRE_Int bi,
                hypre_StructMatrix *A,
                HYPRE_Real         *cxyz)
{
   hypre_BoxArray        *compute_boxes;
   hypre_Box             *compute_box;

   hypre_Box             *A_dbox;

   //hypre_StructStencil   *stencil;
   //hypre_Index           *stencil_shape;
   //HYPRE_Int              stencil_size;

   hypre_Index            loop_size;
   hypre_IndexRef         start;
   hypre_Index            stride;
   hypre_Index           index;
   
   HYPRE_Real           *a_cc, *a_cw, *a_ce, *a_cs, *a_cn, *a_ac, *a_bc;
   HYPRE_Real           *a_csw, *a_cse, *a_cne, *a_cnw;
   HYPRE_Real           *a_aw, *a_ae, *a_as, *a_an, *a_bw, *a_be, *a_bs, *a_bn;

#if defined(HYPRE_MEMORY_GPU) || defined(HYPRE_USE_MANAGED)  
   HYPRE_Int              data_location = hypre_StructGridDataLocation(hypre_StructMatrixGrid(A));
#endif
   
   //stencil       = hypre_StructMatrixStencil(A);
   //stencil_shape = hypre_StructStencilShape(stencil);
   //stencil_size  = hypre_StructStencilSize(stencil);

   hypre_SetIndex3(stride, 1, 1, 1);

   compute_boxes = hypre_StructGridBoxes(hypre_StructMatrixGrid(A));
   compute_box = hypre_BoxArrayBox(compute_boxes, bi);

   A_dbox = hypre_BoxArrayBox(hypre_StructMatrixDataSpace(A), bi);
   start  = hypre_BoxIMin(compute_box);
   hypre_BoxGetStrideSize(compute_box, stride, loop_size);

   /*-----------------------------------------------------------------
    * Extract pointers for 7-point grid operator:
    * 
    * a_cc is pointer for center coefficient
    * a_cw is pointer for west coefficient in same plane
    * a_ce is pointer for east coefficient in same plane
    * a_cs is pointer for south coefficient in same plane
    * a_cn is pointer for north coefficient in same plane
    * a_ac is pointer for center coefficient in plane above
    * a_bc is pointer for center coefficient in plane below
    *-----------------------------------------------------------------*/

   hypre_SetIndex3(index,0,0,0);
   a_cc = hypre_StructMatrixExtractPointerByIndex(A, bi, index);

   hypre_SetIndex3(index,-1,0,0);
   a_cw = hypre_StructMatrixExtractPointerByIndex(A, bi, index);

   hypre_SetIndex3(index,1,0,0);
   a_ce = hypre_StructMatrixExtractPointerByIndex(A, bi, index);

   hypre_SetIndex3(index,0,-1,0);
   a_cs = hypre_StructMatrixExtractPointerByIndex(A, bi, index);

   hypre_SetIndex3(index,0,1,0);
   a_cn = hypre_StructMatrixExtractPointerByIndex(A, bi, index);

   hypre_SetIndex3(index,0,0,1);
   a_ac = hypre_StructMatrixExtractPointerByIndex(A, bi, index);

   hypre_SetIndex3(index,0,0,-1);
   a_bc = hypre_StructMatrixExtractPointerByIndex(A, bi, index);

   /*-----------------------------------------------------------------
    * Extract additional pointers for 19-point fine grid operator:
    *
    * a_aw is pointer for west coefficient in plane above
    * a_ae is pointer for east coefficient in plane above
    * a_as is pointer for south coefficient in plane above
    * a_an is pointer for north coefficient in plane above
    * a_bw is pointer for west coefficient in plane below
    * a_be is pointer for east coefficient in plane below
    * a_bs is pointer for south coefficient in plane below
    * a_bn is pointer for north coefficient in plane below
    * a_csw is pointer for southwest coefficient in same plane
    * a_cse is pointer for southeast coefficient in same plane
    * a_cnw is pointer for northwest coefficient in same plane
    * a_cne is pointer for northeast coefficient in same plane
    *-----------------------------------------------------------------*/

   hypre_SetIndex3(index,-1, 0, 1);
   a_aw = hypre_StructMatrixExtractPointerByIndex(A, bi, index);

   hypre_SetIndex3(index, 1, 0, 1);
   a_ae = hypre_StructMatrixExtractPointerByIndex(A, bi, index);

   hypre_SetIndex3(index, 0,-1, 1);
   a_as = hypre_StructMatrixExtractPointerByIndex(A, bi, index);

   hypre_SetIndex3(index, 0, 1, 1);
   a_an = hypre_StructMatrixExtractPointerByIndex(A, bi, index);

   hypre_SetIndex3(index,-1, 0,-1);
   a_bw = hypre_StructMatrixExtractPointerByIndex(A, bi, index);

   hypre_SetIndex3(index, 1, 0,-1);
   a_be = hypre_StructMatrixExtractPointerByIndex(A, bi, index);

   hypre_SetIndex3(index, 0,-1,-1);
   a_bs = hypre_StructMatrixExtractPointerByIndex(A, bi, index);

   hypre_SetIndex3(index, 0, 1,-1);
   a_bn = hypre_StructMatrixExtractPointerByIndex(A, bi, index);
   
   hypre_SetIndex3(index,-1,-1, 0);
   a_csw = hypre_StructMatrixExtractPointerByIndex(A, bi, index);

   hypre_SetIndex3(index, 1,-1, 0);
   a_cse = hypre_StructMatrixExtractPointerByIndex(A, bi, index);

   hypre_SetIndex3(index,-1, 1, 0);
   a_cnw = hypre_StructMatrixExtractPointerByIndex(A, bi, index);

   hypre_SetIndex3(index, 1, 1, 0);
   a_cne = hypre_StructMatrixExtractPointerByIndex(A, bi, index);

#if defined(HYPRE_USE_KOKKOS)
   hypre_newBoxLoop1ReductionBegin(hypre_StructMatrixNDim(A), loop_size,
                   A_dbox, start, stride, Ai,cxb);
   {
       HYPRE_Real tcx;
       HYPRE_Real diag = 1;
       if (a_cc[Ai] < 0) diag = -1.0;
       tcx = diag*(a_cw[Ai]+a_ce[Ai]+a_aw[Ai]+a_ae[Ai]+a_bw[Ai]+a_be[Ai]+a_csw[Ai]+a_cse[Ai]+a_cnw[Ai]+a_cne[Ai]);
       cxb +=tcx;
   }
   hypre_BoxLoop1End(Ai);
   hypre_newBoxLoop1ReductionBegin(hypre_StructMatrixNDim(A), loop_size,
                   A_dbox, start, stride, Ai,czb);
   {
       HYPRE_Real tcy;
       HYPRE_Real diag = 1;
       if (a_cc[Ai] < 0) diag = -1.0;
       tcy = diag*(a_cs[Ai]+a_cn[Ai]+a_an[Ai]+a_as[Ai]+a_bn[Ai]+a_bs[Ai]+a_csw[Ai]+a_cse[Ai]+a_cnw[Ai]+a_cne[Ai]);
       cyb +=tcy;
   }
   hypre_BoxLoop1End(Ai);
   hypre_newBoxLoop1ReductionBegin(hypre_StructMatrixNDim(A), loop_size,
                   A_dbox, start, stride, Ai,czb);
   {
       HYPRE_Real tcz;
       HYPRE_Real diag = 1;
       if (a_cc[Ai] < 0) diag = -1.0;
       tcz = diag*(a_ac[Ai]+a_bc[Ai]+a_aw[Ai]+a_ae[Ai]+a_an[Ai]+a_as[Ai]+ a_bw[Ai]+ a_be[Ai]+ a_bn[Ai]+ a_bs[Ai]);
       czb +=tcz;
   }
   hypre_BoxLoop1End(Ai);
#else
#if defined(HYPRE_USE_CUDA)
   ReduceSum<HYPRE_Real> cxb(cxyz[0],data_location),cyb(cxyz[1],data_location),czb(cxyz[2],data_location);
#elif defined(HYPRE_USE_RAJA)
   ReduceSum<hypre_reduce_policy, HYPRE_Real> cxb(cxyz[0],data_location),cyb(cxyz[1],data_location),czb(cxyz[2],data_location);
#else
   HYPRE_Real cxb = cxyz[0],cyb = cxyz[1],czb = cxyz[2];
#endif
#ifdef HYPRE_BOX_REDUCTION
#undef HYPRE_BOX_REDUCTION
#endif

#ifdef HYPRE_USE_OMP45
#define HYPRE_BOX_REDUCTION map(tofrom:cxb,cyb,czb) reduction(+:cxb,cyb,czb)
#else
#define HYPRE_BOX_REDUCTION reduction(+:cxb,cyb,czb)
#endif

   hypre_BoxLoop1Begin(hypre_StructMatrixNDim(A), loop_size,
                 A_dbox, start, stride, Ai);
   {
     HYPRE_Real tcx = 0,tcy = 0, tcz = 0;
       HYPRE_Real diag = 1;
       if (a_cc[Ai] < 0) diag = -1.0;
       tcx = -diag*(a_cw[Ai]+a_ce[Ai]+a_aw[Ai]+a_ae[Ai]+a_bw[Ai]+a_be[Ai]+a_csw[Ai]+a_cse[Ai]+a_cnw[Ai]+a_cne[Ai]);
       tcy = -diag*(a_cs[Ai]+a_cn[Ai]+a_an[Ai]+a_as[Ai]+a_bn[Ai]+a_bs[Ai]+a_csw[Ai]+a_cse[Ai]+a_cnw[Ai]+a_cne[Ai]);
       tcz = -diag*(a_ac[Ai]+a_bc[Ai]+a_aw[Ai]+a_ae[Ai]+a_an[Ai]+a_as[Ai]+ a_bw[Ai]+ a_be[Ai]+ a_bn[Ai]+ a_bs[Ai]);

       cxb +=tcx;
       cyb +=tcy;
       czb +=tcz;
   }
   hypre_BoxLoop1End(Ai);
#undef HYPRE_BOX_REDUCTION
#endif

   cxyz[0] = (HYPRE_Real)cxb;
   cxyz[1] = (HYPRE_Real)cyb;
   cxyz[2] = (HYPRE_Real)czb;

   return hypre_error_flag;
}

/*--------------------------------------------------------------------------
 *--------------------------------------------------------------------------*/

HYPRE_Int
hypre_PFMGComputeDxyz_SS27( HYPRE_Int bi,
                hypre_StructMatrix *A,
                HYPRE_Real         *cxyz)
{
   hypre_BoxArray        *compute_boxes;
   hypre_Box             *compute_box;

   hypre_Box             *A_dbox;

   //hypre_StructStencil   *stencil;
   //hypre_Index           *stencil_shape;
   //HYPRE_Int              stencil_size;

   hypre_Index            loop_size;
   hypre_IndexRef         start;
   hypre_Index            stride;
   hypre_Index           index;
   
   HYPRE_Real           *a_cc, *a_cw, *a_ce, *a_cs, *a_cn, *a_ac, *a_bc;
   HYPRE_Real           *a_csw, *a_cse, *a_cne, *a_cnw;
   HYPRE_Real           *a_aw, *a_ae, *a_as, *a_an, *a_bw, *a_be, *a_bs, *a_bn;
   HYPRE_Real           *a_asw, *a_ase, *a_ane, *a_anw,*a_bsw, *a_bse, *a_bne, *a_bnw;

#if defined(HYPRE_MEMORY_GPU) || defined(HYPRE_USE_MANAGED)  
   HYPRE_Int              data_location = hypre_StructGridDataLocation(hypre_StructMatrixGrid(A));
#endif

   //stencil       = hypre_StructMatrixStencil(A);
   //stencil_shape = hypre_StructStencilShape(stencil);
   //stencil_size  = hypre_StructStencilSize(stencil);

   hypre_SetIndex3(stride, 1, 1, 1);

   compute_boxes = hypre_StructGridBoxes(hypre_StructMatrixGrid(A));
   compute_box = hypre_BoxArrayBox(compute_boxes, bi);

   A_dbox = hypre_BoxArrayBox(hypre_StructMatrixDataSpace(A), bi);
   start  = hypre_BoxIMin(compute_box);
   hypre_BoxGetStrideSize(compute_box, stride, loop_size);

   /*-----------------------------------------------------------------
    * Extract pointers for 7-point grid operator:
    * 
    * a_cc is pointer for center coefficient
    * a_cw is pointer for west coefficient in same plane
    * a_ce is pointer for east coefficient in same plane
    * a_cs is pointer for south coefficient in same plane
    * a_cn is pointer for north coefficient in same plane
    * a_ac is pointer for center coefficient in plane above
    * a_bc is pointer for center coefficient in plane below
    *-----------------------------------------------------------------*/

   hypre_SetIndex3(index,0,0,0);
   a_cc = hypre_StructMatrixExtractPointerByIndex(A, bi, index);

   hypre_SetIndex3(index,-1,0,0);
   a_cw = hypre_StructMatrixExtractPointerByIndex(A, bi, index);

   hypre_SetIndex3(index,1,0,0);
   a_ce = hypre_StructMatrixExtractPointerByIndex(A, bi, index);

   hypre_SetIndex3(index,0,-1,0);
   a_cs = hypre_StructMatrixExtractPointerByIndex(A, bi, index);

   hypre_SetIndex3(index,0,1,0);
   a_cn = hypre_StructMatrixExtractPointerByIndex(A, bi, index);

   hypre_SetIndex3(index,0,0,1);
   a_ac = hypre_StructMatrixExtractPointerByIndex(A, bi, index);

   hypre_SetIndex3(index,0,0,-1);
   a_bc = hypre_StructMatrixExtractPointerByIndex(A, bi, index);

   /*-----------------------------------------------------------------
    * Extract additional pointers for 19-point grid operator:
    *
    * a_aw is pointer for west coefficient in plane above
    * a_ae is pointer for east coefficient in plane above
    * a_as is pointer for south coefficient in plane above
    * a_an is pointer for north coefficient in plane above
    * a_bw is pointer for west coefficient in plane below
    * a_be is pointer for east coefficient in plane below
    * a_bs is pointer for south coefficient in plane below
    * a_bn is pointer for north coefficient in plane below
    * a_csw is pointer for southwest coefficient in same plane
    * a_cse is pointer for southeast coefficient in same plane
    * a_cnw is pointer for northwest coefficient in same plane
    * a_cne is pointer for northeast coefficient in same plane
    *-----------------------------------------------------------------*/

   hypre_SetIndex3(index,-1, 0, 1);
   a_aw = hypre_StructMatrixExtractPointerByIndex(A, bi, index);

   hypre_SetIndex3(index, 1, 0, 1);
   a_ae = hypre_StructMatrixExtractPointerByIndex(A, bi, index);

   hypre_SetIndex3(index, 0,-1, 1);
   a_as = hypre_StructMatrixExtractPointerByIndex(A, bi, index);

   hypre_SetIndex3(index, 0, 1, 1);
   a_an = hypre_StructMatrixExtractPointerByIndex(A, bi, index);

   hypre_SetIndex3(index,-1, 0,-1);
   a_bw = hypre_StructMatrixExtractPointerByIndex(A, bi, index);

   hypre_SetIndex3(index, 1, 0,-1);
   a_be = hypre_StructMatrixExtractPointerByIndex(A, bi, index);

   hypre_SetIndex3(index, 0,-1,-1);
   a_bs = hypre_StructMatrixExtractPointerByIndex(A, bi, index);

   hypre_SetIndex3(index, 0, 1,-1);
   a_bn = hypre_StructMatrixExtractPointerByIndex(A, bi, index);
   
   hypre_SetIndex3(index,-1,-1, 0);
   a_csw = hypre_StructMatrixExtractPointerByIndex(A, bi, index);

   hypre_SetIndex3(index, 1,-1, 0);
   a_cse = hypre_StructMatrixExtractPointerByIndex(A, bi, index);

   hypre_SetIndex3(index,-1, 1, 0);
   a_cnw = hypre_StructMatrixExtractPointerByIndex(A, bi, index);

   hypre_SetIndex3(index, 1, 1, 0);
   a_cne = hypre_StructMatrixExtractPointerByIndex(A, bi, index);

   /*-----------------------------------------------------------------
    * Extract additional pointers for 27-point fine grid operator:
    *
    * a_asw is pointer for southwest coefficient in plane above
    * a_ase is pointer for southeast coefficient in plane above
    * a_anw is pointer for northwest coefficient in plane above
    * a_ane is pointer for northeast coefficient in plane above
    * a_bsw is pointer for southwest coefficient in plane below
    * a_bse is pointer for southeast coefficient in plane below
    * a_bnw is pointer for northwest coefficient in plane below
    * a_bne is pointer for northeast coefficient in plane below
    *-----------------------------------------------------------------*/

   hypre_SetIndex3(index,-1,-1, 1);
   a_asw = hypre_StructMatrixExtractPointerByIndex(A, bi, index);

   hypre_SetIndex3(index, 1,-1, 1);
   a_ase = hypre_StructMatrixExtractPointerByIndex(A, bi, index);

   hypre_SetIndex3(index,-1, 1, 1);
   a_anw = hypre_StructMatrixExtractPointerByIndex(A, bi, index);

   hypre_SetIndex3(index, 1, 1, 1);
   a_ane = hypre_StructMatrixExtractPointerByIndex(A, bi, index);

   hypre_SetIndex3(index,-1,-1,-1);
   a_bsw = hypre_StructMatrixExtractPointerByIndex(A, bi, index);

   hypre_SetIndex3(index, 1,-1,-1);
   a_bse = hypre_StructMatrixExtractPointerByIndex(A, bi, index);

   hypre_SetIndex3(index,-1, 1,-1);
   a_bnw = hypre_StructMatrixExtractPointerByIndex(A, bi, index);

   hypre_SetIndex3(index, 1, 1,-1);
   a_bne = hypre_StructMatrixExtractPointerByIndex(A, bi, index);

#if defined(HYPRE_USE_KOKKOS)
   hypre_newBoxLoop1ReductionBegin(hypre_StructMatrixNDim(A), loop_size,
                   A_dbox, start, stride, Ai,cxb);
   {
       HYPRE_Real tcx;
       HYPRE_Real diag = 1;
       if (a_cc[Ai] < 0) diag = -1.0;
       tcx = diag*(a_cw[Ai]+a_ce[Ai]+a_aw[Ai]+a_ae[Ai]+a_bw[Ai]+a_be[Ai]+a_csw[Ai]+a_cse[Ai]+a_cnw[Ai]+a_cne[Ai]);
       tcx+= diag*(a_asw[Ai]+a_ase[Ai]+a_anw[Ai]+a_ane[Ai]+a_bsw[Ai]+a_bse[Ai]+a_bnw[Ai]+a_bne[Ai]);
       cxb +=tcx;
   }
   hypre_BoxLoop1End(Ai);
   hypre_newBoxLoop1ReductionBegin(hypre_StructMatrixNDim(A), loop_size,
                   A_dbox, start, stride, Ai,cyb);
   {
       HYPRE_Real tcy;
       HYPRE_Real diag = 1;
       if (a_cc[Ai] < 0) diag = -1.0;
       tcy = diag*(a_cs[Ai]+a_cn[Ai]+a_an[Ai]+a_as[Ai]+a_bn[Ai]+a_bs[Ai]+a_csw[Ai]+a_cse[Ai]+a_cnw[Ai]+a_cne[Ai]);
       tcy+= diag*(a_asw[Ai]+a_ase[Ai]+a_anw[Ai]+a_ane[Ai]+a_bsw[Ai]+a_bse[Ai]+a_bnw[Ai]+a_bne[Ai]);
       cyb +=tcy;
   }
   hypre_BoxLoop1End(Ai);
   hypre_newBoxLoop1ReductionBegin(hypre_StructMatrixNDim(A), loop_size,
                   A_dbox, start, stride, Ai,czb);
   {
       HYPRE_Real tcz;
       HYPRE_Real diag = 1;
       if (a_cc[Ai] < 0) diag = -1.0;
       tcz = diag*(a_ac[Ai]+a_bc[Ai]+a_aw[Ai]+a_ae[Ai]+a_an[Ai]+a_as[Ai]+ a_bw[Ai]+ a_be[Ai]+ a_bn[Ai]+ a_bs[Ai]);
       tcz+= diag*(a_asw[Ai]+a_ase[Ai]+a_anw[Ai]+a_ane[Ai]+a_bsw[Ai]+a_bse[Ai]+a_bnw[Ai]+a_bne[Ai]);
       czb +=tcz;
   }
   hypre_BoxLoop1End(Ai);
#else
#if defined(HYPRE_USE_CUDA)
   ReduceSum<HYPRE_Real> cxb(cxyz[0],data_location),cyb(cxyz[1],data_location),czb(cxyz[2],data_location);
#elif defined(HYPRE_USE_RAJA)
    ReduceSum<hypre_reduce_policy, HYPRE_Real> cxb(cxyz[0],data_location),cyb(cxyz[1],data_location),czb(cxyz[2],data_location);
#else
    HYPRE_Real cxb = cxyz[0],cyb = cxyz[1],czb = cxyz[2];
#endif
#ifdef HYPRE_BOX_REDUCTION
#undef HYPRE_BOX_REDUCTION
#endif

#ifdef HYPRE_USE_OMP45
#define HYPRE_BOX_REDUCTION map(tofrom:cxb,cyb,czb) reduction(+:cxb,cyb,czb)
#else
#define HYPRE_BOX_REDUCTION reduction(+:cxb,cyb,czb)
#endif

   hypre_BoxLoop1Begin(hypre_StructMatrixNDim(A), loop_size,
                 A_dbox, start, stride, Ai);
   {
     HYPRE_Real tcx = 0,tcy = 0, tcz = 0;
       HYPRE_Real diag = 1;
       if (a_cc[Ai] < 0) diag = -1.0;
       tcx -= diag*(a_cw[Ai]+a_ce[Ai]+a_aw[Ai]+a_ae[Ai]+a_bw[Ai]+a_be[Ai]+a_csw[Ai]+a_cse[Ai]+a_cnw[Ai]+a_cne[Ai]);
       tcx -= diag*(a_asw[Ai]+a_ase[Ai]+a_anw[Ai]+a_ane[Ai]+a_bsw[Ai]+a_bse[Ai]+a_bnw[Ai]+a_bne[Ai]);
       tcy -= diag*(a_cs[Ai]+a_cn[Ai]+a_an[Ai]+a_as[Ai]+a_bn[Ai]+a_bs[Ai]+a_csw[Ai]+a_cse[Ai]+a_cnw[Ai]+a_cne[Ai]);
       tcy -= diag*(a_asw[Ai]+a_ase[Ai]+a_anw[Ai]+a_ane[Ai]+a_bsw[Ai]+a_bse[Ai]+a_bnw[Ai]+a_bne[Ai]);
       tcz -= diag*(a_ac[Ai]+a_bc[Ai]+a_aw[Ai]+a_ae[Ai]+a_an[Ai]+a_as[Ai]+ a_bw[Ai]+ a_be[Ai]+ a_bn[Ai]+ a_bs[Ai]);
       tcz -= diag*(a_asw[Ai]+a_ase[Ai]+a_anw[Ai]+a_ane[Ai]+a_bsw[Ai]+a_bse[Ai]+a_bnw[Ai]+a_bne[Ai]);

       cxb +=tcx;
       cyb +=tcy;
       czb +=tcz;
   }
   hypre_BoxLoop1End(Ai);
#undef HYPRE_BOX_REDUCTION
#endif

   cxyz[0] = (HYPRE_Real)cxb;
   cxyz[1] = (HYPRE_Real)cyb;
   cxyz[2] = (HYPRE_Real)czb;

   return hypre_error_flag;
}
<|MERGE_RESOLUTION|>--- conflicted
+++ resolved
@@ -171,28 +171,9 @@
    /* compute dxyz */
    if ((dxyz[0] == 0) || (dxyz[1] == 0) || (dxyz[2] == 0))
    {
-<<<<<<< HEAD
-      mean = hypre_CTAlloc(HYPRE_Real, 3);
+      mean = hypre_CTAlloc(HYPRE_Real, 3, HYPRE_MEMORY_HOST);
       hypre_PFMGComputeDxyz(A, dxyz, mean);
-      hypre_TFree(mean);
-=======
-      mean = hypre_CTAlloc(HYPRE_Real,  3, HYPRE_MEMORY_HOST);
-      deviation = hypre_CTAlloc(HYPRE_Real,  3, HYPRE_MEMORY_HOST);
-      hypre_PFMGComputeDxyz(A, dxyz, mean, deviation);
-        
-      for (d = 0; d < ndim; d++)
-      {
-         deviation[d] -= mean[d]*mean[d];
-         /* square of coeff. of variation */
-         if (deviation[d]/(mean[d]*mean[d]) > .1)
-         {
-            dxyz_flag= 1;
-            break;
-         }
-      }
       hypre_TFree(mean, HYPRE_MEMORY_HOST);
-      hypre_TFree(deviation, HYPRE_MEMORY_HOST);
->>>>>>> 68076e52
    }
 
    grid_l = hypre_TAlloc(hypre_StructGrid *,  max_levels, HYPRE_MEMORY_HOST);
@@ -474,21 +455,11 @@
 #endif
    }
 
-<<<<<<< HEAD
-   data = hypre_DeviceCTAlloc(HYPRE_Real,data_size);
-   data_const = hypre_CTAlloc(HYPRE_Real,data_size_const);
+   data = hypre_CTAlloc(HYPRE_Real, data_size, HYPRE_MEMORY_DEVICE);
+   data_const = hypre_CTAlloc(HYPRE_Real,data_size_const,HYPRE_MEMORY_HOST);
 #if defined(HYPRE_MEMORY_GPU) || defined(HYPRE_USE_MANAGED)
    printf("num_level_GPU = %d,device_level = %d / %d\n",num_level_GPU,device_level,num_levels);
 #endif
-=======
-   //data =  hypre_CTAlloc(HYPRE_Real, data_size, HYPRE_MEMORY_DEVICE);
-   if (constant_coefficient == 0)
-      data =  hypre_CTAlloc(HYPRE_Real, data_size, HYPRE_MEMORY_DEVICE);
-   else
-      data =  hypre_CTAlloc(HYPRE_Real, data_size, HYPRE_MEMORY_SHARED);
-   
-   (pfmg_data -> data) = data;
->>>>>>> 68076e52
 
    (pfmg_data -> data) = data;
    (pfmg_data -> data_const) = data_const;
