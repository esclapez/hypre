/******************************************************************************
 * Copyright 1998-2019 Lawrence Livermore National Security, LLC and other
 * HYPRE Project Developers. See the top-level COPYRIGHT file for details.
 *
 * SPDX-License-Identifier: (Apache-2.0 OR MIT)
 ******************************************************************************/

#include "_hypre_struct_ls.h"
#include "_hypre_struct_mv.hpp"
#include "pfmg.h"

/*--------------------------------------------------------------------------
 * Macro to "change coordinates".  This routine is written as though
 * coarsening is being done in the y-direction.  This macro is used to
 * allow for coarsening to be done in the x-direction also.
 *--------------------------------------------------------------------------*/

#define MapIndex(in_index, cdir, out_index)                     \
   hypre_IndexD(out_index, 2)    = hypre_IndexD(in_index, 2);   \
   hypre_IndexD(out_index, cdir) = hypre_IndexD(in_index, 1);   \
   cdir = (cdir + 1) % 2;                                       \
   hypre_IndexD(out_index, cdir) = hypre_IndexD(in_index, 0);   \
   cdir = (cdir + 1) % 2;

/*--------------------------------------------------------------------------
 * hypre_PFMGCreateCoarseOp5
 *    Sets up new coarse grid operator stucture. Fine grid
 *    operator is 5pt and so is coarse, i.e. non-Galerkin.
 *--------------------------------------------------------------------------*/

hypre_StructMatrix *
hypre_PFMGCreateCoarseOp5( hypre_StructMatrix *R,
                           hypre_StructMatrix *A,
                           hypre_StructMatrix *P,
                           hypre_StructGrid   *coarse_grid,
                           HYPRE_Int           cdir        )
{
   hypre_StructMatrix    *RAP;

   hypre_Index           *RAP_stencil_shape;
   hypre_StructStencil   *RAP_stencil;
   HYPRE_Int              RAP_stencil_size;
   HYPRE_Int              RAP_stencil_dim;
   HYPRE_Int              RAP_num_ghost[] = {1, 1, 1, 1, 1, 1};

   hypre_Index            index_temp;
   HYPRE_Int              j, i;
<<<<<<< HEAD
   HYPRE_Int              stencil_entry;
 
=======
   HYPRE_Int              stencil_rank;

>>>>>>> 414fa671
   RAP_stencil_dim = 2;

   /*-----------------------------------------------------------------------
    * Define RAP_stencil
    *-----------------------------------------------------------------------*/

   stencil_entry = 0;

   /*-----------------------------------------------------------------------
    * non-symmetric case
    *-----------------------------------------------------------------------*/

   if (!hypre_StructMatrixSymmetric(A))
   {

      /*--------------------------------------------------------------------
       * 5 point coarse grid stencil
       *--------------------------------------------------------------------*/
      RAP_stencil_size = 5;
      RAP_stencil_shape = hypre_CTAlloc(hypre_Index,  RAP_stencil_size, HYPRE_MEMORY_HOST);
      for (j = -1; j < 2; j++)
      {
         for (i = -1; i < 2; i++)
         {

            /*--------------------------------------------------------------
             * Storage for 5 entries (c,w,e,n,s)
             *--------------------------------------------------------------*/
            if (i*j == 0)
            {
               hypre_SetIndex3(index_temp,i,j,0);
               MapIndex(index_temp, cdir, RAP_stencil_shape[stencil_entry]);
               stencil_entry++;
            }
         }
      }
   }

   /*-----------------------------------------------------------------------
    * symmetric case
    *-----------------------------------------------------------------------*/

   else
   {

      /*--------------------------------------------------------------------
       * 5 point coarse grid stencil
       * Only store the lower triangular part + diagonal = 3 entries,
       * lower triangular means the lower triangular part on the matrix
       * in the standard lexicographic ordering.
       *--------------------------------------------------------------------*/
      RAP_stencil_size = 3;
      RAP_stencil_shape = hypre_CTAlloc(hypre_Index,  RAP_stencil_size, HYPRE_MEMORY_HOST);
      for (j = -1; j < 1; j++)
      {
         for (i = -1; i < 1; i++)
         {

            /*--------------------------------------------------------------
             * Store 3 entries in (c,w,s)
             *--------------------------------------------------------------*/
            if( i*j == 0 )
            {
               hypre_SetIndex3(index_temp,i,j,0);
               MapIndex(index_temp, cdir, RAP_stencil_shape[stencil_entry]);
               stencil_entry++;
            }
         }
      }
   }

   RAP_stencil = hypre_StructStencilCreate(RAP_stencil_dim, RAP_stencil_size,
                                           RAP_stencil_shape);

   RAP = hypre_StructMatrixCreate(hypre_StructMatrixComm(A),
                                  coarse_grid, RAP_stencil);

   hypre_StructStencilDestroy(RAP_stencil);

   /*-----------------------------------------------------------------------
    * Coarse operator in symmetric iff fine operator is
    *-----------------------------------------------------------------------*/
   hypre_StructMatrixSymmetric(RAP) = hypre_StructMatrixSymmetric(A);

   /*-----------------------------------------------------------------------
    * Set number of ghost points - one one each boundary
    *-----------------------------------------------------------------------*/
   HYPRE_StructMatrixSetNumGhost(RAP, RAP_num_ghost);

   return RAP;
}

/*--------------------------------------------------------------------------
 * hypre_PFMGBuildCoarseOp5
 *    Sets up new coarse grid operator stucture. Fine grid operator is 5pt and
 *    so is coarse, i.e. non-Galerkin.
 *
 *    Uses the non-Galerkin strategy from Ashby & Falgout's original ParFlow
 *    algorithm.  For constant_coefficient==2, see [issue663].
 *--------------------------------------------------------------------------*/

HYPRE_Int
hypre_PFMGBuildCoarseOp5( hypre_StructMatrix *A,
                          hypre_StructMatrix *P,
                          hypre_StructMatrix *R,
                          HYPRE_Int           cdir,
                          hypre_Index         cindex,
                          hypre_Index         cstride,
                          hypre_StructMatrix *RAP     )
{
   HYPRE_Int             ndim = hypre_StructMatrixNDim(A);
   hypre_Index           index;
   hypre_Index           index_temp;

   hypre_StructGrid     *fgrid;
   hypre_BoxArray       *fgrid_boxes;
   hypre_Box            *fgrid_box;
   HYPRE_Int            *fgrid_ids;
   hypre_StructGrid     *cgrid;
   hypre_BoxArray       *cgrid_boxes;
   hypre_Box            *cgrid_box;
   HYPRE_Int            *cgrid_ids;
   hypre_IndexRef        cstart, bfstart, stridef;
   hypre_Index           fstart, bcstart, stridec;
   hypre_Index           loop_size;

   HYPRE_Int             constant_coefficient;

   HYPRE_Int             fi, ci, fbi;

   hypre_Box            *A_dbox;
   hypre_Box            *P_dbox;
   hypre_Box            *RAP_dbox;

   hypre_BoxArray       *bdy_boxes, *tmp_boxes;
   hypre_Box            *bdy_box, *fcbox;

   HYPRE_Real           *pb, *pa;

   HYPRE_Real           *a_cc, *a_cw, *a_ce, *a_cb, *a_ca;

   HYPRE_Real           *rap_cc, *rap_cw, *rap_ce;
   HYPRE_Real           *rap_cb, *rap_ca;

   HYPRE_Real            center_int, center_bdy;

   HYPRE_Int             OffsetA;
   HYPRE_Int             OffsetP;

   stridef = cstride;
   hypre_SetIndex3(stridec, 1, 1, 1);

   fgrid = hypre_StructMatrixGrid(A);
   fgrid_boxes = hypre_StructGridBoxes(fgrid);
   fgrid_ids = hypre_StructGridIDs(fgrid);

   cgrid = hypre_StructMatrixGrid(RAP);
   cgrid_boxes = hypre_StructGridBoxes(cgrid);
   cgrid_ids = hypre_StructGridIDs(cgrid);

   constant_coefficient = hypre_StructMatrixConstantCoefficient(RAP);
   hypre_assert( hypre_StructMatrixConstantCoefficient(A) == constant_coefficient );
   if ( constant_coefficient==0 )
   {
      hypre_assert( hypre_StructMatrixConstantCoefficient(R) == 0 );
      hypre_assert( hypre_StructMatrixConstantCoefficient(P) == 0 );
   }
   else /* 1 or 2 */
   {
      hypre_assert( hypre_StructMatrixConstantCoefficient(R) == 1 );
      hypre_assert( hypre_StructMatrixConstantCoefficient(P) == 1 );
   }

   fcbox = hypre_BoxCreate(ndim);
   bdy_boxes = hypre_BoxArrayCreate(0, ndim);
   tmp_boxes = hypre_BoxArrayCreate(0, ndim);

   fi = 0;
   hypre_ForBoxI(ci, cgrid_boxes)
   {
      while (fgrid_ids[fi] != cgrid_ids[ci])
      {
         fi++;
      }

      cgrid_box = hypre_BoxArrayBox(cgrid_boxes, ci);
      fgrid_box = hypre_BoxArrayBox(fgrid_boxes, fi);

      cstart = hypre_BoxIMin(cgrid_box);
      hypre_StructMapCoarseToFine(cstart, cindex, cstride, fstart);

      A_dbox = hypre_BoxArrayBox(hypre_StructMatrixDataSpace(A), fi);
      P_dbox = hypre_BoxArrayBox(hypre_StructMatrixDataSpace(P), fi);
      RAP_dbox = hypre_BoxArrayBox(hypre_StructMatrixDataSpace(RAP), ci);

      /*-----------------------------------------------------------------
       * Extract pointers for interpolation operator:
       * pb is pointer for weight for f-point below c-point
       * pa is pointer for weight for f-point above c-point
       *-----------------------------------------------------------------*/

      hypre_SetIndex3(index_temp,0,-1,0);
      MapIndex(index_temp, cdir, index);
      pa = hypre_StructMatrixExtractPointerByIndex(P, fi, index);

      hypre_SetIndex3(index_temp,0,1,0);
      MapIndex(index_temp, cdir, index);
      pb = hypre_StructMatrixExtractPointerByIndex(P, fi, index);
      //RL PTROFFSET
      HYPRE_Int pbOffset = hypre_BoxOffsetDistance(P_dbox, index);

      /*-----------------------------------------------------------------
       * Extract pointers for 5-point fine grid operator:
       *
       * a_cc is pointer for center coefficient
       * a_cw is pointer for west coefficient
       * a_ce is pointer for east coefficient
       * a_cb is pointer for below coefficient
       * a_ca is pointer for above coefficient
       *-----------------------------------------------------------------*/

      hypre_SetIndex3(index_temp,0,0,0);
      MapIndex(index_temp, cdir, index);
      a_cc = hypre_StructMatrixExtractPointerByIndex(A, fi, index);

      hypre_SetIndex3(index_temp,-1,0,0);
      MapIndex(index_temp, cdir, index);
      a_cw = hypre_StructMatrixExtractPointerByIndex(A, fi, index);

      hypre_SetIndex3(index_temp,1,0,0);
      MapIndex(index_temp, cdir, index);
      a_ce = hypre_StructMatrixExtractPointerByIndex(A, fi, index);

      hypre_SetIndex3(index_temp,0,-1,0);
      MapIndex(index_temp, cdir, index);
      a_cb = hypre_StructMatrixExtractPointerByIndex(A, fi, index);

      hypre_SetIndex3(index_temp,0,1,0);
      MapIndex(index_temp, cdir, index);
      a_ca = hypre_StructMatrixExtractPointerByIndex(A, fi, index);

      /*-----------------------------------------------------------------
       * Extract pointers for coarse grid operator
       * rap_cc is pointer for center coefficient (etc.)
       *-----------------------------------------------------------------*/

      hypre_SetIndex3(index_temp,0,0,0);
      MapIndex(index_temp, cdir, index);
      rap_cc = hypre_StructMatrixExtractPointerByIndex(RAP, ci, index);

      hypre_SetIndex3(index_temp,-1,0,0);
      MapIndex(index_temp, cdir, index);
      rap_cw = hypre_StructMatrixExtractPointerByIndex(RAP, ci, index);

      hypre_SetIndex3(index_temp,1,0,0);
      MapIndex(index_temp, cdir, index);
      rap_ce = hypre_StructMatrixExtractPointerByIndex(RAP, ci, index);

      hypre_SetIndex3(index_temp,0,-1,0);
      MapIndex(index_temp, cdir, index);
      rap_cb = hypre_StructMatrixExtractPointerByIndex(RAP, ci, index);

      hypre_SetIndex3(index_temp,0,1,0);
      MapIndex(index_temp, cdir, index);
      rap_ca = hypre_StructMatrixExtractPointerByIndex(RAP, ci, index);

      /*-----------------------------------------------------------------
       * Define offsets for fine grid stencil and interpolation
       *
       * In the BoxLoop below I assume iA and iP refer to data associated
       * with the point which we are building the stencil for. The below
       * Offsets are used in refering to data associated with other points.
       *-----------------------------------------------------------------*/

      hypre_SetIndex3(index_temp,0,1,0);
      MapIndex(index_temp, cdir, index);

      OffsetP = hypre_BoxOffsetDistance(P_dbox,index);
      OffsetA = hypre_BoxOffsetDistance(A_dbox,index);

      /*--------------------------------------------------------------
       * Loop for symmetric 5-point fine grid operator; produces a
       * symmetric 5-point coarse grid operator.
       *--------------------------------------------------------------*/

      if ( constant_coefficient==0 )
      {
         hypre_BoxGetSize(cgrid_box, loop_size);

#define DEVICE_VAR is_device_ptr(rap_cb,a_cb,pa,rap_ca,a_ca,pb,a_cw,a_ce,rap_cw,rap_ce,rap_cc,a_cc)
         hypre_BoxLoop3Begin(hypre_StructMatrixNDim(A), loop_size,
                             P_dbox, cstart, stridec, iP,
                             A_dbox, fstart, stridef, iA,
                             RAP_dbox, cstart, stridec, iAc);
         {
            HYPRE_Int iAm1,iAp1,iPm1,iPp1;
            HYPRE_Real  west, east;

            iAm1 = iA - OffsetA;
            iAp1 = iA + OffsetA;

            iPm1 = iP - OffsetP;
            iPp1 = iP + OffsetP;

            rap_cb[iAc] = a_cb[iA] * pa[iPm1];
            rap_ca[iAc] = a_ca[iA] * pb[iPp1-pbOffset];

            west  = a_cw[iA] + 0.5 * a_cw[iAm1] + 0.5 * a_cw[iAp1];
            east  = a_ce[iA] + 0.5 * a_ce[iAm1] + 0.5 * a_ce[iAp1];

            /*-----------------------------------------------------
             * Prevent non-zero entries reaching off grid
             *-----------------------------------------------------*/
            if(a_cw[iA] == 0.0) west = 0.0;
            if(a_ce[iA] == 0.0) east = 0.0;

            rap_cw[iAc] = west;
            rap_ce[iAc] = east;

            rap_cc[iAc] = a_cc[iA] + a_cw[iA] + a_ce[iA]
               + a_cb[iA] * pb[iP-pbOffset] + a_ca[iA] * pa[iP]
               - west - east;
         }
         hypre_BoxLoop3End(iP, iA, iAc);
#undef DEVICE_VAR
      }

      else if ( constant_coefficient==1 )
      {
         rap_cb[0] = rap_ca[0] = a_cb[0] * pa[0];

         rap_cw[0] = rap_ce[0] = 2.0*a_cw[0];

         rap_cc[0] = a_cc[0] - 2.0*( a_cw[0] - rap_cb[0] );
      }

      else if ( constant_coefficient==2 )
      {
         /* NOTE: This does not reduce to either of the above operators unless
          * the row sum is zero and the interpolation weights are 1/2 */

         rap_cb[0] = rap_ca[0] = 0.5*a_cb[0];

         rap_cw[0] = rap_ce[0] = 2.0*a_cw[0];

         center_int = 3.0*a_cb[0];
         center_bdy = 0.5*a_cb[0] + (a_cw[0] + a_cb[0]);

         hypre_BoxGetSize(cgrid_box, loop_size);

#define DEVICE_VAR is_device_ptr(rap_cc,a_cc)
         hypre_BoxLoop2Begin(hypre_StructMatrixNDim(A), loop_size,
                             A_dbox, fstart, stridef, iA,
                             RAP_dbox, cstart, stridec, iAc);
         {
            rap_cc[iAc] = 2.0*a_cc[iA] + center_int;
         }
         hypre_BoxLoop2End(iA, iAc);
#undef DEVICE_VAR

         hypre_CopyBox(cgrid_box, fcbox);
         hypre_StructMapCoarseToFine(hypre_BoxIMin(fcbox), cindex, cstride,
                                     hypre_BoxIMin(fcbox));
         hypre_StructMapCoarseToFine(hypre_BoxIMax(fcbox), cindex, cstride,
                                     hypre_BoxIMax(fcbox));
         hypre_BoxArraySetSize(bdy_boxes, 0);
         if (hypre_BoxIMinD(fcbox, cdir) == hypre_BoxIMinD(fgrid_box, cdir))
         {
            hypre_BoxBoundaryIntersect(fcbox, fgrid, cdir, -1, bdy_boxes);
         }
         if (hypre_BoxIMaxD(fcbox, cdir) == hypre_BoxIMaxD(fgrid_box, cdir))
         {
            hypre_BoxBoundaryIntersect(fcbox, fgrid, cdir, 1, tmp_boxes);
            hypre_AppendBoxArray(tmp_boxes, bdy_boxes);
         }

         hypre_ForBoxI(fbi, bdy_boxes)
         {
            bdy_box = hypre_BoxArrayBox(bdy_boxes, fbi);

            hypre_BoxGetSize(bdy_box, loop_size);
            bfstart = hypre_BoxIMin(bdy_box);
            hypre_StructMapFineToCoarse(bfstart, cindex, cstride, bcstart);
#define DEVICE_VAR is_device_ptr(rap_cc,a_cc)
            hypre_BoxLoop2Begin(hypre_StructMatrixNDim(A), loop_size,
                                A_dbox, bfstart, stridef, iA,
                                RAP_dbox, bcstart, stridec, iAc);
            {
               rap_cc[iAc] -= 0.5*a_cc[iA] + center_bdy;
            }
            hypre_BoxLoop2End(iA, iAc);
#undef DEVICE_VAR
         }
      }

   } /* end ForBoxI */

   hypre_BoxDestroy(fcbox);
   hypre_BoxArrayDestroy(bdy_boxes);
   hypre_BoxArrayDestroy(tmp_boxes);

   return hypre_error_flag;
}<|MERGE_RESOLUTION|>--- conflicted
+++ resolved
@@ -45,13 +45,8 @@
 
    hypre_Index            index_temp;
    HYPRE_Int              j, i;
-<<<<<<< HEAD
    HYPRE_Int              stencil_entry;
- 
-=======
-   HYPRE_Int              stencil_rank;
-
->>>>>>> 414fa671
+
    RAP_stencil_dim = 2;
 
    /*-----------------------------------------------------------------------
@@ -139,7 +134,7 @@
    /*-----------------------------------------------------------------------
     * Set number of ghost points - one one each boundary
     *-----------------------------------------------------------------------*/
-   HYPRE_StructMatrixSetNumGhost(RAP, RAP_num_ghost);
+   hypre_StructMatrixSetNumGhost(RAP, RAP_num_ghost);
 
    return RAP;
 }
