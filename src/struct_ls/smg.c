/******************************************************************************
 * Copyright 1998-2019 Lawrence Livermore National Security, LLC and other
 * HYPRE Project Developers. See the top-level COPYRIGHT file for details.
 *
 * SPDX-License-Identifier: (Apache-2.0 OR MIT)
 ******************************************************************************/

#include "_hypre_struct_ls.h"
#include "_hypre_struct_mv.hpp"
#include "smg.h"

/*--------------------------------------------------------------------------
 *--------------------------------------------------------------------------*/

void *
hypre_SMGCreate( MPI_Comm  comm )
{
   hypre_SMGData *smg_data;

   smg_data = hypre_CTAlloc(hypre_SMGData,  1, HYPRE_MEMORY_HOST);

   (smg_data -> comm)        = comm;
   (smg_data -> time_index)  = hypre_InitializeTiming("SMG");

   /* set defaults */
   (smg_data -> memory_use) = 0;
   (smg_data -> tol)        = 1.0e-06;
   (smg_data -> max_iter)   = 200;
   (smg_data -> rel_change) = 0;
   (smg_data -> zero_guess) = 0;
   (smg_data -> max_levels) = 0;
   (smg_data -> num_pre_relax)  = 1;
   (smg_data -> num_post_relax) = 1;
   (smg_data -> cdir) = 2;
   hypre_SetIndex3((smg_data -> base_index), 0, 0, 0);
   hypre_SetIndex3((smg_data -> base_stride), 1, 1, 1);
   (smg_data -> logging) = 0;
   (smg_data -> print_level) = 0;

   /* initialize */
   (smg_data -> num_levels) = -1;
#if defined(HYPRE_USING_CUDA) || defined(HYPRE_USING_HIP)
   (smg_data -> devicelevel) = 200;
#endif
   return (void *) smg_data;
}

/*--------------------------------------------------------------------------
 *--------------------------------------------------------------------------*/

HYPRE_Int
hypre_SMGDestroy( void *smg_vdata )
{
   hypre_SMGData *smg_data = (hypre_SMGData *)smg_vdata;

   HYPRE_Int l;

   HYPRE_ANNOTATE_FUNC_BEGIN;

   if (smg_data)
   {
      if ((smg_data -> logging) > 0)
      {
         hypre_TFree(smg_data -> norms, HYPRE_MEMORY_HOST);
         hypre_TFree(smg_data -> rel_norms, HYPRE_MEMORY_HOST);
      }

      if ((smg_data -> num_levels) > -1)
      {
         for (l = 0; l < ((smg_data -> num_levels) - 1); l++)
         {
            hypre_SMGRelaxDestroy(smg_data -> relax_data_l[l]);
            hypre_SMGResidualDestroy(smg_data -> residual_data_l[l]);
            hypre_SemiRestrictDestroy(smg_data -> restrict_data_l[l]);
            hypre_SemiInterpDestroy(smg_data -> interp_data_l[l]);
         }
         hypre_SMGRelaxDestroy(smg_data -> relax_data_l[l]);
         if (l == 0)
         {
            hypre_SMGResidualDestroy(smg_data -> residual_data_l[l]);
         }
         hypre_TFree(smg_data -> relax_data_l, HYPRE_MEMORY_HOST);
         hypre_TFree(smg_data -> residual_data_l, HYPRE_MEMORY_HOST);
         hypre_TFree(smg_data -> restrict_data_l, HYPRE_MEMORY_HOST);
         hypre_TFree(smg_data -> interp_data_l, HYPRE_MEMORY_HOST);

         hypre_StructVectorDestroy(smg_data -> tb_l[0]);
         hypre_StructVectorDestroy(smg_data -> tx_l[0]);
         hypre_StructGridDestroy(smg_data -> grid_l[0]);
         hypre_StructMatrixDestroy(smg_data -> A_l[0]);
         hypre_StructVectorDestroy(smg_data -> b_l[0]);
         hypre_StructVectorDestroy(smg_data -> x_l[0]);
         for (l = 0; l < ((smg_data -> num_levels) - 1); l++)
         {
            hypre_StructGridDestroy(smg_data -> grid_l[l+1]);
            hypre_StructGridDestroy(smg_data -> PT_grid_l[l+1]);
            hypre_StructMatrixDestroy(smg_data -> A_l[l+1]);
            if (smg_data -> PT_l[l] == smg_data -> R_l[l])
            {
               hypre_StructMatrixDestroy(smg_data -> PT_l[l]);
            }
            else
            {
               hypre_StructMatrixDestroy(smg_data -> PT_l[l]);
               hypre_StructMatrixDestroy(smg_data -> R_l[l]);
            }
            hypre_StructVectorDestroy(smg_data -> b_l[l+1]);
            hypre_StructVectorDestroy(smg_data -> x_l[l+1]);
            hypre_StructVectorDestroy(smg_data -> tb_l[l+1]);
            hypre_StructVectorDestroy(smg_data -> tx_l[l+1]);
         }
          hypre_TFree(smg_data -> data, HYPRE_MEMORY_DEVICE);
         hypre_TFree(smg_data -> grid_l, HYPRE_MEMORY_HOST);
         hypre_TFree(smg_data -> PT_grid_l, HYPRE_MEMORY_HOST);
         hypre_TFree(smg_data -> A_l, HYPRE_MEMORY_HOST);
         hypre_TFree(smg_data -> PT_l, HYPRE_MEMORY_HOST);
         hypre_TFree(smg_data -> R_l, HYPRE_MEMORY_HOST);
         hypre_TFree(smg_data -> b_l, HYPRE_MEMORY_HOST);
         hypre_TFree(smg_data -> x_l, HYPRE_MEMORY_HOST);
         hypre_TFree(smg_data -> tb_l, HYPRE_MEMORY_HOST);
         hypre_TFree(smg_data -> tx_l, HYPRE_MEMORY_HOST);
      }

      hypre_FinalizeTiming(smg_data -> time_index);
      hypre_TFree(smg_data, HYPRE_MEMORY_HOST);
   }

   HYPRE_ANNOTATE_FUNC_END;

   return hypre_error_flag;
}

/*--------------------------------------------------------------------------
 *--------------------------------------------------------------------------*/

HYPRE_Int
hypre_SMGSetMemoryUse( void *smg_vdata,
                       HYPRE_Int   memory_use )
{
   hypre_SMGData *smg_data = (hypre_SMGData *)smg_vdata;

   (smg_data -> memory_use) = memory_use;

   return hypre_error_flag;
}

HYPRE_Int
hypre_SMGGetMemoryUse( void *smg_vdata,
                       HYPRE_Int * memory_use )
{
   hypre_SMGData *smg_data = (hypre_SMGData *)smg_vdata;

   *memory_use = (smg_data -> memory_use);

   return hypre_error_flag;
}

/*--------------------------------------------------------------------------
 *--------------------------------------------------------------------------*/

HYPRE_Int
hypre_SMGSetTol( void   *smg_vdata,
                 HYPRE_Real  tol       )
{
   hypre_SMGData *smg_data = (hypre_SMGData *)smg_vdata;

   (smg_data -> tol) = tol;

   return hypre_error_flag;
}

HYPRE_Int
hypre_SMGGetTol( void   *smg_vdata,
                 HYPRE_Real *tol       )
{
   hypre_SMGData *smg_data = (hypre_SMGData *)smg_vdata;

   *tol = (smg_data -> tol);

   return hypre_error_flag;
}

/*--------------------------------------------------------------------------
 *--------------------------------------------------------------------------*/

HYPRE_Int
hypre_SMGSetMaxIter( void *smg_vdata,
                     HYPRE_Int   max_iter  )
{
   hypre_SMGData *smg_data = (hypre_SMGData *)smg_vdata;

   (smg_data -> max_iter) = max_iter;

   return hypre_error_flag;
}

HYPRE_Int
hypre_SMGGetMaxIter( void *smg_vdata,
                     HYPRE_Int * max_iter  )
{
   hypre_SMGData *smg_data = (hypre_SMGData *)smg_vdata;

   *max_iter = (smg_data -> max_iter);

   return hypre_error_flag;
}

/*--------------------------------------------------------------------------
 *--------------------------------------------------------------------------*/

HYPRE_Int
hypre_SMGSetRelChange( void *smg_vdata,
                       HYPRE_Int   rel_change  )
{
   hypre_SMGData *smg_data = (hypre_SMGData *)smg_vdata;

   (smg_data -> rel_change) = rel_change;

   return hypre_error_flag;
}

HYPRE_Int
hypre_SMGGetRelChange( void *smg_vdata,
                       HYPRE_Int * rel_change  )
{
   hypre_SMGData *smg_data = (hypre_SMGData *)smg_vdata;

   *rel_change = (smg_data -> rel_change);

   return hypre_error_flag;
}

/*--------------------------------------------------------------------------
 *--------------------------------------------------------------------------*/

HYPRE_Int
hypre_SMGSetZeroGuess( void *smg_vdata,
                       HYPRE_Int   zero_guess )
{
   hypre_SMGData *smg_data = (hypre_SMGData *)smg_vdata;

   (smg_data -> zero_guess) = zero_guess;

   return hypre_error_flag;
}

HYPRE_Int
hypre_SMGGetZeroGuess( void *smg_vdata,
                       HYPRE_Int * zero_guess )
{
   hypre_SMGData *smg_data = (hypre_SMGData *)smg_vdata;

   *zero_guess = (smg_data -> zero_guess);

   return hypre_error_flag;
}

/*--------------------------------------------------------------------------
 * Note that we require at least 1 pre-relax sweep.
 *--------------------------------------------------------------------------*/

HYPRE_Int
hypre_SMGSetNumPreRelax( void *smg_vdata,
                         HYPRE_Int   num_pre_relax )
{
   hypre_SMGData *smg_data = (hypre_SMGData *)smg_vdata;

   (smg_data -> num_pre_relax) = hypre_max(num_pre_relax,1);

   return hypre_error_flag;
}

HYPRE_Int
hypre_SMGGetNumPreRelax( void *smg_vdata,
                         HYPRE_Int * num_pre_relax )
{
   hypre_SMGData *smg_data = (hypre_SMGData *)smg_vdata;

   *num_pre_relax = (smg_data -> num_pre_relax);

   return hypre_error_flag;
}

/*--------------------------------------------------------------------------
 *--------------------------------------------------------------------------*/

HYPRE_Int
hypre_SMGSetNumPostRelax( void *smg_vdata,
                          HYPRE_Int   num_post_relax )
{
   hypre_SMGData *smg_data = (hypre_SMGData *)smg_vdata;

   (smg_data -> num_post_relax) = num_post_relax;

   return hypre_error_flag;
}

HYPRE_Int
hypre_SMGGetNumPostRelax( void *smg_vdata,
                          HYPRE_Int * num_post_relax )
{
   hypre_SMGData *smg_data = (hypre_SMGData *)smg_vdata;

   *num_post_relax = (smg_data -> num_post_relax);

   return hypre_error_flag;
}

/*--------------------------------------------------------------------------
 *--------------------------------------------------------------------------*/

HYPRE_Int
hypre_SMGSetBase( void        *smg_vdata,
                  hypre_Index  base_index,
                  hypre_Index  base_stride )
{
   hypre_SMGData *smg_data = (hypre_SMGData *)smg_vdata;
   HYPRE_Int      d;

   for (d = 0; d < 3; d++)
   {
      hypre_IndexD((smg_data -> base_index),  d) =
         hypre_IndexD(base_index,  d);
      hypre_IndexD((smg_data -> base_stride), d) =
         hypre_IndexD(base_stride, d);
   }

   return hypre_error_flag;
}

/*--------------------------------------------------------------------------
 *--------------------------------------------------------------------------*/

HYPRE_Int
hypre_SMGSetLogging( void *smg_vdata,
                     HYPRE_Int   logging)
{
   hypre_SMGData *smg_data = (hypre_SMGData *)smg_vdata;

   (smg_data -> logging) = logging;

   return hypre_error_flag;
}

HYPRE_Int
hypre_SMGGetLogging( void *smg_vdata,
                     HYPRE_Int * logging)
{
   hypre_SMGData *smg_data = (hypre_SMGData *)smg_vdata;

   *logging = (smg_data -> logging);

   return hypre_error_flag;
}

/*--------------------------------------------------------------------------
 *--------------------------------------------------------------------------*/

HYPRE_Int
hypre_SMGSetPrintLevel( void *smg_vdata,
                        HYPRE_Int   print_level)
{
   hypre_SMGData *smg_data = (hypre_SMGData *)smg_vdata;

   (smg_data -> print_level) = print_level;

   return hypre_error_flag;
}

HYPRE_Int
hypre_SMGGetPrintLevel( void *smg_vdata,
                        HYPRE_Int * print_level)
{
   hypre_SMGData *smg_data = (hypre_SMGData *)smg_vdata;

   *print_level = (smg_data -> print_level);

   return hypre_error_flag;
}

/*--------------------------------------------------------------------------
 *--------------------------------------------------------------------------*/

HYPRE_Int
hypre_SMGGetNumIterations( void *smg_vdata,
                           HYPRE_Int  *num_iterations )
{
   hypre_SMGData *smg_data = (hypre_SMGData *)smg_vdata;

   *num_iterations = (smg_data -> num_iterations);

   return hypre_error_flag;
}

/*--------------------------------------------------------------------------
 *--------------------------------------------------------------------------*/

HYPRE_Int
hypre_SMGPrintLogging( void *smg_vdata )
{
   hypre_SMGData *smg_data       = (hypre_SMGData *) smg_vdata;
   MPI_Comm       comm           = (smg_data -> comm);
   HYPRE_Int      num_iterations = (smg_data -> num_iterations);
   HYPRE_Int      max_iter       = (smg_data -> max_iter);
   HYPRE_Int      logging        = (smg_data -> logging);
   HYPRE_Int      print_level    = (smg_data -> print_level);
   HYPRE_Real    *norms          = (smg_data -> norms);
   HYPRE_Real    *rel_norms      = (smg_data -> rel_norms);

   HYPRE_Int      myid, i;
   HYPRE_Real     convr = 1.0;
   HYPRE_Real     avg_convr;

   hypre_MPI_Comm_rank(comm, &myid);

   if ((myid == 0) && (logging > 0) && (print_level > 0))
   {
      hypre_printf("Iters         ||r||_2   conv.rate  ||r||_2/||b||_2\n");
      hypre_printf("% 5d    %e    %f     %e\n", 0, norms[0], convr, rel_norms[0]);
      for (i = 1; i <= num_iterations; i++)
      {
         convr = norms[i] / norms[i-1];
         hypre_printf("% 5d    %e    %f     %e\n", i, norms[i], convr, rel_norms[i]);
      }

      if (max_iter > 1)
      {
         if (rel_norms[0] > 0.)
         {
            avg_convr = pow((rel_norms[num_iterations]/rel_norms[0]),
                            (1.0/(HYPRE_Real) num_iterations));
            hypre_printf("\nAverage convergence factor = %f\n", avg_convr);
         }
      }
   }

   return hypre_error_flag;
}

/*--------------------------------------------------------------------------
 *--------------------------------------------------------------------------*/

HYPRE_Int
hypre_SMGGetFinalRelativeResidualNorm( void   *smg_vdata,
                                       HYPRE_Real *relative_residual_norm )
{
   hypre_SMGData *smg_data = (hypre_SMGData *)smg_vdata;

   HYPRE_Int      max_iter        = (smg_data -> max_iter);
   HYPRE_Int      num_iterations  = (smg_data -> num_iterations);
   HYPRE_Int      logging         = (smg_data -> logging);
   HYPRE_Real    *rel_norms       = (smg_data -> rel_norms);

   if (logging > 0)
   {
      if (num_iterations == max_iter)
      {
         *relative_residual_norm = rel_norms[num_iterations-1];
      }
      else
      {
         *relative_residual_norm = rel_norms[num_iterations];
      }
   }

   return hypre_error_flag;
}

/*--------------------------------------------------------------------------
 *--------------------------------------------------------------------------*/

HYPRE_Int
hypre_SMGSetStructVectorConstantValues( hypre_StructVector *vector,
                                        HYPRE_Real          values,
                                        hypre_BoxArray     *box_array,
                                        hypre_Index         stride    )
{
   hypre_Box          *v_data_box;

   HYPRE_Real         *vp;

   hypre_Box          *box;
   hypre_Index         loop_size;
   hypre_IndexRef      start;

   HYPRE_Int           i;

   /*-----------------------------------------------------------------------
    * Set the vector coefficients
    *-----------------------------------------------------------------------*/

   hypre_ForBoxI(i, box_array)
   {
      box   = hypre_BoxArrayBox(box_array, i);
      start = hypre_BoxIMin(box);

      v_data_box =
         hypre_BoxArrayBox(hypre_StructVectorDataSpace(vector), i);
      vp = hypre_StructVectorBoxData(vector, i);

      hypre_BoxGetStrideSize(box, stride, loop_size);

#define DEVICE_VAR is_device_ptr(vp)
      hypre_BoxLoop1Begin(hypre_StructVectorNDim(vector), loop_size,
                          v_data_box, start, stride, vi);
      {
         vp[vi] = values;
      }
      hypre_BoxLoop1End(vi);
#undef DEVICE_VAR
   }

   return hypre_error_flag;
}

/*--------------------------------------------------------------------------
 *--------------------------------------------------------------------------*/

<<<<<<< HEAD
#if defined(HYPRE_USING_CUDA)
=======
HYPRE_Int
hypre_StructSMGSetMaxLevel( void   *smg_vdata,
                            HYPRE_Int   max_level  )
{
   hypre_SMGData *smg_data = (hypre_SMGData *)smg_vdata;

   (smg_data -> max_levels) = max_level;

   return hypre_error_flag;
}

#if defined(HYPRE_USING_CUDA) || defined(HYPRE_USING_HIP)
>>>>>>> ae362727
HYPRE_Int
hypre_StructSMGSetDeviceLevel( void   *smg_vdata,
                               HYPRE_Int   device_level  )
{
   hypre_SMGData *smg_data = (hypre_SMGData *)smg_vdata;

   (smg_data -> devicelevel) = device_level;

   return hypre_error_flag;
}
#endif<|MERGE_RESOLUTION|>--- conflicted
+++ resolved
@@ -516,22 +516,7 @@
 /*--------------------------------------------------------------------------
  *--------------------------------------------------------------------------*/
 
-<<<<<<< HEAD
 #if defined(HYPRE_USING_CUDA)
-=======
-HYPRE_Int
-hypre_StructSMGSetMaxLevel( void   *smg_vdata,
-                            HYPRE_Int   max_level  )
-{
-   hypre_SMGData *smg_data = (hypre_SMGData *)smg_vdata;
-
-   (smg_data -> max_levels) = max_level;
-
-   return hypre_error_flag;
-}
-
-#if defined(HYPRE_USING_CUDA) || defined(HYPRE_USING_HIP)
->>>>>>> ae362727
 HYPRE_Int
 hypre_StructSMGSetDeviceLevel( void   *smg_vdata,
                                HYPRE_Int   device_level  )
