/******************************************************************************
 * Copyright 1998-2019 Lawrence Livermore National Security, LLC and other
 * HYPRE Project Developers. See the top-level COPYRIGHT file for details.
 *
 * SPDX-License-Identifier: (Apache-2.0 OR MIT)
 ******************************************************************************/

#include "_hypre_struct_ls.h"
#include "_hypre_struct_mv.hpp"
#include "smg.h"

/*--------------------------------------------------------------------------
 *--------------------------------------------------------------------------*/

void *
hypre_SMGCreate( MPI_Comm  comm )
{
   hypre_SMGData *smg_data;

   smg_data = hypre_CTAlloc(hypre_SMGData,  1, HYPRE_MEMORY_HOST);

   (smg_data -> comm)        = comm;
   (smg_data -> time_index)  = hypre_InitializeTiming("SMG");

   /* set defaults */
   (smg_data -> memory_use) = 0;
   (smg_data -> tol)        = 1.0e-06;
   (smg_data -> max_iter)   = 200;
   (smg_data -> rel_change) = 0;
   (smg_data -> zero_guess) = 0;
   (smg_data -> max_levels) = 0;
   (smg_data -> num_pre_relax)  = 1;
   (smg_data -> num_post_relax) = 1;
   (smg_data -> cdir) = 2;
   hypre_SetIndex3((smg_data -> base_index), 0, 0, 0);
   hypre_SetIndex3((smg_data -> base_stride), 1, 1, 1);
   (smg_data -> logging) = 0;
   (smg_data -> print_level) = 0;

   /* initialize */
   (smg_data -> num_levels) = -1;
#if 0 //defined(HYPRE_USING_CUDA) || defined(HYPRE_USING_HIP)
   (smg_data -> devicelevel) = 200;
#endif
   return (void *) smg_data;
}

/*--------------------------------------------------------------------------
 *--------------------------------------------------------------------------*/

HYPRE_Int
hypre_SMGDestroy( void *smg_vdata )
{
   hypre_SMGData *smg_data = (hypre_SMGData *)smg_vdata;

   HYPRE_Int l;

   HYPRE_ANNOTATE_FUNC_BEGIN;

   if (smg_data)
   {
      if ((smg_data -> logging) > 0)
      {
         hypre_TFree(smg_data -> norms, HYPRE_MEMORY_HOST);
         hypre_TFree(smg_data -> rel_norms, HYPRE_MEMORY_HOST);
      }

      if ((smg_data -> num_levels) > -1)
      {
         for (l = 0; l < ((smg_data -> num_levels) - 1); l++)
         {
            hypre_SMGRelaxDestroy(smg_data -> relax_data_l[l]);
            hypre_SMGResidualDestroy(smg_data -> residual_data_l[l]);
            hypre_SemiRestrictDestroy(smg_data -> restrict_data_l[l]);
            hypre_SemiInterpDestroy(smg_data -> interp_data_l[l]);
         }
         hypre_SMGRelaxDestroy(smg_data -> relax_data_l[l]);
         if (l == 0)
         {
            hypre_SMGResidualDestroy(smg_data -> residual_data_l[l]);
         }
         hypre_TFree(smg_data -> relax_data_l, HYPRE_MEMORY_HOST);
         hypre_TFree(smg_data -> residual_data_l, HYPRE_MEMORY_HOST);
         hypre_TFree(smg_data -> restrict_data_l, HYPRE_MEMORY_HOST);
         hypre_TFree(smg_data -> interp_data_l, HYPRE_MEMORY_HOST);

         hypre_StructVectorDestroy(smg_data -> tb_l[0]);
         hypre_StructVectorDestroy(smg_data -> tx_l[0]);
         hypre_StructGridDestroy(smg_data -> grid_l[0]);
         hypre_StructMatrixDestroy(smg_data -> A_l[0]);
         hypre_StructVectorDestroy(smg_data -> b_l[0]);
         hypre_StructVectorDestroy(smg_data -> x_l[0]);
         for (l = 0; l < ((smg_data -> num_levels) - 1); l++)
         {
            hypre_StructGridDestroy(smg_data -> grid_l[l+1]);
            hypre_StructGridDestroy(smg_data -> PT_grid_l[l+1]);
            hypre_StructMatrixDestroy(smg_data -> A_l[l+1]);
            if (smg_data -> PT_l[l] == smg_data -> R_l[l])
            {
               hypre_StructMatrixDestroy(smg_data -> PT_l[l]);
            }
            else
            {
               hypre_StructMatrixDestroy(smg_data -> PT_l[l]);
               hypre_StructMatrixDestroy(smg_data -> R_l[l]);
            }
            hypre_StructVectorDestroy(smg_data -> b_l[l+1]);
            hypre_StructVectorDestroy(smg_data -> x_l[l+1]);
            hypre_StructVectorDestroy(smg_data -> tb_l[l+1]);
            hypre_StructVectorDestroy(smg_data -> tx_l[l+1]);
         }
          hypre_TFree(smg_data -> data, HYPRE_MEMORY_DEVICE);
         hypre_TFree(smg_data -> grid_l, HYPRE_MEMORY_HOST);
         hypre_TFree(smg_data -> PT_grid_l, HYPRE_MEMORY_HOST);
         hypre_TFree(smg_data -> A_l, HYPRE_MEMORY_HOST);
         hypre_TFree(smg_data -> PT_l, HYPRE_MEMORY_HOST);
         hypre_TFree(smg_data -> R_l, HYPRE_MEMORY_HOST);
         hypre_TFree(smg_data -> b_l, HYPRE_MEMORY_HOST);
         hypre_TFree(smg_data -> x_l, HYPRE_MEMORY_HOST);
         hypre_TFree(smg_data -> tb_l, HYPRE_MEMORY_HOST);
         hypre_TFree(smg_data -> tx_l, HYPRE_MEMORY_HOST);
      }

      hypre_FinalizeTiming(smg_data -> time_index);
      hypre_TFree(smg_data, HYPRE_MEMORY_HOST);
   }

   HYPRE_ANNOTATE_FUNC_END;

   return hypre_error_flag;
}

/*--------------------------------------------------------------------------
 *--------------------------------------------------------------------------*/

HYPRE_Int
hypre_SMGSetMemoryUse( void *smg_vdata,
                       HYPRE_Int   memory_use )
{
   hypre_SMGData *smg_data = (hypre_SMGData *)smg_vdata;

   (smg_data -> memory_use) = memory_use;

   return hypre_error_flag;
}

HYPRE_Int
hypre_SMGGetMemoryUse( void *smg_vdata,
                       HYPRE_Int * memory_use )
{
   hypre_SMGData *smg_data = (hypre_SMGData *)smg_vdata;

   *memory_use = (smg_data -> memory_use);

   return hypre_error_flag;
}

/*--------------------------------------------------------------------------
 *--------------------------------------------------------------------------*/

HYPRE_Int
hypre_SMGSetTol( void   *smg_vdata,
                 HYPRE_Real  tol       )
{
   hypre_SMGData *smg_data = (hypre_SMGData *)smg_vdata;

   (smg_data -> tol) = tol;

   return hypre_error_flag;
}

HYPRE_Int
hypre_SMGGetTol( void   *smg_vdata,
                 HYPRE_Real *tol       )
{
   hypre_SMGData *smg_data = (hypre_SMGData *)smg_vdata;

   *tol = (smg_data -> tol);

   return hypre_error_flag;
}

/*--------------------------------------------------------------------------
 *--------------------------------------------------------------------------*/

HYPRE_Int
hypre_SMGSetMaxIter( void *smg_vdata,
                     HYPRE_Int   max_iter  )
{
   hypre_SMGData *smg_data = (hypre_SMGData *)smg_vdata;

   (smg_data -> max_iter) = max_iter;

   return hypre_error_flag;
}

HYPRE_Int
hypre_SMGGetMaxIter( void *smg_vdata,
                     HYPRE_Int * max_iter  )
{
   hypre_SMGData *smg_data = (hypre_SMGData *)smg_vdata;

   *max_iter = (smg_data -> max_iter);

   return hypre_error_flag;
}

/*--------------------------------------------------------------------------
 *--------------------------------------------------------------------------*/

HYPRE_Int
hypre_SMGSetRelChange( void *smg_vdata,
                       HYPRE_Int   rel_change  )
{
   hypre_SMGData *smg_data = (hypre_SMGData *)smg_vdata;

   (smg_data -> rel_change) = rel_change;

   return hypre_error_flag;
}

HYPRE_Int
hypre_SMGGetRelChange( void *smg_vdata,
                       HYPRE_Int * rel_change  )
{
   hypre_SMGData *smg_data = (hypre_SMGData *)smg_vdata;

   *rel_change = (smg_data -> rel_change);

   return hypre_error_flag;
}

/*--------------------------------------------------------------------------
 *--------------------------------------------------------------------------*/

HYPRE_Int
hypre_SMGSetZeroGuess( void *smg_vdata,
                       HYPRE_Int   zero_guess )
{
   hypre_SMGData *smg_data = (hypre_SMGData *)smg_vdata;

   (smg_data -> zero_guess) = zero_guess;

   return hypre_error_flag;
}

HYPRE_Int
hypre_SMGGetZeroGuess( void *smg_vdata,
                       HYPRE_Int * zero_guess )
{
   hypre_SMGData *smg_data = (hypre_SMGData *)smg_vdata;

   *zero_guess = (smg_data -> zero_guess);

   return hypre_error_flag;
}

/*--------------------------------------------------------------------------
 * Note that we require at least 1 pre-relax sweep.
 *--------------------------------------------------------------------------*/

HYPRE_Int
hypre_SMGSetNumPreRelax( void *smg_vdata,
                         HYPRE_Int   num_pre_relax )
{
   hypre_SMGData *smg_data = (hypre_SMGData *)smg_vdata;

   (smg_data -> num_pre_relax) = hypre_max(num_pre_relax,1);

   return hypre_error_flag;
}

HYPRE_Int
hypre_SMGGetNumPreRelax( void *smg_vdata,
                         HYPRE_Int * num_pre_relax )
{
   hypre_SMGData *smg_data = (hypre_SMGData *)smg_vdata;

   *num_pre_relax = (smg_data -> num_pre_relax);

   return hypre_error_flag;
}

/*--------------------------------------------------------------------------
 *--------------------------------------------------------------------------*/

HYPRE_Int
hypre_SMGSetNumPostRelax( void *smg_vdata,
                          HYPRE_Int   num_post_relax )
{
   hypre_SMGData *smg_data = (hypre_SMGData *)smg_vdata;

   (smg_data -> num_post_relax) = num_post_relax;

   return hypre_error_flag;
}

HYPRE_Int
hypre_SMGGetNumPostRelax( void *smg_vdata,
                          HYPRE_Int * num_post_relax )
{
   hypre_SMGData *smg_data = (hypre_SMGData *)smg_vdata;

   *num_post_relax = (smg_data -> num_post_relax);

   return hypre_error_flag;
}

/*--------------------------------------------------------------------------
 *--------------------------------------------------------------------------*/

HYPRE_Int
hypre_SMGSetBase( void        *smg_vdata,
                  hypre_Index  base_index,
                  hypre_Index  base_stride )
{
   hypre_SMGData *smg_data = (hypre_SMGData *)smg_vdata;
   HYPRE_Int      d;

   for (d = 0; d < 3; d++)
   {
      hypre_IndexD((smg_data -> base_index),  d) =
         hypre_IndexD(base_index,  d);
      hypre_IndexD((smg_data -> base_stride), d) =
         hypre_IndexD(base_stride, d);
   }

   return hypre_error_flag;
}

/*--------------------------------------------------------------------------
 *--------------------------------------------------------------------------*/

HYPRE_Int
hypre_SMGSetLogging( void *smg_vdata,
                     HYPRE_Int   logging)
{
   hypre_SMGData *smg_data = (hypre_SMGData *)smg_vdata;

   (smg_data -> logging) = logging;

   return hypre_error_flag;
}

HYPRE_Int
hypre_SMGGetLogging( void *smg_vdata,
                     HYPRE_Int * logging)
{
   hypre_SMGData *smg_data = (hypre_SMGData *)smg_vdata;

   *logging = (smg_data -> logging);

   return hypre_error_flag;
}

/*--------------------------------------------------------------------------
 *--------------------------------------------------------------------------*/

HYPRE_Int
hypre_SMGSetPrintLevel( void *smg_vdata,
                        HYPRE_Int   print_level)
{
   hypre_SMGData *smg_data = (hypre_SMGData *)smg_vdata;

   (smg_data -> print_level) = print_level;

   return hypre_error_flag;
}

HYPRE_Int
hypre_SMGGetPrintLevel( void *smg_vdata,
                        HYPRE_Int * print_level)
{
   hypre_SMGData *smg_data = (hypre_SMGData *)smg_vdata;

   *print_level = (smg_data -> print_level);

   return hypre_error_flag;
}

/*--------------------------------------------------------------------------
 *--------------------------------------------------------------------------*/

HYPRE_Int
hypre_SMGGetNumIterations( void *smg_vdata,
                           HYPRE_Int  *num_iterations )
{
   hypre_SMGData *smg_data = (hypre_SMGData *)smg_vdata;

   *num_iterations = (smg_data -> num_iterations);

   return hypre_error_flag;
}

/*--------------------------------------------------------------------------
 *--------------------------------------------------------------------------*/

HYPRE_Int
hypre_SMGPrintLogging( void *smg_vdata )
{
   hypre_SMGData *smg_data       = (hypre_SMGData *) smg_vdata;
   MPI_Comm       comm           = (smg_data -> comm);
   HYPRE_Int      num_iterations = (smg_data -> num_iterations);
   HYPRE_Int      max_iter       = (smg_data -> max_iter);
   HYPRE_Int      logging        = (smg_data -> logging);
   HYPRE_Int      print_level    = (smg_data -> print_level);
   HYPRE_Real    *norms          = (smg_data -> norms);
   HYPRE_Real    *rel_norms      = (smg_data -> rel_norms);

   HYPRE_Int      myid, i;
   HYPRE_Real     convr = 1.0;
   HYPRE_Real     avg_convr;

   hypre_MPI_Comm_rank(comm, &myid);

   if ((myid == 0) && (logging > 0) && (print_level > 0))
   {
      hypre_printf("Iters         ||r||_2   conv.rate  ||r||_2/||b||_2\n");
      hypre_printf("% 5d    %e    %f     %e\n", 0, norms[0], convr, rel_norms[0]);
      for (i = 1; i <= num_iterations; i++)
      {
         convr = norms[i] / norms[i-1];
         hypre_printf("% 5d    %e    %f     %e\n", i, norms[i], convr, rel_norms[i]);
      }

      if (max_iter > 1)
      {
         if (rel_norms[0] > 0.)
         {
            avg_convr = pow((rel_norms[num_iterations]/rel_norms[0]),
                            (1.0/(HYPRE_Real) num_iterations));
            hypre_printf("\nAverage convergence factor = %f\n", avg_convr);
         }
      }
   }

   return hypre_error_flag;
}

/*--------------------------------------------------------------------------
 *--------------------------------------------------------------------------*/

HYPRE_Int
hypre_SMGGetFinalRelativeResidualNorm( void   *smg_vdata,
                                       HYPRE_Real *relative_residual_norm )
{
   hypre_SMGData *smg_data = (hypre_SMGData *)smg_vdata;

   HYPRE_Int      max_iter        = (smg_data -> max_iter);
   HYPRE_Int      num_iterations  = (smg_data -> num_iterations);
   HYPRE_Int      logging         = (smg_data -> logging);
   HYPRE_Real    *rel_norms       = (smg_data -> rel_norms);

   if (logging > 0)
   {
      if (num_iterations == max_iter)
      {
         *relative_residual_norm = rel_norms[num_iterations-1];
      }
      else
      {
         *relative_residual_norm = rel_norms[num_iterations];
      }
   }

   return hypre_error_flag;
}

/*--------------------------------------------------------------------------
 *--------------------------------------------------------------------------*/

HYPRE_Int
hypre_SMGSetStructVectorConstantValues( hypre_StructVector *vector,
                                        HYPRE_Real          values,
                                        hypre_BoxArray     *box_array,
                                        hypre_Index         stride    )
{
   hypre_Box          *v_data_box;

   HYPRE_Real         *vp;

   hypre_Box          *box;
   hypre_Index         loop_size;
   hypre_IndexRef      start;

   HYPRE_Int           i;

   /*-----------------------------------------------------------------------
    * Set the vector coefficients
    *-----------------------------------------------------------------------*/

   hypre_ForBoxI(i, box_array)
   {
      box   = hypre_BoxArrayBox(box_array, i);
      start = hypre_BoxIMin(box);

      v_data_box =
         hypre_BoxArrayBox(hypre_StructVectorDataSpace(vector), i);
      vp = hypre_StructVectorBoxData(vector, i);

      hypre_BoxGetStrideSize(box, stride, loop_size);

#define DEVICE_VAR is_device_ptr(vp)
      hypre_BoxLoop1Begin(hypre_StructVectorNDim(vector), loop_size,
                          v_data_box, start, stride, vi);
      {
         vp[vi] = values;
      }
      hypre_BoxLoop1End(vi);
#undef DEVICE_VAR
   }

   return hypre_error_flag;
}

/*--------------------------------------------------------------------------
 *--------------------------------------------------------------------------*/

<<<<<<< HEAD
#if defined(HYPRE_USING_CUDA)
=======
HYPRE_Int
hypre_StructSMGSetMaxLevel( void   *smg_vdata,
                            HYPRE_Int   max_level  )
{
   hypre_SMGData *smg_data = (hypre_SMGData *)smg_vdata;

   (smg_data -> max_levels) = max_level;

   return hypre_error_flag;
}

#if 0 //defined(HYPRE_USING_CUDA) || defined(HYPRE_USING_HIP)
>>>>>>> 1d9411c7
HYPRE_Int
hypre_StructSMGSetDeviceLevel( void   *smg_vdata,
                               HYPRE_Int   device_level  )
{
   hypre_SMGData *smg_data = (hypre_SMGData *)smg_vdata;

   (smg_data -> devicelevel) = device_level;

   return hypre_error_flag;
}
#endif<|MERGE_RESOLUTION|>--- conflicted
+++ resolved
@@ -516,25 +516,24 @@
 /*--------------------------------------------------------------------------
  *--------------------------------------------------------------------------*/
 
-<<<<<<< HEAD
-#if defined(HYPRE_USING_CUDA)
-=======
-HYPRE_Int
-hypre_StructSMGSetMaxLevel( void   *smg_vdata,
-                            HYPRE_Int   max_level  )
-{
-   hypre_SMGData *smg_data = (hypre_SMGData *)smg_vdata;
-
-   (smg_data -> max_levels) = max_level;
-
-   return hypre_error_flag;
-}
+HYPRE_Int
+hypre_SMGSetMaxLevel( void      *smg_vdata,
+                      HYPRE_Int  max_levels )
+{
+   hypre_SMGData *smg_data = (hypre_SMGData *)smg_vdata;
+
+   (smg_data -> max_levels) = max_levels;
+
+   return hypre_error_flag;
+}
+
+/*--------------------------------------------------------------------------
+ *--------------------------------------------------------------------------*/
 
 #if 0 //defined(HYPRE_USING_CUDA) || defined(HYPRE_USING_HIP)
->>>>>>> 1d9411c7
-HYPRE_Int
-hypre_StructSMGSetDeviceLevel( void   *smg_vdata,
-                               HYPRE_Int   device_level  )
+HYPRE_Int
+hypre_StructSMGSetDeviceLevel( void      *smg_vdata,
+                               HYPRE_Int  device_level )
 {
    hypre_SMGData *smg_data = (hypre_SMGData *)smg_vdata;
 
