--- conflicted
+++ resolved
@@ -84,12 +84,11 @@
 #endif
 
    hypre_StructStencil   *stencil;
-<<<<<<< HEAD
-=======
+#if 0 //defined(HYPRE_USING_CUDA) || defined(HYPRE_USING_HIP)
    hypre_StructMatrix    *Ac_tmp;
-#if 0 //defined(HYPRE_USING_CUDA) || defined(HYPRE_USING_HIP)
-   HYPRE_MemoryLocation data_location_A = hypre_StructGridDataLocation(hypre_StructMatrixGrid(A));
-   HYPRE_MemoryLocation data_location_Ac = hypre_StructGridDataLocation(hypre_StructMatrixGrid(Ac));
+   HYPRE_MemoryLocation   data_location_A = hypre_StructGridDataLocation(hypre_StructMatrixGrid(A));
+   HYPRE_MemoryLocation   data_location_Ac = hypre_StructGridDataLocation(hypre_StructMatrixGrid(Ac));
+
    if (data_location_A != data_location_Ac)
    {
       Ac_tmp = hypre_SMGCreateRAPOp(R, A, PT, hypre_StructMatrixGrid(Ac));
@@ -102,10 +101,7 @@
    {
       Ac_tmp = Ac;
    }
-#else
-   Ac_tmp = Ac;
-#endif
->>>>>>> 1d9411c7
+#endif
 
    stencil = hypre_StructMatrixStencil(A);
 #if OLDRAP
@@ -192,8 +188,6 @@
 
    hypre_StructMatrixAssemble(Ac);
 
-<<<<<<< HEAD
-=======
 #if 0 //defined(HYPRE_USING_CUDA) || defined(HYPRE_USING_HIP)
    if (data_location_A != data_location_Ac)
    {
@@ -206,6 +200,6 @@
       hypre_StructMatrixDestroy(Ac_tmp);
    }
 #endif
->>>>>>> 1d9411c7
+
    return hypre_error_flag;
-}
+}