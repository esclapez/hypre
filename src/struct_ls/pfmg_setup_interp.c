/******************************************************************************
 * Copyright 1998-2019 Lawrence Livermore National Security, LLC and other
 * HYPRE Project Developers. See the top-level COPYRIGHT file for details.
 *
 * SPDX-License-Identifier: (Apache-2.0 OR MIT)
 ******************************************************************************/

#include "_hypre_struct_ls.h"
#include "_hypre_struct_mv.hpp"
#include "pfmg.h"

#ifdef MAX_DEPTH
#undef MAX_DEPTH
#endif
#define MAX_DEPTH 7

/* 2: the most explicit implementation, a function for each stencil size */
#define CC0_IMPLEMENTATION 2

/*--------------------------------------------------------------------------
 *--------------------------------------------------------------------------*/

hypre_StructMatrix *
hypre_zPFMGCreateInterpOp( hypre_StructMatrix *A,
                          HYPRE_Int           cdir,
                          hypre_Index         stride )
{
   HYPRE_Int             ndim = hypre_StructMatrixNDim(A);
   hypre_StructMatrix   *P;
   hypre_StructStencil  *stencil;
   hypre_Index          *stencil_shape;
   HYPRE_Int             stencil_size;
   HYPRE_Int             centries[3] = {0, 1, 2};
   HYPRE_Int             ncentries, i;

   /* Figure out which entries to make constant (ncentries) */
   stencil       = hypre_StructMatrixStencil(A);
   stencil_shape = hypre_StructStencilShape(stencil);
   stencil_size  = hypre_StructStencilSize(stencil);
   ncentries = 3; /* Make all entries in P constant by default */
   for (i = 0; i < stencil_size; i++)
   {
      /* Check for entries in A in direction cdir that are variable */
      if (hypre_IndexD(stencil_shape[i], cdir) != 0)
      {
         if (!hypre_StructMatrixConstEntry(A, i))
         {
            ncentries = 1; /* Make only the diagonal of P constant */
            break;
         }
      }
   }

   /* Set up the stencil for P */
   stencil_size = 3;
   stencil_shape = hypre_CTAlloc(hypre_Index, stencil_size);
   for (i = 0; i < stencil_size; i++)
   {
      hypre_SetIndex(stencil_shape[i], 0);
   }
   hypre_IndexD(stencil_shape[1], cdir) = -1;
   hypre_IndexD(stencil_shape[2], cdir) =  1;
   stencil = hypre_StructStencilCreate(ndim, stencil_size, stencil_shape);

   /* Set up the P matrix */
   P = hypre_StructMatrixCreate(hypre_StructMatrixComm(A), hypre_StructMatrixGrid(A), stencil);
   hypre_StructMatrixSetDomainStride(P, stride);
   hypre_StructMatrixSetConstantEntries(P, ncentries, centries);

   hypre_StructStencilDestroy(stencil);

   return P;
}

/*--------------------------------------------------------------------------
 *--------------------------------------------------------------------------*/

HYPRE_Int
hypre_zPFMGSetupInterpOp( hypre_StructMatrix *P,
                         hypre_StructMatrix *A,
                         HYPRE_Int           cdir )
{
   HYPRE_Int              ndim = hypre_StructMatrixNDim(A);
   hypre_BoxArray        *compute_boxes;
   hypre_Box             *compute_box;
                        
   hypre_Box             *A_dbox;
   hypre_Box             *P_dbox;
                        
   HYPRE_Real            *Ap, *Pp0, *Pp1, *Pp2;
   HYPRE_Real             Pconst0, Pconst1, Pconst2, center;
   HYPRE_Int              constant;
                        
   hypre_StructStencil   *A_stencil;
   hypre_Index           *A_stencil_shape;
   HYPRE_Int              A_stencil_size;
   hypre_StructStencil   *P_stencil;
   hypre_Index           *P_stencil_shape;
   HYPRE_Int             *ventries, nventries;
                        
   HYPRE_Int              Astenc, Pstenc1, Pstenc2;
   hypre_Index            Astart, Astride, Pstart, Pstride;
   hypre_Index            origin, stride, loop_size;
                        
   HYPRE_Int              i, si, vi, Ai, Pi;

   /*----------------------------------------------------------
    * Initialize some things
    *----------------------------------------------------------*/

   A_stencil       = hypre_StructMatrixStencil(A);
   A_stencil_shape = hypre_StructStencilShape(A_stencil);
   A_stencil_size  = hypre_StructStencilSize(A_stencil);

   P_stencil       = hypre_StructMatrixStencil(P);
   P_stencil_shape = hypre_StructStencilShape(P_stencil);

   constant = 0; /* Only the diagonal is constant */
   if (hypre_StructMatrixConstEntry(P, 1))
   {
      constant = 1; /* All entries are constant */
   }

   /*----------------------------------------------------------
    * Compute P
    *----------------------------------------------------------*/

   /* Set center coefficient to 1 */
   Pp0 = hypre_StructMatrixConstData(P, 0);
   Pp0[0] = 1;

   if (constant)
   {
      /* Off-diagonal entries are constant */

      Pp1 = hypre_StructMatrixConstData(P, 1);
      Pp2 = hypre_StructMatrixConstData(P, 2);

      Pp1[0] = 0.5;
      Pp2[0] = 0.5;
   }
   else
   {
      /* Off-diagonal entries are variable */

      compute_box = hypre_BoxCreate(ndim);

      Pstenc1 = hypre_IndexD(P_stencil_shape[1], cdir);
      Pstenc2 = hypre_IndexD(P_stencil_shape[2], cdir);

      /* Compute the constant part of the stencil collapse */
      ventries = hypre_TAlloc(HYPRE_Int, A_stencil_size);
      nventries = 0;
      Pconst0 = 0.0;
      Pconst1 = 0.0;
      Pconst2 = 0.0;
      for (si = 0; si < A_stencil_size; si++)
      {
         if (hypre_StructMatrixConstEntry(A, si))
         {
            Ap = hypre_StructMatrixConstData(A, si);
            Astenc = hypre_IndexD(A_stencil_shape[si], cdir);
         
            if (Astenc == 0)
            {
               Pconst0 += Ap[0];
            }
            else if (Astenc == Pstenc1)
            {
               Pconst1 -= Ap[0];
            }
            else if (Astenc == Pstenc2)
            {
               Pconst2 -= Ap[0];
            }
         }
         else
         {
            ventries[nventries++] = si;
         }
      }

      /* Get the stencil space on the base grid for entry 1 of P (valid also for entry 2) */
      hypre_StructMatrixGetStencilSpace(P, 1, 0, origin, stride);

      hypre_CopyToIndex(stride, ndim, Astride);
      hypre_StructMatrixMapDataStride(A, Astride);
      hypre_CopyToIndex(stride, ndim, Pstride);
      hypre_StructMatrixMapDataStride(P, Pstride);

      compute_boxes = hypre_StructGridBoxes(hypre_StructMatrixGrid(P));
      hypre_ForBoxI(i, compute_boxes)
      {
         hypre_CopyBox(hypre_BoxArrayBox(compute_boxes, i), compute_box);
         hypre_ProjectBox(compute_box, origin, stride);
         hypre_CopyToIndex(hypre_BoxIMin(compute_box), ndim, Astart);
         hypre_StructMatrixMapDataIndex(A, Astart);
         hypre_CopyToIndex(hypre_BoxIMin(compute_box), ndim, Pstart);
         hypre_StructMatrixMapDataIndex(P, Pstart);

         A_dbox = hypre_BoxArrayBox(hypre_StructMatrixDataSpace(A), i);
         P_dbox = hypre_BoxArrayBox(hypre_StructMatrixDataSpace(P), i);

         Pp1 = hypre_StructMatrixBoxData(P, i, 1);
         Pp2 = hypre_StructMatrixBoxData(P, i, 2);

         hypre_BoxGetStrideSize(compute_box, stride, loop_size);

         hypre_BoxLoop2Begin(ndim, loop_size,
                             A_dbox, Astart, Astride, Ai,
                             P_dbox, Pstart, Pstride, Pi);
#ifdef HYPRE_USING_OPENMP
#pragma omp parallel for private(HYPRE_BOX_PRIVATE,Ai,Pi,si,center,Ap,Astenc) HYPRE_SMP_SCHEDULE
#endif
         hypre_BoxLoop2For(Ai, Pi)
         {
            center  = Pconst0;
            Pp1[Pi] = Pconst1;
            Pp2[Pi] = Pconst2;
            for (vi = 0; vi < nventries; vi++)
            {
               si = ventries[vi];
               Ap = hypre_StructMatrixBoxData(A, i, si);
               Astenc = hypre_IndexD(A_stencil_shape[si], cdir);

               if (Astenc == 0)
               {
                  center += Ap[Ai];
               }
               else if (Astenc == Pstenc1)
               {
                  Pp1[Pi] -= Ap[Ai];
               }
               else if (Astenc == Pstenc2)
               {
                  Pp2[Pi] -= Ap[Ai];
               }
            }

            if (center)
            {
               Pp1[Pi] /= center;
               Pp2[Pi] /= center;
            }
            else
            {
               /* For some reason the interpolation coefficients sum to zero */
               Pp1[Pi] = 0.0;
               Pp2[Pi] = 0.0;
            }
         }
         hypre_BoxLoop2End(Ai, Pi);
      }

      hypre_BoxDestroy(compute_box);
      hypre_TFree(ventries);
   }

   hypre_StructMatrixAssemble(P);
   /* The following call is needed to prevent cases where interpolation reaches
    * outside the boundary with nonzero coefficient */
   hypre_StructMatrixClearBoundary(P);

   return hypre_error_flag;
}





/*--------------------------------------------------------------------------
 * RDF: OLD STUFF TO PHASE OUT
 *--------------------------------------------------------------------------*/

hypre_StructMatrix *
hypre_PFMGCreateInterpOp( hypre_StructMatrix *A,
                          hypre_StructGrid   *cgrid,
                          HYPRE_Int           cdir,
                          HYPRE_Int           rap_type )
{
   hypre_StructMatrix   *P;

   hypre_StructStencil  *stencil;
   hypre_Index          *stencil_shape;
   HYPRE_Int             stencil_size;
   HYPRE_Int             stencil_dim;

   HYPRE_Int             num_ghost[] = {1, 1, 1, 1, 1, 1};

   HYPRE_Int             i;
   HYPRE_Int             constant_coefficient;

   /* set up stencil */
   stencil_size = 2;
   stencil_dim = hypre_StructStencilNDim(hypre_StructMatrixStencil(A));
   stencil_shape = hypre_CTAlloc(hypre_Index,  stencil_size, HYPRE_MEMORY_HOST);
   for (i = 0; i < stencil_size; i++)
   {
      hypre_SetIndex3(stencil_shape[i], 0, 0, 0);
   }
   hypre_IndexD(stencil_shape[0], cdir) = -1;
   hypre_IndexD(stencil_shape[1], cdir) =  1;
   stencil =
      hypre_StructStencilCreate(stencil_dim, stencil_size, stencil_shape);

   /* set up matrix */
   P = hypre_StructMatrixCreate(hypre_StructMatrixComm(A), cgrid, stencil);
   HYPRE_StructMatrixSetNumGhost(P, num_ghost);

   constant_coefficient = hypre_StructMatrixConstantCoefficient(A);
   if ((constant_coefficient) && !(constant_coefficient == 2 && rap_type == 0))
   {
      HYPRE_Int *entries;

      entries = hypre_TAlloc(HYPRE_Int, stencil_size);
      for (i = 0; i < stencil_size; i++)
      {
         entries[i] = i;
      }
      hypre_StructMatrixSetConstantEntries(P, stencil_size, entries);
      hypre_TFree(entries);
   }

   hypre_StructStencilDestroy(stencil);

   return P;
}

/*--------------------------------------------------------------------------
 *--------------------------------------------------------------------------*/

HYPRE_Int
hypre_PFMGSetupInterpOp( hypre_StructMatrix *A,
                         HYPRE_Int           cdir,
                         hypre_Index         findex,
                         hypre_Index         stride,
                         hypre_StructMatrix *P,
                         HYPRE_Int           rap_type )
{
   hypre_BoxArray        *compute_boxes;
   hypre_Box             *compute_box;

   hypre_Box             *A_dbox;
   hypre_Box             *P_dbox;

   HYPRE_Real            *Pp0, *Pp1;
   HYPRE_Int              constant_coefficient;

   hypre_StructStencil   *stencil;
   hypre_Index           *stencil_shape;
   HYPRE_Int              stencil_size;
   hypre_StructStencil   *P_stencil;
   hypre_Index           *P_stencil_shape;

   HYPRE_Int              Pstenc0, Pstenc1;

   hypre_Index            loop_size;
   hypre_Index            start;
   hypre_IndexRef         startc;
   hypre_Index            stridec;

   HYPRE_Int              i, si;

   HYPRE_Int              si0, si1;
   HYPRE_Int              mrk0, mrk1;
   HYPRE_Int              d;

   /*----------------------------------------------------------
    * Initialize some things
    *----------------------------------------------------------*/

   stencil       = hypre_StructMatrixStencil(A);
   stencil_shape = hypre_StructStencilShape(stencil);
   stencil_size  = hypre_StructStencilSize(stencil);

   P_stencil       = hypre_StructMatrixStencil(P);
   P_stencil_shape = hypre_StructStencilShape(P_stencil);

   constant_coefficient = hypre_StructMatrixConstantCoefficient(A);

   /*----------------------------------------------------------
    * Find stencil enties in A corresponding to P
    *----------------------------------------------------------*/

   si0 = -1;
   si1 = -1;
   for (si = 0; si < stencil_size; si++)
   {
      mrk0 = 0;
      mrk1 = 0;
      for (d = 0; d < hypre_StructStencilNDim(stencil); d++)
      {
         if (hypre_IndexD(stencil_shape[si], d) ==
             hypre_IndexD(P_stencil_shape[0], d))
         {
            mrk0++;
         }
         if (hypre_IndexD(stencil_shape[si], d) ==
             hypre_IndexD(P_stencil_shape[1], d))
         {
            mrk1++;
         }
      }
      if (mrk0 == hypre_StructStencilNDim(stencil))
      {
         si0 = si;
      }
      if (mrk1 == hypre_StructStencilNDim(stencil))
      {
         si1 = si;
      }
   }

   hypre_SetIndex3(stridec, 1, 1, 1);

   /*----------------------------------------------------------
    * Compute P
    *----------------------------------------------------------*/

   compute_boxes = hypre_StructGridBoxes(hypre_StructMatrixGrid(P));
   hypre_ForBoxI(i, compute_boxes)
   {
      compute_box = hypre_BoxArrayBox(compute_boxes, i);

      A_dbox = hypre_BoxArrayBox(hypre_StructMatrixDataSpace(A), i);
      P_dbox = hypre_BoxArrayBox(hypre_StructMatrixDataSpace(P), i);

      Pp0 = hypre_StructMatrixBoxData(P, i, 0);
      Pp1 = hypre_StructMatrixBoxData(P, i, 1);

      Pstenc0 = hypre_IndexD(P_stencil_shape[0], cdir);
      Pstenc1 = hypre_IndexD(P_stencil_shape[1], cdir);

      startc  = hypre_BoxIMin(compute_box);
      hypre_StructMapCoarseToFine(startc, findex, stride, start);

      hypre_BoxGetStrideSize(compute_box, stridec, loop_size);

      if ( constant_coefficient==1 )
         /* all coefficients are constant */
      {
         hypre_PFMGSetupInterpOp_CC1
            ( i, A, A_dbox, cdir, stride, stridec, start, startc, loop_size,
              P_dbox, Pstenc0, Pstenc1, Pp0, Pp1, rap_type, si0, si1 );
      }

      else if ( constant_coefficient==2 )
         /* all coefficients are constant except the diagonal is variable */
      {
         hypre_PFMGSetupInterpOp_CC2
            ( i, A, A_dbox, cdir, stride, stridec, start, startc, loop_size,
              P_dbox, Pstenc0, Pstenc1, Pp0, Pp1, rap_type, si0, si1 );
      }

      else
         /* constant_coefficient == 0 , all coefficients in A vary */
      {
#if CC0_IMPLEMENTATION <= 1
         hypre_PFMGSetupInterpOp_CC0
            ( i, A, A_dbox, cdir, stride, stridec, start, startc, loop_size,
              P_dbox, Pstenc0, Pstenc1, Pp0, Pp1, rap_type, si0, si1 );
#else
         switch (stencil_size)
         {
            case 5:
               hypre_PFMGSetupInterpOp_CC0_SS5
                  ( i, A, A_dbox, cdir, stride, stridec, start, startc, loop_size,
                    P_dbox, Pstenc0, Pstenc1, Pp0, Pp1, rap_type, P_stencil_shape );
               break;
            case 9:
               hypre_PFMGSetupInterpOp_CC0_SS9
                  ( i, A, A_dbox, cdir, stride, stridec, start, startc, loop_size,
                    P_dbox, Pstenc0, Pstenc1, Pp0, Pp1, rap_type, P_stencil_shape );
               break;
            case 7:
               hypre_PFMGSetupInterpOp_CC0_SS7
                  ( i, A, A_dbox, cdir, stride, stridec, start, startc, loop_size,
                    P_dbox, Pstenc0, Pstenc1, Pp0, Pp1, rap_type, P_stencil_shape );
               break;
            case 15:
               hypre_PFMGSetupInterpOp_CC0_SS15
                  ( i, A, A_dbox, cdir, stride, stridec, start, startc, loop_size,
                    P_dbox, Pstenc0, Pstenc1, Pp0, Pp1, rap_type, P_stencil_shape );
               break;
            case 19:
               hypre_PFMGSetupInterpOp_CC0_SS19
                  ( i, A, A_dbox, cdir, stride, stridec, start, startc, loop_size,
                    P_dbox, Pstenc0, Pstenc1, Pp0, Pp1, rap_type, P_stencil_shape );
               break;
            case 27:
               hypre_PFMGSetupInterpOp_CC0_SS27
                  ( i, A, A_dbox, cdir, stride, stridec, start, startc, loop_size,
                    P_dbox, Pstenc0, Pstenc1, Pp0, Pp1, rap_type, P_stencil_shape );
               break;
            default:
               /*
               hypre_PFMGSetupInterpOp_CC0
                  ( i, A, A_dbox, cdir, stride, stridec, start, startc, loop_size,
                    P_dbox, Pstenc0, Pstenc1, Pp0, Pp1, rap_type, si0, si1 );
                */

               hypre_printf("hypre error: unsupported stencil size %d\n", stencil_size);
               hypre_MPI_Abort(hypre_MPI_COMM_WORLD, 1);
         }
#endif
      }
   }

#if 0
   hypre_StructMatrixAssemble(P);
#else
   hypre_StructInterpAssemble(A, P, 0, cdir, findex, stride);
#endif

   return hypre_error_flag;
}

#if CC0_IMPLEMENTATION == 0

HYPRE_Int
hypre_PFMGSetupInterpOp_CC0
( HYPRE_Int           i, /* box index */
  hypre_StructMatrix *A,
  hypre_Box          *A_dbox,
  HYPRE_Int           cdir,
  hypre_Index         stride,
  hypre_Index         stridec,
  hypre_Index         start,
  hypre_IndexRef      startc,
  hypre_Index         loop_size,
  hypre_Box          *P_dbox,
  HYPRE_Int           Pstenc0,
  HYPRE_Int           Pstenc1,
  HYPRE_Real         *Pp0,
  HYPRE_Real         *Pp1,
  HYPRE_Int           rap_type,
  HYPRE_Int           si0,
  HYPRE_Int           si1 )
{
   hypre_StructStencil   *stencil = hypre_StructMatrixStencil(A);
   hypre_Index           *stencil_shape = hypre_StructStencilShape(stencil);
   HYPRE_Int              stencil_size = hypre_StructStencilSize(stencil);
   HYPRE_Int              warning_cnt= 0;

#if defined(HYPRE_USING_CUDA)
   HYPRE_Int              data_location = hypre_StructGridDataLocation(hypre_StructMatrixGrid(A));
#endif

   HYPRE_Int     **data_indices = hypre_StructMatrixDataIndices(A);
   HYPRE_Complex  *matrixA_data = hypre_StructMatrixData(A);
   HYPRE_Int      *data_indices_boxi_d; /* On device */
   hypre_Index    *stencil_shape_d;

   if (hypre_GetActualMemLocation(HYPRE_MEMORY_DEVICE) != hypre_MEMORY_HOST)
   {
      data_indices_boxi_d = hypre_TAlloc(HYPRE_Int,   stencil_size, HYPRE_MEMORY_DEVICE);
      stencil_shape_d     = hypre_TAlloc(hypre_Index, stencil_size, HYPRE_MEMORY_DEVICE);
      hypre_TMemcpy(data_indices_boxi_d, data_indices[i], HYPRE_Int, stencil_size, HYPRE_MEMORY_DEVICE, HYPRE_MEMORY_HOST);
      hypre_TMemcpy(stencil_shape_d, stencil_shape, hypre_Index, stencil_size, HYPRE_MEMORY_DEVICE, HYPRE_MEMORY_HOST);
   }
   else
   {
      data_indices_boxi_d = data_indices[i];
      stencil_shape_d     = stencil_shape;
   }

#define DEVICE_VAR is_device_ptr(Pp0,Pp1,matrixA_data,stencil_shape_d,data_indices_boxi_d)
   hypre_BoxLoop2Begin(hypre_StructMatrixNDim(A), loop_size,
                       A_dbox, start,  stride,  Ai,
                       P_dbox, startc, stridec, Pi);
   {
      HYPRE_Int si, mrk0, mrk1, Astenc;
      HYPRE_Real center;
      HYPRE_Real *Ap;

      center  = 0.0;
      Pp0[Pi] = 0.0;
      Pp1[Pi] = 0.0;
      mrk0 = 0;
      mrk1 = 0;

      for (si = 0; si < stencil_size; si++)
      {
#if defined(HYPRE_USING_CUDA)
         if (data_location != HYPRE_MEMORY_HOST)
         {
            Ap     = matrixA_data + data_indices_boxi_d[si];
            Astenc = hypre_IndexD(stencil_shape_d[si], cdir);
         }
         else
         {
            Ap     = hypre_StructMatrixBoxData(A, i, si);
            Astenc = hypre_IndexD(stencil_shape[si], cdir);
         }
#else
         Ap     = matrixA_data + data_indices_boxi_d[si];
         Astenc = hypre_IndexD(stencil_shape_d[si], cdir);
#endif

         if (Astenc == 0)
         {
            center += Ap[Ai];
         }
         else if (Astenc == Pstenc0)
         {
            Pp0[Pi] -= Ap[Ai];
         }
         else if (Astenc == Pstenc1)
         {
            Pp1[Pi] -= Ap[Ai];
         }

         if (si == si0 && Ap[Ai] == 0.0)
         {
            mrk0++;
         }
         if (si == si1 && Ap[Ai] == 0.0)
         {
            mrk1++;
         }
      }

      if (!center)
      {
         //warning_cnt++;
         Pp0[Pi] = 0.0;
         Pp1[Pi] = 0.0;
      }
      else
      {
         Pp0[Pi] /= center;
         Pp1[Pi] /= center;
      }

      /*----------------------------------------------
       * Set interpolation weight to zero, if stencil
       * entry in same direction is zero. Prevents
       * interpolation and operator stencils reaching
       * outside domain.
       *----------------------------------------------*/
      if (mrk0 != 0)
      {
         Pp0[Pi] = 0.0;
      }
      if (mrk1 != 0)
      {
         Pp1[Pi] = 0.0;
      }
   }
   hypre_BoxLoop2End(Ai, Pi);
#undef DEVICE_VAR

   if (warning_cnt)
   {
      hypre_error_w_msg(HYPRE_ERROR_GENERIC,
                        "Warning 0 center in interpolation. Setting interp = 0.");
   }

   if (hypre_GetActualMemLocation(HYPRE_MEMORY_DEVICE) != hypre_MEMORY_HOST)
   {
      hypre_TFree(data_indices_boxi_d, HYPRE_MEMORY_DEVICE);
      hypre_TFree(stencil_shape_d,     HYPRE_MEMORY_DEVICE);
   }

   return hypre_error_flag;
}

#endif

#if CC0_IMPLEMENTATION == 1

HYPRE_Int
hypre_PFMGSetupInterpOp_CC0
( HYPRE_Int           i, /* box index */
  hypre_StructMatrix *A,
  hypre_Box          *A_dbox,
  HYPRE_Int           cdir,
  hypre_Index         stride,
  hypre_Index         stridec,
  hypre_Index         start,
  hypre_IndexRef      startc,
  hypre_Index         loop_size,
  hypre_Box          *P_dbox,
  HYPRE_Int           Pstenc0,
  HYPRE_Int           Pstenc1,
  HYPRE_Real         *Pp0,
  HYPRE_Real         *Pp1,
  HYPRE_Int           rap_type,
  HYPRE_Int           si0,
  HYPRE_Int           si1 )
{
   hypre_StructStencil   *stencil = hypre_StructMatrixStencil(A);
   hypre_Index           *stencil_shape = hypre_StructStencilShape(stencil);
   HYPRE_Int              stencil_size = hypre_StructStencilSize(stencil);
   HYPRE_Int              warning_cnt = 0;
   HYPRE_Int              dim, si, loop_length = 1, Astenc;
   HYPRE_Real            *Ap, *center, *Ap0, *Ap1;

#if defined(HYPRE_USING_CUDA)
   //What TODO? HYPRE_Int data_location = hypre_StructGridDataLocation(hypre_StructMatrixGrid(A));
#endif

   for (dim = 0; dim < hypre_StructMatrixNDim(A); dim++)
   {
      loop_length *= loop_size[dim];
   }
   center = hypre_CTAlloc(HYPRE_Real, loop_length, HYPRE_MEMORY_DEVICE);

   for (si = 0; si < stencil_size; si++)
   {
      Ap     = hypre_StructMatrixBoxData(A, i, si);
      Astenc = hypre_IndexD(stencil_shape[si], cdir);

      if (Astenc == 0)
      {
#define DEVICE_VAR is_device_ptr(center, Ap)
         hypre_BoxLoop2Begin(hypre_StructMatrixNDim(A), loop_size,
                             A_dbox, start,  stride,  Ai,
                             P_dbox, startc, stridec, Pi)
            center[idx] += Ap[Ai];
         hypre_BoxLoop2End(Ai, Pi)
#undef DEVICE_VAR
      }
      else if (Astenc == Pstenc0)
      {
#define DEVICE_VAR is_device_ptr(Pp0, Ap)
         hypre_BoxLoop2Begin(hypre_StructMatrixNDim(A), loop_size,
                             A_dbox, start,  stride,  Ai,
                             P_dbox, startc, stridec, Pi)
            Pp0[Pi] -= Ap[Ai];
         hypre_BoxLoop2End(Ai, Pi)
#undef DEVICE_VAR
      }
      else if (Astenc == Pstenc1)
      {
#define DEVICE_VAR is_device_ptr(Pp1, Ap)
         hypre_BoxLoop2Begin(hypre_StructMatrixNDim(A), loop_size,
                             A_dbox, start,  stride,  Ai,
                             P_dbox, startc, stridec, Pi)
            Pp1[Pi] -= Ap[Ai];
         hypre_BoxLoop2End(Ai, Pi)
#undef DEVICE_VAR
      }
   }

   Ap0 = hypre_StructMatrixBoxData(A, i, si0);
   Ap1 = hypre_StructMatrixBoxData(A, i, si1);
#define DEVICE_VAR is_device_ptr(center, Pp0, Pp1, Ap0, Ap1)
   hypre_BoxLoop2Begin(hypre_StructMatrixNDim(A), loop_size,
                       A_dbox, start,  stride,  Ai,
                       P_dbox, startc, stridec, Pi)
      HYPRE_Real cval = center[idx];
      if (Ap0[Ai] == 0.0 || cval == 0.0)
      {
         Pp0[Pi] = 0.0;
      }
      else
      {
         Pp0[Pi] /= cval;
      }

      if (Ap1[Ai] == 0.0 || cval == 0.0)
      {
         Pp1[Pi] = 0.0;
      }
      else
      {
         Pp1[Pi] /= cval;
      }
   hypre_BoxLoop2End(Ai, Pi)
#undef DEVICE_VAR

   if (warning_cnt)
   {
      hypre_error_w_msg(HYPRE_ERROR_GENERIC,
                        "Warning 0 center in interpolation. Setting interp = 0.");
   }

   hypre_TFree(center, HYPRE_MEMORY_DEVICE);

   return hypre_error_flag;
}

#endif


HYPRE_Int
hypre_PFMGSetupInterpOp_CC1
( HYPRE_Int           i, /* box index, doesn't matter */
  hypre_StructMatrix *A,
  hypre_Box          *A_dbox,
  HYPRE_Int           cdir,
  hypre_Index         stride,
  hypre_Index         stridec,
  hypre_Index         start,
  hypre_IndexRef      startc,
  hypre_Index         loop_size,
  hypre_Box          *P_dbox,
  HYPRE_Int           Pstenc0,
  HYPRE_Int           Pstenc1,
  HYPRE_Real         *Pp0,
  HYPRE_Real         *Pp1,
  HYPRE_Int           rap_type,
  HYPRE_Int           si0,
  HYPRE_Int           si1 )
{
   HYPRE_Int              si;
   HYPRE_Int              Ai, Pi;
   HYPRE_Real            *Ap;
   HYPRE_Real             center;
   HYPRE_Int              Astenc;
   HYPRE_Int              mrk0, mrk1;
   hypre_StructStencil   *stencil = hypre_StructMatrixStencil(A);
   hypre_Index           *stencil_shape = hypre_StructStencilShape(stencil);
   HYPRE_Int              stencil_size = hypre_StructStencilSize(stencil);
   HYPRE_Int              warning_cnt= 0;

   Ai = hypre_CCBoxIndexRank(A_dbox,start );
   Pi = hypre_CCBoxIndexRank(P_dbox,startc);

   center  = 0.0;
   Pp0[Pi] = 0.0;
   Pp1[Pi] = 0.0;
   mrk0 = 0;
   mrk1 = 0;

   for (si = 0; si < stencil_size; si++)
   {
      Ap     = hypre_StructMatrixBoxData(A, i, si);
      Astenc = hypre_IndexD(stencil_shape[si], cdir);

      if (Astenc == 0)
      {
         center += Ap[Ai];
      }
      else if (Astenc == Pstenc0)
      {
         Pp0[Pi] -= Ap[Ai];
      }
      else if (Astenc == Pstenc1)
      {
         Pp1[Pi] -= Ap[Ai];
      }

      if (si == si0 && Ap[Ai] == 0.0)
      {
         mrk0++;
      }
      if (si == si1 && Ap[Ai] == 0.0)
      {
         mrk1++;
      }
   }
   if (!center)
   {
      warning_cnt++;
      Pp0[Pi] = 0.0;
      Pp1[Pi] = 0.0;  
   }
   else
   {
      Pp0[Pi] /= center;
      Pp1[Pi] /= center;  
   }

   /*----------------------------------------------
    * Set interpolation weight to zero, if stencil
    * entry in same direction is zero.
    * For variable coefficients, this was meant to prevent
    * interpolation and operator stencils from reaching
    * outside the domain.
    * For constant coefficients it will hardly ever happen
    * (means the stencil point shouldn't have been defined there)
    * but it's possible and then it would still make sense to
    * do this.
    *----------------------------------------------*/
   if (mrk0 != 0)
   {
      Pp0[Pi] = 0.0;
   }
   if (mrk1 != 0)
   {
      Pp1[Pi] = 0.0;
   }

   if (warning_cnt)
   {
      hypre_error_w_msg(
         HYPRE_ERROR_GENERIC,
         "Warning 0 center in interpolation. Setting interp = 0.");
   }

   return hypre_error_flag;
}

HYPRE_Int
hypre_PFMGSetupInterpOp_CC2
( HYPRE_Int           i, /* box index */
  hypre_StructMatrix *A,
  hypre_Box          *A_dbox,
  HYPRE_Int           cdir,
  hypre_Index         stride,
  hypre_Index         stridec,
  hypre_Index         start,
  hypre_IndexRef      startc,
  hypre_Index         loop_size,
  hypre_Box          *P_dbox,
  HYPRE_Int           Pstenc0,
  HYPRE_Int           Pstenc1,
  HYPRE_Real         *Pp0,
  HYPRE_Real         *Pp1,
  HYPRE_Int           rap_type,
  HYPRE_Int           si0,
  HYPRE_Int           si1 )
{
   hypre_StructStencil   *stencil            = hypre_StructMatrixStencil(A);
   hypre_Index           *stencil_shape      = hypre_StructStencilShape(stencil);
   HYPRE_Int              stencil_size       = hypre_StructStencilSize(stencil);
   HYPRE_Int              stencil_diag_entry = hypre_StructStencilDiagEntry(stencil);

   HYPRE_Int              si;
   HYPRE_Int              Ai;
   HYPRE_Int              Pi;
   HYPRE_Real            *Ap;
   HYPRE_Real             P0, P1;
   HYPRE_Real             center_offd;
   HYPRE_Int              Astenc;
<<<<<<< HEAD
   HYPRE_Int              mrk0, mrk1, mrk0_offd, mrk1_offd;
=======
   HYPRE_Int              mrk0_offd, mrk1_offd;
   hypre_StructStencil   *stencil = hypre_StructMatrixStencil(A);
   hypre_Index           *stencil_shape = hypre_StructStencilShape(stencil);
   HYPRE_Int              stencil_size = hypre_StructStencilSize(stencil);
   hypre_Index            diag_index;
   HYPRE_Int              diag_rank;
>>>>>>> 414fa671
   HYPRE_Int              warning_cnt= 0;

   if ( rap_type != 0 )
   {
      /* simply force P to be constant coefficient, all 0.5's */
      Pi = hypre_CCBoxIndexRank(P_dbox,startc);
      Pp0[Pi] = 0.5;
      Pp1[Pi] = 0.5;
   }
   else
   {
      /* Most coeffients of A go into P like for constant_coefficient=1.
         But P is entirely variable coefficient, because the diagonal of A is
         variable, and hence "center" below is variable. So we use the constant
         coefficient calculation to initialize the diagonal's variable
         coefficient calculation (which is like constant_coefficient=0). */
      Ai = hypre_CCBoxIndexRank(A_dbox, start);

      center_offd  = 0.0;
      P0 = 0.0;
      P1 = 0.0;
      mrk0_offd = 0;
      mrk1_offd = 0;

      for (si = 0; si < stencil_size; si++)
      {
         if ( si != stencil_diag_entry )
         {
            Ap = hypre_StructMatrixBoxData(A, i, si);
            Astenc = hypre_IndexD(stencil_shape[si], cdir);

            if (Astenc == 0)
            {
               center_offd += Ap[Ai];
            }
            else if (Astenc == Pstenc0)
            {
               P0 -= Ap[Ai];
            }
            else if (Astenc == Pstenc1)
            {
               P1 -= Ap[Ai];
            }

            if (si == si0 && Ap[Ai] == 0.0)
            {
               mrk0_offd++;
            }
            if (si == si1 && Ap[Ai] == 0.0)
            {
               mrk1_offd++;
            }
         }
      }

<<<<<<< HEAD
      si = stencil_diag_entry;
=======
      si = diag_rank;

      HYPRE_Real *Ap = hypre_StructMatrixBoxData(A, i, si);

#define DEVICE_VAR is_device_ptr(Pp0,Pp1,Ap)
>>>>>>> 414fa671
      hypre_BoxLoop2Begin(hypre_StructMatrixNDim(A), loop_size,
                          A_dbox, start, stride, Ai,
                          P_dbox, startc, stridec, Pi);
      {
         HYPRE_Int   mrk0,mrk1;
         HYPRE_Real  center;
         HYPRE_Real  p0val,p1val;

         p0val = P0;
         p1val = P1;
         center = center_offd;
         mrk0 = mrk0_offd;
         mrk1 = mrk1_offd;

         /* RL: Astenc is only needed for assertion, comment out
            Astenc = hypre_IndexD(stencil_shape[si], cdir);
            hypre_assert( Astenc==0 );
         */

         center += Ap[Ai];

         //if (si == si0 && Ap[Ai] == 0.0)
         //   mrk0++;
         //if (si == si1 && Ap[Ai] == 0.0)
         //   mrk1++;

         if (!center)
         {
            //warning_cnt++;
            p0val = 0.0;
            p1val = 0.0;
         }
         else
         {
            p0val /= center;
            p1val /= center;
         }

         /*----------------------------------------------
          * Set interpolation weight to zero, if stencil
          * entry in same direction is zero. Prevents
          * interpolation and operator stencils reaching
          * outside domain.
          *----------------------------------------------*/
         if (mrk0 != 0)
         {
            p0val = 0.0;
         }
         if (mrk1 != 0)
         {
            p1val = 0.0;
         }
         Pp0[Pi] = p0val;
         Pp1[Pi] = p1val;

      }
      hypre_BoxLoop2End(Ai, Pi);
#undef DEVICE_VAR
   }

   if (warning_cnt)
   {
      hypre_error_w_msg(HYPRE_ERROR_GENERIC, "Warning 0 center in interpolation. Setting interp = 0.");
   }

   return hypre_error_flag;
}

#if CC0_IMPLEMENTATION > 1

HYPRE_Int
hypre_PFMGSetupInterpOp_CC0_SS5
( HYPRE_Int           i, /* box index */
  hypre_StructMatrix *A,
  hypre_Box          *A_dbox,
  HYPRE_Int           cdir,
  hypre_Index         stride,
  hypre_Index         stridec,
  hypre_Index         start,
  hypre_IndexRef      startc,
  hypre_Index         loop_size,
  hypre_Box          *P_dbox,
  HYPRE_Int           Pstenc0,
  HYPRE_Int           Pstenc1,
  HYPRE_Real         *Pp0,
  HYPRE_Real         *Pp1,
  HYPRE_Int           rap_type,
  hypre_Index        *P_stencil_shape )
{
  //hypre_StructStencil   *stencil = hypre_StructMatrixStencil(A);
  //hypre_Index           *stencil_shape = hypre_StructStencilShape(stencil);
  //HYPRE_Int              stencil_size = hypre_StructStencilSize(stencil);
  //HYPRE_Int              warning_cnt= 0;

   hypre_Index            index;
   HYPRE_Real            *a_cc, *a_cw, *a_ce, *a_cs, *a_cn;
   HYPRE_Real            *p0,*p1;

   p0 = hypre_StructMatrixExtractPointerByIndex(A, i, P_stencil_shape[0]);
   p1 = hypre_StructMatrixExtractPointerByIndex(A, i, P_stencil_shape[1]);

   /*-----------------------------------------------------------------
    * Extract pointers for 5-point fine grid operator:
    * 
    * a_cc is pointer for center coefficient
    * a_cw is pointer for west coefficient
    * a_ce is pointer for east coefficient
    * a_cs is pointer for south coefficient
    * a_cn is pointer for north coefficient
    *-----------------------------------------------------------------*/

   hypre_SetIndex3(index,0,0,0);
   a_cc = hypre_StructMatrixExtractPointerByIndex(A, i, index);

   hypre_SetIndex3(index,-1,0,0);
   a_cw = hypre_StructMatrixExtractPointerByIndex(A, i, index);

   hypre_SetIndex3(index,1,0,0);
   a_ce = hypre_StructMatrixExtractPointerByIndex(A, i, index);

   hypre_SetIndex3(index,0,-1,0);
   a_cs = hypre_StructMatrixExtractPointerByIndex(A, i, index);

   hypre_SetIndex3(index,0,1,0);
   a_cn = hypre_StructMatrixExtractPointerByIndex(A, i, index);   

#define DEVICE_VAR is_device_ptr(a_cc,a_cs,a_cn,a_cw,a_ce,Pp0,Pp1,p0,p1)
   hypre_BoxLoop2Begin(hypre_StructMatrixNDim(A), loop_size,
                       A_dbox, start, stride, Ai,
                       P_dbox, startc, stridec, Pi);
   {
      HYPRE_Real center,left,right;

      switch (cdir)
      {
         case 0:
            center = a_cc[Ai] + a_cs[Ai] + a_cn[Ai];
            left   =-a_cw[Ai];
            right  =-a_ce[Ai];
            break;
         case 1:
            center = a_cc[Ai] + a_cw[Ai] + a_ce[Ai];
            left   =-a_cs[Ai];
            right  =-a_cn[Ai];
            break;
      }

      if (!center)
      {
         //warning_cnt++;
         Pp0[Pi] = 0.0;
         Pp1[Pi] = 0.0;  
      }
      else
      {
         switch (Pstenc0)
         {
            case -1:
               Pp0[Pi] = left/center;
               break;
            case  1:
               Pp0[Pi] = right/center;
               break;
         }

         switch (Pstenc1)
         {
            case -1:
               Pp1[Pi] = left/center;
               break;
            case  1:
               Pp1[Pi] = right/center;
               break;
         }
      }

      if (p0[Ai] == 0.0) Pp0[Pi] = 0.0;
      if (p1[Ai] == 0.0) Pp1[Pi] = 0.0;
      /*----------------------------------------------
       * Set interpolation weight to zero, if stencil
       * entry in same direction is zero. Prevents
       * interpolation and operator stencils reaching
       * outside domain.
       *----------------------------------------------*/
      //if (mrk0 != 0)
      //   Pp0[Pi] = 0.0;
      //if (mrk1 != 0)
      //   Pp1[Pi] = 0.0;
   }
   hypre_BoxLoop2End(Ai, Pi);
#undef DEVICE_VAR

   return hypre_error_flag;
}

HYPRE_Int
hypre_PFMGSetupInterpOp_CC0_SS9
( HYPRE_Int           i, /* box index */
  hypre_StructMatrix *A,
  hypre_Box          *A_dbox,
  HYPRE_Int           cdir,
  hypre_Index         stride,
  hypre_Index         stridec,
  hypre_Index         start,
  hypre_IndexRef      startc,
  hypre_Index         loop_size,
  hypre_Box          *P_dbox,
  HYPRE_Int           Pstenc0,
  HYPRE_Int           Pstenc1,
  HYPRE_Real         *Pp0,
  HYPRE_Real         *Pp1,
  HYPRE_Int           rap_type,
  hypre_Index        *P_stencil_shape )
{
  //hypre_StructStencil   *stencil = hypre_StructMatrixStencil(A);
  //hypre_Index           *stencil_shape = hypre_StructStencilShape(stencil);
  //HYPRE_Int              stencil_size = hypre_StructStencilSize(stencil);
  //HYPRE_Int              warning_cnt= 0;

   hypre_Index            index;
   HYPRE_Real            *a_cc, *a_cw, *a_ce, *a_cs, *a_cn;
   HYPRE_Real            *a_csw, *a_cse, *a_cne, *a_cnw;
   HYPRE_Real            *p0,*p1;

   p0 = hypre_StructMatrixExtractPointerByIndex(A, i, P_stencil_shape[0]);
   p1 = hypre_StructMatrixExtractPointerByIndex(A, i, P_stencil_shape[1]);
   /*-----------------------------------------------------------------
    * Extract pointers for 5-point grid operator:
    * 
    * a_cc is pointer for center coefficient
    * a_cw is pointer for west coefficient
    * a_ce is pointer for east coefficient
    * a_cs is pointer for south coefficient
    * a_cn is pointer for north coefficient
    *-----------------------------------------------------------------*/

   hypre_SetIndex3(index,0,0,0);
   a_cc = hypre_StructMatrixExtractPointerByIndex(A, i, index);

   hypre_SetIndex3(index,-1,0,0);
   a_cw = hypre_StructMatrixExtractPointerByIndex(A, i, index);

   hypre_SetIndex3(index,1,0,0);
   a_ce = hypre_StructMatrixExtractPointerByIndex(A, i, index);

   hypre_SetIndex3(index,0,-1,0);
   a_cs = hypre_StructMatrixExtractPointerByIndex(A, i, index);

   hypre_SetIndex3(index,0,1,0);
   a_cn = hypre_StructMatrixExtractPointerByIndex(A, i, index);

   /*-----------------------------------------------------------------
    * Extract additional pointers for 9-point grid operator:
    *
    * a_csw is pointer for southwest coefficient
    * a_cse is pointer for southeast coefficient
    * a_cnw is pointer for northwest coefficient
    * a_cne is pointer for northeast coefficient
    *-----------------------------------------------------------------*/

   hypre_SetIndex3(index,-1,-1, 0);
   a_csw = hypre_StructMatrixExtractPointerByIndex(A, i, index);

   hypre_SetIndex3(index, 1,-1, 0);
   a_cse = hypre_StructMatrixExtractPointerByIndex(A, i, index);

   hypre_SetIndex3(index,-1, 1, 0);
   a_cnw = hypre_StructMatrixExtractPointerByIndex(A, i, index);

   hypre_SetIndex3(index, 1, 1, 0);
   a_cne = hypre_StructMatrixExtractPointerByIndex(A, i, index);   

#define DEVICE_VAR is_device_ptr(a_cc,a_cs,a_cn,a_cw,a_csw,a_cnw,a_ce,a_cse,a_cne,Pp0,Pp1,p0,p1)
   hypre_BoxLoop2Begin(hypre_StructMatrixNDim(A), loop_size,
                       A_dbox, start, stride, Ai,
                       P_dbox, startc, stridec, Pi);
   {
      HYPRE_Real center,left,right;

      switch (cdir)
      {
         case 0:
            center = a_cc[Ai] +  a_cs[Ai] +  a_cn[Ai];
            left   =-a_cw[Ai] - a_csw[Ai] - a_cnw[Ai];
            right  =-a_ce[Ai] - a_cse[Ai] - a_cne[Ai];
            break;
         case 1:
            center = a_cc[Ai] +  a_cw[Ai] +  a_ce[Ai];
            left   =-a_cs[Ai] - a_csw[Ai] - a_cse[Ai];
            right  =-a_cn[Ai] - a_cnw[Ai] - a_cne[Ai];
            break;
      };

      if (!center)
      {
         //warning_cnt++;
         Pp0[Pi] = 0.0;
         Pp1[Pi] = 0.0;  
      }
      else
      {
         switch (Pstenc0)
         {
            case -1:
               Pp0[Pi] = left/center;
               Pp1[Pi] = right/center;
               break;
            case 1:
               Pp0[Pi] = right/center;
               Pp1[Pi] = left/center;
               break;
         };
         /*
            switch (Pstenc1)
            {
            case -1:
            Pp1[Pi] = left/center;break;
            case 1:
            Pp1[Pi] = right/center;break;
            };
            */
      }

      if (p0[Ai] == 0.0) Pp0[Pi] = 0.0;
      if (p1[Ai] == 0.0) Pp1[Pi] = 0.0;
   }
   hypre_BoxLoop2End(Ai, Pi);
#undef DEVICE_VAR

   return hypre_error_flag;
}

HYPRE_Int
hypre_PFMGSetupInterpOp_CC0_SS7
( HYPRE_Int           i, /* box index */
  hypre_StructMatrix *A,
  hypre_Box          *A_dbox,
  HYPRE_Int           cdir,
  hypre_Index         stride,
  hypre_Index         stridec,
  hypre_Index         start,
  hypre_IndexRef      startc,
  hypre_Index         loop_size,
  hypre_Box          *P_dbox,
  HYPRE_Int           Pstenc0,
  HYPRE_Int           Pstenc1,
  HYPRE_Real         *Pp0,
  HYPRE_Real         *Pp1,
  HYPRE_Int           rap_type,
  hypre_Index        *P_stencil_shape )
{
  //hypre_StructStencil   *stencil = hypre_StructMatrixStencil(A);
  //hypre_Index           *stencil_shape = hypre_StructStencilShape(stencil);
  //HYPRE_Int              stencil_size = hypre_StructStencilSize(stencil);
  //HYPRE_Int              warning_cnt= 0;

   hypre_Index            index;
   HYPRE_Real            *a_cc, *a_cw, *a_ce, *a_cs, *a_cn, *a_ac, *a_bc;
   HYPRE_Real            *p0,*p1;

   p0 = hypre_StructMatrixExtractPointerByIndex(A, i, P_stencil_shape[0]);
   p1 = hypre_StructMatrixExtractPointerByIndex(A, i, P_stencil_shape[1]);

   /*-----------------------------------------------------------------
    * Extract pointers for 7-point grid operator:
    * 
    * a_cc is pointer for center coefficient
    * a_cw is pointer for west coefficient in same plane
    * a_ce is pointer for east coefficient in same plane
    * a_cs is pointer for south coefficient in same plane
    * a_cn is pointer for north coefficient in same plane
    * a_ac is pointer for center coefficient in plane above
    * a_bc is pointer for center coefficient in plane below
    *-----------------------------------------------------------------*/

   hypre_SetIndex3(index,0,0,0);
   a_cc = hypre_StructMatrixExtractPointerByIndex(A, i, index);

   hypre_SetIndex3(index,-1,0,0);
   a_cw = hypre_StructMatrixExtractPointerByIndex(A, i, index);

   hypre_SetIndex3(index,1,0,0);
   a_ce = hypre_StructMatrixExtractPointerByIndex(A, i, index);

   hypre_SetIndex3(index,0,-1,0);
   a_cs = hypre_StructMatrixExtractPointerByIndex(A, i, index);

   hypre_SetIndex3(index,0,1,0);
   a_cn = hypre_StructMatrixExtractPointerByIndex(A, i, index);

   hypre_SetIndex3(index,0,0,1);
   a_ac = hypre_StructMatrixExtractPointerByIndex(A, i, index);

   hypre_SetIndex3(index,0,0,-1);
   a_bc = hypre_StructMatrixExtractPointerByIndex(A, i, index);

#define DEVICE_VAR is_device_ptr(a_cc,a_cs,a_cn,a_ac,a_bc,a_cw,a_ce,Pp0,Pp1,p0,p1)
   hypre_BoxLoop2Begin(hypre_StructMatrixNDim(A), loop_size,
                       A_dbox, start, stride, Ai,
                       P_dbox, startc, stridec, Pi);
   {
      HYPRE_Real center,left,right;

      switch (cdir)
      {
         case 0:
            center = a_cc[Ai] +  a_cs[Ai] + a_cn[Ai] + a_ac[Ai] + a_bc[Ai];
            left   =-a_cw[Ai];
            right  =-a_ce[Ai];
            break;
         case 1:
            center = a_cc[Ai] +  a_cw[Ai] +  a_ce[Ai] + a_ac[Ai] + a_bc[Ai] ;
            left   =-a_cs[Ai];
            right  =-a_cn[Ai];
            break;
         case 2:
            center = a_cc[Ai] +  a_cw[Ai] +  a_ce[Ai] + a_cs[Ai] + a_cn[Ai] ;
            left   =-a_bc[Ai];
            right  =-a_ac[Ai];
            break;
      };

      if (!center)
      {
         Pp0[Pi] = 0.0;
         Pp1[Pi] = 0.0;  
      }
      else
      {
         switch (Pstenc0)
         {
            case -1:
               Pp0[Pi] = left/center;
               Pp1[Pi] = right/center;
               break;
            case 1:
               Pp0[Pi] = right/center;
               Pp1[Pi] = left/center;
               break;
         };
         /*
            switch (Pstenc1)
            {
            case -1:
            Pp1[Pi] = left/center;break;
            case 1:
            Pp1[Pi] = right/center;break;
            };
            */
      }

      if (p0[Ai] == 0.0) Pp0[Pi] = 0.0;
      if (p1[Ai] == 0.0) Pp1[Pi] = 0.0;

      //printf("%d: %d, Pp0[%d] = %e, Pp1 = %e, %e, %e, %e, cc=%e, cw=%e, ce=%e, cs=%e, cn=%e, bc=%e, ac=%e \n",Ai,cdir, Pi,Pp0[Pi],Pp1[Pi],center, left, right,
      //     a_cc[Ai],a_cw[Ai],a_ce[Ai],a_cs[Ai],a_cn[Ai],a_bc[Ai],a_ac[Ai]);
   }
   hypre_BoxLoop2End(Ai, Pi);
#undef DEVICE_VAR

   return hypre_error_flag;
}


HYPRE_Int
hypre_PFMGSetupInterpOp_CC0_SS15
( HYPRE_Int           i, /* box index */
  hypre_StructMatrix *A,
  hypre_Box          *A_dbox,
  HYPRE_Int           cdir,
  hypre_Index         stride,
  hypre_Index         stridec,
  hypre_Index         start,
  hypre_IndexRef      startc,
  hypre_Index         loop_size,
  hypre_Box          *P_dbox,
  HYPRE_Int           Pstenc0,
  HYPRE_Int           Pstenc1,
  HYPRE_Real         *Pp0,
  HYPRE_Real         *Pp1,
  HYPRE_Int           rap_type,
  hypre_Index        *P_stencil_shape )
{
   hypre_Index           index;
   HYPRE_Int             stencil_type15;
   HYPRE_Real           *a_cc, *a_cw, *a_ce, *a_cs, *a_cn, *a_ac, *a_bc;
   HYPRE_Real           *a_aw, *a_ae, *a_as, *a_an, *a_bw, *a_be, *a_bs, *a_bn;
   HYPRE_Real           *a_csw, *a_cse, *a_cnw, *a_cne;
   HYPRE_Real           *p0,*p1;

   p0 = hypre_StructMatrixExtractPointerByIndex(A, i, P_stencil_shape[0]);
   p1 = hypre_StructMatrixExtractPointerByIndex(A, i, P_stencil_shape[1]);

   /*-----------------------------------------------------------------
    * Extract pointers for 7-point grid operator:
    * 
    * a_cc is pointer for center coefficient
    * a_cw is pointer for west coefficient in same plane
    * a_ce is pointer for east coefficient in same plane
    * a_cs is pointer for south coefficient in same plane
    * a_cn is pointer for north coefficient in same plane
    * a_ac is pointer for center coefficient in plane above
    * a_bc is pointer for center coefficient in plane below
    *-----------------------------------------------------------------*/

   hypre_SetIndex3(index,0,0,0);
   a_cc = hypre_StructMatrixExtractPointerByIndex(A, i, index);

   hypre_SetIndex3(index,-1,0,0);
   a_cw = hypre_StructMatrixExtractPointerByIndex(A, i, index);

   hypre_SetIndex3(index,1,0,0);
   a_ce = hypre_StructMatrixExtractPointerByIndex(A, i, index);

   hypre_SetIndex3(index,0,-1,0);
   a_cs = hypre_StructMatrixExtractPointerByIndex(A, i, index);

   hypre_SetIndex3(index,0,1,0);
   a_cn = hypre_StructMatrixExtractPointerByIndex(A, i, index);

   hypre_SetIndex3(index,0,0,1);
   a_ac = hypre_StructMatrixExtractPointerByIndex(A, i, index);

   hypre_SetIndex3(index,0,0,-1);
   a_bc = hypre_StructMatrixExtractPointerByIndex(A, i, index);

   /*-----------------------------------------------------------------
    * Extract additional pointers for 15-point fine grid operator:
    *
    * a_aw is pointer for west coefficient in plane above
    * a_ae is pointer for east coefficient in plane above
    * a_as is pointer for south coefficient in plane above
    * a_an is pointer for north coefficient in plane above
    * a_bw is pointer for west coefficient in plane below
    * a_be is pointer for east coefficient in plane below
    * a_bs is pointer for south coefficient in plane below
    * a_bn is pointer for north coefficient in plane below
    * a_csw is pointer for southwest coefficient in same plane
    * a_cse is pointer for southeast coefficient in same plane
    * a_cnw is pointer for northwest coefficient in same plane
    * a_cne is pointer for northeast coefficient in same plane
    *-----------------------------------------------------------------*/

   hypre_SetIndex3(index,-1, 0, 1);
   a_aw = hypre_StructMatrixExtractPointerByIndex(A, i, index);

   hypre_SetIndex3(index, 1, 0, 1);
   a_ae = hypre_StructMatrixExtractPointerByIndex(A, i, index);

   hypre_SetIndex3(index, 0,-1, 1);
   a_as = hypre_StructMatrixExtractPointerByIndex(A, i, index);

   hypre_SetIndex3(index, 0, 1, 1);
   a_an = hypre_StructMatrixExtractPointerByIndex(A, i, index);

   hypre_SetIndex3(index,-1, 0,-1);
   a_bw = hypre_StructMatrixExtractPointerByIndex(A, i, index);

   hypre_SetIndex3(index, 1, 0,-1);
   a_be = hypre_StructMatrixExtractPointerByIndex(A, i, index);

   hypre_SetIndex3(index, 0,-1,-1);
   a_bs = hypre_StructMatrixExtractPointerByIndex(A, i, index);

   hypre_SetIndex3(index, 0, 1,-1);
   a_bn = hypre_StructMatrixExtractPointerByIndex(A, i, index);

   hypre_SetIndex3(index,-1,-1, 0);
   a_csw = hypre_StructMatrixExtractPointerByIndex(A, i, index);

   hypre_SetIndex3(index, 1,-1, 0);
   a_cse = hypre_StructMatrixExtractPointerByIndex(A, i, index);

   hypre_SetIndex3(index,-1, 1, 0);
   a_cnw = hypre_StructMatrixExtractPointerByIndex(A, i, index);

   hypre_SetIndex3(index, 1, 1, 0);
   a_cne = hypre_StructMatrixExtractPointerByIndex(A, i, index);

   if (a_csw)
   {
      if (a_as)
      {
         stencil_type15 = 1;
      }
      else
      {
         stencil_type15 = 0;
      }
   }
   else
   {
      stencil_type15 = 2;
   }

   //printf("loop_size %d %d %d, cdir %d, %p %p %p %p %p %p %p %p %p %p %p %p %p %p %p\n", loop_size[0], loop_size[1], loop_size[2], cdir, a_cc, a_cw, a_ce, a_ac, a_bc, a_cs, a_as, a_bs, a_csw, a_cse, a_cn, a_an, a_bn, a_cnw, a_cne);

#define DEVICE_VAR is_device_ptr(a_cc,a_cs,a_cn,a_ac,a_bc,a_as,a_an,a_bs,a_bn,a_cw,a_aw,a_bw,a_ce,a_ae,a_be,a_cnw,a_cne,a_csw,a_cse,Pp0,Pp1,p0,p1)
   if (stencil_type15 == 0)
   {
      hypre_BoxLoop2Begin(hypre_StructMatrixNDim(A), loop_size,
                          A_dbox, start, stride, Ai,
                          P_dbox, startc, stridec, Pi);
      {
         HYPRE_Real center, left, right;

         switch (cdir)
         {
            case 0:
               center =  a_cc[Ai] + a_cs[Ai] + a_cn[Ai] +  a_ac[Ai] +  a_bc[Ai];
               left   = -a_cw[Ai] - a_aw[Ai] - a_bw[Ai] - a_csw[Ai] - a_cnw[Ai];
               right  = -a_ce[Ai] - a_ae[Ai] - a_be[Ai] - a_cse[Ai] - a_cne[Ai];
               break;
            case 1:
               center =  a_cc[Ai] +  a_cw[Ai] +  a_ce[Ai] +  a_ac[Ai] +  a_aw[Ai] + a_ae[Ai] +
                         a_bc[Ai] +  a_bw[Ai] +  a_be[Ai];  
               left   = -a_cs[Ai] - a_csw[Ai] - a_cse[Ai]; /* front */
               right  = -a_cn[Ai] - a_cnw[Ai] - a_cne[Ai]; /* back */
               break;
            case 2:
               center =   a_cc[Ai] +  a_cw[Ai] +   a_ce[Ai] +  a_cs[Ai] + a_cn[Ai] + 
                         a_csw[Ai] + a_cse[Ai] +  a_cnw[Ai] - a_cne[Ai];
               left   =  -a_bc[Ai] -  a_bw[Ai] -   a_be[Ai]; /* below */
               right  =  -a_ac[Ai] -  a_aw[Ai] -   a_ae[Ai]; /* above */
               break;
         }

         if (!center)
         {
            Pp0[Pi] = 0.0;
            Pp1[Pi] = 0.0;  
         }
         else
         {
            switch (Pstenc0)
            {
               case -1:
                  Pp0[Pi] = left  / center;
                  Pp1[Pi] = right / center;
                  break;
               case 1:
                  Pp0[Pi] = right / center;
                  Pp1[Pi] = left  / center;
                  break;
            }
         }

         if (p0[Ai] == 0.0)
         {
            Pp0[Pi] = 0.0;
         }
         if (p1[Ai] == 0.0) 
         {
            Pp1[Pi] = 0.0;
         }
      }
      hypre_BoxLoop2End(Ai, Pi);
   }
   else if (stencil_type15 == 1)
   {
      hypre_BoxLoop2Begin(hypre_StructMatrixNDim(A), loop_size,
            A_dbox, start, stride, Ai,
            P_dbox, startc, stridec, Pi);
      {
         HYPRE_Real center, left, right;

         switch (cdir)
         {
            case 0:
               center =  a_cc[Ai] + a_cs[Ai] + a_cn[Ai] +  a_ac[Ai] +  a_as[Ai] + a_an[Ai] +
                         a_bc[Ai] + a_bs[Ai] + a_bn[Ai];
               left   = -a_cw[Ai] - a_csw[Ai] - a_cnw[Ai];
               right  = -a_ce[Ai] - a_cse[Ai] - a_cne[Ai];
               break;
            case 1:
               center =  a_cc[Ai] + a_cw[Ai] + a_ce[Ai] +  a_ac[Ai] +  a_bc[Ai];  
               left   = -a_cs[Ai] - a_as[Ai] - a_bs[Ai] - a_csw[Ai] - a_cse[Ai]; /* front */
               right  = -a_cn[Ai] - a_an[Ai] - a_bn[Ai] - a_cnw[Ai] - a_cne[Ai]; /* back */
               break;
            case 2:
               center =  a_cc[Ai] + a_cw[Ai] + a_ce[Ai] + a_cs[Ai] + a_cn[Ai] + 
                         a_csw[Ai] + a_cse[Ai] + a_cnw[Ai] + a_cne[Ai];
               left   = -a_bc[Ai] - a_bs[Ai] - a_bn[Ai]; /* below */
               right  = -a_ac[Ai] - a_as[Ai] - a_an[Ai]; /* above */
               break;
         }

         if (!center)
         {
            Pp0[Pi] = 0.0;
            Pp1[Pi] = 0.0;  
         }
         else
         {
            switch (Pstenc0)
            {
               case -1:
                  Pp0[Pi] = left  / center;
                  Pp1[Pi] = right / center;
                  break;
               case 1:
                  Pp0[Pi] = right / center;
                  Pp1[Pi] = left  / center;
                  break;
            }
         }

         if (p0[Ai] == 0.0)
         {
            Pp0[Pi] = 0.0;
         }
         if (p1[Ai] == 0.0) 
         {
            Pp1[Pi] = 0.0;
         }
      }
      hypre_BoxLoop2End(Ai, Pi);
   }
   else
   {
      hypre_BoxLoop2Begin(hypre_StructMatrixNDim(A), loop_size,
                          A_dbox, start, stride, Ai,
                          P_dbox, startc, stridec, Pi);
      {
         HYPRE_Real center, left, right;

         switch (cdir)
         {
            case 0:
               center =  a_cc[Ai] + a_cs[Ai] + a_cn[Ai] +  a_ac[Ai] + a_as[Ai] + a_an[Ai] +
                         a_bc[Ai] + a_bs[Ai] + a_bn[Ai];
               left   = -a_cw[Ai] - a_aw[Ai] - a_bw[Ai];
               right  = -a_ce[Ai] - a_ae[Ai] - a_be[Ai];
               break;
            case 1:
               center =  a_cc[Ai] + a_cw[Ai] + a_ce[Ai] +  a_ac[Ai] +  a_aw[Ai] + a_ae[Ai] +
                         a_bc[Ai] + a_bw[Ai] + a_be[Ai];
               left   = -a_cs[Ai] - a_as[Ai] - a_bs[Ai]; /* front */
               right  = -a_cn[Ai] - a_an[Ai] - a_bn[Ai]; /* back */
               break;
            case 2:
               center =  a_cc[Ai] + a_cw[Ai] + a_ce[Ai] + a_cs[Ai] + a_cn[Ai];
               left   = -a_bc[Ai] - a_bw[Ai] - a_be[Ai] - a_bs[Ai] - a_bn[Ai]; /* below */
               right  = -a_ac[Ai] - a_aw[Ai] - a_ae[Ai] - a_as[Ai] - a_an[Ai]; /* above */
               break;
         }

         if (!center)
         {
            Pp0[Pi] = 0.0;
            Pp1[Pi] = 0.0;  
         }
         else
         {
            switch (Pstenc0)
            {
               case -1:
                  Pp0[Pi] = left  / center;
                  Pp1[Pi] = right / center;
                  break;
               case 1:
                  Pp0[Pi] = right / center;
                  Pp1[Pi] = left  / center;
                  break;
            }
         }

         if (p0[Ai] == 0.0)
         {
            Pp0[Pi] = 0.0;
         }
         if (p1[Ai] == 0.0) 
         {
            Pp1[Pi] = 0.0;
         }
      }
      hypre_BoxLoop2End(Ai, Pi);
   }
#undef DEVICE_VAR

   return hypre_error_flag;
}


HYPRE_Int
hypre_PFMGSetupInterpOp_CC0_SS19
( HYPRE_Int           i, /* box index */
  hypre_StructMatrix *A,
  hypre_Box          *A_dbox,
  HYPRE_Int           cdir,
  hypre_Index         stride,
  hypre_Index         stridec,
  hypre_Index         start,
  hypre_IndexRef      startc,
  hypre_Index         loop_size,
  hypre_Box          *P_dbox,
  HYPRE_Int           Pstenc0,
  HYPRE_Int           Pstenc1,
  HYPRE_Real         *Pp0,
  HYPRE_Real         *Pp1,
  HYPRE_Int           rap_type,
  hypre_Index        *P_stencil_shape )
{
  //hypre_StructStencil   *stencil = hypre_StructMatrixStencil(A);
  // hypre_Index           *stencil_shape = hypre_StructStencilShape(stencil);
  //HYPRE_Int              stencil_size = hypre_StructStencilSize(stencil);
  //HYPRE_Int              warning_cnt= 0;

   hypre_Index            index;
   HYPRE_Real           *a_cc, *a_cw, *a_ce, *a_cs, *a_cn, *a_ac, *a_bc;
   HYPRE_Real           *a_csw, *a_cse, *a_cne, *a_cnw;
   HYPRE_Real           *a_aw, *a_ae, *a_as, *a_an, *a_bw, *a_be, *a_bs, *a_bn;
   HYPRE_Real            *p0,*p1;

   p0 = hypre_StructMatrixExtractPointerByIndex(A, i, P_stencil_shape[0]);
   p1 = hypre_StructMatrixExtractPointerByIndex(A, i, P_stencil_shape[1]);

   /*-----------------------------------------------------------------
    * Extract pointers for 7-point grid operator:
    * 
    * a_cc is pointer for center coefficient
    * a_cw is pointer for west coefficient in same plane
    * a_ce is pointer for east coefficient in same plane
    * a_cs is pointer for south coefficient in same plane
    * a_cn is pointer for north coefficient in same plane
    * a_ac is pointer for center coefficient in plane above
    * a_bc is pointer for center coefficient in plane below
    *-----------------------------------------------------------------*/

   hypre_SetIndex3(index,0,0,0);
   a_cc = hypre_StructMatrixExtractPointerByIndex(A, i, index);

   hypre_SetIndex3(index,-1,0,0);
   a_cw = hypre_StructMatrixExtractPointerByIndex(A, i, index);

   hypre_SetIndex3(index,1,0,0);
   a_ce = hypre_StructMatrixExtractPointerByIndex(A, i, index);

   hypre_SetIndex3(index,0,-1,0);
   a_cs = hypre_StructMatrixExtractPointerByIndex(A, i, index);

   hypre_SetIndex3(index,0,1,0);
   a_cn = hypre_StructMatrixExtractPointerByIndex(A, i, index);

   hypre_SetIndex3(index,0,0,1);
   a_ac = hypre_StructMatrixExtractPointerByIndex(A, i, index);

   hypre_SetIndex3(index,0,0,-1);
   a_bc = hypre_StructMatrixExtractPointerByIndex(A, i, index);

   /*-----------------------------------------------------------------
    * Extract additional pointers for 19-point fine grid operator:
    *
    * a_aw is pointer for west coefficient in plane above
    * a_ae is pointer for east coefficient in plane above
    * a_as is pointer for south coefficient in plane above
    * a_an is pointer for north coefficient in plane above
    * a_bw is pointer for west coefficient in plane below
    * a_be is pointer for east coefficient in plane below
    * a_bs is pointer for south coefficient in plane below
    * a_bn is pointer for north coefficient in plane below
    * a_csw is pointer for southwest coefficient in same plane
    * a_cse is pointer for southeast coefficient in same plane
    * a_cnw is pointer for northwest coefficient in same plane
    * a_cne is pointer for northeast coefficient in same plane
    *-----------------------------------------------------------------*/

   hypre_SetIndex3(index,-1, 0, 1);
   a_aw = hypre_StructMatrixExtractPointerByIndex(A, i, index);

   hypre_SetIndex3(index, 1, 0, 1);
   a_ae = hypre_StructMatrixExtractPointerByIndex(A, i, index);

   hypre_SetIndex3(index, 0,-1, 1);
   a_as = hypre_StructMatrixExtractPointerByIndex(A, i, index);

   hypre_SetIndex3(index, 0, 1, 1);
   a_an = hypre_StructMatrixExtractPointerByIndex(A, i, index);

   hypre_SetIndex3(index,-1, 0,-1);
   a_bw = hypre_StructMatrixExtractPointerByIndex(A, i, index);

   hypre_SetIndex3(index, 1, 0,-1);
   a_be = hypre_StructMatrixExtractPointerByIndex(A, i, index);

   hypre_SetIndex3(index, 0,-1,-1);
   a_bs = hypre_StructMatrixExtractPointerByIndex(A, i, index);

   hypre_SetIndex3(index, 0, 1,-1);
   a_bn = hypre_StructMatrixExtractPointerByIndex(A, i, index);

   hypre_SetIndex3(index,-1,-1, 0);
   a_csw = hypre_StructMatrixExtractPointerByIndex(A, i, index);

   hypre_SetIndex3(index, 1,-1, 0);
   a_cse = hypre_StructMatrixExtractPointerByIndex(A, i, index);

   hypre_SetIndex3(index,-1, 1, 0);
   a_cnw = hypre_StructMatrixExtractPointerByIndex(A, i, index);

   hypre_SetIndex3(index, 1, 1, 0);
   a_cne = hypre_StructMatrixExtractPointerByIndex(A, i, index);

#define DEVICE_VAR is_device_ptr(a_cc,a_cs,a_cn,a_ac,a_bc,a_as,a_an,a_bs,a_bn,a_cw,a_aw,a_bw,a_csw,a_cnw,a_ce,a_ae,a_be,a_cse,a_cne,Pp0,Pp1,p0,p1)
   hypre_BoxLoop2Begin(hypre_StructMatrixNDim(A), loop_size,
                       A_dbox, start, stride, Ai,
                       P_dbox, startc, stridec, Pi);
   {
      HYPRE_Real center,left,right;

      switch (cdir)
      {
         case 0:
            center = a_cc[Ai] +  a_cs[Ai] + a_cn[Ai] + a_ac[Ai] + a_bc[Ai] + a_as[Ai] + a_an[Ai] + a_bs[Ai] + a_bn[Ai];
            left   =-a_cw[Ai] - a_aw[Ai] - a_bw[Ai] - a_csw[Ai] - a_cnw[Ai];
            right  =-a_ce[Ai] - a_ae[Ai] - a_be[Ai] - a_cse[Ai] - a_cne[Ai];
            break;
         case 1:
            center = a_cc[Ai] +  a_cw[Ai] +  a_ce[Ai] + a_ac[Ai] + a_bc[Ai] + a_aw[Ai] + a_ae[Ai] + a_bw[Ai] + a_be[Ai];
            left   =-a_cs[Ai] - a_as[Ai] - a_bs[Ai] - a_csw[Ai] - a_cse[Ai];
            right  =-a_cn[Ai] - a_an[Ai] - a_bn[Ai] - a_cnw[Ai] - a_cne[Ai];
            break;
         case 2:
            center = a_cc[Ai] +  a_cw[Ai] +  a_ce[Ai] +  a_cs[Ai] + a_cn[Ai] + a_csw[Ai] + a_cse[Ai] + a_cnw[Ai] + a_cne[Ai];
            left   =-a_bc[Ai] - a_bw[Ai] - a_be[Ai] - a_bs[Ai] - a_bn[Ai];
            right  =-a_ac[Ai] - a_aw[Ai] - a_ae[Ai] - a_as[Ai] - a_an[Ai];
            break;
      };

      if (!center)
      {
         Pp0[Pi] = 0.0;
         Pp1[Pi] = 0.0;  
      }
      else
      {
         switch (Pstenc0)
         {
            case -1:
               Pp0[Pi] = left/center;
               Pp1[Pi] = right/center;
               break;
            case 1:
               Pp0[Pi] = right/center;
               Pp1[Pi] = left/center;
               break;
         };
         /*
            switch (Pstenc1)
            {
            case -1:
            Pp1[Pi] = left/center;break;
            case 1:
            Pp1[Pi] = right/center;break;
            };
            */
      }

      if (p0[Ai] == 0.0) Pp0[Pi] = 0.0;
      if (p1[Ai] == 0.0) Pp1[Pi] = 0.0;
      //printf("Pp0[%d] = %e, Pp1 = %e\n",Pi,Pp0[Pi],Pp1[Pi]);
   }
   hypre_BoxLoop2End(Ai, Pi);
#undef DEVICE_VAR

   return hypre_error_flag;
}

HYPRE_Int
hypre_PFMGSetupInterpOp_CC0_SS27
( HYPRE_Int           i, /* box index */
  hypre_StructMatrix *A,
  hypre_Box          *A_dbox,
  HYPRE_Int           cdir,
  hypre_Index         stride,
  hypre_Index         stridec,
  hypre_Index         start,
  hypre_IndexRef      startc,
  hypre_Index         loop_size,
  hypre_Box          *P_dbox,
  HYPRE_Int           Pstenc0,
  HYPRE_Int           Pstenc1,
  HYPRE_Real         *Pp0,
  HYPRE_Real         *Pp1,
  HYPRE_Int           rap_type,
  hypre_Index        *P_stencil_shape )
{
  //hypre_StructStencil   *stencil = hypre_StructMatrixStencil(A);
  //hypre_Index           *stencil_shape = hypre_StructStencilShape(stencil);
  //HYPRE_Int              stencil_size = hypre_StructStencilSize(stencil);
  //HYPRE_Int              warning_cnt= 0;

   hypre_Index            index;
   HYPRE_Real           *a_cc, *a_cw, *a_ce, *a_cs, *a_cn, *a_ac, *a_bc;
   HYPRE_Real           *a_csw, *a_cse, *a_cne, *a_cnw;
   HYPRE_Real           *a_aw, *a_ae, *a_as, *a_an, *a_bw, *a_be, *a_bs, *a_bn;
   HYPRE_Real           *a_asw, *a_ase, *a_ane, *a_anw,*a_bsw, *a_bse, *a_bne, *a_bnw;
   HYPRE_Real            *p0,*p1;

   p0 = hypre_StructMatrixExtractPointerByIndex(A, i, P_stencil_shape[0]);
   p1 = hypre_StructMatrixExtractPointerByIndex(A, i, P_stencil_shape[1]);

   /*-----------------------------------------------------------------
    * Extract pointers for 7-point grid operator:
    * 
    * a_cc is pointer for center coefficient
    * a_cw is pointer for west coefficient in same plane
    * a_ce is pointer for east coefficient in same plane
    * a_cs is pointer for south coefficient in same plane
    * a_cn is pointer for north coefficient in same plane
    * a_ac is pointer for center coefficient in plane above
    * a_bc is pointer for center coefficient in plane below
    *-----------------------------------------------------------------*/

   hypre_SetIndex3(index,0,0,0);
   a_cc = hypre_StructMatrixExtractPointerByIndex(A, i, index);

   hypre_SetIndex3(index,-1,0,0);
   a_cw = hypre_StructMatrixExtractPointerByIndex(A, i, index);

   hypre_SetIndex3(index,1,0,0);
   a_ce = hypre_StructMatrixExtractPointerByIndex(A, i, index);

   hypre_SetIndex3(index,0,-1,0);
   a_cs = hypre_StructMatrixExtractPointerByIndex(A, i, index);

   hypre_SetIndex3(index,0,1,0);
   a_cn = hypre_StructMatrixExtractPointerByIndex(A, i, index);

   hypre_SetIndex3(index,0,0,1);
   a_ac = hypre_StructMatrixExtractPointerByIndex(A, i, index);

   hypre_SetIndex3(index,0,0,-1);
   a_bc = hypre_StructMatrixExtractPointerByIndex(A, i, index);

   /*-----------------------------------------------------------------
    * Extract additional pointers for 19-point fine grid operator:
    *
    * a_aw is pointer for west coefficient in plane above
    * a_ae is pointer for east coefficient in plane above
    * a_as is pointer for south coefficient in plane above
    * a_an is pointer for north coefficient in plane above
    * a_bw is pointer for west coefficient in plane below
    * a_be is pointer for east coefficient in plane below
    * a_bs is pointer for south coefficient in plane below
    * a_bn is pointer for north coefficient in plane below
    * a_csw is pointer for southwest coefficient in same plane
    * a_cse is pointer for southeast coefficient in same plane
    * a_cnw is pointer for northwest coefficient in same plane
    * a_cne is pointer for northeast coefficient in same plane
    *-----------------------------------------------------------------*/

   hypre_SetIndex3(index,-1, 0, 1);
   a_aw = hypre_StructMatrixExtractPointerByIndex(A, i, index);

   hypre_SetIndex3(index, 1, 0, 1);
   a_ae = hypre_StructMatrixExtractPointerByIndex(A, i, index);

   hypre_SetIndex3(index, 0,-1, 1);
   a_as = hypre_StructMatrixExtractPointerByIndex(A, i, index);

   hypre_SetIndex3(index, 0, 1, 1);
   a_an = hypre_StructMatrixExtractPointerByIndex(A, i, index);

   hypre_SetIndex3(index,-1, 0,-1);
   a_bw = hypre_StructMatrixExtractPointerByIndex(A, i, index);

   hypre_SetIndex3(index, 1, 0,-1);
   a_be = hypre_StructMatrixExtractPointerByIndex(A, i, index);

   hypre_SetIndex3(index, 0,-1,-1);
   a_bs = hypre_StructMatrixExtractPointerByIndex(A, i, index);

   hypre_SetIndex3(index, 0, 1,-1);
   a_bn = hypre_StructMatrixExtractPointerByIndex(A, i, index);

   hypre_SetIndex3(index,-1,-1, 0);
   a_csw = hypre_StructMatrixExtractPointerByIndex(A, i, index);

   hypre_SetIndex3(index, 1,-1, 0);
   a_cse = hypre_StructMatrixExtractPointerByIndex(A, i, index);

   hypre_SetIndex3(index,-1, 1, 0);
   a_cnw = hypre_StructMatrixExtractPointerByIndex(A, i, index);

   hypre_SetIndex3(index, 1, 1, 0);
   a_cne = hypre_StructMatrixExtractPointerByIndex(A, i, index);

   /*-----------------------------------------------------------------
    * Extract additional pointers for 27-point fine grid operator:
    *
    * a_asw is pointer for southwest coefficient in plane above
    * a_ase is pointer for southeast coefficient in plane above
    * a_anw is pointer for northwest coefficient in plane above
    * a_ane is pointer for northeast coefficient in plane above
    * a_bsw is pointer for southwest coefficient in plane below
    * a_bse is pointer for southeast coefficient in plane below
    * a_bnw is pointer for northwest coefficient in plane below
    * a_bne is pointer for northeast coefficient in plane below
    *-----------------------------------------------------------------*/

   hypre_SetIndex3(index,-1,-1, 1);
   a_asw = hypre_StructMatrixExtractPointerByIndex(A, i, index);

   hypre_SetIndex3(index, 1,-1, 1);
   a_ase = hypre_StructMatrixExtractPointerByIndex(A, i, index);

   hypre_SetIndex3(index,-1, 1, 1);
   a_anw = hypre_StructMatrixExtractPointerByIndex(A, i, index);

   hypre_SetIndex3(index, 1, 1, 1);
   a_ane = hypre_StructMatrixExtractPointerByIndex(A, i, index);

   hypre_SetIndex3(index,-1,-1,-1);
   a_bsw = hypre_StructMatrixExtractPointerByIndex(A, i, index);

   hypre_SetIndex3(index, 1,-1,-1);
   a_bse = hypre_StructMatrixExtractPointerByIndex(A, i, index);

   hypre_SetIndex3(index,-1, 1,-1);
   a_bnw = hypre_StructMatrixExtractPointerByIndex(A, i, index);

   hypre_SetIndex3(index, 1, 1,-1);
   a_bne = hypre_StructMatrixExtractPointerByIndex(A, i, index);

#define DEVICE_VAR is_device_ptr(a_cc,a_cs,a_cn,a_ac,a_bc,a_as,a_an,a_bs,a_bn,a_cw,a_aw,a_bw,a_csw,a_cnw,a_asw,a_anw,a_bsw,a_bnw,a_ce,a_ae,a_be,a_cse,a_cne,a_ase,a_ane,a_bse,a_bne,Pp0,Pp1,p0,p1)
   hypre_BoxLoop2Begin(hypre_StructMatrixNDim(A), loop_size,
                       A_dbox, start, stride, Ai,
                       P_dbox, startc, stridec, Pi);
   {
      HYPRE_Real center,left,right;

      switch (cdir)
      {
      case 0:
         center = a_cc[Ai] +  a_cs[Ai] + a_cn[Ai] + a_ac[Ai] + a_bc[Ai] + a_as[Ai] + a_an[Ai] + a_bs[Ai] + a_bn[Ai];
         left   =-a_cw[Ai] - a_aw[Ai] - a_bw[Ai] - a_csw[Ai] - a_cnw[Ai] - a_asw[Ai] - a_anw[Ai] - a_bsw[Ai] - a_bnw[Ai];
         right  =-a_ce[Ai] - a_ae[Ai] - a_be[Ai] - a_cse[Ai] - a_cne[Ai] - a_ase[Ai] - a_ane[Ai] - a_bse[Ai] - a_bne[Ai];
         break;
      case 1:
         center = a_cc[Ai] +  a_cw[Ai] +  a_ce[Ai] + a_ac[Ai] + a_bc[Ai] + a_aw[Ai] + a_ae[Ai] + a_bw[Ai] + a_be[Ai];
         left   =-a_cs[Ai] - a_as[Ai] - a_bs[Ai] - a_csw[Ai] - a_cse[Ai] - a_asw[Ai] - a_ase[Ai] - a_bsw[Ai] - a_bse[Ai];
         right  =-a_cn[Ai] - a_an[Ai] - a_bn[Ai] - a_cnw[Ai] - a_cne[Ai] - a_anw[Ai] - a_ane[Ai] - a_bnw[Ai] - a_bne[Ai];
         break;
      case 2:
         center = a_cc[Ai] +  a_cw[Ai] +  a_ce[Ai] +  a_cs[Ai] + a_cn[Ai] + a_csw[Ai] + a_cse[Ai] + a_cnw[Ai] + a_cne[Ai];
         left   =-a_bc[Ai] - a_bw[Ai] - a_be[Ai] - a_bs[Ai] - a_bn[Ai] - a_bsw[Ai] - a_bse[Ai] - a_bnw[Ai] - a_bne[Ai];
         right  =-a_ac[Ai] - a_aw[Ai] - a_ae[Ai] - a_as[Ai] - a_an[Ai] - a_asw[Ai] - a_ase[Ai] - a_anw[Ai] - a_ane[Ai];
         break;
      };

      if (!center)
      {
         //warning_cnt++;
         Pp0[Pi] = 0.0;
         Pp1[Pi] = 0.0;
      }
      else
      {
         switch (Pstenc0)
         {
            case -1:
               Pp0[Pi] = left/center;
               Pp1[Pi] = right/center;
               break;
            case 1:
               Pp0[Pi] = right/center;
               Pp1[Pi] = left/center;
               break;
         };
         /*
            switch (Pstenc1)
            {
            case -1:
            Pp1[Pi] = left/center;break;
            case 1:
            Pp1[Pi] = right/center;break;
            };
            */
      }

      if (p0[Ai] == 0.0) Pp0[Pi] = 0.0;
      if (p1[Ai] == 0.0) Pp1[Pi] = 0.0;
      //printf("Pp0[%d] = %e, Pp1 = %e\n",Pi,Pp0[Pi],Pp1[Pi]);
   }
   hypre_BoxLoop2End(Ai, Pi);
#undef DEVICE_VAR

   return hypre_error_flag;
}

#endif
<|MERGE_RESOLUTION|>--- conflicted
+++ resolved
@@ -8,14 +8,6 @@
 #include "_hypre_struct_ls.h"
 #include "_hypre_struct_mv.hpp"
 #include "pfmg.h"
-
-#ifdef MAX_DEPTH
-#undef MAX_DEPTH
-#endif
-#define MAX_DEPTH 7
-
-/* 2: the most explicit implementation, a function for each stencil size */
-#define CC0_IMPLEMENTATION 2
 
 /*--------------------------------------------------------------------------
  *--------------------------------------------------------------------------*/
@@ -53,7 +45,7 @@
 
    /* Set up the stencil for P */
    stencil_size = 3;
-   stencil_shape = hypre_CTAlloc(hypre_Index, stencil_size);
+   stencil_shape = hypre_CTAlloc(hypre_Index, stencil_size, HYPRE_MEMORY_HOST);
    for (i = 0; i < stencil_size; i++)
    {
       hypre_SetIndex(stencil_shape[i], 0);
@@ -149,7 +141,7 @@
       Pstenc2 = hypre_IndexD(P_stencil_shape[2], cdir);
 
       /* Compute the constant part of the stencil collapse */
-      ventries = hypre_TAlloc(HYPRE_Int, A_stencil_size);
+      ventries = hypre_TAlloc(HYPRE_Int, A_stencil_size, HYPRE_MEMORY_HOST);
       nventries = 0;
       Pconst0 = 0.0;
       Pconst1 = 0.0;
@@ -253,7 +245,7 @@
       }
 
       hypre_BoxDestroy(compute_box);
-      hypre_TFree(ventries);
+      hypre_TFree(ventries, HYPRE_MEMORY_HOST);
    }
 
    hypre_StructMatrixAssemble(P);
@@ -284,16 +276,16 @@
    hypre_Index          *stencil_shape;
    HYPRE_Int             stencil_size;
    HYPRE_Int             stencil_dim;
-
+                       
    HYPRE_Int             num_ghost[] = {1, 1, 1, 1, 1, 1};
-
+                       
    HYPRE_Int             i;
    HYPRE_Int             constant_coefficient;
 
    /* set up stencil */
    stencil_size = 2;
    stencil_dim = hypre_StructStencilNDim(hypre_StructMatrixStencil(A));
-   stencil_shape = hypre_CTAlloc(hypre_Index,  stencil_size, HYPRE_MEMORY_HOST);
+   stencil_shape = hypre_CTAlloc(hypre_Index, stencil_size, HYPRE_MEMORY_HOST);
    for (i = 0; i < stencil_size; i++)
    {
       hypre_SetIndex3(stencil_shape[i], 0, 0, 0);
@@ -312,17 +304,17 @@
    {
       HYPRE_Int *entries;
 
-      entries = hypre_TAlloc(HYPRE_Int, stencil_size);
+      entries = hypre_TAlloc(HYPRE_Int, stencil_size, HYPRE_MEMORY_HOST);
       for (i = 0; i < stencil_size; i++)
       {
          entries[i] = i;
       }
       hypre_StructMatrixSetConstantEntries(P, stencil_size, entries);
-      hypre_TFree(entries);
+      hypre_TFree(entries, HYPRE_MEMORY_HOST);
    }
 
    hypre_StructStencilDestroy(stencil);
-
+ 
    return P;
 }
 
@@ -339,26 +331,26 @@
 {
    hypre_BoxArray        *compute_boxes;
    hypre_Box             *compute_box;
-
+                        
    hypre_Box             *A_dbox;
    hypre_Box             *P_dbox;
-
+                        
    HYPRE_Real            *Pp0, *Pp1;
    HYPRE_Int              constant_coefficient;
-
+                        
    hypre_StructStencil   *stencil;
    hypre_Index           *stencil_shape;
    HYPRE_Int              stencil_size;
    hypre_StructStencil   *P_stencil;
    hypre_Index           *P_stencil_shape;
-
+                        
    HYPRE_Int              Pstenc0, Pstenc1;
-
+                        
    hypre_Index            loop_size;
    hypre_Index            start;
    hypre_IndexRef         startc;
    hypre_Index            stridec;
-
+                        
    HYPRE_Int              i, si;
 
    HYPRE_Int              si0, si1;
@@ -410,7 +402,7 @@
          si1 = si;
       }
    }
-
+            
    hypre_SetIndex3(stridec, 1, 1, 1);
 
    /*----------------------------------------------------------
@@ -430,7 +422,7 @@
 
       Pstenc0 = hypre_IndexD(P_stencil_shape[0], cdir);
       Pstenc1 = hypre_IndexD(P_stencil_shape[1], cdir);
-
+ 
       startc  = hypre_BoxIMin(compute_box);
       hypre_StructMapCoarseToFine(startc, findex, stride, start);
 
@@ -455,54 +447,9 @@
       else
          /* constant_coefficient == 0 , all coefficients in A vary */
       {
-#if CC0_IMPLEMENTATION <= 1
          hypre_PFMGSetupInterpOp_CC0
             ( i, A, A_dbox, cdir, stride, stridec, start, startc, loop_size,
               P_dbox, Pstenc0, Pstenc1, Pp0, Pp1, rap_type, si0, si1 );
-#else
-         switch (stencil_size)
-         {
-            case 5:
-               hypre_PFMGSetupInterpOp_CC0_SS5
-                  ( i, A, A_dbox, cdir, stride, stridec, start, startc, loop_size,
-                    P_dbox, Pstenc0, Pstenc1, Pp0, Pp1, rap_type, P_stencil_shape );
-               break;
-            case 9:
-               hypre_PFMGSetupInterpOp_CC0_SS9
-                  ( i, A, A_dbox, cdir, stride, stridec, start, startc, loop_size,
-                    P_dbox, Pstenc0, Pstenc1, Pp0, Pp1, rap_type, P_stencil_shape );
-               break;
-            case 7:
-               hypre_PFMGSetupInterpOp_CC0_SS7
-                  ( i, A, A_dbox, cdir, stride, stridec, start, startc, loop_size,
-                    P_dbox, Pstenc0, Pstenc1, Pp0, Pp1, rap_type, P_stencil_shape );
-               break;
-            case 15:
-               hypre_PFMGSetupInterpOp_CC0_SS15
-                  ( i, A, A_dbox, cdir, stride, stridec, start, startc, loop_size,
-                    P_dbox, Pstenc0, Pstenc1, Pp0, Pp1, rap_type, P_stencil_shape );
-               break;
-            case 19:
-               hypre_PFMGSetupInterpOp_CC0_SS19
-                  ( i, A, A_dbox, cdir, stride, stridec, start, startc, loop_size,
-                    P_dbox, Pstenc0, Pstenc1, Pp0, Pp1, rap_type, P_stencil_shape );
-               break;
-            case 27:
-               hypre_PFMGSetupInterpOp_CC0_SS27
-                  ( i, A, A_dbox, cdir, stride, stridec, start, startc, loop_size,
-                    P_dbox, Pstenc0, Pstenc1, Pp0, Pp1, rap_type, P_stencil_shape );
-               break;
-            default:
-               /*
-               hypre_PFMGSetupInterpOp_CC0
-                  ( i, A, A_dbox, cdir, stride, stridec, start, startc, loop_size,
-                    P_dbox, Pstenc0, Pstenc1, Pp0, Pp1, rap_type, si0, si1 );
-                */
-
-               hypre_printf("hypre error: unsupported stencil size %d\n", stencil_size);
-               hypre_MPI_Abort(hypre_MPI_COMM_WORLD, 1);
-         }
-#endif
       }
    }
 
@@ -514,8 +461,6 @@
 
    return hypre_error_flag;
 }
-
-#if CC0_IMPLEMENTATION == 0
 
 HYPRE_Int
 hypre_PFMGSetupInterpOp_CC0
@@ -537,42 +482,25 @@
   HYPRE_Int           si0,
   HYPRE_Int           si1 )
 {
+   HYPRE_Int              si;
+   HYPRE_Int              Ai, Pi;
+   HYPRE_Real            *Ap;
+   HYPRE_Real             center;
+   HYPRE_Int              Astenc;
+   HYPRE_Int              mrk0, mrk1;
    hypre_StructStencil   *stencil = hypre_StructMatrixStencil(A);
    hypre_Index           *stencil_shape = hypre_StructStencilShape(stencil);
    HYPRE_Int              stencil_size = hypre_StructStencilSize(stencil);
    HYPRE_Int              warning_cnt= 0;
 
-#if defined(HYPRE_USING_CUDA)
-   HYPRE_Int              data_location = hypre_StructGridDataLocation(hypre_StructMatrixGrid(A));
+   hypre_BoxLoop2Begin(hypre_StructMatrixNDim(A), loop_size,
+                       A_dbox, start, stride, Ai,
+                       P_dbox, startc, stridec, Pi);
+#ifdef HYPRE_USING_OPENMP
+#pragma omp parallel for private(HYPRE_BOX_PRIVATE,Ai,Pi,si,center,Ap,Astenc,mrk0,mrk1) HYPRE_SMP_SCHEDULE
 #endif
-
-   HYPRE_Int     **data_indices = hypre_StructMatrixDataIndices(A);
-   HYPRE_Complex  *matrixA_data = hypre_StructMatrixData(A);
-   HYPRE_Int      *data_indices_boxi_d; /* On device */
-   hypre_Index    *stencil_shape_d;
-
-   if (hypre_GetActualMemLocation(HYPRE_MEMORY_DEVICE) != hypre_MEMORY_HOST)
-   {
-      data_indices_boxi_d = hypre_TAlloc(HYPRE_Int,   stencil_size, HYPRE_MEMORY_DEVICE);
-      stencil_shape_d     = hypre_TAlloc(hypre_Index, stencil_size, HYPRE_MEMORY_DEVICE);
-      hypre_TMemcpy(data_indices_boxi_d, data_indices[i], HYPRE_Int, stencil_size, HYPRE_MEMORY_DEVICE, HYPRE_MEMORY_HOST);
-      hypre_TMemcpy(stencil_shape_d, stencil_shape, hypre_Index, stencil_size, HYPRE_MEMORY_DEVICE, HYPRE_MEMORY_HOST);
-   }
-   else
-   {
-      data_indices_boxi_d = data_indices[i];
-      stencil_shape_d     = stencil_shape;
-   }
-
-#define DEVICE_VAR is_device_ptr(Pp0,Pp1,matrixA_data,stencil_shape_d,data_indices_boxi_d)
-   hypre_BoxLoop2Begin(hypre_StructMatrixNDim(A), loop_size,
-                       A_dbox, start,  stride,  Ai,
-                       P_dbox, startc, stridec, Pi);
-   {
-      HYPRE_Int si, mrk0, mrk1, Astenc;
-      HYPRE_Real center;
-      HYPRE_Real *Ap;
-
+   hypre_BoxLoop2For(Ai, Pi)
+   {
       center  = 0.0;
       Pp0[Pi] = 0.0;
       Pp1[Pi] = 0.0;
@@ -581,21 +509,8 @@
 
       for (si = 0; si < stencil_size; si++)
       {
-#if defined(HYPRE_USING_CUDA)
-         if (data_location != HYPRE_MEMORY_HOST)
-         {
-            Ap     = matrixA_data + data_indices_boxi_d[si];
-            Astenc = hypre_IndexD(stencil_shape_d[si], cdir);
-         }
-         else
-         {
-            Ap     = hypre_StructMatrixBoxData(A, i, si);
-            Astenc = hypre_IndexD(stencil_shape[si], cdir);
-         }
-#else
-         Ap     = matrixA_data + data_indices_boxi_d[si];
-         Astenc = hypre_IndexD(stencil_shape_d[si], cdir);
-#endif
+         Ap = hypre_StructMatrixBoxData(A, i, si);
+         Astenc = hypre_IndexD(stencil_shape[si], cdir);
 
          if (Astenc == 0)
          {
@@ -611,25 +526,21 @@
          }
 
          if (si == si0 && Ap[Ai] == 0.0)
-         {
             mrk0++;
-         }
          if (si == si1 && Ap[Ai] == 0.0)
-         {
             mrk1++;
-         }
       }
 
       if (!center)
       {
-         //warning_cnt++;
+         warning_cnt++;
          Pp0[Pi] = 0.0;
-         Pp1[Pi] = 0.0;
+         Pp1[Pi] = 0.0;  
       }
       else
       {
          Pp0[Pi] /= center;
-         Pp1[Pi] /= center;
+         Pp1[Pi] /= center;  
       }
 
       /*----------------------------------------------
@@ -639,150 +550,21 @@
        * outside domain.
        *----------------------------------------------*/
       if (mrk0 != 0)
-      {
          Pp0[Pi] = 0.0;
-      }
       if (mrk1 != 0)
-      {
          Pp1[Pi] = 0.0;
-      }
    }
    hypre_BoxLoop2End(Ai, Pi);
-#undef DEVICE_VAR
 
    if (warning_cnt)
    {
-      hypre_error_w_msg(HYPRE_ERROR_GENERIC,
-                        "Warning 0 center in interpolation. Setting interp = 0.");
-   }
-
-   if (hypre_GetActualMemLocation(HYPRE_MEMORY_DEVICE) != hypre_MEMORY_HOST)
-   {
-      hypre_TFree(data_indices_boxi_d, HYPRE_MEMORY_DEVICE);
-      hypre_TFree(stencil_shape_d,     HYPRE_MEMORY_DEVICE);
+      hypre_error_w_msg(
+         HYPRE_ERROR_GENERIC,
+         "Warning 0 center in interpolation. Setting interp = 0.");
    }
 
    return hypre_error_flag;
 }
-
-#endif
-
-#if CC0_IMPLEMENTATION == 1
-
-HYPRE_Int
-hypre_PFMGSetupInterpOp_CC0
-( HYPRE_Int           i, /* box index */
-  hypre_StructMatrix *A,
-  hypre_Box          *A_dbox,
-  HYPRE_Int           cdir,
-  hypre_Index         stride,
-  hypre_Index         stridec,
-  hypre_Index         start,
-  hypre_IndexRef      startc,
-  hypre_Index         loop_size,
-  hypre_Box          *P_dbox,
-  HYPRE_Int           Pstenc0,
-  HYPRE_Int           Pstenc1,
-  HYPRE_Real         *Pp0,
-  HYPRE_Real         *Pp1,
-  HYPRE_Int           rap_type,
-  HYPRE_Int           si0,
-  HYPRE_Int           si1 )
-{
-   hypre_StructStencil   *stencil = hypre_StructMatrixStencil(A);
-   hypre_Index           *stencil_shape = hypre_StructStencilShape(stencil);
-   HYPRE_Int              stencil_size = hypre_StructStencilSize(stencil);
-   HYPRE_Int              warning_cnt = 0;
-   HYPRE_Int              dim, si, loop_length = 1, Astenc;
-   HYPRE_Real            *Ap, *center, *Ap0, *Ap1;
-
-#if defined(HYPRE_USING_CUDA)
-   //What TODO? HYPRE_Int data_location = hypre_StructGridDataLocation(hypre_StructMatrixGrid(A));
-#endif
-
-   for (dim = 0; dim < hypre_StructMatrixNDim(A); dim++)
-   {
-      loop_length *= loop_size[dim];
-   }
-   center = hypre_CTAlloc(HYPRE_Real, loop_length, HYPRE_MEMORY_DEVICE);
-
-   for (si = 0; si < stencil_size; si++)
-   {
-      Ap     = hypre_StructMatrixBoxData(A, i, si);
-      Astenc = hypre_IndexD(stencil_shape[si], cdir);
-
-      if (Astenc == 0)
-      {
-#define DEVICE_VAR is_device_ptr(center, Ap)
-         hypre_BoxLoop2Begin(hypre_StructMatrixNDim(A), loop_size,
-                             A_dbox, start,  stride,  Ai,
-                             P_dbox, startc, stridec, Pi)
-            center[idx] += Ap[Ai];
-         hypre_BoxLoop2End(Ai, Pi)
-#undef DEVICE_VAR
-      }
-      else if (Astenc == Pstenc0)
-      {
-#define DEVICE_VAR is_device_ptr(Pp0, Ap)
-         hypre_BoxLoop2Begin(hypre_StructMatrixNDim(A), loop_size,
-                             A_dbox, start,  stride,  Ai,
-                             P_dbox, startc, stridec, Pi)
-            Pp0[Pi] -= Ap[Ai];
-         hypre_BoxLoop2End(Ai, Pi)
-#undef DEVICE_VAR
-      }
-      else if (Astenc == Pstenc1)
-      {
-#define DEVICE_VAR is_device_ptr(Pp1, Ap)
-         hypre_BoxLoop2Begin(hypre_StructMatrixNDim(A), loop_size,
-                             A_dbox, start,  stride,  Ai,
-                             P_dbox, startc, stridec, Pi)
-            Pp1[Pi] -= Ap[Ai];
-         hypre_BoxLoop2End(Ai, Pi)
-#undef DEVICE_VAR
-      }
-   }
-
-   Ap0 = hypre_StructMatrixBoxData(A, i, si0);
-   Ap1 = hypre_StructMatrixBoxData(A, i, si1);
-#define DEVICE_VAR is_device_ptr(center, Pp0, Pp1, Ap0, Ap1)
-   hypre_BoxLoop2Begin(hypre_StructMatrixNDim(A), loop_size,
-                       A_dbox, start,  stride,  Ai,
-                       P_dbox, startc, stridec, Pi)
-      HYPRE_Real cval = center[idx];
-      if (Ap0[Ai] == 0.0 || cval == 0.0)
-      {
-         Pp0[Pi] = 0.0;
-      }
-      else
-      {
-         Pp0[Pi] /= cval;
-      }
-
-      if (Ap1[Ai] == 0.0 || cval == 0.0)
-      {
-         Pp1[Pi] = 0.0;
-      }
-      else
-      {
-         Pp1[Pi] /= cval;
-      }
-   hypre_BoxLoop2End(Ai, Pi)
-#undef DEVICE_VAR
-
-   if (warning_cnt)
-   {
-      hypre_error_w_msg(HYPRE_ERROR_GENERIC,
-                        "Warning 0 center in interpolation. Setting interp = 0.");
-   }
-
-   hypre_TFree(center, HYPRE_MEMORY_DEVICE);
-
-   return hypre_error_flag;
-}
-
-#endif
-
 
 HYPRE_Int
 hypre_PFMGSetupInterpOp_CC1
@@ -826,7 +608,7 @@
 
    for (si = 0; si < stencil_size; si++)
    {
-      Ap     = hypre_StructMatrixBoxData(A, i, si);
+      Ap = hypre_StructMatrixBoxData(A, i, si);
       Astenc = hypre_IndexD(stencil_shape[si], cdir);
 
       if (Astenc == 0)
@@ -843,13 +625,9 @@
       }
 
       if (si == si0 && Ap[Ai] == 0.0)
-      {
          mrk0++;
-      }
       if (si == si1 && Ap[Ai] == 0.0)
-      {
          mrk1++;
-      }
    }
    if (!center)
    {
@@ -875,13 +653,9 @@
     * do this.
     *----------------------------------------------*/
    if (mrk0 != 0)
-   {
       Pp0[Pi] = 0.0;
-   }
    if (mrk1 != 0)
-   {
       Pp1[Pi] = 0.0;
-   }
 
    if (warning_cnt)
    {
@@ -923,18 +697,9 @@
    HYPRE_Int              Pi;
    HYPRE_Real            *Ap;
    HYPRE_Real             P0, P1;
-   HYPRE_Real             center_offd;
+   HYPRE_Real             center, center_offd;
    HYPRE_Int              Astenc;
-<<<<<<< HEAD
    HYPRE_Int              mrk0, mrk1, mrk0_offd, mrk1_offd;
-=======
-   HYPRE_Int              mrk0_offd, mrk1_offd;
-   hypre_StructStencil   *stencil = hypre_StructMatrixStencil(A);
-   hypre_Index           *stencil_shape = hypre_StructStencilShape(stencil);
-   HYPRE_Int              stencil_size = hypre_StructStencilSize(stencil);
-   hypre_Index            diag_index;
-   HYPRE_Int              diag_rank;
->>>>>>> 414fa671
    HYPRE_Int              warning_cnt= 0;
 
    if ( rap_type != 0 )
@@ -980,61 +745,47 @@
             }
 
             if (si == si0 && Ap[Ai] == 0.0)
-            {
                mrk0_offd++;
-            }
             if (si == si1 && Ap[Ai] == 0.0)
-            {
                mrk1_offd++;
-            }
-         }
-      }
-
-<<<<<<< HEAD
+         }
+      }
+
       si = stencil_diag_entry;
-=======
-      si = diag_rank;
-
-      HYPRE_Real *Ap = hypre_StructMatrixBoxData(A, i, si);
-
-#define DEVICE_VAR is_device_ptr(Pp0,Pp1,Ap)
->>>>>>> 414fa671
       hypre_BoxLoop2Begin(hypre_StructMatrixNDim(A), loop_size,
                           A_dbox, start, stride, Ai,
                           P_dbox, startc, stridec, Pi);
-      {
-         HYPRE_Int   mrk0,mrk1;
-         HYPRE_Real  center;
-         HYPRE_Real  p0val,p1val;
-
-         p0val = P0;
-         p1val = P1;
+#ifdef HYPRE_USING_OPENMP
+#pragma omp parallel for private(HYPRE_BOX_PRIVATE,Ai,Pi,center,Ap,Astenc,mrk0,mrk1) HYPRE_SMP_SCHEDULE
+#endif
+      hypre_BoxLoop2For(Ai, Pi)
+      {
+         Pp0[Pi] = P0;
+         Pp1[Pi] = P1;
          center = center_offd;
          mrk0 = mrk0_offd;
          mrk1 = mrk1_offd;
 
-         /* RL: Astenc is only needed for assertion, comment out
-            Astenc = hypre_IndexD(stencil_shape[si], cdir);
-            hypre_assert( Astenc==0 );
-         */
-
+         Ap = hypre_StructMatrixBoxData(A, i, si);
+         Astenc = hypre_IndexD(stencil_shape[si], cdir);
+         hypre_assert( Astenc==0 );
          center += Ap[Ai];
 
-         //if (si == si0 && Ap[Ai] == 0.0)
-         //   mrk0++;
-         //if (si == si1 && Ap[Ai] == 0.0)
-         //   mrk1++;
+         if (si == si0 && Ap[Ai] == 0.0)
+            mrk0++;
+         if (si == si1 && Ap[Ai] == 0.0)
+            mrk1++;
 
          if (!center)
          {
-            //warning_cnt++;
-            p0val = 0.0;
-            p1val = 0.0;
+            warning_cnt++;
+            Pp0[Pi] = 0.0;
+            Pp1[Pi] = 0.0;  
          }
          else
          {
-            p0val /= center;
-            p1val /= center;
+            Pp0[Pi] /= center;
+            Pp1[Pi] /= center;  
          }
 
          /*----------------------------------------------
@@ -1044,1150 +795,20 @@
           * outside domain.
           *----------------------------------------------*/
          if (mrk0 != 0)
-         {
-            p0val = 0.0;
-         }
+            Pp0[Pi] = 0.0;
          if (mrk1 != 0)
-         {
-            p1val = 0.0;
-         }
-         Pp0[Pi] = p0val;
-         Pp1[Pi] = p1val;
+            Pp1[Pi] = 0.0;
 
       }
       hypre_BoxLoop2End(Ai, Pi);
-#undef DEVICE_VAR
    }
 
    if (warning_cnt)
    {
-      hypre_error_w_msg(HYPRE_ERROR_GENERIC, "Warning 0 center in interpolation. Setting interp = 0.");
+      hypre_error_w_msg(
+         HYPRE_ERROR_GENERIC,
+         "Warning 0 center in interpolation. Setting interp = 0.");
    }
 
    return hypre_error_flag;
-}
-
-#if CC0_IMPLEMENTATION > 1
-
-HYPRE_Int
-hypre_PFMGSetupInterpOp_CC0_SS5
-( HYPRE_Int           i, /* box index */
-  hypre_StructMatrix *A,
-  hypre_Box          *A_dbox,
-  HYPRE_Int           cdir,
-  hypre_Index         stride,
-  hypre_Index         stridec,
-  hypre_Index         start,
-  hypre_IndexRef      startc,
-  hypre_Index         loop_size,
-  hypre_Box          *P_dbox,
-  HYPRE_Int           Pstenc0,
-  HYPRE_Int           Pstenc1,
-  HYPRE_Real         *Pp0,
-  HYPRE_Real         *Pp1,
-  HYPRE_Int           rap_type,
-  hypre_Index        *P_stencil_shape )
-{
-  //hypre_StructStencil   *stencil = hypre_StructMatrixStencil(A);
-  //hypre_Index           *stencil_shape = hypre_StructStencilShape(stencil);
-  //HYPRE_Int              stencil_size = hypre_StructStencilSize(stencil);
-  //HYPRE_Int              warning_cnt= 0;
-
-   hypre_Index            index;
-   HYPRE_Real            *a_cc, *a_cw, *a_ce, *a_cs, *a_cn;
-   HYPRE_Real            *p0,*p1;
-
-   p0 = hypre_StructMatrixExtractPointerByIndex(A, i, P_stencil_shape[0]);
-   p1 = hypre_StructMatrixExtractPointerByIndex(A, i, P_stencil_shape[1]);
-
-   /*-----------------------------------------------------------------
-    * Extract pointers for 5-point fine grid operator:
-    * 
-    * a_cc is pointer for center coefficient
-    * a_cw is pointer for west coefficient
-    * a_ce is pointer for east coefficient
-    * a_cs is pointer for south coefficient
-    * a_cn is pointer for north coefficient
-    *-----------------------------------------------------------------*/
-
-   hypre_SetIndex3(index,0,0,0);
-   a_cc = hypre_StructMatrixExtractPointerByIndex(A, i, index);
-
-   hypre_SetIndex3(index,-1,0,0);
-   a_cw = hypre_StructMatrixExtractPointerByIndex(A, i, index);
-
-   hypre_SetIndex3(index,1,0,0);
-   a_ce = hypre_StructMatrixExtractPointerByIndex(A, i, index);
-
-   hypre_SetIndex3(index,0,-1,0);
-   a_cs = hypre_StructMatrixExtractPointerByIndex(A, i, index);
-
-   hypre_SetIndex3(index,0,1,0);
-   a_cn = hypre_StructMatrixExtractPointerByIndex(A, i, index);   
-
-#define DEVICE_VAR is_device_ptr(a_cc,a_cs,a_cn,a_cw,a_ce,Pp0,Pp1,p0,p1)
-   hypre_BoxLoop2Begin(hypre_StructMatrixNDim(A), loop_size,
-                       A_dbox, start, stride, Ai,
-                       P_dbox, startc, stridec, Pi);
-   {
-      HYPRE_Real center,left,right;
-
-      switch (cdir)
-      {
-         case 0:
-            center = a_cc[Ai] + a_cs[Ai] + a_cn[Ai];
-            left   =-a_cw[Ai];
-            right  =-a_ce[Ai];
-            break;
-         case 1:
-            center = a_cc[Ai] + a_cw[Ai] + a_ce[Ai];
-            left   =-a_cs[Ai];
-            right  =-a_cn[Ai];
-            break;
-      }
-
-      if (!center)
-      {
-         //warning_cnt++;
-         Pp0[Pi] = 0.0;
-         Pp1[Pi] = 0.0;  
-      }
-      else
-      {
-         switch (Pstenc0)
-         {
-            case -1:
-               Pp0[Pi] = left/center;
-               break;
-            case  1:
-               Pp0[Pi] = right/center;
-               break;
-         }
-
-         switch (Pstenc1)
-         {
-            case -1:
-               Pp1[Pi] = left/center;
-               break;
-            case  1:
-               Pp1[Pi] = right/center;
-               break;
-         }
-      }
-
-      if (p0[Ai] == 0.0) Pp0[Pi] = 0.0;
-      if (p1[Ai] == 0.0) Pp1[Pi] = 0.0;
-      /*----------------------------------------------
-       * Set interpolation weight to zero, if stencil
-       * entry in same direction is zero. Prevents
-       * interpolation and operator stencils reaching
-       * outside domain.
-       *----------------------------------------------*/
-      //if (mrk0 != 0)
-      //   Pp0[Pi] = 0.0;
-      //if (mrk1 != 0)
-      //   Pp1[Pi] = 0.0;
-   }
-   hypre_BoxLoop2End(Ai, Pi);
-#undef DEVICE_VAR
-
-   return hypre_error_flag;
-}
-
-HYPRE_Int
-hypre_PFMGSetupInterpOp_CC0_SS9
-( HYPRE_Int           i, /* box index */
-  hypre_StructMatrix *A,
-  hypre_Box          *A_dbox,
-  HYPRE_Int           cdir,
-  hypre_Index         stride,
-  hypre_Index         stridec,
-  hypre_Index         start,
-  hypre_IndexRef      startc,
-  hypre_Index         loop_size,
-  hypre_Box          *P_dbox,
-  HYPRE_Int           Pstenc0,
-  HYPRE_Int           Pstenc1,
-  HYPRE_Real         *Pp0,
-  HYPRE_Real         *Pp1,
-  HYPRE_Int           rap_type,
-  hypre_Index        *P_stencil_shape )
-{
-  //hypre_StructStencil   *stencil = hypre_StructMatrixStencil(A);
-  //hypre_Index           *stencil_shape = hypre_StructStencilShape(stencil);
-  //HYPRE_Int              stencil_size = hypre_StructStencilSize(stencil);
-  //HYPRE_Int              warning_cnt= 0;
-
-   hypre_Index            index;
-   HYPRE_Real            *a_cc, *a_cw, *a_ce, *a_cs, *a_cn;
-   HYPRE_Real            *a_csw, *a_cse, *a_cne, *a_cnw;
-   HYPRE_Real            *p0,*p1;
-
-   p0 = hypre_StructMatrixExtractPointerByIndex(A, i, P_stencil_shape[0]);
-   p1 = hypre_StructMatrixExtractPointerByIndex(A, i, P_stencil_shape[1]);
-   /*-----------------------------------------------------------------
-    * Extract pointers for 5-point grid operator:
-    * 
-    * a_cc is pointer for center coefficient
-    * a_cw is pointer for west coefficient
-    * a_ce is pointer for east coefficient
-    * a_cs is pointer for south coefficient
-    * a_cn is pointer for north coefficient
-    *-----------------------------------------------------------------*/
-
-   hypre_SetIndex3(index,0,0,0);
-   a_cc = hypre_StructMatrixExtractPointerByIndex(A, i, index);
-
-   hypre_SetIndex3(index,-1,0,0);
-   a_cw = hypre_StructMatrixExtractPointerByIndex(A, i, index);
-
-   hypre_SetIndex3(index,1,0,0);
-   a_ce = hypre_StructMatrixExtractPointerByIndex(A, i, index);
-
-   hypre_SetIndex3(index,0,-1,0);
-   a_cs = hypre_StructMatrixExtractPointerByIndex(A, i, index);
-
-   hypre_SetIndex3(index,0,1,0);
-   a_cn = hypre_StructMatrixExtractPointerByIndex(A, i, index);
-
-   /*-----------------------------------------------------------------
-    * Extract additional pointers for 9-point grid operator:
-    *
-    * a_csw is pointer for southwest coefficient
-    * a_cse is pointer for southeast coefficient
-    * a_cnw is pointer for northwest coefficient
-    * a_cne is pointer for northeast coefficient
-    *-----------------------------------------------------------------*/
-
-   hypre_SetIndex3(index,-1,-1, 0);
-   a_csw = hypre_StructMatrixExtractPointerByIndex(A, i, index);
-
-   hypre_SetIndex3(index, 1,-1, 0);
-   a_cse = hypre_StructMatrixExtractPointerByIndex(A, i, index);
-
-   hypre_SetIndex3(index,-1, 1, 0);
-   a_cnw = hypre_StructMatrixExtractPointerByIndex(A, i, index);
-
-   hypre_SetIndex3(index, 1, 1, 0);
-   a_cne = hypre_StructMatrixExtractPointerByIndex(A, i, index);   
-
-#define DEVICE_VAR is_device_ptr(a_cc,a_cs,a_cn,a_cw,a_csw,a_cnw,a_ce,a_cse,a_cne,Pp0,Pp1,p0,p1)
-   hypre_BoxLoop2Begin(hypre_StructMatrixNDim(A), loop_size,
-                       A_dbox, start, stride, Ai,
-                       P_dbox, startc, stridec, Pi);
-   {
-      HYPRE_Real center,left,right;
-
-      switch (cdir)
-      {
-         case 0:
-            center = a_cc[Ai] +  a_cs[Ai] +  a_cn[Ai];
-            left   =-a_cw[Ai] - a_csw[Ai] - a_cnw[Ai];
-            right  =-a_ce[Ai] - a_cse[Ai] - a_cne[Ai];
-            break;
-         case 1:
-            center = a_cc[Ai] +  a_cw[Ai] +  a_ce[Ai];
-            left   =-a_cs[Ai] - a_csw[Ai] - a_cse[Ai];
-            right  =-a_cn[Ai] - a_cnw[Ai] - a_cne[Ai];
-            break;
-      };
-
-      if (!center)
-      {
-         //warning_cnt++;
-         Pp0[Pi] = 0.0;
-         Pp1[Pi] = 0.0;  
-      }
-      else
-      {
-         switch (Pstenc0)
-         {
-            case -1:
-               Pp0[Pi] = left/center;
-               Pp1[Pi] = right/center;
-               break;
-            case 1:
-               Pp0[Pi] = right/center;
-               Pp1[Pi] = left/center;
-               break;
-         };
-         /*
-            switch (Pstenc1)
-            {
-            case -1:
-            Pp1[Pi] = left/center;break;
-            case 1:
-            Pp1[Pi] = right/center;break;
-            };
-            */
-      }
-
-      if (p0[Ai] == 0.0) Pp0[Pi] = 0.0;
-      if (p1[Ai] == 0.0) Pp1[Pi] = 0.0;
-   }
-   hypre_BoxLoop2End(Ai, Pi);
-#undef DEVICE_VAR
-
-   return hypre_error_flag;
-}
-
-HYPRE_Int
-hypre_PFMGSetupInterpOp_CC0_SS7
-( HYPRE_Int           i, /* box index */
-  hypre_StructMatrix *A,
-  hypre_Box          *A_dbox,
-  HYPRE_Int           cdir,
-  hypre_Index         stride,
-  hypre_Index         stridec,
-  hypre_Index         start,
-  hypre_IndexRef      startc,
-  hypre_Index         loop_size,
-  hypre_Box          *P_dbox,
-  HYPRE_Int           Pstenc0,
-  HYPRE_Int           Pstenc1,
-  HYPRE_Real         *Pp0,
-  HYPRE_Real         *Pp1,
-  HYPRE_Int           rap_type,
-  hypre_Index        *P_stencil_shape )
-{
-  //hypre_StructStencil   *stencil = hypre_StructMatrixStencil(A);
-  //hypre_Index           *stencil_shape = hypre_StructStencilShape(stencil);
-  //HYPRE_Int              stencil_size = hypre_StructStencilSize(stencil);
-  //HYPRE_Int              warning_cnt= 0;
-
-   hypre_Index            index;
-   HYPRE_Real            *a_cc, *a_cw, *a_ce, *a_cs, *a_cn, *a_ac, *a_bc;
-   HYPRE_Real            *p0,*p1;
-
-   p0 = hypre_StructMatrixExtractPointerByIndex(A, i, P_stencil_shape[0]);
-   p1 = hypre_StructMatrixExtractPointerByIndex(A, i, P_stencil_shape[1]);
-
-   /*-----------------------------------------------------------------
-    * Extract pointers for 7-point grid operator:
-    * 
-    * a_cc is pointer for center coefficient
-    * a_cw is pointer for west coefficient in same plane
-    * a_ce is pointer for east coefficient in same plane
-    * a_cs is pointer for south coefficient in same plane
-    * a_cn is pointer for north coefficient in same plane
-    * a_ac is pointer for center coefficient in plane above
-    * a_bc is pointer for center coefficient in plane below
-    *-----------------------------------------------------------------*/
-
-   hypre_SetIndex3(index,0,0,0);
-   a_cc = hypre_StructMatrixExtractPointerByIndex(A, i, index);
-
-   hypre_SetIndex3(index,-1,0,0);
-   a_cw = hypre_StructMatrixExtractPointerByIndex(A, i, index);
-
-   hypre_SetIndex3(index,1,0,0);
-   a_ce = hypre_StructMatrixExtractPointerByIndex(A, i, index);
-
-   hypre_SetIndex3(index,0,-1,0);
-   a_cs = hypre_StructMatrixExtractPointerByIndex(A, i, index);
-
-   hypre_SetIndex3(index,0,1,0);
-   a_cn = hypre_StructMatrixExtractPointerByIndex(A, i, index);
-
-   hypre_SetIndex3(index,0,0,1);
-   a_ac = hypre_StructMatrixExtractPointerByIndex(A, i, index);
-
-   hypre_SetIndex3(index,0,0,-1);
-   a_bc = hypre_StructMatrixExtractPointerByIndex(A, i, index);
-
-#define DEVICE_VAR is_device_ptr(a_cc,a_cs,a_cn,a_ac,a_bc,a_cw,a_ce,Pp0,Pp1,p0,p1)
-   hypre_BoxLoop2Begin(hypre_StructMatrixNDim(A), loop_size,
-                       A_dbox, start, stride, Ai,
-                       P_dbox, startc, stridec, Pi);
-   {
-      HYPRE_Real center,left,right;
-
-      switch (cdir)
-      {
-         case 0:
-            center = a_cc[Ai] +  a_cs[Ai] + a_cn[Ai] + a_ac[Ai] + a_bc[Ai];
-            left   =-a_cw[Ai];
-            right  =-a_ce[Ai];
-            break;
-         case 1:
-            center = a_cc[Ai] +  a_cw[Ai] +  a_ce[Ai] + a_ac[Ai] + a_bc[Ai] ;
-            left   =-a_cs[Ai];
-            right  =-a_cn[Ai];
-            break;
-         case 2:
-            center = a_cc[Ai] +  a_cw[Ai] +  a_ce[Ai] + a_cs[Ai] + a_cn[Ai] ;
-            left   =-a_bc[Ai];
-            right  =-a_ac[Ai];
-            break;
-      };
-
-      if (!center)
-      {
-         Pp0[Pi] = 0.0;
-         Pp1[Pi] = 0.0;  
-      }
-      else
-      {
-         switch (Pstenc0)
-         {
-            case -1:
-               Pp0[Pi] = left/center;
-               Pp1[Pi] = right/center;
-               break;
-            case 1:
-               Pp0[Pi] = right/center;
-               Pp1[Pi] = left/center;
-               break;
-         };
-         /*
-            switch (Pstenc1)
-            {
-            case -1:
-            Pp1[Pi] = left/center;break;
-            case 1:
-            Pp1[Pi] = right/center;break;
-            };
-            */
-      }
-
-      if (p0[Ai] == 0.0) Pp0[Pi] = 0.0;
-      if (p1[Ai] == 0.0) Pp1[Pi] = 0.0;
-
-      //printf("%d: %d, Pp0[%d] = %e, Pp1 = %e, %e, %e, %e, cc=%e, cw=%e, ce=%e, cs=%e, cn=%e, bc=%e, ac=%e \n",Ai,cdir, Pi,Pp0[Pi],Pp1[Pi],center, left, right,
-      //     a_cc[Ai],a_cw[Ai],a_ce[Ai],a_cs[Ai],a_cn[Ai],a_bc[Ai],a_ac[Ai]);
-   }
-   hypre_BoxLoop2End(Ai, Pi);
-#undef DEVICE_VAR
-
-   return hypre_error_flag;
-}
-
-
-HYPRE_Int
-hypre_PFMGSetupInterpOp_CC0_SS15
-( HYPRE_Int           i, /* box index */
-  hypre_StructMatrix *A,
-  hypre_Box          *A_dbox,
-  HYPRE_Int           cdir,
-  hypre_Index         stride,
-  hypre_Index         stridec,
-  hypre_Index         start,
-  hypre_IndexRef      startc,
-  hypre_Index         loop_size,
-  hypre_Box          *P_dbox,
-  HYPRE_Int           Pstenc0,
-  HYPRE_Int           Pstenc1,
-  HYPRE_Real         *Pp0,
-  HYPRE_Real         *Pp1,
-  HYPRE_Int           rap_type,
-  hypre_Index        *P_stencil_shape )
-{
-   hypre_Index           index;
-   HYPRE_Int             stencil_type15;
-   HYPRE_Real           *a_cc, *a_cw, *a_ce, *a_cs, *a_cn, *a_ac, *a_bc;
-   HYPRE_Real           *a_aw, *a_ae, *a_as, *a_an, *a_bw, *a_be, *a_bs, *a_bn;
-   HYPRE_Real           *a_csw, *a_cse, *a_cnw, *a_cne;
-   HYPRE_Real           *p0,*p1;
-
-   p0 = hypre_StructMatrixExtractPointerByIndex(A, i, P_stencil_shape[0]);
-   p1 = hypre_StructMatrixExtractPointerByIndex(A, i, P_stencil_shape[1]);
-
-   /*-----------------------------------------------------------------
-    * Extract pointers for 7-point grid operator:
-    * 
-    * a_cc is pointer for center coefficient
-    * a_cw is pointer for west coefficient in same plane
-    * a_ce is pointer for east coefficient in same plane
-    * a_cs is pointer for south coefficient in same plane
-    * a_cn is pointer for north coefficient in same plane
-    * a_ac is pointer for center coefficient in plane above
-    * a_bc is pointer for center coefficient in plane below
-    *-----------------------------------------------------------------*/
-
-   hypre_SetIndex3(index,0,0,0);
-   a_cc = hypre_StructMatrixExtractPointerByIndex(A, i, index);
-
-   hypre_SetIndex3(index,-1,0,0);
-   a_cw = hypre_StructMatrixExtractPointerByIndex(A, i, index);
-
-   hypre_SetIndex3(index,1,0,0);
-   a_ce = hypre_StructMatrixExtractPointerByIndex(A, i, index);
-
-   hypre_SetIndex3(index,0,-1,0);
-   a_cs = hypre_StructMatrixExtractPointerByIndex(A, i, index);
-
-   hypre_SetIndex3(index,0,1,0);
-   a_cn = hypre_StructMatrixExtractPointerByIndex(A, i, index);
-
-   hypre_SetIndex3(index,0,0,1);
-   a_ac = hypre_StructMatrixExtractPointerByIndex(A, i, index);
-
-   hypre_SetIndex3(index,0,0,-1);
-   a_bc = hypre_StructMatrixExtractPointerByIndex(A, i, index);
-
-   /*-----------------------------------------------------------------
-    * Extract additional pointers for 15-point fine grid operator:
-    *
-    * a_aw is pointer for west coefficient in plane above
-    * a_ae is pointer for east coefficient in plane above
-    * a_as is pointer for south coefficient in plane above
-    * a_an is pointer for north coefficient in plane above
-    * a_bw is pointer for west coefficient in plane below
-    * a_be is pointer for east coefficient in plane below
-    * a_bs is pointer for south coefficient in plane below
-    * a_bn is pointer for north coefficient in plane below
-    * a_csw is pointer for southwest coefficient in same plane
-    * a_cse is pointer for southeast coefficient in same plane
-    * a_cnw is pointer for northwest coefficient in same plane
-    * a_cne is pointer for northeast coefficient in same plane
-    *-----------------------------------------------------------------*/
-
-   hypre_SetIndex3(index,-1, 0, 1);
-   a_aw = hypre_StructMatrixExtractPointerByIndex(A, i, index);
-
-   hypre_SetIndex3(index, 1, 0, 1);
-   a_ae = hypre_StructMatrixExtractPointerByIndex(A, i, index);
-
-   hypre_SetIndex3(index, 0,-1, 1);
-   a_as = hypre_StructMatrixExtractPointerByIndex(A, i, index);
-
-   hypre_SetIndex3(index, 0, 1, 1);
-   a_an = hypre_StructMatrixExtractPointerByIndex(A, i, index);
-
-   hypre_SetIndex3(index,-1, 0,-1);
-   a_bw = hypre_StructMatrixExtractPointerByIndex(A, i, index);
-
-   hypre_SetIndex3(index, 1, 0,-1);
-   a_be = hypre_StructMatrixExtractPointerByIndex(A, i, index);
-
-   hypre_SetIndex3(index, 0,-1,-1);
-   a_bs = hypre_StructMatrixExtractPointerByIndex(A, i, index);
-
-   hypre_SetIndex3(index, 0, 1,-1);
-   a_bn = hypre_StructMatrixExtractPointerByIndex(A, i, index);
-
-   hypre_SetIndex3(index,-1,-1, 0);
-   a_csw = hypre_StructMatrixExtractPointerByIndex(A, i, index);
-
-   hypre_SetIndex3(index, 1,-1, 0);
-   a_cse = hypre_StructMatrixExtractPointerByIndex(A, i, index);
-
-   hypre_SetIndex3(index,-1, 1, 0);
-   a_cnw = hypre_StructMatrixExtractPointerByIndex(A, i, index);
-
-   hypre_SetIndex3(index, 1, 1, 0);
-   a_cne = hypre_StructMatrixExtractPointerByIndex(A, i, index);
-
-   if (a_csw)
-   {
-      if (a_as)
-      {
-         stencil_type15 = 1;
-      }
-      else
-      {
-         stencil_type15 = 0;
-      }
-   }
-   else
-   {
-      stencil_type15 = 2;
-   }
-
-   //printf("loop_size %d %d %d, cdir %d, %p %p %p %p %p %p %p %p %p %p %p %p %p %p %p\n", loop_size[0], loop_size[1], loop_size[2], cdir, a_cc, a_cw, a_ce, a_ac, a_bc, a_cs, a_as, a_bs, a_csw, a_cse, a_cn, a_an, a_bn, a_cnw, a_cne);
-
-#define DEVICE_VAR is_device_ptr(a_cc,a_cs,a_cn,a_ac,a_bc,a_as,a_an,a_bs,a_bn,a_cw,a_aw,a_bw,a_ce,a_ae,a_be,a_cnw,a_cne,a_csw,a_cse,Pp0,Pp1,p0,p1)
-   if (stencil_type15 == 0)
-   {
-      hypre_BoxLoop2Begin(hypre_StructMatrixNDim(A), loop_size,
-                          A_dbox, start, stride, Ai,
-                          P_dbox, startc, stridec, Pi);
-      {
-         HYPRE_Real center, left, right;
-
-         switch (cdir)
-         {
-            case 0:
-               center =  a_cc[Ai] + a_cs[Ai] + a_cn[Ai] +  a_ac[Ai] +  a_bc[Ai];
-               left   = -a_cw[Ai] - a_aw[Ai] - a_bw[Ai] - a_csw[Ai] - a_cnw[Ai];
-               right  = -a_ce[Ai] - a_ae[Ai] - a_be[Ai] - a_cse[Ai] - a_cne[Ai];
-               break;
-            case 1:
-               center =  a_cc[Ai] +  a_cw[Ai] +  a_ce[Ai] +  a_ac[Ai] +  a_aw[Ai] + a_ae[Ai] +
-                         a_bc[Ai] +  a_bw[Ai] +  a_be[Ai];  
-               left   = -a_cs[Ai] - a_csw[Ai] - a_cse[Ai]; /* front */
-               right  = -a_cn[Ai] - a_cnw[Ai] - a_cne[Ai]; /* back */
-               break;
-            case 2:
-               center =   a_cc[Ai] +  a_cw[Ai] +   a_ce[Ai] +  a_cs[Ai] + a_cn[Ai] + 
-                         a_csw[Ai] + a_cse[Ai] +  a_cnw[Ai] - a_cne[Ai];
-               left   =  -a_bc[Ai] -  a_bw[Ai] -   a_be[Ai]; /* below */
-               right  =  -a_ac[Ai] -  a_aw[Ai] -   a_ae[Ai]; /* above */
-               break;
-         }
-
-         if (!center)
-         {
-            Pp0[Pi] = 0.0;
-            Pp1[Pi] = 0.0;  
-         }
-         else
-         {
-            switch (Pstenc0)
-            {
-               case -1:
-                  Pp0[Pi] = left  / center;
-                  Pp1[Pi] = right / center;
-                  break;
-               case 1:
-                  Pp0[Pi] = right / center;
-                  Pp1[Pi] = left  / center;
-                  break;
-            }
-         }
-
-         if (p0[Ai] == 0.0)
-         {
-            Pp0[Pi] = 0.0;
-         }
-         if (p1[Ai] == 0.0) 
-         {
-            Pp1[Pi] = 0.0;
-         }
-      }
-      hypre_BoxLoop2End(Ai, Pi);
-   }
-   else if (stencil_type15 == 1)
-   {
-      hypre_BoxLoop2Begin(hypre_StructMatrixNDim(A), loop_size,
-            A_dbox, start, stride, Ai,
-            P_dbox, startc, stridec, Pi);
-      {
-         HYPRE_Real center, left, right;
-
-         switch (cdir)
-         {
-            case 0:
-               center =  a_cc[Ai] + a_cs[Ai] + a_cn[Ai] +  a_ac[Ai] +  a_as[Ai] + a_an[Ai] +
-                         a_bc[Ai] + a_bs[Ai] + a_bn[Ai];
-               left   = -a_cw[Ai] - a_csw[Ai] - a_cnw[Ai];
-               right  = -a_ce[Ai] - a_cse[Ai] - a_cne[Ai];
-               break;
-            case 1:
-               center =  a_cc[Ai] + a_cw[Ai] + a_ce[Ai] +  a_ac[Ai] +  a_bc[Ai];  
-               left   = -a_cs[Ai] - a_as[Ai] - a_bs[Ai] - a_csw[Ai] - a_cse[Ai]; /* front */
-               right  = -a_cn[Ai] - a_an[Ai] - a_bn[Ai] - a_cnw[Ai] - a_cne[Ai]; /* back */
-               break;
-            case 2:
-               center =  a_cc[Ai] + a_cw[Ai] + a_ce[Ai] + a_cs[Ai] + a_cn[Ai] + 
-                         a_csw[Ai] + a_cse[Ai] + a_cnw[Ai] + a_cne[Ai];
-               left   = -a_bc[Ai] - a_bs[Ai] - a_bn[Ai]; /* below */
-               right  = -a_ac[Ai] - a_as[Ai] - a_an[Ai]; /* above */
-               break;
-         }
-
-         if (!center)
-         {
-            Pp0[Pi] = 0.0;
-            Pp1[Pi] = 0.0;  
-         }
-         else
-         {
-            switch (Pstenc0)
-            {
-               case -1:
-                  Pp0[Pi] = left  / center;
-                  Pp1[Pi] = right / center;
-                  break;
-               case 1:
-                  Pp0[Pi] = right / center;
-                  Pp1[Pi] = left  / center;
-                  break;
-            }
-         }
-
-         if (p0[Ai] == 0.0)
-         {
-            Pp0[Pi] = 0.0;
-         }
-         if (p1[Ai] == 0.0) 
-         {
-            Pp1[Pi] = 0.0;
-         }
-      }
-      hypre_BoxLoop2End(Ai, Pi);
-   }
-   else
-   {
-      hypre_BoxLoop2Begin(hypre_StructMatrixNDim(A), loop_size,
-                          A_dbox, start, stride, Ai,
-                          P_dbox, startc, stridec, Pi);
-      {
-         HYPRE_Real center, left, right;
-
-         switch (cdir)
-         {
-            case 0:
-               center =  a_cc[Ai] + a_cs[Ai] + a_cn[Ai] +  a_ac[Ai] + a_as[Ai] + a_an[Ai] +
-                         a_bc[Ai] + a_bs[Ai] + a_bn[Ai];
-               left   = -a_cw[Ai] - a_aw[Ai] - a_bw[Ai];
-               right  = -a_ce[Ai] - a_ae[Ai] - a_be[Ai];
-               break;
-            case 1:
-               center =  a_cc[Ai] + a_cw[Ai] + a_ce[Ai] +  a_ac[Ai] +  a_aw[Ai] + a_ae[Ai] +
-                         a_bc[Ai] + a_bw[Ai] + a_be[Ai];
-               left   = -a_cs[Ai] - a_as[Ai] - a_bs[Ai]; /* front */
-               right  = -a_cn[Ai] - a_an[Ai] - a_bn[Ai]; /* back */
-               break;
-            case 2:
-               center =  a_cc[Ai] + a_cw[Ai] + a_ce[Ai] + a_cs[Ai] + a_cn[Ai];
-               left   = -a_bc[Ai] - a_bw[Ai] - a_be[Ai] - a_bs[Ai] - a_bn[Ai]; /* below */
-               right  = -a_ac[Ai] - a_aw[Ai] - a_ae[Ai] - a_as[Ai] - a_an[Ai]; /* above */
-               break;
-         }
-
-         if (!center)
-         {
-            Pp0[Pi] = 0.0;
-            Pp1[Pi] = 0.0;  
-         }
-         else
-         {
-            switch (Pstenc0)
-            {
-               case -1:
-                  Pp0[Pi] = left  / center;
-                  Pp1[Pi] = right / center;
-                  break;
-               case 1:
-                  Pp0[Pi] = right / center;
-                  Pp1[Pi] = left  / center;
-                  break;
-            }
-         }
-
-         if (p0[Ai] == 0.0)
-         {
-            Pp0[Pi] = 0.0;
-         }
-         if (p1[Ai] == 0.0) 
-         {
-            Pp1[Pi] = 0.0;
-         }
-      }
-      hypre_BoxLoop2End(Ai, Pi);
-   }
-#undef DEVICE_VAR
-
-   return hypre_error_flag;
-}
-
-
-HYPRE_Int
-hypre_PFMGSetupInterpOp_CC0_SS19
-( HYPRE_Int           i, /* box index */
-  hypre_StructMatrix *A,
-  hypre_Box          *A_dbox,
-  HYPRE_Int           cdir,
-  hypre_Index         stride,
-  hypre_Index         stridec,
-  hypre_Index         start,
-  hypre_IndexRef      startc,
-  hypre_Index         loop_size,
-  hypre_Box          *P_dbox,
-  HYPRE_Int           Pstenc0,
-  HYPRE_Int           Pstenc1,
-  HYPRE_Real         *Pp0,
-  HYPRE_Real         *Pp1,
-  HYPRE_Int           rap_type,
-  hypre_Index        *P_stencil_shape )
-{
-  //hypre_StructStencil   *stencil = hypre_StructMatrixStencil(A);
-  // hypre_Index           *stencil_shape = hypre_StructStencilShape(stencil);
-  //HYPRE_Int              stencil_size = hypre_StructStencilSize(stencil);
-  //HYPRE_Int              warning_cnt= 0;
-
-   hypre_Index            index;
-   HYPRE_Real           *a_cc, *a_cw, *a_ce, *a_cs, *a_cn, *a_ac, *a_bc;
-   HYPRE_Real           *a_csw, *a_cse, *a_cne, *a_cnw;
-   HYPRE_Real           *a_aw, *a_ae, *a_as, *a_an, *a_bw, *a_be, *a_bs, *a_bn;
-   HYPRE_Real            *p0,*p1;
-
-   p0 = hypre_StructMatrixExtractPointerByIndex(A, i, P_stencil_shape[0]);
-   p1 = hypre_StructMatrixExtractPointerByIndex(A, i, P_stencil_shape[1]);
-
-   /*-----------------------------------------------------------------
-    * Extract pointers for 7-point grid operator:
-    * 
-    * a_cc is pointer for center coefficient
-    * a_cw is pointer for west coefficient in same plane
-    * a_ce is pointer for east coefficient in same plane
-    * a_cs is pointer for south coefficient in same plane
-    * a_cn is pointer for north coefficient in same plane
-    * a_ac is pointer for center coefficient in plane above
-    * a_bc is pointer for center coefficient in plane below
-    *-----------------------------------------------------------------*/
-
-   hypre_SetIndex3(index,0,0,0);
-   a_cc = hypre_StructMatrixExtractPointerByIndex(A, i, index);
-
-   hypre_SetIndex3(index,-1,0,0);
-   a_cw = hypre_StructMatrixExtractPointerByIndex(A, i, index);
-
-   hypre_SetIndex3(index,1,0,0);
-   a_ce = hypre_StructMatrixExtractPointerByIndex(A, i, index);
-
-   hypre_SetIndex3(index,0,-1,0);
-   a_cs = hypre_StructMatrixExtractPointerByIndex(A, i, index);
-
-   hypre_SetIndex3(index,0,1,0);
-   a_cn = hypre_StructMatrixExtractPointerByIndex(A, i, index);
-
-   hypre_SetIndex3(index,0,0,1);
-   a_ac = hypre_StructMatrixExtractPointerByIndex(A, i, index);
-
-   hypre_SetIndex3(index,0,0,-1);
-   a_bc = hypre_StructMatrixExtractPointerByIndex(A, i, index);
-
-   /*-----------------------------------------------------------------
-    * Extract additional pointers for 19-point fine grid operator:
-    *
-    * a_aw is pointer for west coefficient in plane above
-    * a_ae is pointer for east coefficient in plane above
-    * a_as is pointer for south coefficient in plane above
-    * a_an is pointer for north coefficient in plane above
-    * a_bw is pointer for west coefficient in plane below
-    * a_be is pointer for east coefficient in plane below
-    * a_bs is pointer for south coefficient in plane below
-    * a_bn is pointer for north coefficient in plane below
-    * a_csw is pointer for southwest coefficient in same plane
-    * a_cse is pointer for southeast coefficient in same plane
-    * a_cnw is pointer for northwest coefficient in same plane
-    * a_cne is pointer for northeast coefficient in same plane
-    *-----------------------------------------------------------------*/
-
-   hypre_SetIndex3(index,-1, 0, 1);
-   a_aw = hypre_StructMatrixExtractPointerByIndex(A, i, index);
-
-   hypre_SetIndex3(index, 1, 0, 1);
-   a_ae = hypre_StructMatrixExtractPointerByIndex(A, i, index);
-
-   hypre_SetIndex3(index, 0,-1, 1);
-   a_as = hypre_StructMatrixExtractPointerByIndex(A, i, index);
-
-   hypre_SetIndex3(index, 0, 1, 1);
-   a_an = hypre_StructMatrixExtractPointerByIndex(A, i, index);
-
-   hypre_SetIndex3(index,-1, 0,-1);
-   a_bw = hypre_StructMatrixExtractPointerByIndex(A, i, index);
-
-   hypre_SetIndex3(index, 1, 0,-1);
-   a_be = hypre_StructMatrixExtractPointerByIndex(A, i, index);
-
-   hypre_SetIndex3(index, 0,-1,-1);
-   a_bs = hypre_StructMatrixExtractPointerByIndex(A, i, index);
-
-   hypre_SetIndex3(index, 0, 1,-1);
-   a_bn = hypre_StructMatrixExtractPointerByIndex(A, i, index);
-
-   hypre_SetIndex3(index,-1,-1, 0);
-   a_csw = hypre_StructMatrixExtractPointerByIndex(A, i, index);
-
-   hypre_SetIndex3(index, 1,-1, 0);
-   a_cse = hypre_StructMatrixExtractPointerByIndex(A, i, index);
-
-   hypre_SetIndex3(index,-1, 1, 0);
-   a_cnw = hypre_StructMatrixExtractPointerByIndex(A, i, index);
-
-   hypre_SetIndex3(index, 1, 1, 0);
-   a_cne = hypre_StructMatrixExtractPointerByIndex(A, i, index);
-
-#define DEVICE_VAR is_device_ptr(a_cc,a_cs,a_cn,a_ac,a_bc,a_as,a_an,a_bs,a_bn,a_cw,a_aw,a_bw,a_csw,a_cnw,a_ce,a_ae,a_be,a_cse,a_cne,Pp0,Pp1,p0,p1)
-   hypre_BoxLoop2Begin(hypre_StructMatrixNDim(A), loop_size,
-                       A_dbox, start, stride, Ai,
-                       P_dbox, startc, stridec, Pi);
-   {
-      HYPRE_Real center,left,right;
-
-      switch (cdir)
-      {
-         case 0:
-            center = a_cc[Ai] +  a_cs[Ai] + a_cn[Ai] + a_ac[Ai] + a_bc[Ai] + a_as[Ai] + a_an[Ai] + a_bs[Ai] + a_bn[Ai];
-            left   =-a_cw[Ai] - a_aw[Ai] - a_bw[Ai] - a_csw[Ai] - a_cnw[Ai];
-            right  =-a_ce[Ai] - a_ae[Ai] - a_be[Ai] - a_cse[Ai] - a_cne[Ai];
-            break;
-         case 1:
-            center = a_cc[Ai] +  a_cw[Ai] +  a_ce[Ai] + a_ac[Ai] + a_bc[Ai] + a_aw[Ai] + a_ae[Ai] + a_bw[Ai] + a_be[Ai];
-            left   =-a_cs[Ai] - a_as[Ai] - a_bs[Ai] - a_csw[Ai] - a_cse[Ai];
-            right  =-a_cn[Ai] - a_an[Ai] - a_bn[Ai] - a_cnw[Ai] - a_cne[Ai];
-            break;
-         case 2:
-            center = a_cc[Ai] +  a_cw[Ai] +  a_ce[Ai] +  a_cs[Ai] + a_cn[Ai] + a_csw[Ai] + a_cse[Ai] + a_cnw[Ai] + a_cne[Ai];
-            left   =-a_bc[Ai] - a_bw[Ai] - a_be[Ai] - a_bs[Ai] - a_bn[Ai];
-            right  =-a_ac[Ai] - a_aw[Ai] - a_ae[Ai] - a_as[Ai] - a_an[Ai];
-            break;
-      };
-
-      if (!center)
-      {
-         Pp0[Pi] = 0.0;
-         Pp1[Pi] = 0.0;  
-      }
-      else
-      {
-         switch (Pstenc0)
-         {
-            case -1:
-               Pp0[Pi] = left/center;
-               Pp1[Pi] = right/center;
-               break;
-            case 1:
-               Pp0[Pi] = right/center;
-               Pp1[Pi] = left/center;
-               break;
-         };
-         /*
-            switch (Pstenc1)
-            {
-            case -1:
-            Pp1[Pi] = left/center;break;
-            case 1:
-            Pp1[Pi] = right/center;break;
-            };
-            */
-      }
-
-      if (p0[Ai] == 0.0) Pp0[Pi] = 0.0;
-      if (p1[Ai] == 0.0) Pp1[Pi] = 0.0;
-      //printf("Pp0[%d] = %e, Pp1 = %e\n",Pi,Pp0[Pi],Pp1[Pi]);
-   }
-   hypre_BoxLoop2End(Ai, Pi);
-#undef DEVICE_VAR
-
-   return hypre_error_flag;
-}
-
-HYPRE_Int
-hypre_PFMGSetupInterpOp_CC0_SS27
-( HYPRE_Int           i, /* box index */
-  hypre_StructMatrix *A,
-  hypre_Box          *A_dbox,
-  HYPRE_Int           cdir,
-  hypre_Index         stride,
-  hypre_Index         stridec,
-  hypre_Index         start,
-  hypre_IndexRef      startc,
-  hypre_Index         loop_size,
-  hypre_Box          *P_dbox,
-  HYPRE_Int           Pstenc0,
-  HYPRE_Int           Pstenc1,
-  HYPRE_Real         *Pp0,
-  HYPRE_Real         *Pp1,
-  HYPRE_Int           rap_type,
-  hypre_Index        *P_stencil_shape )
-{
-  //hypre_StructStencil   *stencil = hypre_StructMatrixStencil(A);
-  //hypre_Index           *stencil_shape = hypre_StructStencilShape(stencil);
-  //HYPRE_Int              stencil_size = hypre_StructStencilSize(stencil);
-  //HYPRE_Int              warning_cnt= 0;
-
-   hypre_Index            index;
-   HYPRE_Real           *a_cc, *a_cw, *a_ce, *a_cs, *a_cn, *a_ac, *a_bc;
-   HYPRE_Real           *a_csw, *a_cse, *a_cne, *a_cnw;
-   HYPRE_Real           *a_aw, *a_ae, *a_as, *a_an, *a_bw, *a_be, *a_bs, *a_bn;
-   HYPRE_Real           *a_asw, *a_ase, *a_ane, *a_anw,*a_bsw, *a_bse, *a_bne, *a_bnw;
-   HYPRE_Real            *p0,*p1;
-
-   p0 = hypre_StructMatrixExtractPointerByIndex(A, i, P_stencil_shape[0]);
-   p1 = hypre_StructMatrixExtractPointerByIndex(A, i, P_stencil_shape[1]);
-
-   /*-----------------------------------------------------------------
-    * Extract pointers for 7-point grid operator:
-    * 
-    * a_cc is pointer for center coefficient
-    * a_cw is pointer for west coefficient in same plane
-    * a_ce is pointer for east coefficient in same plane
-    * a_cs is pointer for south coefficient in same plane
-    * a_cn is pointer for north coefficient in same plane
-    * a_ac is pointer for center coefficient in plane above
-    * a_bc is pointer for center coefficient in plane below
-    *-----------------------------------------------------------------*/
-
-   hypre_SetIndex3(index,0,0,0);
-   a_cc = hypre_StructMatrixExtractPointerByIndex(A, i, index);
-
-   hypre_SetIndex3(index,-1,0,0);
-   a_cw = hypre_StructMatrixExtractPointerByIndex(A, i, index);
-
-   hypre_SetIndex3(index,1,0,0);
-   a_ce = hypre_StructMatrixExtractPointerByIndex(A, i, index);
-
-   hypre_SetIndex3(index,0,-1,0);
-   a_cs = hypre_StructMatrixExtractPointerByIndex(A, i, index);
-
-   hypre_SetIndex3(index,0,1,0);
-   a_cn = hypre_StructMatrixExtractPointerByIndex(A, i, index);
-
-   hypre_SetIndex3(index,0,0,1);
-   a_ac = hypre_StructMatrixExtractPointerByIndex(A, i, index);
-
-   hypre_SetIndex3(index,0,0,-1);
-   a_bc = hypre_StructMatrixExtractPointerByIndex(A, i, index);
-
-   /*-----------------------------------------------------------------
-    * Extract additional pointers for 19-point fine grid operator:
-    *
-    * a_aw is pointer for west coefficient in plane above
-    * a_ae is pointer for east coefficient in plane above
-    * a_as is pointer for south coefficient in plane above
-    * a_an is pointer for north coefficient in plane above
-    * a_bw is pointer for west coefficient in plane below
-    * a_be is pointer for east coefficient in plane below
-    * a_bs is pointer for south coefficient in plane below
-    * a_bn is pointer for north coefficient in plane below
-    * a_csw is pointer for southwest coefficient in same plane
-    * a_cse is pointer for southeast coefficient in same plane
-    * a_cnw is pointer for northwest coefficient in same plane
-    * a_cne is pointer for northeast coefficient in same plane
-    *-----------------------------------------------------------------*/
-
-   hypre_SetIndex3(index,-1, 0, 1);
-   a_aw = hypre_StructMatrixExtractPointerByIndex(A, i, index);
-
-   hypre_SetIndex3(index, 1, 0, 1);
-   a_ae = hypre_StructMatrixExtractPointerByIndex(A, i, index);
-
-   hypre_SetIndex3(index, 0,-1, 1);
-   a_as = hypre_StructMatrixExtractPointerByIndex(A, i, index);
-
-   hypre_SetIndex3(index, 0, 1, 1);
-   a_an = hypre_StructMatrixExtractPointerByIndex(A, i, index);
-
-   hypre_SetIndex3(index,-1, 0,-1);
-   a_bw = hypre_StructMatrixExtractPointerByIndex(A, i, index);
-
-   hypre_SetIndex3(index, 1, 0,-1);
-   a_be = hypre_StructMatrixExtractPointerByIndex(A, i, index);
-
-   hypre_SetIndex3(index, 0,-1,-1);
-   a_bs = hypre_StructMatrixExtractPointerByIndex(A, i, index);
-
-   hypre_SetIndex3(index, 0, 1,-1);
-   a_bn = hypre_StructMatrixExtractPointerByIndex(A, i, index);
-
-   hypre_SetIndex3(index,-1,-1, 0);
-   a_csw = hypre_StructMatrixExtractPointerByIndex(A, i, index);
-
-   hypre_SetIndex3(index, 1,-1, 0);
-   a_cse = hypre_StructMatrixExtractPointerByIndex(A, i, index);
-
-   hypre_SetIndex3(index,-1, 1, 0);
-   a_cnw = hypre_StructMatrixExtractPointerByIndex(A, i, index);
-
-   hypre_SetIndex3(index, 1, 1, 0);
-   a_cne = hypre_StructMatrixExtractPointerByIndex(A, i, index);
-
-   /*-----------------------------------------------------------------
-    * Extract additional pointers for 27-point fine grid operator:
-    *
-    * a_asw is pointer for southwest coefficient in plane above
-    * a_ase is pointer for southeast coefficient in plane above
-    * a_anw is pointer for northwest coefficient in plane above
-    * a_ane is pointer for northeast coefficient in plane above
-    * a_bsw is pointer for southwest coefficient in plane below
-    * a_bse is pointer for southeast coefficient in plane below
-    * a_bnw is pointer for northwest coefficient in plane below
-    * a_bne is pointer for northeast coefficient in plane below
-    *-----------------------------------------------------------------*/
-
-   hypre_SetIndex3(index,-1,-1, 1);
-   a_asw = hypre_StructMatrixExtractPointerByIndex(A, i, index);
-
-   hypre_SetIndex3(index, 1,-1, 1);
-   a_ase = hypre_StructMatrixExtractPointerByIndex(A, i, index);
-
-   hypre_SetIndex3(index,-1, 1, 1);
-   a_anw = hypre_StructMatrixExtractPointerByIndex(A, i, index);
-
-   hypre_SetIndex3(index, 1, 1, 1);
-   a_ane = hypre_StructMatrixExtractPointerByIndex(A, i, index);
-
-   hypre_SetIndex3(index,-1,-1,-1);
-   a_bsw = hypre_StructMatrixExtractPointerByIndex(A, i, index);
-
-   hypre_SetIndex3(index, 1,-1,-1);
-   a_bse = hypre_StructMatrixExtractPointerByIndex(A, i, index);
-
-   hypre_SetIndex3(index,-1, 1,-1);
-   a_bnw = hypre_StructMatrixExtractPointerByIndex(A, i, index);
-
-   hypre_SetIndex3(index, 1, 1,-1);
-   a_bne = hypre_StructMatrixExtractPointerByIndex(A, i, index);
-
-#define DEVICE_VAR is_device_ptr(a_cc,a_cs,a_cn,a_ac,a_bc,a_as,a_an,a_bs,a_bn,a_cw,a_aw,a_bw,a_csw,a_cnw,a_asw,a_anw,a_bsw,a_bnw,a_ce,a_ae,a_be,a_cse,a_cne,a_ase,a_ane,a_bse,a_bne,Pp0,Pp1,p0,p1)
-   hypre_BoxLoop2Begin(hypre_StructMatrixNDim(A), loop_size,
-                       A_dbox, start, stride, Ai,
-                       P_dbox, startc, stridec, Pi);
-   {
-      HYPRE_Real center,left,right;
-
-      switch (cdir)
-      {
-      case 0:
-         center = a_cc[Ai] +  a_cs[Ai] + a_cn[Ai] + a_ac[Ai] + a_bc[Ai] + a_as[Ai] + a_an[Ai] + a_bs[Ai] + a_bn[Ai];
-         left   =-a_cw[Ai] - a_aw[Ai] - a_bw[Ai] - a_csw[Ai] - a_cnw[Ai] - a_asw[Ai] - a_anw[Ai] - a_bsw[Ai] - a_bnw[Ai];
-         right  =-a_ce[Ai] - a_ae[Ai] - a_be[Ai] - a_cse[Ai] - a_cne[Ai] - a_ase[Ai] - a_ane[Ai] - a_bse[Ai] - a_bne[Ai];
-         break;
-      case 1:
-         center = a_cc[Ai] +  a_cw[Ai] +  a_ce[Ai] + a_ac[Ai] + a_bc[Ai] + a_aw[Ai] + a_ae[Ai] + a_bw[Ai] + a_be[Ai];
-         left   =-a_cs[Ai] - a_as[Ai] - a_bs[Ai] - a_csw[Ai] - a_cse[Ai] - a_asw[Ai] - a_ase[Ai] - a_bsw[Ai] - a_bse[Ai];
-         right  =-a_cn[Ai] - a_an[Ai] - a_bn[Ai] - a_cnw[Ai] - a_cne[Ai] - a_anw[Ai] - a_ane[Ai] - a_bnw[Ai] - a_bne[Ai];
-         break;
-      case 2:
-         center = a_cc[Ai] +  a_cw[Ai] +  a_ce[Ai] +  a_cs[Ai] + a_cn[Ai] + a_csw[Ai] + a_cse[Ai] + a_cnw[Ai] + a_cne[Ai];
-         left   =-a_bc[Ai] - a_bw[Ai] - a_be[Ai] - a_bs[Ai] - a_bn[Ai] - a_bsw[Ai] - a_bse[Ai] - a_bnw[Ai] - a_bne[Ai];
-         right  =-a_ac[Ai] - a_aw[Ai] - a_ae[Ai] - a_as[Ai] - a_an[Ai] - a_asw[Ai] - a_ase[Ai] - a_anw[Ai] - a_ane[Ai];
-         break;
-      };
-
-      if (!center)
-      {
-         //warning_cnt++;
-         Pp0[Pi] = 0.0;
-         Pp1[Pi] = 0.0;
-      }
-      else
-      {
-         switch (Pstenc0)
-         {
-            case -1:
-               Pp0[Pi] = left/center;
-               Pp1[Pi] = right/center;
-               break;
-            case 1:
-               Pp0[Pi] = right/center;
-               Pp1[Pi] = left/center;
-               break;
-         };
-         /*
-            switch (Pstenc1)
-            {
-            case -1:
-            Pp1[Pi] = left/center;break;
-            case 1:
-            Pp1[Pi] = right/center;break;
-            };
-            */
-      }
-
-      if (p0[Ai] == 0.0) Pp0[Pi] = 0.0;
-      if (p1[Ai] == 0.0) Pp1[Pi] = 0.0;
-      //printf("Pp0[%d] = %e, Pp1 = %e\n",Pi,Pp0[Pi],Pp1[Pi]);
-   }
-   hypre_BoxLoop2End(Ai, Pi);
-#undef DEVICE_VAR
-
-   return hypre_error_flag;
-}
-
-#endif
+}