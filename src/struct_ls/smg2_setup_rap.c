/*BHEADER**********************************************************************
 * Copyright (c) 2008,  Lawrence Livermore National Security, LLC.
 * Produced at the Lawrence Livermore National Laboratory.
 * This file is part of HYPRE.  See file COPYRIGHT for details.
 *
 * HYPRE is free software; you can redistribute it and/or modify it under the
 * terms of the GNU Lesser General Public License (as published by the Free
 * Software Foundation) version 2.1 dated February 1999.
 *
 * $Revision$
 ***********************************************************************EHEADER*/

#include "_hypre_struct_ls.h"
#include "smg.h"

/*--------------------------------------------------------------------------
 * Sets up new coarse grid operator stucture.
 *--------------------------------------------------------------------------*/
 
hypre_StructMatrix *
hypre_SMG2CreateRAPOp( hypre_StructMatrix *R,
                       hypre_StructMatrix *A,
                       hypre_StructMatrix *PT,
                       hypre_StructGrid   *coarse_grid )
{
   hypre_StructMatrix    *RAP;

   hypre_Index           *RAP_stencil_shape;
   hypre_StructStencil   *RAP_stencil;
   HYPRE_Int              RAP_stencil_size;
   HYPRE_Int              RAP_stencil_dim;
   HYPRE_Int              RAP_num_ghost[] = {1, 1, 1, 1, 0, 0};

   HYPRE_Int              j, i;
   HYPRE_Int              stencil_rank;
 
   RAP_stencil_dim = 2;

   /*-----------------------------------------------------------------------
    * Define RAP_stencil
    *-----------------------------------------------------------------------*/

   stencil_rank = 0;

   /*-----------------------------------------------------------------------
    * non-symmetric case
    *-----------------------------------------------------------------------*/

   if (!hypre_StructMatrixSymmetric(A))
   {

      /*--------------------------------------------------------------------
       * 5 or 9 point fine grid stencil produces 9 point RAP
       *--------------------------------------------------------------------*/
      RAP_stencil_size = 9;
      RAP_stencil_shape = hypre_CTAlloc(hypre_Index, RAP_stencil_size);
      for (j = -1; j < 2; j++)
      {
         for (i = -1; i < 2; i++)
         {

            /*--------------------------------------------------------------
             * Storage for 9 elements (c,w,e,n,s,sw,se,nw,se)
             *--------------------------------------------------------------*/
            hypre_SetIndex3(RAP_stencil_shape[stencil_rank],i,j,0);
            stencil_rank++;
         }
      }
   }

   /*-----------------------------------------------------------------------
    * symmetric case
    *-----------------------------------------------------------------------*/

   else
   {

      /*--------------------------------------------------------------------
       * 5 or 9 point fine grid stencil produces 9 point RAP
       * Only store the lower triangular part + diagonal = 5 entries,
       * lower triangular means the lower triangular part on the matrix
       * in the standard lexicalgraphic ordering.
       *--------------------------------------------------------------------*/
      RAP_stencil_size = 5;
      RAP_stencil_shape = hypre_CTAlloc(hypre_Index, RAP_stencil_size);
      for (j = -1; j < 1; j++)
      {
         for (i = -1; i < 2; i++)
         {

            /*--------------------------------------------------------------
             * Store 5 elements in (c,w,s,sw,se)
             *--------------------------------------------------------------*/
            if( i+j <=0 )
            {
               hypre_SetIndex3(RAP_stencil_shape[stencil_rank],i,j,0);
               stencil_rank++;
            }
         }
      }
   }

   RAP_stencil = hypre_StructStencilCreate(RAP_stencil_dim, RAP_stencil_size,
                                           RAP_stencil_shape);

   RAP = hypre_StructMatrixCreate(hypre_StructMatrixComm(A),
                                  coarse_grid, RAP_stencil);

   hypre_StructStencilDestroy(RAP_stencil);

   /*-----------------------------------------------------------------------
    * Coarse operator in symmetric iff fine operator is
    *-----------------------------------------------------------------------*/
   hypre_StructMatrixSymmetric(RAP) = hypre_StructMatrixSymmetric(A);

   /*-----------------------------------------------------------------------
    * Set number of ghost points
    *-----------------------------------------------------------------------*/
   if (hypre_StructMatrixSymmetric(A))
   {
      RAP_num_ghost[1] = 0;
      RAP_num_ghost[3] = 0;
   }
   hypre_StructMatrixSetNumGhost(RAP, RAP_num_ghost);

   return RAP;
}

/*--------------------------------------------------------------------------
 * Routines to build RAP. These routines are fairly general
 *  1) No assumptions about symmetry of A
 *  2) No assumption that R = transpose(P)
 *  3) 5 or 9-point fine grid A 
 *
 * I am, however, assuming that the c-to-c interpolation is the identity.
 *
 * I've written two routines - hypre_SMG2BuildRAPSym to build the
 * lower triangular part of RAP (including the diagonal) and
 * hypre_SMG2BuildRAPNoSym to build the upper triangular part of RAP
 * (excluding the diagonal). So using symmetric storage, only the
 * first routine would be called. With full storage both would need to
 * be called.
 *
 *--------------------------------------------------------------------------*/

HYPRE_Int
hypre_SMG2BuildRAPSym( hypre_StructMatrix *A,
                       hypre_StructMatrix *PT,
                       hypre_StructMatrix *R,
                       hypre_StructMatrix *RAP,
                       hypre_Index         cindex,
                       hypre_Index         cstride )

{

   hypre_Index           index;

   hypre_StructStencil  *fine_stencil;
   HYPRE_Int             fine_stencil_size;

   hypre_StructGrid     *fgrid;
   HYPRE_Int            *fgrid_ids;
   hypre_StructGrid     *cgrid;
   hypre_BoxArray       *cgrid_boxes;
   HYPRE_Int            *cgrid_ids;
   hypre_Box            *cgrid_box;
   hypre_IndexRef        cstart;
   hypre_Index           stridec;
   hypre_Index           fstart;
   hypre_IndexRef        stridef;
   hypre_Index           loop_size;

   HYPRE_Int             fi, ci;

   hypre_Box            *A_dbox;
   hypre_Box            *PT_dbox;
   hypre_Box            *R_dbox;
   hypre_Box            *RAP_dbox;

   HYPRE_Real           *pa, *pb;
   HYPRE_Real           *ra, *rb;

   HYPRE_Real           *a_cc, *a_cw, *a_ce, *a_cs, *a_cn;
   HYPRE_Real           *a_csw, *a_cse, *a_cnw;

   HYPRE_Real           *rap_cc, *rap_cw, *rap_cs;
   HYPRE_Real           *rap_csw, *rap_cse;

   HYPRE_Int            yOffsetA; 
   HYPRE_Int            xOffsetP; 
   HYPRE_Int            yOffsetP; 

   fine_stencil = hypre_StructMatrixStencil(A);
   fine_stencil_size = hypre_StructStencilSize(fine_stencil);

   stridef = cstride;
   hypre_SetIndex3(stridec, 1, 1, 1);

   fgrid = hypre_StructMatrixGrid(A);
   fgrid_ids = hypre_StructGridIDs(fgrid);

   cgrid = hypre_StructMatrixGrid(RAP);
   cgrid_boxes = hypre_StructGridBoxes(cgrid);
   cgrid_ids = hypre_StructGridIDs(cgrid);

   fi = 0;
   hypre_ForBoxI(ci, cgrid_boxes)
   {
      while (fgrid_ids[fi] != cgrid_ids[ci])
      {
         fi++;
      }

      cgrid_box = hypre_BoxArrayBox(cgrid_boxes, ci);

      cstart = hypre_BoxIMin(cgrid_box);
      hypre_StructMapCoarseToFine(cstart, cindex, cstride, fstart);

      A_dbox = hypre_BoxArrayBox(hypre_StructMatrixDataSpace(A), fi);
      PT_dbox = hypre_BoxArrayBox(hypre_StructMatrixDataSpace(PT), fi);
      R_dbox = hypre_BoxArrayBox(hypre_StructMatrixDataSpace(R), fi);
      RAP_dbox = hypre_BoxArrayBox(hypre_StructMatrixDataSpace(RAP), ci);

      /*-----------------------------------------------------------------
       * Extract pointers for interpolation operator:
       * pa is pointer for weight for f-point above c-point 
       * pb is pointer for weight for f-point below c-point 
       *-----------------------------------------------------------------*/

      hypre_SetIndex3(index,0,1,0);
      pa = hypre_StructMatrixExtractPointerByIndex(PT, fi, index);

      hypre_SetIndex3(index,0,-1,0);
      pb = hypre_StructMatrixExtractPointerByIndex(PT, fi, index);
 
      /*-----------------------------------------------------------------
       * Extract pointers for restriction operator:
       * ra is pointer for weight for f-point above c-point 
       * rb is pointer for weight for f-point below c-point 
       *-----------------------------------------------------------------*/

      hypre_SetIndex3(index,0,1,0);
      ra = hypre_StructMatrixExtractPointerByIndex(R, fi, index);

      hypre_SetIndex3(index,0,-1,0);
      rb = hypre_StructMatrixExtractPointerByIndex(R, fi, index);
 
      /*-----------------------------------------------------------------
       * Extract pointers for 5-point fine grid operator:
       * 
       * a_cc is pointer for center coefficient
       * a_cw is pointer for west coefficient
       * a_ce is pointer for east coefficient
       * a_cs is pointer for south coefficient
       * a_cn is pointer for north coefficient
       *-----------------------------------------------------------------*/

      hypre_SetIndex3(index,0,0,0);
      a_cc = hypre_StructMatrixExtractPointerByIndex(A, fi, index);

      hypre_SetIndex3(index,-1,0,0);
      a_cw = hypre_StructMatrixExtractPointerByIndex(A, fi, index);

      hypre_SetIndex3(index,1,0,0);
      a_ce = hypre_StructMatrixExtractPointerByIndex(A, fi, index);

      hypre_SetIndex3(index,0,-1,0);
      a_cs = hypre_StructMatrixExtractPointerByIndex(A, fi, index);

      hypre_SetIndex3(index,0,1,0);
      a_cn = hypre_StructMatrixExtractPointerByIndex(A, fi, index);

      /*-----------------------------------------------------------------
       * Extract additional pointers for 9-point fine grid operator:
       *
       * a_csw is pointer for southwest coefficient
       * a_cse is pointer for southeast coefficient
       * a_cnw is pointer for northwest coefficient
       * a_cne is pointer for northeast coefficient
       *-----------------------------------------------------------------*/

      if(fine_stencil_size > 5)
      {
         hypre_SetIndex3(index,-1,-1,0);
         a_csw = hypre_StructMatrixExtractPointerByIndex(A, fi, index);

         hypre_SetIndex3(index,1,-1,0);
         a_cse = hypre_StructMatrixExtractPointerByIndex(A, fi, index);

         hypre_SetIndex3(index,-1,1,0);
         a_cnw = hypre_StructMatrixExtractPointerByIndex(A, fi, index);
      }

      /*-----------------------------------------------------------------
       * Extract pointers for coarse grid operator - always 9-point:
       *
       * We build only the lower triangular part (plus diagonal).
       * 
       * rap_cc is pointer for center coefficient (etc.)
       *-----------------------------------------------------------------*/

      hypre_SetIndex3(index,0,0,0);
      rap_cc = hypre_StructMatrixExtractPointerByIndex(RAP, ci, index);

      hypre_SetIndex3(index,-1,0,0);
      rap_cw = hypre_StructMatrixExtractPointerByIndex(RAP, ci, index);

      hypre_SetIndex3(index,0,-1,0);
      rap_cs = hypre_StructMatrixExtractPointerByIndex(RAP, ci, index);

      hypre_SetIndex3(index,-1,-1,0);
      rap_csw = hypre_StructMatrixExtractPointerByIndex(RAP, ci, index);

      hypre_SetIndex3(index,1,-1,0);
      rap_cse = hypre_StructMatrixExtractPointerByIndex(RAP, ci, index);

      /*-----------------------------------------------------------------
       * Define offsets for fine grid stencil and interpolation
       *
       * In the BoxLoop below I assume iA and iP refer to data associated
       * with the point which we are building the stencil for. The below
       * Offsets are used in refering to data associated with other points. 
       *-----------------------------------------------------------------*/

      hypre_SetIndex3(index,0,1,0);
      yOffsetA = hypre_BoxOffsetDistance(A_dbox,index); 
      yOffsetP = hypre_BoxOffsetDistance(PT_dbox,index); 
      hypre_SetIndex3(index,1,0,0);
      xOffsetP = hypre_BoxOffsetDistance(PT_dbox,index); 

      /*-----------------------------------------------------------------
       * Switch statement to direct control to apropriate BoxLoop depending
       * on stencil size. Default is full 9-point.
       *-----------------------------------------------------------------*/
<<<<<<< HEAD
	  
=======
          
>>>>>>> 51f9646c
      switch (fine_stencil_size)
      {

         /*--------------------------------------------------------------
          * Loop for symmetric 5-point fine grid operator; produces a
          * symmetric 9-point coarse grid operator. We calculate only the
          * lower triangular stencil entries: (southwest, south, southeast,
          * west, and center).
          *--------------------------------------------------------------*/

         case 5:

            hypre_BoxGetSize(cgrid_box, loop_size);
			hypre_BoxLoop4Begin(hypre_StructMatrixNDim(A), loop_size,
								   PT_dbox,  cstart, stridec, iP,
								   R_dbox,   cstart, stridec, iR,
								   A_dbox,   fstart, stridef, iA,
								   RAP_dbox, cstart, stridec, iAc);
#ifdef HYPRE_USING_OPENMP
#pragma omp parallel for private(HYPRE_BOX_PRIVATE) HYPRE_SMP_SCHEDULE
#endif
            hypre_BoxLoop4For(iP, iR, iA, iAc)
<<<<<<< HEAD
	    {
	        HYPRE_Int iAm1 = iA - yOffsetA;
		HYPRE_Int iAp1 = iA + yOffsetA;
		HYPRE_Int iP1 = iP - yOffsetP - xOffsetP;
		rap_csw[iAc] = rb[iR] * a_cw[iAm1] * pa[iP1];
		
		iP1 = iP - yOffsetP;
		rap_cs[iAc] = rb[iR] * a_cc[iAm1] * pa[iP1]
                  +          rb[iR] * a_cs[iAm1]
                  +                   a_cs[iA]   * pa[iP1];
		
		iP1 = iP - yOffsetP + xOffsetP;
		rap_cse[iAc] = rb[iR] * a_ce[iAm1] * pa[iP1];
		
		iP1 = iP - xOffsetP;
		rap_cw[iAc] =          a_cw[iA]
		  +          rb[iR] * a_cw[iAm1] * pb[iP1]
		  +          ra[iR] * a_cw[iAp1] * pa[iP1];
		
		rap_cc[iAc] =          a_cc[iA]
		  +          rb[iR] * a_cc[iAm1] * pb[iP]
		  +          ra[iR] * a_cc[iAp1] * pa[iP]
		  +          rb[iR] * a_cn[iAm1]
		  +          ra[iR] * a_cs[iAp1]
		  +                   a_cs[iA]   * pb[iP]
		  +                   a_cn[iA]   * pa[iP];
	    }
	    hypre_BoxLoop4End(iP, iR, iA, iAc);
	    
=======
            {
               HYPRE_Int iAm1 = iA - yOffsetA;
               HYPRE_Int iAp1 = iA + yOffsetA;
               HYPRE_Int iP1 = iP - yOffsetP - xOffsetP;
               rap_csw[iAc] = rb[iR] * a_cw[iAm1] * pa[iP1];
                
               iP1 = iP - yOffsetP;
               rap_cs[iAc] = rb[iR] * a_cc[iAm1] * pa[iP1]
                  +          rb[iR] * a_cs[iAm1]
                  +                   a_cs[iA]   * pa[iP1];
                
               iP1 = iP - yOffsetP + xOffsetP;
               rap_cse[iAc] = rb[iR] * a_ce[iAm1] * pa[iP1];
                
               iP1 = iP - xOffsetP;
               rap_cw[iAc] =          a_cw[iA]
                  +          rb[iR] * a_cw[iAm1] * pb[iP1]
                  +          ra[iR] * a_cw[iAp1] * pa[iP1];
                
               rap_cc[iAc] =          a_cc[iA]
                  +          rb[iR] * a_cc[iAm1] * pb[iP]
                  +          ra[iR] * a_cc[iAp1] * pa[iP]
                  +          rb[iR] * a_cn[iAm1]
                  +          ra[iR] * a_cs[iAp1]
                  +                   a_cs[iA]   * pb[iP]
                  +                   a_cn[iA]   * pa[iP];
            }
            hypre_BoxLoop4End(iP, iR, iA, iAc);
            
>>>>>>> 51f9646c
            break;

            /*--------------------------------------------------------------
             * Loop for symmetric 9-point fine grid operator; produces a
             * symmetric 9-point coarse grid operator. We calculate only the
             * lower triangular stencil entries: (southwest, south, southeast,
             * west, and center).
             *--------------------------------------------------------------*/

         default:

            hypre_BoxGetSize(cgrid_box, loop_size);
            hypre_BoxLoop4Begin(hypre_StructMatrixNDim(A), loop_size,
                                PT_dbox,  cstart, stridec, iP,
                                R_dbox,   cstart, stridec, iR,
                                A_dbox,   fstart, stridef, iA,
                                RAP_dbox, cstart, stridec, iAc);
#ifdef HYPRE_USING_OPENMP
#pragma omp parallel for private(HYPRE_BOX_PRIVATE) HYPRE_SMP_SCHEDULE
#endif
            hypre_BoxLoop4For(iP, iR, iA, iAc)
            {
               HYPRE_Int iAm1 = iA - yOffsetA;
               HYPRE_Int iAp1 = iA + yOffsetA;

               HYPRE_Int iP1 = iP - yOffsetP - xOffsetP;
               rap_csw[iAc] = rb[iR] * a_cw[iAm1] * pa[iP1]
                  +           rb[iR] * a_csw[iAm1]
                  +                    a_csw[iA]  * pa[iP1];

               iP1 = iP - yOffsetP;
               rap_cs[iAc] = rb[iR] * a_cc[iAm1] * pa[iP1]
                  +          rb[iR] * a_cs[iAm1]
                  +                   a_cs[iA]   * pa[iP1];

               iP1 = iP - yOffsetP + xOffsetP;
               rap_cse[iAc] = rb[iR] * a_ce[iAm1] * pa[iP1]
                  +           rb[iR] * a_cse[iAm1]
                  +                    a_cse[iA]  * pa[iP1];

               iP1 = iP - xOffsetP;
               rap_cw[iAc] =          a_cw[iA]
                  +          rb[iR] * a_cw[iAm1] * pb[iP1]
                  +          ra[iR] * a_cw[iAp1] * pa[iP1]
                  +          rb[iR] * a_cnw[iAm1]
                  +          ra[iR] * a_csw[iAp1]
                  +                   a_csw[iA]  * pb[iP1]
                  +                   a_cnw[iA]  * pa[iP1];

               rap_cc[iAc] =          a_cc[iA]
                  +          rb[iR] * a_cc[iAm1] * pb[iP]
                  +          ra[iR] * a_cc[iAp1] * pa[iP]
                  +          rb[iR] * a_cn[iAm1]
                  +          ra[iR] * a_cs[iAp1]
                  +                   a_cs[iA]   * pb[iP]
                  +                   a_cn[iA]   * pa[iP];

            }
            hypre_BoxLoop4End(iP, iR, iA, iAc);

            break;

      } /* end switch statement */

   } /* end ForBoxI */

   return hypre_error_flag;
}

/*--------------------------------------------------------------------------
 *--------------------------------------------------------------------------*/

HYPRE_Int
hypre_SMG2BuildRAPNoSym( hypre_StructMatrix *A,
                         hypre_StructMatrix *PT,
                         hypre_StructMatrix *R,
                         hypre_StructMatrix *RAP,
                         hypre_Index         cindex,
                         hypre_Index         cstride )

{

   hypre_Index             index;

   hypre_StructStencil  *fine_stencil;
   HYPRE_Int             fine_stencil_size;
                        
   hypre_StructGrid     *fgrid;
   HYPRE_Int            *fgrid_ids;
   hypre_StructGrid     *cgrid;
   hypre_BoxArray       *cgrid_boxes;
   HYPRE_Int            *cgrid_ids;
   hypre_Box            *cgrid_box;
   hypre_IndexRef        cstart;
   hypre_Index           stridec;
   hypre_Index           fstart;
   hypre_IndexRef        stridef;
   hypre_Index           loop_size;

   HYPRE_Int             fi, ci;

   hypre_Box            *A_dbox;
   hypre_Box            *PT_dbox;
   hypre_Box            *R_dbox;
   hypre_Box            *RAP_dbox;

   HYPRE_Real           *pa, *pb;
   HYPRE_Real           *ra, *rb;

   HYPRE_Real           *a_cc, *a_cw, *a_ce, *a_cn;
   HYPRE_Real           *a_cse, *a_cnw, *a_cne;

   HYPRE_Real           *rap_ce, *rap_cn;
   HYPRE_Real           *rap_cnw, *rap_cne;

   HYPRE_Int            yOffsetA;
   HYPRE_Int            xOffsetP;
   HYPRE_Int            yOffsetP;

   fine_stencil = hypre_StructMatrixStencil(A);
   fine_stencil_size = hypre_StructStencilSize(fine_stencil);

   stridef = cstride;
   hypre_SetIndex3(stridec, 1, 1, 1);

   fgrid = hypre_StructMatrixGrid(A);
   fgrid_ids = hypre_StructGridIDs(fgrid);

   cgrid = hypre_StructMatrixGrid(RAP);
   cgrid_boxes = hypre_StructGridBoxes(cgrid);
   cgrid_ids = hypre_StructGridIDs(cgrid);

   fi = 0;
   hypre_ForBoxI(ci, cgrid_boxes)
   {
      while (fgrid_ids[fi] != cgrid_ids[ci])
      {
         fi++;
      }

      cgrid_box = hypre_BoxArrayBox(cgrid_boxes, ci);

      cstart = hypre_BoxIMin(cgrid_box);
      hypre_StructMapCoarseToFine(cstart, cindex, cstride, fstart);

      A_dbox = hypre_BoxArrayBox(hypre_StructMatrixDataSpace(A), fi);
      PT_dbox = hypre_BoxArrayBox(hypre_StructMatrixDataSpace(PT), fi);
      R_dbox = hypre_BoxArrayBox(hypre_StructMatrixDataSpace(R), fi);
      RAP_dbox = hypre_BoxArrayBox(hypre_StructMatrixDataSpace(RAP), ci);

      /*-----------------------------------------------------------------
       * Extract pointers for interpolation operator:
       * pa is pointer for weight for f-point above c-point 
       * pb is pointer for weight for f-point below c-point 
       *-----------------------------------------------------------------*/

      hypre_SetIndex3(index,0,1,0);
      pa = hypre_StructMatrixExtractPointerByIndex(PT, fi, index);

      hypre_SetIndex3(index,0,-1,0);
      pb = hypre_StructMatrixExtractPointerByIndex(PT, fi, index);
 
      /*-----------------------------------------------------------------
       * Extract pointers for restriction operator:
       * ra is pointer for weight for f-point above c-point 
       * rb is pointer for weight for f-point below c-point 
       *-----------------------------------------------------------------*/

      hypre_SetIndex3(index,0,1,0);
      ra = hypre_StructMatrixExtractPointerByIndex(R, fi, index);

      hypre_SetIndex3(index,0,-1,0);
      rb = hypre_StructMatrixExtractPointerByIndex(R, fi, index);
 
      /*-----------------------------------------------------------------
       * Extract pointers for 5-point fine grid operator:
       * 
       * a_cc is pointer for center coefficient
       * a_cw is pointer for west coefficient
       * a_ce is pointer for east coefficient
       * a_cs is pointer for south coefficient
       * a_cn is pointer for north coefficient
       *-----------------------------------------------------------------*/

      hypre_SetIndex3(index,0,0,0);
      a_cc = hypre_StructMatrixExtractPointerByIndex(A, fi, index);

      hypre_SetIndex3(index,-1,0,0);
      a_cw = hypre_StructMatrixExtractPointerByIndex(A, fi, index);

      hypre_SetIndex3(index,1,0,0);
      a_ce = hypre_StructMatrixExtractPointerByIndex(A, fi, index);

      hypre_SetIndex3(index,0,1,0);
      a_cn = hypre_StructMatrixExtractPointerByIndex(A, fi, index);

      /*-----------------------------------------------------------------
       * Extract additional pointers for 9-point fine grid operator:
       *
       * a_csw is pointer for southwest coefficient
       * a_cse is pointer for southeast coefficient
       * a_cnw is pointer for northwest coefficient
       * a_cne is pointer for northeast coefficient
       *-----------------------------------------------------------------*/

      if(fine_stencil_size > 5)
      {
         hypre_SetIndex3(index,1,-1,0);
         a_cse = hypre_StructMatrixExtractPointerByIndex(A, fi, index);

         hypre_SetIndex3(index,-1,1,0);
         a_cnw = hypre_StructMatrixExtractPointerByIndex(A, fi, index);

         hypre_SetIndex3(index,1,1,0);
         a_cne = hypre_StructMatrixExtractPointerByIndex(A, fi, index);

      }

      /*-----------------------------------------------------------------
       * Extract pointers for coarse grid operator - always 9-point:
       *
       * We build only the upper triangular part.
       *
       * rap_ce is pointer for east coefficient (etc.)
       *-----------------------------------------------------------------*/

      hypre_SetIndex3(index,1,0,0);
      rap_ce = hypre_StructMatrixExtractPointerByIndex(RAP, ci, index);

      hypre_SetIndex3(index,0,1,0);
      rap_cn = hypre_StructMatrixExtractPointerByIndex(RAP, ci, index);

      hypre_SetIndex3(index,1,1,0);
      rap_cne = hypre_StructMatrixExtractPointerByIndex(RAP, ci, index);

      hypre_SetIndex3(index,-1,1,0);
      rap_cnw = hypre_StructMatrixExtractPointerByIndex(RAP, ci, index);

      /*-----------------------------------------------------------------
       * Define offsets for fine grid stencil and interpolation
       *
       * In the BoxLoop below I assume iA and iP refer to data associated
       * with the point which we are building the stencil for. The below
       * Offsets are used in refering to data associated with other points. 
       *-----------------------------------------------------------------*/

      hypre_SetIndex3(index,0,1,0);
      yOffsetA = hypre_BoxOffsetDistance(A_dbox,index); 
      yOffsetP = hypre_BoxOffsetDistance(PT_dbox,index); 
      hypre_SetIndex3(index,1,0,0);
      xOffsetP = hypre_BoxOffsetDistance(PT_dbox,index); 

      /*-----------------------------------------------------------------
       * Switch statement to direct control to apropriate BoxLoop depending
       * on stencil size. Default is full 27-point.
       *-----------------------------------------------------------------*/

      switch (fine_stencil_size)
      {

         /*--------------------------------------------------------------
          * Loop for 5-point fine grid operator; produces upper triangular
          * part of 9-point coarse grid operator - excludes diagonal.
          * stencil entries: (northeast, north, northwest, and east)
          *--------------------------------------------------------------*/

         case 5:
 
            hypre_BoxGetSize(cgrid_box, loop_size);
            hypre_BoxLoop4Begin(hypre_StructMatrixNDim(A), loop_size,
                                PT_dbox,  cstart, stridec, iP,
                                R_dbox,   cstart, stridec, iR,
                                A_dbox,   fstart, stridef, iA,
                                RAP_dbox, cstart, stridec, iAc);
#ifdef HYPRE_USING_OPENMP
#pragma omp parallel for private(HYPRE_BOX_PRIVATE) HYPRE_SMP_SCHEDULE
#endif
            hypre_BoxLoop4For(iP, iR, iA, iAc)
            {
               HYPRE_Int iAm1 = iA - yOffsetA;
               HYPRE_Int iAp1 = iA + yOffsetA;

               HYPRE_Int iP1 = iP + yOffsetP + xOffsetP;
               rap_cne[iAc] = ra[iR] * a_ce[iAp1] * pb[iP1];

               iP1 = iP + yOffsetP;
               rap_cn[iAc] = ra[iR] * a_cc[iAp1] * pb[iP1]
                  +          ra[iR] * a_cn[iAp1]
                  +                   a_cn[iA]   * pb[iP1];

               iP1 = iP + yOffsetP - xOffsetP;
               rap_cnw[iAc] = ra[iR] * a_cw[iAp1] * pb[iP1];

               iP1 = iP + xOffsetP;
               rap_ce[iAc] =          a_ce[iA]
                  +          rb[iR] * a_ce[iAm1] * pb[iP1]
                  +          ra[iR] * a_ce[iAp1] * pa[iP1];

            }
            hypre_BoxLoop4End(iP, iR, iA, iAc);

            break;

            /*--------------------------------------------------------------
             * Loop for 9-point fine grid operator; produces upper triangular
             * part of 9-point coarse grid operator - excludes diagonal.
             * stencil entries: (northeast, north, northwest, and east)
             *--------------------------------------------------------------*/

         default:
            hypre_BoxGetSize(cgrid_box, loop_size);
            hypre_BoxLoop4Begin(hypre_StructMatrixNDim(A), loop_size,
                                PT_dbox,  cstart, stridec, iP,
                                R_dbox,   cstart, stridec, iR,
                                A_dbox,   fstart, stridef, iA,
                                RAP_dbox, cstart, stridec, iAc);
#ifdef HYPRE_USING_OPENMP
#pragma omp parallel for private(HYPRE_BOX_PRIVATE) HYPRE_SMP_SCHEDULE
#endif
            hypre_BoxLoop4For(iP, iR, iA, iAc)
            {
               HYPRE_Int iAm1 = iA - yOffsetA;
               HYPRE_Int iAp1 = iA + yOffsetA;

               HYPRE_Int iP1 = iP + yOffsetP + xOffsetP;
               rap_cne[iAc] = ra[iR] * a_ce[iAp1] * pb[iP1]
                  +           ra[iR] * a_cne[iAp1]
                  +                    a_cne[iA]  * pb[iP1];

               iP1 = iP + yOffsetP;
               rap_cn[iAc] = ra[iR] * a_cc[iAp1] * pb[iP1]
                  +          ra[iR] * a_cn[iAp1]
                  +                   a_cn[iA]   * pb[iP1];

               iP1 = iP + yOffsetP - xOffsetP;
               rap_cnw[iAc] = ra[iR] * a_cw[iAp1] * pb[iP1]
                  +           ra[iR] * a_cnw[iAp1]
                  +                    a_cnw[iA]  * pb[iP1];

               iP1 = iP + xOffsetP;
               rap_ce[iAc] =          a_ce[iA]
                  +          rb[iR] * a_ce[iAm1] * pb[iP1]
                  +          ra[iR] * a_ce[iAp1] * pa[iP1]
                  +          rb[iR] * a_cne[iAm1]
                  +          ra[iR] * a_cse[iAp1]
                  +                   a_cse[iA]  * pb[iP1]
                  +                   a_cne[iA]  * pa[iP1];

            }
            hypre_BoxLoop4End(iP, iR, iA, iAc);

            break;

      } /* end switch statement */

   } /* end ForBoxI */

   return hypre_error_flag;
}


/*--------------------------------------------------------------------------
 * Collapses stencil in periodic direction on coarsest grid.
 *--------------------------------------------------------------------------*/
 

HYPRE_Int
hypre_SMG2RAPPeriodicSym( hypre_StructMatrix *RAP,
                          hypre_Index         cindex,
                          hypre_Index         cstride )

{
   hypre_Index             index;

   hypre_StructGrid       *cgrid;
   hypre_BoxArray         *cgrid_boxes;
   hypre_Box              *cgrid_box;
   hypre_IndexRef          cstart;
   hypre_Index             stridec;
   hypre_Index             loop_size;

   HYPRE_Int            ci;

   hypre_Box              *RAP_dbox;

   HYPRE_Real           *rap_cc, *rap_cw, *rap_cs;
   HYPRE_Real           *rap_csw, *rap_cse;

   HYPRE_Int            xOffset;

   HYPRE_Real           zero = 0.0;

   hypre_SetIndex3(stridec, 1, 1, 1);

   cgrid = hypre_StructMatrixGrid(RAP);
   cgrid_boxes = hypre_StructGridBoxes(cgrid);

   if (hypre_IndexY(hypre_StructGridPeriodic(cgrid)) == 1)
   {
      hypre_StructMatrixAssemble(RAP);
      hypre_ForBoxI(ci, cgrid_boxes)
      {
         cgrid_box = hypre_BoxArrayBox(cgrid_boxes, ci);
   
         cstart = hypre_BoxIMin(cgrid_box);

         RAP_dbox =
            hypre_BoxArrayBox(hypre_StructMatrixDataSpace(RAP), ci);

         hypre_SetIndex3(index,1,0,0);
         xOffset = hypre_BoxOffsetDistance(RAP_dbox,index); 

         /*-----------------------------------------------------------------
          * Extract pointers for coarse grid operator - always 9-point:
          *-----------------------------------------------------------------*/
         hypre_SetIndex3(index,0,0,0);
         rap_cc = hypre_StructMatrixExtractPointerByIndex(RAP, ci, index);

         hypre_SetIndex3(index,-1,0,0);
         rap_cw = hypre_StructMatrixExtractPointerByIndex(RAP, ci, index);

         hypre_SetIndex3(index,0,-1,0);
         rap_cs = hypre_StructMatrixExtractPointerByIndex(RAP, ci, index);

         hypre_SetIndex3(index,-1,-1,0);
         rap_csw = hypre_StructMatrixExtractPointerByIndex(RAP, ci, index);

         hypre_SetIndex3(index,1,-1,0);
         rap_cse = hypre_StructMatrixExtractPointerByIndex(RAP, ci, index);

         hypre_BoxGetSize(cgrid_box, loop_size);


         hypre_BoxLoop1Begin(hypre_StructMatrixNDim(RAP), loop_size,
                             RAP_dbox, cstart, stridec, iAc);
#ifdef HYPRE_USING_OPENMP
#pragma omp parallel for private(HYPRE_BOX_PRIVATE) HYPRE_SMP_SCHEDULE
#endif
         hypre_BoxLoop1For(iAc)
         {
            HYPRE_Int iAcm1 = iAc - xOffset;
               
            rap_cw[iAc] += (rap_cse[iAcm1] + rap_csw[iAc]);
            rap_cc[iAc] += (2.0 * rap_cs[iAc]);
         }
         hypre_BoxLoop1End(iAc);

         hypre_BoxLoop1Begin(hypre_StructMatrixNDim(RAP), loop_size,
                             RAP_dbox, cstart, stridec, iAc);
#ifdef HYPRE_USING_OPENMP
#pragma omp parallel for private(HYPRE_BOX_PRIVATE) HYPRE_SMP_SCHEDULE
#endif
         hypre_BoxLoop1For(iAc)
         {
            rap_csw[iAc] = zero;
            rap_cs[iAc] = zero;
            rap_cse[iAc] = zero;
         }
         hypre_BoxLoop1End(iAc);

      } /* end ForBoxI */

   }

   return hypre_error_flag;
}

/*--------------------------------------------------------------------------
 * Collapses stencil in periodic direction on coarsest grid.
 *--------------------------------------------------------------------------*/
 
HYPRE_Int
hypre_SMG2RAPPeriodicNoSym( hypre_StructMatrix *RAP,
                            hypre_Index         cindex,
                            hypre_Index         cstride )

{
   hypre_Index             index;

   hypre_StructGrid       *cgrid;
   hypre_BoxArray         *cgrid_boxes;
   hypre_Box              *cgrid_box;
   hypre_IndexRef          cstart;
   hypre_Index             stridec;
   hypre_Index             loop_size;

   HYPRE_Int            ci;

   hypre_Box              *RAP_dbox;

   HYPRE_Real           *rap_cc, *rap_cw, *rap_cs;
   HYPRE_Real           *rap_csw, *rap_cse;
   HYPRE_Real           *rap_ce, *rap_cn;
   HYPRE_Real           *rap_cnw, *rap_cne;

   HYPRE_Real           zero = 0.0;

   hypre_SetIndex3(stridec, 1, 1, 1);

   cgrid = hypre_StructMatrixGrid(RAP);
   cgrid_boxes = hypre_StructGridBoxes(cgrid);

   if (hypre_IndexY(hypre_StructGridPeriodic(cgrid)) == 1)
   {
      hypre_ForBoxI(ci, cgrid_boxes)
      {
         cgrid_box = hypre_BoxArrayBox(cgrid_boxes, ci);
   
         cstart = hypre_BoxIMin(cgrid_box);

         RAP_dbox = hypre_BoxArrayBox(hypre_StructMatrixDataSpace(RAP), ci);

         /*-----------------------------------------------------------------
          * Extract pointers for coarse grid operator - always 9-point:
          *-----------------------------------------------------------------*/
         hypre_SetIndex3(index,0,0,0);
         rap_cc = hypre_StructMatrixExtractPointerByIndex(RAP, ci, index);

         hypre_SetIndex3(index,-1,0,0);
         rap_cw = hypre_StructMatrixExtractPointerByIndex(RAP, ci, index);

         hypre_SetIndex3(index,0,-1,0);
         rap_cs = hypre_StructMatrixExtractPointerByIndex(RAP, ci, index);

         hypre_SetIndex3(index,-1,-1,0);
         rap_csw = hypre_StructMatrixExtractPointerByIndex(RAP, ci, index);

         hypre_SetIndex3(index,1,-1,0);
         rap_cse = hypre_StructMatrixExtractPointerByIndex(RAP, ci, index);

         hypre_SetIndex3(index,1,0,0);
         rap_ce = hypre_StructMatrixExtractPointerByIndex(RAP, ci, index);

         hypre_SetIndex3(index,0,1,0);
         rap_cn = hypre_StructMatrixExtractPointerByIndex(RAP, ci, index);

         hypre_SetIndex3(index,1,1,0);
         rap_cne = hypre_StructMatrixExtractPointerByIndex(RAP, ci, index);

         hypre_SetIndex3(index,-1,1,0);
         rap_cnw = hypre_StructMatrixExtractPointerByIndex(RAP, ci, index);


         hypre_BoxGetSize(cgrid_box, loop_size);

         hypre_BoxLoop1Begin(hypre_StructMatrixNDim(RAP), loop_size,
                             RAP_dbox, cstart, stridec, iAc);
#ifdef HYPRE_USING_OPENMP
#pragma omp parallel for private(HYPRE_BOX_PRIVATE) HYPRE_SMP_SCHEDULE
#endif
         hypre_BoxLoop1For(iAc)
         {
            rap_cw[iAc] += (rap_cnw[iAc] + rap_csw[iAc]);
            rap_cnw[iAc] = zero;
            rap_csw[iAc] = zero;
               
            rap_cc[iAc] += (rap_cn[iAc] + rap_cs[iAc]);
            rap_cn[iAc] = zero;
            rap_cs[iAc] = zero;
               
            rap_ce[iAc] += (rap_cne[iAc] + rap_cse[iAc]);
            rap_cne[iAc] = zero;
            rap_cse[iAc] = zero;
         }
         hypre_BoxLoop1End(iAc);

      } /* end ForBoxI */

   }

   return hypre_error_flag;
}
<|MERGE_RESOLUTION|>--- conflicted
+++ resolved
@@ -332,11 +332,7 @@
        * Switch statement to direct control to apropriate BoxLoop depending
        * on stencil size. Default is full 9-point.
        *-----------------------------------------------------------------*/
-<<<<<<< HEAD
-	  
-=======
           
->>>>>>> 51f9646c
       switch (fine_stencil_size)
       {
 
@@ -350,46 +346,15 @@
          case 5:
 
             hypre_BoxGetSize(cgrid_box, loop_size);
-			hypre_BoxLoop4Begin(hypre_StructMatrixNDim(A), loop_size,
-								   PT_dbox,  cstart, stridec, iP,
-								   R_dbox,   cstart, stridec, iR,
-								   A_dbox,   fstart, stridef, iA,
-								   RAP_dbox, cstart, stridec, iAc);
+            hypre_BoxLoop4Begin(hypre_StructMatrixNDim(A), loop_size,
+                                PT_dbox,  cstart, stridec, iP,
+                                R_dbox,   cstart, stridec, iR,
+                                A_dbox,   fstart, stridef, iA,
+                                RAP_dbox, cstart, stridec, iAc);
 #ifdef HYPRE_USING_OPENMP
 #pragma omp parallel for private(HYPRE_BOX_PRIVATE) HYPRE_SMP_SCHEDULE
 #endif
             hypre_BoxLoop4For(iP, iR, iA, iAc)
-<<<<<<< HEAD
-	    {
-	        HYPRE_Int iAm1 = iA - yOffsetA;
-		HYPRE_Int iAp1 = iA + yOffsetA;
-		HYPRE_Int iP1 = iP - yOffsetP - xOffsetP;
-		rap_csw[iAc] = rb[iR] * a_cw[iAm1] * pa[iP1];
-		
-		iP1 = iP - yOffsetP;
-		rap_cs[iAc] = rb[iR] * a_cc[iAm1] * pa[iP1]
-                  +          rb[iR] * a_cs[iAm1]
-                  +                   a_cs[iA]   * pa[iP1];
-		
-		iP1 = iP - yOffsetP + xOffsetP;
-		rap_cse[iAc] = rb[iR] * a_ce[iAm1] * pa[iP1];
-		
-		iP1 = iP - xOffsetP;
-		rap_cw[iAc] =          a_cw[iA]
-		  +          rb[iR] * a_cw[iAm1] * pb[iP1]
-		  +          ra[iR] * a_cw[iAp1] * pa[iP1];
-		
-		rap_cc[iAc] =          a_cc[iA]
-		  +          rb[iR] * a_cc[iAm1] * pb[iP]
-		  +          ra[iR] * a_cc[iAp1] * pa[iP]
-		  +          rb[iR] * a_cn[iAm1]
-		  +          ra[iR] * a_cs[iAp1]
-		  +                   a_cs[iA]   * pb[iP]
-		  +                   a_cn[iA]   * pa[iP];
-	    }
-	    hypre_BoxLoop4End(iP, iR, iA, iAc);
-	    
-=======
             {
                HYPRE_Int iAm1 = iA - yOffsetA;
                HYPRE_Int iAp1 = iA + yOffsetA;
@@ -419,7 +384,6 @@
             }
             hypre_BoxLoop4End(iP, iR, iA, iAc);
             
->>>>>>> 51f9646c
             break;
 
             /*--------------------------------------------------------------
