/*BHEADER**********************************************************************
 * Copyright (c) 2008,  Lawrence Livermore National Security, LLC.
 * Produced at the Lawrence Livermore National Laboratory.
 * This file is part of HYPRE.  See file COPYRIGHT for details.
 *
 * HYPRE is free software; you can redistribute it and/or modify it under the
 * terms of the GNU Lesser General Public License (as published by the Free
 * Software Foundation) version 2.1 dated February 1999.
 *
 * $Revision$
 ***********************************************************************EHEADER*/

#include "_hypre_struct_ls.h"

/*--------------------------------------------------------------------------
 * hypre_SMGResidualData data structure
 *--------------------------------------------------------------------------*/

typedef struct
{
   hypre_Index          base_index;
   hypre_Index          base_stride;

   hypre_StructMatrix  *A;
   hypre_StructVector  *x;
   hypre_StructVector  *b;
   hypre_StructVector  *r;
   hypre_BoxArray      *base_points;
   hypre_ComputePkg    *compute_pkg;

   HYPRE_Int            time_index;
   HYPRE_Int            flops;

} hypre_SMGResidualData;

/*--------------------------------------------------------------------------
 * hypre_SMGResidualCreate
 *--------------------------------------------------------------------------*/

void *
hypre_SMGResidualCreate( )
{
   hypre_SMGResidualData *residual_data;

   residual_data = hypre_CTAlloc(hypre_SMGResidualData,  1, HYPRE_MEMORY_HOST);

   (residual_data -> time_index)  = hypre_InitializeTiming("SMGResidual");

   /* set defaults */
   hypre_SetIndex3((residual_data -> base_index), 0, 0, 0);
   hypre_SetIndex3((residual_data -> base_stride), 1, 1, 1);

   return (void *) residual_data;
}

/*--------------------------------------------------------------------------
 * hypre_SMGResidualSetup
 *--------------------------------------------------------------------------*/

HYPRE_Int
hypre_SMGResidualSetup( void               *residual_vdata,
                        hypre_StructMatrix *A,
                        hypre_StructVector *x,
                        hypre_StructVector *b,
                        hypre_StructVector *r              )
{
   HYPRE_Int ierr;

   hypre_SMGResidualData  *residual_data = residual_vdata;

   hypre_IndexRef          base_index  = (residual_data -> base_index);
   hypre_IndexRef          base_stride = (residual_data -> base_stride);
   hypre_Index             unit_stride;

   hypre_StructGrid       *grid;
   hypre_StructStencil    *stencil;
                       
   hypre_BoxArray         *base_points;
   hypre_ComputeInfo      *compute_info;
   hypre_ComputePkg       *compute_pkg;

   /*----------------------------------------------------------
    * Set up base points and the compute package
    *----------------------------------------------------------*/

   grid    = hypre_StructMatrixGrid(A);
   stencil = hypre_StructMatrixStencil(A);

   hypre_SetIndex3(unit_stride, 1, 1, 1);

   base_points = hypre_BoxArrayDuplicate(hypre_StructGridBoxes(grid));
   hypre_ProjectBoxArray(base_points, base_index, base_stride);

   hypre_CreateComputeInfo(grid, stencil, &compute_info);
   hypre_ComputeInfoProjectComp(compute_info, base_index, base_stride);
   hypre_ComputePkgCreate(compute_info, hypre_StructVectorDataSpace(x), 1,
                          grid, &compute_pkg);

   /*----------------------------------------------------------
    * Set up the residual data structure
    *----------------------------------------------------------*/

   (residual_data -> A)           = hypre_StructMatrixRef(A);
   (residual_data -> x)           = hypre_StructVectorRef(x);
   (residual_data -> b)           = hypre_StructVectorRef(b);
   (residual_data -> r)           = hypre_StructVectorRef(r);
   (residual_data -> base_points) = base_points;
   (residual_data -> compute_pkg) = compute_pkg;

   /*-----------------------------------------------------
    * Compute flops
    *-----------------------------------------------------*/

   (residual_data -> flops) =
      (hypre_StructMatrixGlobalSize(A) + hypre_StructVectorGlobalSize(x)) /
      (hypre_IndexX(base_stride) *
       hypre_IndexY(base_stride) *
       hypre_IndexZ(base_stride)  );

   return ierr;
}

/*--------------------------------------------------------------------------
 * hypre_SMGResidual
 *--------------------------------------------------------------------------*/

HYPRE_Int
hypre_SMGResidual( void               *residual_vdata,
                   hypre_StructMatrix *A,
                   hypre_StructVector *x,
                   hypre_StructVector *b,
                   hypre_StructVector *r              )
{
   HYPRE_Int ierr;

   hypre_SMGResidualData  *residual_data = residual_vdata;

   hypre_IndexRef          base_stride = (residual_data -> base_stride);
   hypre_BoxArray         *base_points = (residual_data -> base_points);
   hypre_ComputePkg       *compute_pkg = (residual_data -> compute_pkg);

   hypre_CommHandle       *comm_handle;
                       
   hypre_BoxArrayArray    *compute_box_aa;
   hypre_BoxArray         *compute_box_a;
   hypre_Box              *compute_box;
                       
   hypre_Box              *A_data_box;
   hypre_Box              *x_data_box;
   hypre_Box              *b_data_box;
   hypre_Box              *r_data_box;
                       
   HYPRE_Int               Ai;
   HYPRE_Int               xi;
   HYPRE_Int               bi;
   HYPRE_Int               ri;
                         
   HYPRE_Real             *Ap0;
   HYPRE_Real             *xp0;
   HYPRE_Real             *bp;
   HYPRE_Real             *rp;
                       
   hypre_Index             loop_size;
   hypre_IndexRef          start;
                       
   hypre_StructStencil    *stencil;
   hypre_Index            *stencil_shape;
   HYPRE_Int               stencil_size;

   HYPRE_Int               compute_i, i, j, si;

   HYPRE_Real        *Ap1, *Ap2;
   HYPRE_Real        *Ap3, *Ap4;
   HYPRE_Real        *Ap5, *Ap6;
   HYPRE_Real        *Ap7, *Ap8, *Ap9;
   HYPRE_Real        *Ap10, *Ap11, *Ap12, *Ap13, *Ap14;
   HYPRE_Real        *Ap15, *Ap16, *Ap17, *Ap18;
   HYPRE_Real        *Ap19, *Ap20, *Ap21, *Ap22, *Ap23, *Ap24, *Ap25, *Ap26;
   HYPRE_Real        *xp1, *xp2;
   HYPRE_Real        *xp3, *xp4;
   HYPRE_Real        *xp5, *xp6;
   HYPRE_Real        *xp7, *xp8, *xp9;
   HYPRE_Real        *xp10, *xp11, *xp12, *xp13, *xp14;
   HYPRE_Real        *xp15, *xp16, *xp17, *xp18;
   HYPRE_Real        *xp19, *xp20, *xp21, *xp22, *xp23, *xp24, *xp25, *xp26;

   hypre_BeginTiming(residual_data -> time_index);

   /*-----------------------------------------------------------------------
    * Compute residual r = b - Ax
    *-----------------------------------------------------------------------*/

   stencil       = hypre_StructMatrixStencil(A);
   stencil_shape = hypre_StructStencilShape(stencil);
   stencil_size  = hypre_StructStencilSize(stencil);

   for (compute_i = 0; compute_i < 2; compute_i++)
   {
      switch(compute_i)
      {
         case 0:
         {
            xp0 = hypre_StructVectorData(x);
            hypre_InitializeIndtComputations(compute_pkg, xp0, &comm_handle);
            compute_box_aa = hypre_ComputePkgIndtBoxes(compute_pkg);

            /*----------------------------------------
             * Copy b into r
             *----------------------------------------*/

            compute_box_a = base_points;
            hypre_ForBoxI(i, compute_box_a)
            {
               compute_box = hypre_BoxArrayBox(compute_box_a, i);
               start = hypre_BoxIMin(compute_box);

               b_data_box =
                  hypre_BoxArrayBox(hypre_StructVectorDataSpace(b), i);
               r_data_box =
                  hypre_BoxArrayBox(hypre_StructVectorDataSpace(r), i);

               bp = hypre_StructVectorBoxData(b, i);
               rp = hypre_StructVectorBoxData(r, i);

               hypre_BoxGetStrideSize(compute_box, base_stride, loop_size);

#undef DEVICE_VAR
#define DEVICE_VAR is_device_ptr(rp,bp)
               hypre_BoxLoop2Begin(hypre_StructMatrixNDim(A), loop_size,
                                   b_data_box, start, base_stride, bi,
                                   r_data_box, start, base_stride, ri);
<<<<<<< HEAD
#if defined(HYPRE_USING_OPENMP) && !defined(HYPRE_USE_RAJA)
#pragma omp parallel for private(HYPRE_BOX_PRIVATE,bi,ri) HYPRE_SMP_SCHEDULE
#endif
               hypre_BoxLoop2For(bi, ri)
=======
>>>>>>> 52e3b4f2
               {
                  rp[ri] = bp[bi];
               }
               hypre_BoxLoop2End(bi, ri);
#undef DEVICE_VAR
#define DEVICE_VAR 
            }
         }
         break;

         case 1:
         {
            hypre_FinalizeIndtComputations(comm_handle);
            compute_box_aa = hypre_ComputePkgDeptBoxes(compute_pkg);
         }
         break;
      }

      /*--------------------------------------------------------------------
       * Compute r -= A*x
       *--------------------------------------------------------------------*/

      hypre_ForBoxArrayI(i, compute_box_aa)
      {
         compute_box_a = hypre_BoxArrayArrayBoxArray(compute_box_aa, i);

         A_data_box = hypre_BoxArrayBox(hypre_StructMatrixDataSpace(A), i);
         x_data_box = hypre_BoxArrayBox(hypre_StructVectorDataSpace(x), i);
         r_data_box = hypre_BoxArrayBox(hypre_StructVectorDataSpace(r), i);

         rp = hypre_StructVectorBoxData(r, i);

         /*--------------------------------------------------------------
          * Switch statement to direct control (based on stencil size) to
          * code to get pointers and offsets fo A and x.
          *--------------------------------------------------------------*/

         switch (stencil_size)
         {
            case 1:

               Ap0 = hypre_StructMatrixBoxData(A, i, 0);
               xp0 = hypre_StructVectorBoxData(x, i) +
                  hypre_BoxOffsetDistance(x_data_box, stencil_shape[0]);

               break;

            case 3:

               Ap0 = hypre_StructMatrixBoxData(A, i, 0);
               Ap1 = hypre_StructMatrixBoxData(A, i, 1);
               Ap2 = hypre_StructMatrixBoxData(A, i, 2);

               xp0 = hypre_StructVectorBoxData(x, i) +
                  hypre_BoxOffsetDistance(x_data_box, stencil_shape[0]);
               xp1 = hypre_StructVectorBoxData(x, i) +
                  hypre_BoxOffsetDistance(x_data_box, stencil_shape[1]);
               xp2 = hypre_StructVectorBoxData(x, i) +
                  hypre_BoxOffsetDistance(x_data_box, stencil_shape[2]);

               break;

            case 5:

               Ap0 = hypre_StructMatrixBoxData(A, i, 0);
               Ap1 = hypre_StructMatrixBoxData(A, i, 1);
               Ap2 = hypre_StructMatrixBoxData(A, i, 2);
               Ap3 = hypre_StructMatrixBoxData(A, i, 3);
               Ap4 = hypre_StructMatrixBoxData(A, i, 4);

               xp0 = hypre_StructVectorBoxData(x, i) +
                  hypre_BoxOffsetDistance(x_data_box, stencil_shape[0]);
               xp1 = hypre_StructVectorBoxData(x, i) +
                  hypre_BoxOffsetDistance(x_data_box, stencil_shape[1]);
               xp2 = hypre_StructVectorBoxData(x, i) +
                  hypre_BoxOffsetDistance(x_data_box, stencil_shape[2]);
               xp3 = hypre_StructVectorBoxData(x, i) +
                  hypre_BoxOffsetDistance(x_data_box, stencil_shape[3]);
               xp4 = hypre_StructVectorBoxData(x, i) +
                  hypre_BoxOffsetDistance(x_data_box, stencil_shape[4]);

               break;

            case 7:

               Ap0 = hypre_StructMatrixBoxData(A, i, 0);
               Ap1 = hypre_StructMatrixBoxData(A, i, 1);
               Ap2 = hypre_StructMatrixBoxData(A, i, 2);
               Ap3 = hypre_StructMatrixBoxData(A, i, 3);
               Ap4 = hypre_StructMatrixBoxData(A, i, 4);
               Ap5 = hypre_StructMatrixBoxData(A, i, 5);
               Ap6 = hypre_StructMatrixBoxData(A, i, 6);

               xp0 = hypre_StructVectorBoxData(x, i) +
                  hypre_BoxOffsetDistance(x_data_box, stencil_shape[0]);
               xp1 = hypre_StructVectorBoxData(x, i) +
                  hypre_BoxOffsetDistance(x_data_box, stencil_shape[1]);
               xp2 = hypre_StructVectorBoxData(x, i) +
                  hypre_BoxOffsetDistance(x_data_box, stencil_shape[2]);
               xp3 = hypre_StructVectorBoxData(x, i) +
                  hypre_BoxOffsetDistance(x_data_box, stencil_shape[3]);
               xp4 = hypre_StructVectorBoxData(x, i) +
                  hypre_BoxOffsetDistance(x_data_box, stencil_shape[4]);
               xp5 = hypre_StructVectorBoxData(x, i) +
                  hypre_BoxOffsetDistance(x_data_box, stencil_shape[5]);
               xp6 = hypre_StructVectorBoxData(x, i) +
                  hypre_BoxOffsetDistance(x_data_box, stencil_shape[6]);

               break;

            case 9:

               Ap0 = hypre_StructMatrixBoxData(A, i, 0);
               Ap1 = hypre_StructMatrixBoxData(A, i, 1);
               Ap2 = hypre_StructMatrixBoxData(A, i, 2);
               Ap3 = hypre_StructMatrixBoxData(A, i, 3);
               Ap4 = hypre_StructMatrixBoxData(A, i, 4);
               Ap5 = hypre_StructMatrixBoxData(A, i, 5);
               Ap6 = hypre_StructMatrixBoxData(A, i, 6);
               Ap7 = hypre_StructMatrixBoxData(A, i, 7);
               Ap8 = hypre_StructMatrixBoxData(A, i, 8);

               xp0 = hypre_StructVectorBoxData(x, i) +
                  hypre_BoxOffsetDistance(x_data_box, stencil_shape[0]);
               xp1 = hypre_StructVectorBoxData(x, i) +
                  hypre_BoxOffsetDistance(x_data_box, stencil_shape[1]);
               xp2 = hypre_StructVectorBoxData(x, i) +
                  hypre_BoxOffsetDistance(x_data_box, stencil_shape[2]);
               xp3 = hypre_StructVectorBoxData(x, i) +
                  hypre_BoxOffsetDistance(x_data_box, stencil_shape[3]);
               xp4 = hypre_StructVectorBoxData(x, i) +
                  hypre_BoxOffsetDistance(x_data_box, stencil_shape[4]);
               xp5 = hypre_StructVectorBoxData(x, i) +
                  hypre_BoxOffsetDistance(x_data_box, stencil_shape[5]);
               xp6 = hypre_StructVectorBoxData(x, i) +
                  hypre_BoxOffsetDistance(x_data_box, stencil_shape[6]);
               xp7 = hypre_StructVectorBoxData(x, i) +
                  hypre_BoxOffsetDistance(x_data_box, stencil_shape[7]);
               xp8 = hypre_StructVectorBoxData(x, i) +
                  hypre_BoxOffsetDistance(x_data_box, stencil_shape[8]);

               break;

            case 15:

               Ap0 = hypre_StructMatrixBoxData(A, i, 0);
               Ap1 = hypre_StructMatrixBoxData(A, i, 1);
               Ap2 = hypre_StructMatrixBoxData(A, i, 2);
               Ap3 = hypre_StructMatrixBoxData(A, i, 3);
               Ap4 = hypre_StructMatrixBoxData(A, i, 4);
               Ap5 = hypre_StructMatrixBoxData(A, i, 5);
               Ap6 = hypre_StructMatrixBoxData(A, i, 6);
               Ap7 = hypre_StructMatrixBoxData(A, i, 7);
               Ap8 = hypre_StructMatrixBoxData(A, i, 8);
               Ap9 = hypre_StructMatrixBoxData(A, i, 9);
               Ap10 = hypre_StructMatrixBoxData(A, i, 10);
               Ap11 = hypre_StructMatrixBoxData(A, i, 11);
               Ap12 = hypre_StructMatrixBoxData(A, i, 12);
               Ap13 = hypre_StructMatrixBoxData(A, i, 13);
               Ap14 = hypre_StructMatrixBoxData(A, i, 14);

               xp0 = hypre_StructVectorBoxData(x, i) +
                  hypre_BoxOffsetDistance(x_data_box, stencil_shape[0]);
               xp1 = hypre_StructVectorBoxData(x, i) +
                  hypre_BoxOffsetDistance(x_data_box, stencil_shape[1]);
               xp2 = hypre_StructVectorBoxData(x, i) +
                  hypre_BoxOffsetDistance(x_data_box, stencil_shape[2]);
               xp3 = hypre_StructVectorBoxData(x, i) +
                  hypre_BoxOffsetDistance(x_data_box, stencil_shape[3]);
               xp4 = hypre_StructVectorBoxData(x, i) +
                  hypre_BoxOffsetDistance(x_data_box, stencil_shape[4]);
               xp5 = hypre_StructVectorBoxData(x, i) +
                  hypre_BoxOffsetDistance(x_data_box, stencil_shape[5]);
               xp6 = hypre_StructVectorBoxData(x, i) +
                  hypre_BoxOffsetDistance(x_data_box, stencil_shape[6]);
               xp7 = hypre_StructVectorBoxData(x, i) +
                  hypre_BoxOffsetDistance(x_data_box, stencil_shape[7]);
               xp8 = hypre_StructVectorBoxData(x, i) +
                  hypre_BoxOffsetDistance(x_data_box, stencil_shape[8]);
               xp9 = hypre_StructVectorBoxData(x, i) +
                  hypre_BoxOffsetDistance(x_data_box, stencil_shape[9]);
               xp10 = hypre_StructVectorBoxData(x, i) +
                  hypre_BoxOffsetDistance(x_data_box, stencil_shape[10]);
               xp11 = hypre_StructVectorBoxData(x, i) +
                  hypre_BoxOffsetDistance(x_data_box, stencil_shape[11]);
               xp12 = hypre_StructVectorBoxData(x, i) +
                  hypre_BoxOffsetDistance(x_data_box, stencil_shape[12]);
               xp13 = hypre_StructVectorBoxData(x, i) +
                  hypre_BoxOffsetDistance(x_data_box, stencil_shape[13]);
               xp14 = hypre_StructVectorBoxData(x, i) +
                  hypre_BoxOffsetDistance(x_data_box, stencil_shape[14]);

               break;

            case 19:

               Ap0 = hypre_StructMatrixBoxData(A, i, 0);
               Ap1 = hypre_StructMatrixBoxData(A, i, 1);
               Ap2 = hypre_StructMatrixBoxData(A, i, 2);
               Ap3 = hypre_StructMatrixBoxData(A, i, 3);
               Ap4 = hypre_StructMatrixBoxData(A, i, 4);
               Ap5 = hypre_StructMatrixBoxData(A, i, 5);
               Ap6 = hypre_StructMatrixBoxData(A, i, 6);
               Ap7 = hypre_StructMatrixBoxData(A, i, 7);
               Ap8 = hypre_StructMatrixBoxData(A, i, 8);
               Ap9 = hypre_StructMatrixBoxData(A, i, 9);
               Ap10 = hypre_StructMatrixBoxData(A, i, 10);
               Ap11 = hypre_StructMatrixBoxData(A, i, 11);
               Ap12 = hypre_StructMatrixBoxData(A, i, 12);
               Ap13 = hypre_StructMatrixBoxData(A, i, 13);
               Ap14 = hypre_StructMatrixBoxData(A, i, 14);
               Ap15 = hypre_StructMatrixBoxData(A, i, 15);
               Ap16 = hypre_StructMatrixBoxData(A, i, 16);
               Ap17 = hypre_StructMatrixBoxData(A, i, 17);
               Ap18 = hypre_StructMatrixBoxData(A, i, 18);

               xp0 = hypre_StructVectorBoxData(x, i) +
                  hypre_BoxOffsetDistance(x_data_box, stencil_shape[0]);
               xp1 = hypre_StructVectorBoxData(x, i) +
                  hypre_BoxOffsetDistance(x_data_box, stencil_shape[1]);
               xp2 = hypre_StructVectorBoxData(x, i) +
                  hypre_BoxOffsetDistance(x_data_box, stencil_shape[2]);
               xp3 = hypre_StructVectorBoxData(x, i) +
                  hypre_BoxOffsetDistance(x_data_box, stencil_shape[3]);
               xp4 = hypre_StructVectorBoxData(x, i) +
                  hypre_BoxOffsetDistance(x_data_box, stencil_shape[4]);
               xp5 = hypre_StructVectorBoxData(x, i) +
                  hypre_BoxOffsetDistance(x_data_box, stencil_shape[5]);
               xp6 = hypre_StructVectorBoxData(x, i) +
                  hypre_BoxOffsetDistance(x_data_box, stencil_shape[6]);
               xp7 = hypre_StructVectorBoxData(x, i) +
                  hypre_BoxOffsetDistance(x_data_box, stencil_shape[7]);
               xp8 = hypre_StructVectorBoxData(x, i) +
                  hypre_BoxOffsetDistance(x_data_box, stencil_shape[8]);
               xp9 = hypre_StructVectorBoxData(x, i) +
                  hypre_BoxOffsetDistance(x_data_box, stencil_shape[9]);
               xp10 = hypre_StructVectorBoxData(x, i) +
                  hypre_BoxOffsetDistance(x_data_box, stencil_shape[10]);
               xp11 = hypre_StructVectorBoxData(x, i) +
                  hypre_BoxOffsetDistance(x_data_box, stencil_shape[11]);
               xp12 = hypre_StructVectorBoxData(x, i) +
                  hypre_BoxOffsetDistance(x_data_box, stencil_shape[12]);
               xp13 = hypre_StructVectorBoxData(x, i) +
                  hypre_BoxOffsetDistance(x_data_box, stencil_shape[13]);
               xp14 = hypre_StructVectorBoxData(x, i) +
                  hypre_BoxOffsetDistance(x_data_box, stencil_shape[14]);
               xp15 = hypre_StructVectorBoxData(x, i) +
                  hypre_BoxOffsetDistance(x_data_box, stencil_shape[15]);
               xp16 = hypre_StructVectorBoxData(x, i) +
                  hypre_BoxOffsetDistance(x_data_box, stencil_shape[16]);
               xp17 = hypre_StructVectorBoxData(x, i) +
                  hypre_BoxOffsetDistance(x_data_box, stencil_shape[17]);
               xp18 = hypre_StructVectorBoxData(x, i) +
                  hypre_BoxOffsetDistance(x_data_box, stencil_shape[18]);

               break;

            case 27:

               Ap0 = hypre_StructMatrixBoxData(A, i, 0);
               Ap1 = hypre_StructMatrixBoxData(A, i, 1);
               Ap2 = hypre_StructMatrixBoxData(A, i, 2);
               Ap3 = hypre_StructMatrixBoxData(A, i, 3);
               Ap4 = hypre_StructMatrixBoxData(A, i, 4);
               Ap5 = hypre_StructMatrixBoxData(A, i, 5);
               Ap6 = hypre_StructMatrixBoxData(A, i, 6);
               Ap7 = hypre_StructMatrixBoxData(A, i, 7);
               Ap8 = hypre_StructMatrixBoxData(A, i, 8);
               Ap9 = hypre_StructMatrixBoxData(A, i, 9);
               Ap10 = hypre_StructMatrixBoxData(A, i, 10);
               Ap11 = hypre_StructMatrixBoxData(A, i, 11);
               Ap12 = hypre_StructMatrixBoxData(A, i, 12);
               Ap13 = hypre_StructMatrixBoxData(A, i, 13);
               Ap14 = hypre_StructMatrixBoxData(A, i, 14);
               Ap15 = hypre_StructMatrixBoxData(A, i, 15);
               Ap16 = hypre_StructMatrixBoxData(A, i, 16);
               Ap17 = hypre_StructMatrixBoxData(A, i, 17);
               Ap18 = hypre_StructMatrixBoxData(A, i, 18);
               Ap19 = hypre_StructMatrixBoxData(A, i, 19);
               Ap20 = hypre_StructMatrixBoxData(A, i, 20);
               Ap21 = hypre_StructMatrixBoxData(A, i, 21);
               Ap22 = hypre_StructMatrixBoxData(A, i, 22);
               Ap23 = hypre_StructMatrixBoxData(A, i, 23);
               Ap24 = hypre_StructMatrixBoxData(A, i, 24);
               Ap25 = hypre_StructMatrixBoxData(A, i, 25);
               Ap26 = hypre_StructMatrixBoxData(A, i, 26);

               xp0 = hypre_StructVectorBoxData(x, i) +
                  hypre_BoxOffsetDistance(x_data_box, stencil_shape[0]);
               xp1 = hypre_StructVectorBoxData(x, i) +
                  hypre_BoxOffsetDistance(x_data_box, stencil_shape[1]);
               xp2 = hypre_StructVectorBoxData(x, i) +
                  hypre_BoxOffsetDistance(x_data_box, stencil_shape[2]);
               xp3 = hypre_StructVectorBoxData(x, i) +
                  hypre_BoxOffsetDistance(x_data_box, stencil_shape[3]);
               xp4 = hypre_StructVectorBoxData(x, i) +
                  hypre_BoxOffsetDistance(x_data_box, stencil_shape[4]);
               xp5 = hypre_StructVectorBoxData(x, i) +
                  hypre_BoxOffsetDistance(x_data_box, stencil_shape[5]);
               xp6 = hypre_StructVectorBoxData(x, i) +
                  hypre_BoxOffsetDistance(x_data_box, stencil_shape[6]);
               xp7 = hypre_StructVectorBoxData(x, i) +
                  hypre_BoxOffsetDistance(x_data_box, stencil_shape[7]);
               xp8 = hypre_StructVectorBoxData(x, i) +
                  hypre_BoxOffsetDistance(x_data_box, stencil_shape[8]);
               xp9 = hypre_StructVectorBoxData(x, i) +
                  hypre_BoxOffsetDistance(x_data_box, stencil_shape[9]);
               xp10 = hypre_StructVectorBoxData(x, i) +
                  hypre_BoxOffsetDistance(x_data_box, stencil_shape[10]);
               xp11 = hypre_StructVectorBoxData(x, i) +
                  hypre_BoxOffsetDistance(x_data_box, stencil_shape[11]);
               xp12 = hypre_StructVectorBoxData(x, i) +
                  hypre_BoxOffsetDistance(x_data_box, stencil_shape[12]);
               xp13 = hypre_StructVectorBoxData(x, i) +
                  hypre_BoxOffsetDistance(x_data_box, stencil_shape[13]);
               xp14 = hypre_StructVectorBoxData(x, i) +
                  hypre_BoxOffsetDistance(x_data_box, stencil_shape[14]);
               xp15 = hypre_StructVectorBoxData(x, i) +
                  hypre_BoxOffsetDistance(x_data_box, stencil_shape[15]);
               xp16 = hypre_StructVectorBoxData(x, i) +
                  hypre_BoxOffsetDistance(x_data_box, stencil_shape[16]);
               xp17 = hypre_StructVectorBoxData(x, i) +
                  hypre_BoxOffsetDistance(x_data_box, stencil_shape[17]);
               xp18 = hypre_StructVectorBoxData(x, i) +
                  hypre_BoxOffsetDistance(x_data_box, stencil_shape[18]);
               xp19 = hypre_StructVectorBoxData(x, i) +
                  hypre_BoxOffsetDistance(x_data_box, stencil_shape[19]);
               xp20 = hypre_StructVectorBoxData(x, i) +
                  hypre_BoxOffsetDistance(x_data_box, stencil_shape[20]);
               xp21 = hypre_StructVectorBoxData(x, i) +
                  hypre_BoxOffsetDistance(x_data_box, stencil_shape[21]);
               xp22 = hypre_StructVectorBoxData(x, i) +
                  hypre_BoxOffsetDistance(x_data_box, stencil_shape[22]);
               xp23 = hypre_StructVectorBoxData(x, i) +
                  hypre_BoxOffsetDistance(x_data_box, stencil_shape[23]);
               xp24 = hypre_StructVectorBoxData(x, i) +
                  hypre_BoxOffsetDistance(x_data_box, stencil_shape[24]);
               xp25 = hypre_StructVectorBoxData(x, i) +
                  hypre_BoxOffsetDistance(x_data_box, stencil_shape[25]);
               xp26 = hypre_StructVectorBoxData(x, i) +
                  hypre_BoxOffsetDistance(x_data_box, stencil_shape[26]);

               break;

            default:
               ;
         }

         hypre_ForBoxI(j, compute_box_a)
         {
            compute_box = hypre_BoxArrayBox(compute_box_a, j);

            start  = hypre_BoxIMin(compute_box);

            /*------------------------------------------------------
             * Switch statement to direct control to appropriate
             * box loop depending on stencil size
             *------------------------------------------------------*/

            switch (stencil_size)
            {

               case 1:
   
                  hypre_BoxGetStrideSize(compute_box, base_stride, loop_size);

#undef DEVICE_VAR
#define DEVICE_VAR is_device_ptr(rp,Ap0,xp0)
                  hypre_BoxLoop3Begin(hypre_StructMatrixNDim(A), loop_size,
                                      A_data_box, start, base_stride, Ai,
                                      x_data_box, start, base_stride, xi,
                                      r_data_box, start, base_stride, ri);
<<<<<<< HEAD
#if defined(HYPRE_USING_OPENMP) && !defined(HYPRE_USE_RAJA)
#pragma omp parallel for private(HYPRE_BOX_PRIVATE,Ai,xi,ri) HYPRE_SMP_SCHEDULE
#endif
                  hypre_BoxLoop3For(Ai, xi, ri)
=======
>>>>>>> 52e3b4f2
                  {

                     rp[ri] = rp[ri]
                        - Ap0[Ai] * xp0[xi];

                  }
                  hypre_BoxLoop3End(Ai, xi, ri);
#undef DEVICE_VAR
#define DEVICE_VAR 

                  break;

               case 3:

                  hypre_BoxGetStrideSize(compute_box, base_stride, loop_size);

#undef DEVICE_VAR
#define DEVICE_VAR is_device_ptr(rp,Ap0,xp0,Ap1,xp1,Ap2,xp2)
                  hypre_BoxLoop3Begin(hypre_StructMatrixNDim(A), loop_size,
                                      A_data_box, start, base_stride, Ai,
                                      x_data_box, start, base_stride, xi,
                                      r_data_box, start, base_stride, ri);
<<<<<<< HEAD
#if defined(HYPRE_USING_OPENMP) && !defined(HYPRE_USE_RAJA)
#pragma omp parallel for private(HYPRE_BOX_PRIVATE,Ai,xi,ri) HYPRE_SMP_SCHEDULE
#endif
                  hypre_BoxLoop3For(Ai, xi, ri)
=======
>>>>>>> 52e3b4f2
                  {
 
                     rp[ri] = rp[ri]
                        - Ap0[Ai] * xp0[xi]
                        - Ap1[Ai] * xp1[xi]
                        - Ap2[Ai] * xp2[xi];

                  }
                  hypre_BoxLoop3End(Ai, xi, ri);
#undef DEVICE_VAR
#define DEVICE_VAR 

                  break;

               case 5:

                  hypre_BoxGetStrideSize(compute_box, base_stride, loop_size);

#undef DEVICE_VAR
#define DEVICE_VAR is_device_ptr(rp,Ap0,xp0,Ap1,xp1,Ap2,xp2,Ap3,xp3,Ap4,xp4)
                  hypre_BoxLoop3Begin(hypre_StructMatrixNDim(A), loop_size,
                                      A_data_box, start, base_stride, Ai,
                                      x_data_box, start, base_stride, xi,
                                      r_data_box, start, base_stride, ri);
<<<<<<< HEAD
#if defined(HYPRE_USING_OPENMP) && !defined(HYPRE_USE_RAJA)
#pragma omp parallel for private(HYPRE_BOX_PRIVATE,Ai,xi,ri) HYPRE_SMP_SCHEDULE
#endif
                  hypre_BoxLoop3For(Ai, xi, ri)
=======
>>>>>>> 52e3b4f2
                  {
 
                     rp[ri] = rp[ri]
                        - Ap0[Ai] * xp0[xi]
                        - Ap1[Ai] * xp1[xi]
                        - Ap2[Ai] * xp2[xi]
                        - Ap3[Ai] * xp3[xi]
                        - Ap4[Ai] * xp4[xi];

                  }
                  hypre_BoxLoop3End(Ai, xi, ri);
#undef DEVICE_VAR
#define DEVICE_VAR 

                  break;

               case 7:

                  hypre_BoxGetStrideSize(compute_box, base_stride, loop_size);

#undef DEVICE_VAR
#define DEVICE_VAR is_device_ptr(rp,Ap0,xp0,Ap1,xp1,Ap2,xp2,Ap3,xp3,Ap4,xp4,Ap5,xp5,Ap6,xp6)
                  hypre_BoxLoop3Begin(hypre_StructMatrixNDim(A), loop_size,
                                      A_data_box, start, base_stride, Ai,
                                      x_data_box, start, base_stride, xi,
                                      r_data_box, start, base_stride, ri);
<<<<<<< HEAD
#if defined(HYPRE_USING_OPENMP) && !defined(HYPRE_USE_RAJA)
#pragma omp parallel for private(HYPRE_BOX_PRIVATE,Ai,xi,ri) HYPRE_SMP_SCHEDULE
#endif
                  hypre_BoxLoop3For(Ai, xi, ri)
=======
>>>>>>> 52e3b4f2
                  {

                     rp[ri] = rp[ri]
                        - Ap0[Ai] * xp0[xi]
                        - Ap1[Ai] * xp1[xi]
                        - Ap2[Ai] * xp2[xi]
                        - Ap3[Ai] * xp3[xi]
                        - Ap4[Ai] * xp4[xi]
                        - Ap5[Ai] * xp5[xi]
                        - Ap6[Ai] * xp6[xi];

                  }
                  hypre_BoxLoop3End(Ai, xi, ri);
#undef DEVICE_VAR
#define DEVICE_VAR 

                  break;

               case 9:

                  hypre_BoxGetStrideSize(compute_box, base_stride, loop_size);

#undef DEVICE_VAR
#define DEVICE_VAR is_device_ptr(rp,Ap0,xp0,Ap1,xp1,Ap2,xp2,Ap3,xp3,Ap4,xp4,Ap5,xp5,Ap6,xp6,Ap7,xp7,Ap8,xp8)
                  hypre_BoxLoop3Begin(hypre_StructMatrixNDim(A), loop_size,
                                      A_data_box, start, base_stride, Ai,
                                      x_data_box, start, base_stride, xi,
                                      r_data_box, start, base_stride, ri);
<<<<<<< HEAD
#if defined(HYPRE_USING_OPENMP) && !defined(HYPRE_USE_RAJA)
#pragma omp parallel for private(HYPRE_BOX_PRIVATE,Ai,xi,ri) HYPRE_SMP_SCHEDULE
#endif
                  hypre_BoxLoop3For(Ai, xi, ri)
=======
>>>>>>> 52e3b4f2
                  {
   
                     rp[ri] = rp[ri]
                        - Ap0[Ai] * xp0[xi]
                        - Ap1[Ai] * xp1[xi]
                        - Ap2[Ai] * xp2[xi]
                        - Ap3[Ai] * xp3[xi]
                        - Ap4[Ai] * xp4[xi]
                        - Ap5[Ai] * xp5[xi]
                        - Ap6[Ai] * xp6[xi]
                        - Ap7[Ai] * xp7[xi]
                        - Ap8[Ai] * xp8[xi];
   
                  }
                  hypre_BoxLoop3End(Ai, xi, ri);
#undef DEVICE_VAR
#define DEVICE_VAR 

                  break;

               case 15:

                  hypre_BoxGetStrideSize(compute_box, base_stride, loop_size);

#undef DEVICE_VAR
#define DEVICE_VAR is_device_ptr(rp,Ap0,xp0,Ap1,xp1,Ap2,xp2,Ap3,xp3,Ap4,xp4,Ap5,xp5,Ap6,xp6,Ap7,xp7,Ap8,xp8,Ap9,xp9,Ap10,xp10,Ap11,xp11,Ap12,xp12,Ap13,xp13,Ap14,xp14)
                  hypre_BoxLoop3Begin(hypre_StructMatrixNDim(A), loop_size,
                                      A_data_box, start, base_stride, Ai,
                                      x_data_box, start, base_stride, xi,
                                      r_data_box, start, base_stride, ri);
<<<<<<< HEAD
#if defined(HYPRE_USING_OPENMP) && !defined(HYPRE_USE_RAJA)
#pragma omp parallel for private(HYPRE_BOX_PRIVATE,Ai,xi,ri) HYPRE_SMP_SCHEDULE
#endif
                  hypre_BoxLoop3For(Ai, xi, ri)
=======
>>>>>>> 52e3b4f2
                  {
   
                     rp[ri] = rp[ri]
                        - Ap0[Ai] * xp0[xi]
                        - Ap1[Ai] * xp1[xi]
                        - Ap2[Ai] * xp2[xi]
                        - Ap3[Ai] * xp3[xi]
                        - Ap4[Ai] * xp4[xi]
                        - Ap5[Ai] * xp5[xi]
                        - Ap6[Ai] * xp6[xi]
                        - Ap7[Ai] * xp7[xi]
                        - Ap8[Ai] * xp8[xi]
                        - Ap9[Ai] * xp9[xi]
                        - Ap10[Ai] * xp10[xi]
                        - Ap11[Ai] * xp11[xi]
                        - Ap12[Ai] * xp12[xi]
                        - Ap13[Ai] * xp13[xi]
                        - Ap14[Ai] * xp14[xi];

                  }
                  hypre_BoxLoop3End(Ai, xi, ri);
#undef DEVICE_VAR
#define DEVICE_VAR 

                  break;

               case 19:

                  hypre_BoxGetStrideSize(compute_box, base_stride, loop_size);

#undef DEVICE_VAR
#define DEVICE_VAR is_device_ptr(rp,Ap0,xp0,Ap1,xp1,Ap2,xp2,Ap3,xp3,Ap4,xp4,Ap5,xp5,Ap6,xp6,Ap7,xp7,Ap8,xp8,Ap9,xp9,Ap10,xp10,Ap11,xp11,Ap12,xp12,Ap13,xp13,Ap14,xp14,Ap15,xp15,Ap16,xp16,Ap17,xp17,Ap18,xp18)
                  hypre_BoxLoop3Begin(hypre_StructMatrixNDim(A), loop_size,
                                      A_data_box, start, base_stride, Ai,
                                      x_data_box, start, base_stride, xi,
                                      r_data_box, start, base_stride, ri);
<<<<<<< HEAD
#if defined(HYPRE_USING_OPENMP) && !defined(HYPRE_USE_RAJA)
#pragma omp parallel for private(HYPRE_BOX_PRIVATE,Ai,xi,ri) HYPRE_SMP_SCHEDULE
#endif
                  hypre_BoxLoop3For(Ai, xi, ri)
=======
>>>>>>> 52e3b4f2
                  {
   
                     rp[ri] = rp[ri]
                        - Ap0[Ai] * xp0[xi]
                        - Ap1[Ai] * xp1[xi]
                        - Ap2[Ai] * xp2[xi]
                        - Ap3[Ai] * xp3[xi]
                        - Ap4[Ai] * xp4[xi]
                        - Ap5[Ai] * xp5[xi]
                        - Ap6[Ai] * xp6[xi]
                        - Ap7[Ai] * xp7[xi]
                        - Ap8[Ai] * xp8[xi]
                        - Ap9[Ai] * xp9[xi]
                        - Ap10[Ai] * xp10[xi]
                        - Ap11[Ai] * xp11[xi]
                        - Ap12[Ai] * xp12[xi]
                        - Ap13[Ai] * xp13[xi]
                        - Ap14[Ai] * xp14[xi]
                        - Ap15[Ai] * xp15[xi]
                        - Ap16[Ai] * xp16[xi]
                        - Ap17[Ai] * xp17[xi]
                        - Ap18[Ai] * xp18[xi];
   
                  }
                  hypre_BoxLoop3End(Ai, xi, ri);
#undef DEVICE_VAR
#define DEVICE_VAR 
   
                  break;
   
               case 27:

                  hypre_BoxGetStrideSize(compute_box, base_stride, loop_size);

#undef DEVICE_VAR
#define DEVICE_VAR is_device_ptr(rp,Ap0,xp0,Ap1,xp1,Ap2,xp2,Ap3,xp3,Ap4,xp4,Ap5,xp5,Ap6,xp6,Ap7,xp7,Ap8,xp8,Ap9,xp9,Ap10,xp10,Ap11,xp11,Ap12,xp12,Ap13,xp13,Ap14,xp14,Ap15,xp15,Ap16,xp16,Ap17,xp17,Ap18,xp18,Ap19,xp19,Ap20,xp20,Ap21,xp21,Ap22,xp22,Ap23,xp23,Ap24,xp24,Ap25,xp25,Ap26,xp26)
                  hypre_BoxLoop3Begin(hypre_StructMatrixNDim(A), loop_size,
                                      A_data_box, start, base_stride, Ai,
                                      x_data_box, start, base_stride, xi,
                                      r_data_box, start, base_stride, ri);
<<<<<<< HEAD
#if defined(HYPRE_USING_OPENMP) && !defined(HYPRE_USE_RAJA)
#pragma omp parallel for private(HYPRE_BOX_PRIVATE,Ai,xi,ri) HYPRE_SMP_SCHEDULE
#endif
                  hypre_BoxLoop3For(Ai, xi, ri)
=======
>>>>>>> 52e3b4f2
                  {
   
                     rp[ri] = rp[ri]
                        - Ap0[Ai] * xp0[xi]
                        - Ap1[Ai] * xp1[xi]
                        - Ap2[Ai] * xp2[xi]
                        - Ap3[Ai] * xp3[xi]
                        - Ap4[Ai] * xp4[xi]
                        - Ap5[Ai] * xp5[xi]
                        - Ap6[Ai] * xp6[xi]
                        - Ap7[Ai] * xp7[xi]
                        - Ap8[Ai] * xp8[xi]
                        - Ap9[Ai] * xp9[xi]
                        - Ap10[Ai] * xp10[xi]
                        - Ap11[Ai] * xp11[xi]
                        - Ap12[Ai] * xp12[xi]
                        - Ap13[Ai] * xp13[xi]
                        - Ap14[Ai] * xp14[xi]
                        - Ap15[Ai] * xp15[xi]
                        - Ap16[Ai] * xp16[xi]
                        - Ap17[Ai] * xp17[xi]
                        - Ap18[Ai] * xp18[xi]
                        - Ap19[Ai] * xp19[xi]
                        - Ap20[Ai] * xp20[xi]
                        - Ap21[Ai] * xp21[xi]
                        - Ap22[Ai] * xp22[xi]
                        - Ap23[Ai] * xp23[xi]
                        - Ap24[Ai] * xp24[xi]
                        - Ap25[Ai] * xp25[xi]
                        - Ap26[Ai] * xp26[xi];

                  }
                  hypre_BoxLoop3End(Ai, xi, ri);
#undef DEVICE_VAR
#define DEVICE_VAR 
   
                  break;

               default:

                  for (si = 0; si < stencil_size; si++)
                  {
                     Ap0 = hypre_StructMatrixBoxData(A, i, si);
                     xp0 = hypre_StructVectorBoxData(x, i) +
                        hypre_BoxOffsetDistance(x_data_box, stencil_shape[si]);

                     hypre_BoxGetStrideSize(compute_box, base_stride,
                                            loop_size);

#undef DEVICE_VAR
#define DEVICE_VAR is_device_ptr(rp,Ap0,xp0)
                     hypre_BoxLoop3Begin(hypre_StructMatrixNDim(A), loop_size,
                                         A_data_box, start, base_stride, Ai,
                                         x_data_box, start, base_stride, xi,
                                         r_data_box, start, base_stride, ri);
<<<<<<< HEAD
#if defined(HYPRE_USING_OPENMP) && !defined(HYPRE_USE_RAJA)
#pragma omp parallel for private(HYPRE_BOX_PRIVATE,Ai,xi,ri) HYPRE_SMP_SCHEDULE
#endif
                     hypre_BoxLoop3For(Ai, xi, ri)
=======
>>>>>>> 52e3b4f2
                     {
                        rp[ri] -= Ap0[Ai] * xp0[xi];
                     }
                     hypre_BoxLoop3End(Ai, xi, ri);
#undef DEVICE_VAR
#define DEVICE_VAR 
                  }
            }
         }
      }
   }
   
   /*-----------------------------------------------------------------------
    * Return
    *-----------------------------------------------------------------------*/

   hypre_IncFLOPCount(residual_data -> flops);
   hypre_EndTiming(residual_data -> time_index);

   return ierr;
}

/*--------------------------------------------------------------------------
 * hypre_SMGResidualSetBase
 *--------------------------------------------------------------------------*/
 
HYPRE_Int
hypre_SMGResidualSetBase( void        *residual_vdata,
                          hypre_Index  base_index,
                          hypre_Index  base_stride )
{
   hypre_SMGResidualData *residual_data = residual_vdata;
   HYPRE_Int              d;
   HYPRE_Int              ierr = 0;
 
   for (d = 0; d < 3; d++)
   {
      hypre_IndexD((residual_data -> base_index),  d)
         = hypre_IndexD(base_index,  d);
      hypre_IndexD((residual_data -> base_stride), d)
         = hypre_IndexD(base_stride, d);
   }
 
   return ierr;
}

/*--------------------------------------------------------------------------
 * hypre_SMGResidualDestroy
 *--------------------------------------------------------------------------*/

HYPRE_Int
hypre_SMGResidualDestroy( void *residual_vdata )
{
   HYPRE_Int ierr;

   hypre_SMGResidualData *residual_data = residual_vdata;

   if (residual_data)
   {
      hypre_StructMatrixDestroy(residual_data -> A);
      hypre_StructVectorDestroy(residual_data -> x);
      hypre_StructVectorDestroy(residual_data -> b);
      hypre_StructVectorDestroy(residual_data -> r);
      hypre_BoxArrayDestroy(residual_data -> base_points);
      hypre_ComputePkgDestroy(residual_data -> compute_pkg );
      hypre_FinalizeTiming(residual_data -> time_index);
      hypre_TFree(residual_data, HYPRE_MEMORY_HOST);
   }

   return ierr;
}
<|MERGE_RESOLUTION|>--- conflicted
+++ resolved
@@ -229,13 +229,6 @@
                hypre_BoxLoop2Begin(hypre_StructMatrixNDim(A), loop_size,
                                    b_data_box, start, base_stride, bi,
                                    r_data_box, start, base_stride, ri);
-<<<<<<< HEAD
-#if defined(HYPRE_USING_OPENMP) && !defined(HYPRE_USE_RAJA)
-#pragma omp parallel for private(HYPRE_BOX_PRIVATE,bi,ri) HYPRE_SMP_SCHEDULE
-#endif
-               hypre_BoxLoop2For(bi, ri)
-=======
->>>>>>> 52e3b4f2
                {
                   rp[ri] = bp[bi];
                }
@@ -608,13 +601,6 @@
                                       A_data_box, start, base_stride, Ai,
                                       x_data_box, start, base_stride, xi,
                                       r_data_box, start, base_stride, ri);
-<<<<<<< HEAD
-#if defined(HYPRE_USING_OPENMP) && !defined(HYPRE_USE_RAJA)
-#pragma omp parallel for private(HYPRE_BOX_PRIVATE,Ai,xi,ri) HYPRE_SMP_SCHEDULE
-#endif
-                  hypre_BoxLoop3For(Ai, xi, ri)
-=======
->>>>>>> 52e3b4f2
                   {
 
                      rp[ri] = rp[ri]
@@ -637,13 +623,6 @@
                                       A_data_box, start, base_stride, Ai,
                                       x_data_box, start, base_stride, xi,
                                       r_data_box, start, base_stride, ri);
-<<<<<<< HEAD
-#if defined(HYPRE_USING_OPENMP) && !defined(HYPRE_USE_RAJA)
-#pragma omp parallel for private(HYPRE_BOX_PRIVATE,Ai,xi,ri) HYPRE_SMP_SCHEDULE
-#endif
-                  hypre_BoxLoop3For(Ai, xi, ri)
-=======
->>>>>>> 52e3b4f2
                   {
  
                      rp[ri] = rp[ri]
@@ -668,13 +647,6 @@
                                       A_data_box, start, base_stride, Ai,
                                       x_data_box, start, base_stride, xi,
                                       r_data_box, start, base_stride, ri);
-<<<<<<< HEAD
-#if defined(HYPRE_USING_OPENMP) && !defined(HYPRE_USE_RAJA)
-#pragma omp parallel for private(HYPRE_BOX_PRIVATE,Ai,xi,ri) HYPRE_SMP_SCHEDULE
-#endif
-                  hypre_BoxLoop3For(Ai, xi, ri)
-=======
->>>>>>> 52e3b4f2
                   {
  
                      rp[ri] = rp[ri]
@@ -701,13 +673,6 @@
                                       A_data_box, start, base_stride, Ai,
                                       x_data_box, start, base_stride, xi,
                                       r_data_box, start, base_stride, ri);
-<<<<<<< HEAD
-#if defined(HYPRE_USING_OPENMP) && !defined(HYPRE_USE_RAJA)
-#pragma omp parallel for private(HYPRE_BOX_PRIVATE,Ai,xi,ri) HYPRE_SMP_SCHEDULE
-#endif
-                  hypre_BoxLoop3For(Ai, xi, ri)
-=======
->>>>>>> 52e3b4f2
                   {
 
                      rp[ri] = rp[ri]
@@ -736,13 +701,6 @@
                                       A_data_box, start, base_stride, Ai,
                                       x_data_box, start, base_stride, xi,
                                       r_data_box, start, base_stride, ri);
-<<<<<<< HEAD
-#if defined(HYPRE_USING_OPENMP) && !defined(HYPRE_USE_RAJA)
-#pragma omp parallel for private(HYPRE_BOX_PRIVATE,Ai,xi,ri) HYPRE_SMP_SCHEDULE
-#endif
-                  hypre_BoxLoop3For(Ai, xi, ri)
-=======
->>>>>>> 52e3b4f2
                   {
    
                      rp[ri] = rp[ri]
@@ -773,13 +731,6 @@
                                       A_data_box, start, base_stride, Ai,
                                       x_data_box, start, base_stride, xi,
                                       r_data_box, start, base_stride, ri);
-<<<<<<< HEAD
-#if defined(HYPRE_USING_OPENMP) && !defined(HYPRE_USE_RAJA)
-#pragma omp parallel for private(HYPRE_BOX_PRIVATE,Ai,xi,ri) HYPRE_SMP_SCHEDULE
-#endif
-                  hypre_BoxLoop3For(Ai, xi, ri)
-=======
->>>>>>> 52e3b4f2
                   {
    
                      rp[ri] = rp[ri]
@@ -816,13 +767,6 @@
                                       A_data_box, start, base_stride, Ai,
                                       x_data_box, start, base_stride, xi,
                                       r_data_box, start, base_stride, ri);
-<<<<<<< HEAD
-#if defined(HYPRE_USING_OPENMP) && !defined(HYPRE_USE_RAJA)
-#pragma omp parallel for private(HYPRE_BOX_PRIVATE,Ai,xi,ri) HYPRE_SMP_SCHEDULE
-#endif
-                  hypre_BoxLoop3For(Ai, xi, ri)
-=======
->>>>>>> 52e3b4f2
                   {
    
                      rp[ri] = rp[ri]
@@ -863,13 +807,6 @@
                                       A_data_box, start, base_stride, Ai,
                                       x_data_box, start, base_stride, xi,
                                       r_data_box, start, base_stride, ri);
-<<<<<<< HEAD
-#if defined(HYPRE_USING_OPENMP) && !defined(HYPRE_USE_RAJA)
-#pragma omp parallel for private(HYPRE_BOX_PRIVATE,Ai,xi,ri) HYPRE_SMP_SCHEDULE
-#endif
-                  hypre_BoxLoop3For(Ai, xi, ri)
-=======
->>>>>>> 52e3b4f2
                   {
    
                      rp[ri] = rp[ri]
@@ -925,13 +862,6 @@
                                          A_data_box, start, base_stride, Ai,
                                          x_data_box, start, base_stride, xi,
                                          r_data_box, start, base_stride, ri);
-<<<<<<< HEAD
-#if defined(HYPRE_USING_OPENMP) && !defined(HYPRE_USE_RAJA)
-#pragma omp parallel for private(HYPRE_BOX_PRIVATE,Ai,xi,ri) HYPRE_SMP_SCHEDULE
-#endif
-                     hypre_BoxLoop3For(Ai, xi, ri)
-=======
->>>>>>> 52e3b4f2
                      {
                         rp[ri] -= Ap0[Ai] * xp0[xi];
                      }
