--- conflicted
+++ resolved
@@ -560,11 +560,7 @@
 #endif
                         hypre_BoxLoop4For(iP, iR, iA, iAc)
                         {
-<<<<<<< HEAD
-                            HYPRE_Int iAp,iPp;
-=======
                            HYPRE_Int iAp,iPp;
->>>>>>> 51f9646c
                            /* path 1 : (stay,stay) */
                            rap_ptrS[iAc] +=          a_ptr[iA]           ;
 
@@ -601,11 +597,7 @@
 #endif
                         hypre_BoxLoop4For(iP, iR, iA, iAc)
                         {
-<<<<<<< HEAD
-                            HYPRE_Int iAp,iPp;
-=======
                            HYPRE_Int iAp,iPp;
->>>>>>> 51f9646c
                            /* path 1 : (stay,stay) */
                            rap_ptrS[iAc] +=          a_ptr[iA]           ;
 
@@ -679,11 +671,7 @@
 #endif
                      hypre_BoxLoop4For(iP, iR, iA, iAc)
                      {
-<<<<<<< HEAD
-                         HYPRE_Int iAp,iPp;
-=======
                         HYPRE_Int iAp,iPp;
->>>>>>> 51f9646c
                         /* Path 1 : (stay,up) & symmetric path  */
                         iPp = iP + AOffsetP; 
                         rap_ptrS[iAc] += symm_path_multiplier *
@@ -753,11 +741,7 @@
 #endif
                      hypre_BoxLoop4For(iP, iR, iA, iAc)
                      {
-<<<<<<< HEAD
-                         HYPRE_Int iAp,iPp;
-=======
                         HYPRE_Int iAp,iPp;
->>>>>>> 51f9646c
                         /* Path 1 : (stay,up) */
                         iPp = iP + COffsetP + AOffsetP; 
                         rap_ptrU[iAc] +=          a_ptr[iA]  * pb[iPp];
