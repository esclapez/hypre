/*BHEADER**********************************************************************
 * Copyright (c) 2008,  Lawrence Livermore National Security, LLC.
 * Produced at the Lawrence Livermore National Laboratory.
 * This file is part of HYPRE.  See file COPYRIGHT for details.
 *
 * HYPRE is free software; you can redistribute it and/or modify it under the
 * terms of the GNU Lesser General Public License (as published by the Free
 * Software Foundation) version 2.1 dated February 1999.
 *
 * $Revision$
 ***********************************************************************EHEADER*/

#include "_hypre_struct_ls.h"
#include "pfmg.h"

#define hypre_MapRAPMarker(indexRAP, rank)      \
   {                                            \
      HYPRE_Int imacro,jmacro,kmacro;           \
      imacro = hypre_IndexX(indexRAP);          \
      jmacro = hypre_IndexY(indexRAP);          \
      kmacro = hypre_IndexZ(indexRAP);          \
      if (imacro==-1) imacro=2;                 \
      if (jmacro==-1) jmacro=2;                 \
      if (kmacro==-1) kmacro=2;                 \
      rank = imacro + 3*jmacro + 9*kmacro;      \
   }

#define hypre_InverseMapRAPMarker(rank, indexRAP)       \
   {                                                    \
      HYPRE_Int imacro,ijmacro,jmacro,kmacro;           \
      ijmacro = (rank%9);                               \
      imacro  = (ijmacro%3);                            \
      jmacro  = (ijmacro-imacro)/3;                     \
      kmacro  = (rank-3*jmacro-imacro)/9;               \
      if (imacro==2) imacro=-1;                         \
      if (jmacro==2) jmacro=-1;                         \
      if (kmacro==2) kmacro=-1;                         \
      hypre_SetIndex3(indexRAP,imacro,jmacro,kmacro);   \
   }

/*--------------------------------------------------------------------------
 * Sets up new coarse grid operator stucture.
 *--------------------------------------------------------------------------*/
 
hypre_StructMatrix *
hypre_SemiCreateRAPOp( hypre_StructMatrix *R,
                       hypre_StructMatrix *A,
                       hypre_StructMatrix *P,
                       hypre_StructGrid   *coarse_grid,
                       HYPRE_Int           cdir,
                       HYPRE_Int           P_stored_as_transpose )
{
   hypre_StructMatrix    *RAP;

   hypre_Index           *RAP_stencil_shape;
   hypre_StructStencil   *RAP_stencil;
   HYPRE_Int              RAP_stencil_size;
   HYPRE_Int              dim;
   HYPRE_Int              RAP_num_ghost[] = {1, 1, 1, 1, 1, 1};

   HYPRE_Int             *not_cdirs;
   hypre_StructStencil   *A_stencil;
   HYPRE_Int              A_stencil_size;
   hypre_Index           *A_stencil_shape;

   hypre_Index            indexR;
   hypre_Index            indexRA;
   hypre_Index            indexRAP;
   HYPRE_Int              Rloop, Aloop;

   HYPRE_Int              j, i;
   HYPRE_Int              d;
   HYPRE_Int              stencil_rank;

   HYPRE_Int             *RAP_marker;
   HYPRE_Int              RAP_marker_size;
   HYPRE_Int              RAP_marker_rank;

   A_stencil = hypre_StructMatrixStencil(A);
   dim = hypre_StructStencilNDim(A_stencil);
   A_stencil_size = hypre_StructStencilSize(A_stencil);
   A_stencil_shape = hypre_StructStencilShape(A_stencil);
 
   /*-----------------------------------------------------------------------
    * Allocate RAP_marker array used to deternine which offsets are
    * present in RAP. Initialized to zero indicating no offsets present.
    *-----------------------------------------------------------------------*/

   RAP_marker_size = 1;
   for (i = 0; i < dim; i++)
   {
      RAP_marker_size *= 3;
   }
   RAP_marker = hypre_CTAlloc(HYPRE_Int,  RAP_marker_size, HYPRE_MEMORY_HOST);
   
   /*-----------------------------------------------------------------------
    * Define RAP_stencil
    *-----------------------------------------------------------------------*/

   hypre_SetIndex(indexR, 0);
   hypre_SetIndex(indexRA, 0);
   hypre_SetIndex(indexRAP, 0);

   stencil_rank = 0;

   /*-----------------------------------------------------------------------
    * Calculate RAP stencil by symbolic computation of triple matrix
    * product RAP. We keep track of index to update RAP_marker.
    *-----------------------------------------------------------------------*/
   for (Rloop = -1; Rloop < 2; Rloop++)
   {
      hypre_IndexD(indexR,cdir) = Rloop;
      for (Aloop = 0; Aloop < A_stencil_size; Aloop++)
      {
         for (d = 0; d < dim; d++)
         {
            hypre_IndexD(indexRA, d) = hypre_IndexD(indexR, d) +
               hypre_IndexD(A_stencil_shape[Aloop], d);  
         }
         
         /*-----------------------------------------------------------------
          * If RA part of the path lands on C point, then P part of path
          * stays at the C point. Divide by 2 to yield to coarse index.  
          *-----------------------------------------------------------------*/
         if ((hypre_IndexD(indexRA, cdir) % 2) == 0)
         {
            hypre_CopyIndex(indexRA, indexRAP);
            hypre_IndexD(indexRAP,cdir) /= 2;
            hypre_MapRAPMarker(indexRAP,RAP_marker_rank);
            RAP_marker[RAP_marker_rank]++;
         }
         /*-----------------------------------------------------------------
          * If RA part of the path lands on F point, then P part of path
          * move +1 and -1 in cdir. Divide by 2 to yield to coarse index.  
          *-----------------------------------------------------------------*/
         else
         {
            hypre_CopyIndex(indexRA, indexRAP);
            hypre_IndexD(indexRAP,cdir) += 1;
            hypre_IndexD(indexRAP,cdir) /= 2;
            hypre_MapRAPMarker(indexRAP,RAP_marker_rank);
            RAP_marker[RAP_marker_rank]++;

            hypre_CopyIndex(indexRA, indexRAP);
            hypre_IndexD(indexRAP,cdir) -= 1;
            hypre_IndexD(indexRAP,cdir) /= 2;
            hypre_MapRAPMarker(indexRAP,RAP_marker_rank);
            RAP_marker[RAP_marker_rank]++;
         }
      }
   }

   /*-----------------------------------------------------------------------
    * For symmetric A, we zero out some entries of RAP_marker to yield
    * the stencil with the proper stored entries.
    * The set S of stored off diagonal entries are such that paths in
    * RAP resulting in a contribution to a entry of S arise only from
    * diagonal entries of A or entries contined in S.
    * 
    * In 1d
    * =====
    * cdir = 0       
    * (i) in S if   
    *    i<0.
    * 
    * In 2d
    * =====
    * cdir = 1                 cdir = 0    
    * (i,j) in S if          (i,j) in S if      
    *      i<0,                     j<0,       
    * or   i=0 & j<0.          or   j=0 & i<0.
    * 
    * In 3d
    * =====
    * cdir = 2                 cdir = 1                cdir = 0
    * (i,j,k) in S if          (i,j,k) in S if         (i,j,k) in S if
    *      i<0,                     k<0,                    j<0,
    * or   i=0 & j<0,          or   k=0 & i<0,              j=0 & k<0,
    * or   i=j=0 & k<0.        or   k=i=0 & j<0.            j=k=0 & i<0.
    *-----------------------------------------------------------------------*/
   if (hypre_StructMatrixSymmetric(A))
   {
      if (dim > 1)
      {
         not_cdirs = hypre_CTAlloc(HYPRE_Int,  dim-1, HYPRE_MEMORY_HOST);
      }

      for (d = 1; d < dim; d++)
      {
         not_cdirs[d-1] = (dim+cdir-d) % dim;
      }

      hypre_SetIndex(indexRAP, 0);
      hypre_IndexD(indexRAP, cdir) = 1;
      hypre_MapRAPMarker(indexRAP,RAP_marker_rank);
      RAP_marker[RAP_marker_rank] = 0;

      if (dim > 1)
      {
         hypre_SetIndex(indexRAP, 0);
         hypre_IndexD(indexRAP,not_cdirs[0]) = 1;
         for (i = -1; i < 2; i++)
         {
            hypre_IndexD(indexRAP,cdir) = i;
            hypre_MapRAPMarker(indexRAP,RAP_marker_rank);
            RAP_marker[RAP_marker_rank] = 0;
         }
      }
   
      if (dim > 2)
      {
         hypre_SetIndex(indexRAP, 0);
         hypre_IndexD(indexRAP,not_cdirs[1]) = 1;
         for (i = -1; i < 2; i++)
         {
            hypre_IndexD(indexRAP,not_cdirs[0]) = i;
            for (j = -1; j < 2; j++)
            {
               hypre_IndexD(indexRAP,cdir) = j;
               hypre_MapRAPMarker(indexRAP,RAP_marker_rank);
               RAP_marker[RAP_marker_rank] = 0;

            }
         }
      }

      if (dim > 1)
      {
         hypre_TFree(not_cdirs, HYPRE_MEMORY_HOST);
      }
   }

   RAP_stencil_size= 0;

   for (i = 0; i < RAP_marker_size; i++)
   {
      if ( RAP_marker[i] != 0 )
      {
         RAP_stencil_size++;
      }
   }

   RAP_stencil_shape = hypre_CTAlloc(hypre_Index,  RAP_stencil_size, HYPRE_MEMORY_HOST);

   stencil_rank= 0;
   for (i = 0; i < RAP_marker_size; i++)
   {
      if ( RAP_marker[i] != 0 )
      {
         hypre_InverseMapRAPMarker(i,RAP_stencil_shape[stencil_rank]);
         stencil_rank++;
      }
   }

   RAP_stencil = hypre_StructStencilCreate(dim, RAP_stencil_size,
                                           RAP_stencil_shape);
   RAP = hypre_StructMatrixCreate(hypre_StructMatrixComm(A),
                                  coarse_grid, RAP_stencil);

   hypre_StructStencilDestroy(RAP_stencil);

   /*-----------------------------------------------------------------------
    * Coarse operator in symmetric iff fine operator is
    *-----------------------------------------------------------------------*/
   hypre_StructMatrixSymmetric(RAP) = hypre_StructMatrixSymmetric(A);

   /*-----------------------------------------------------------------------
    * Set number of ghost points - one one each boundary
    *-----------------------------------------------------------------------*/
   hypre_StructMatrixSetNumGhost(RAP, RAP_num_ghost);

   hypre_TFree(RAP_marker, HYPRE_MEMORY_HOST);

   return RAP;
}

/*--------------------------------------------------------------------------
 *--------------------------------------------------------------------------*/

HYPRE_Int
hypre_SemiBuildRAP( hypre_StructMatrix *A,
                    hypre_StructMatrix *P,
                    hypre_StructMatrix *R,
                    HYPRE_Int           cdir,
                    hypre_Index         cindex,
                    hypre_Index         cstride,
                    HYPRE_Int           P_stored_as_transpose,
                    hypre_StructMatrix *RAP     )
{

   hypre_Index           index;

   hypre_StructStencil  *coarse_stencil;
   HYPRE_Int             coarse_stencil_size;
   hypre_Index          *coarse_stencil_shape;
   HYPRE_Int            *coarse_symm_elements;

   hypre_StructGrid     *fgrid;
   HYPRE_Int            *fgrid_ids;
   hypre_StructGrid     *cgrid;
   hypre_BoxArray       *cgrid_boxes;
   HYPRE_Int            *cgrid_ids;
   hypre_Box            *cgrid_box;
   hypre_IndexRef        cstart;
   hypre_Index           stridec;
   hypre_Index           fstart;
   hypre_IndexRef        stridef;
   hypre_Index           loop_size;

   HYPRE_Int             fi, ci;

   hypre_Box            *A_dbox;
   hypre_Box            *P_dbox;
   hypre_Box            *R_dbox;
   hypre_Box            *RAP_dbox;

   HYPRE_Real           *pa, *pb;
   HYPRE_Real           *ra, *rb;

   HYPRE_Real           *a_ptr;

   HYPRE_Real           *rap_ptrS, *rap_ptrU, *rap_ptrD;

   HYPRE_Int             symm_path_multiplier;
                        
   HYPRE_Int             COffsetA; 
   HYPRE_Int             COffsetP; 
   HYPRE_Int             AOffsetP; 

   HYPRE_Int             RAPloop;
   HYPRE_Int             diag;
   HYPRE_Int             dim;
   HYPRE_Int             d;
                     
   HYPRE_Real            zero = 0.0;

   coarse_stencil = hypre_StructMatrixStencil(RAP);
   coarse_stencil_size = hypre_StructStencilSize(coarse_stencil);
   coarse_symm_elements = hypre_StructMatrixSymmElements(RAP);
   coarse_stencil_shape = hypre_StructStencilShape(coarse_stencil);
   dim = hypre_StructStencilNDim(coarse_stencil);

   stridef = cstride;
   hypre_SetIndex3(stridec, 1, 1, 1);

   fgrid = hypre_StructMatrixGrid(A);
   fgrid_ids = hypre_StructGridIDs(fgrid);

   cgrid = hypre_StructMatrixGrid(RAP);
   cgrid_boxes = hypre_StructGridBoxes(cgrid);
   cgrid_ids = hypre_StructGridIDs(cgrid);

   /*-----------------------------------------------------------------
    *  Loop over boxes to compute entries of RAP
    *-----------------------------------------------------------------*/

   fi = 0;
   hypre_ForBoxI(ci, cgrid_boxes)
   {
      while (fgrid_ids[fi] != cgrid_ids[ci])
      {
         fi++;
      }

      cgrid_box = hypre_BoxArrayBox(cgrid_boxes, ci);

      cstart = hypre_BoxIMin(cgrid_box);
      hypre_StructMapCoarseToFine(cstart, cindex, cstride, fstart);
      hypre_BoxGetSize(cgrid_box, loop_size);

      A_dbox = hypre_BoxArrayBox(hypre_StructMatrixDataSpace(A), fi);
      P_dbox = hypre_BoxArrayBox(hypre_StructMatrixDataSpace(P), fi);
      R_dbox = hypre_BoxArrayBox(hypre_StructMatrixDataSpace(R), fi);
      RAP_dbox = hypre_BoxArrayBox(hypre_StructMatrixDataSpace(RAP), ci);

      /*-----------------------------------------------------------------
       * Extract pointers for interpolation operator:
       * pa is pointer for weight for f-point above c-point 
       * pb is pointer for weight for f-point below c-point 
       *
       *   pa  "down"                      pb "up"
       *
       *                                     C
       *
       *                                     |  
       *                                     v
       *
       *       F                             F                             
       *
       *       ^
       *       |
       *
       *       C
       *
       *-----------------------------------------------------------------*/

      hypre_SetIndex(index, 0);
      //RL:PTROFFSET
      HYPRE_Int pb_offset = 0;
      if (P_stored_as_transpose)
      {
         hypre_IndexD(index, cdir) = 1;
         pa = hypre_StructMatrixExtractPointerByIndex(P, fi, index);
            
         hypre_IndexD(index, cdir) = -1;
         pb = hypre_StructMatrixExtractPointerByIndex(P, fi, index);
      }
      else
      {
         hypre_IndexD(index, cdir) = -1;
         pa = hypre_StructMatrixExtractPointerByIndex(P, fi, index);

         hypre_IndexD(index, cdir) = 1;
         pb = hypre_StructMatrixExtractPointerByIndex(P, fi, index); 
         pb_offset = -hypre_BoxOffsetDistance(P_dbox, index);
      }
 
      /*-----------------------------------------------------------------
       * Extract pointers for restriction operator:
       * ra is pointer for weight for f-point above c-point 
       * rb is pointer for weight for f-point below c-point 
       *
       *   rb  "down"                      ra "up"
       *
       *                                     F
       *
       *                                     |  
       *                                     v
       *
       *       C                             C                             
       *
       *       ^
       *       |
       *
       *       F
       *
       *-----------------------------------------------------------------*/

      hypre_SetIndex(index, 0);
      HYPRE_Int rb_offset = 0;
      if (P_stored_as_transpose)
      {
         hypre_IndexD(index, cdir) = 1;
         ra = hypre_StructMatrixExtractPointerByIndex(R, fi, index);
            
         hypre_IndexD(index, cdir) = -1;
         rb = hypre_StructMatrixExtractPointerByIndex(R, fi, index);
      }
      else
      {
         hypre_IndexD(index, cdir) = -1;
         ra = hypre_StructMatrixExtractPointerByIndex(R, fi, index);

         hypre_IndexD(index, cdir) = 1;
         rb = hypre_StructMatrixExtractPointerByIndex(R, fi, index);
         rb_offset = -hypre_BoxOffsetDistance(P_dbox, index);
      }
 
      /*-----------------------------------------------------------------
       * Define offsets for fine grid stencil and interpolation
       *
       * In the BoxLoops below I assume iA and iP refer to data associated
       * with the point which we are building the stencil for. The below
       * Offsets (and those defined later in the switch statement) are
       * used in refering to data associated with other points. 
       *-----------------------------------------------------------------*/

      hypre_SetIndex(index, 0);
      hypre_IndexD(index, cdir) = 1;
      COffsetA = hypre_BoxOffsetDistance(A_dbox,index);
      COffsetP = hypre_BoxOffsetDistance(P_dbox,index);

      /*-----------------------------------------------------------------
       * Entries in RAP are calculated by accumulation, must first
       * zero out entries.
       *-----------------------------------------------------------------*/

      for (RAPloop = 0; RAPloop < coarse_stencil_size; RAPloop++)
      {
         if (coarse_symm_elements[RAPloop] == -1)
         {
            rap_ptrS = hypre_StructMatrixBoxData(RAP, ci, RAPloop);
#undef DEVICE_VAR
#define DEVICE_VAR is_device_ptr(rap_ptrS)
            hypre_BoxLoop1Begin(hypre_StructMatrixNDim(A), loop_size,
                                RAP_dbox, cstart, stridec, iAc);
<<<<<<< HEAD
#if defined(HYPRE_USING_OPENMP) && !defined(HYPRE_USE_RAJA)
#pragma omp parallel for private(HYPRE_BOX_PRIVATE,iAc) HYPRE_SMP_SCHEDULE
#endif
            hypre_BoxLoop1For(iAc)
=======
>>>>>>> 52e3b4f2
            {
               rap_ptrS[iAc] = zero;
            }
            hypre_BoxLoop1End(iAc);
#undef DEVICE_VAR
#define DEVICE_VAR 
         }
      }

      /*-----------------------------------------------------------------
       * Computational loop. Written as a loop over stored entries of
       * RAP. We then get the pointer (a_ptr) for the same index in A.
       * If it exists, we then calculate all RAP paths involving this
       * entry of A.
       *-----------------------------------------------------------------*/
      for (RAPloop = 0; RAPloop < coarse_stencil_size; RAPloop++)
      {
         if (coarse_symm_elements[RAPloop] == -1)
         {
            /*-------------------------------------------------------------
             * Get pointer for A that corresponds to the current RAP index.
             * If pointer is non-null, i.e. there is a corresponding entry
             * in A, compute paths.
             *-------------------------------------------------------------*/
            hypre_CopyIndex(coarse_stencil_shape[RAPloop], index);
            a_ptr = hypre_StructMatrixExtractPointerByIndex(A, fi, index);
            if (a_ptr != NULL)
            {
               switch (hypre_IndexD(index, cdir))
               {
                  /*-----------------------------------------------------
                   * If A stencil index is 0 in coarsened direction, need
                   * to calculate (r,p) pairs (stay,stay) (up,up) (up,down)
                   * (down,up) and (down,down). Paths 1,3 & 4 {(s,s),(u,d),
                   * (d,u)} yield contributions to RAP with the same stencil
                   * index as A. Path 2 (u,u) contributes to RAP with 
                   * index +1 in coarsened direction. Path 5 (d,d)
                   * contributes to RAP with index -1 in coarsened
                   * direction.
                   *-----------------------------------------------------*/
 
                  case 0:

                     hypre_IndexD(index,cdir) = 1;
                     rap_ptrU = hypre_StructMatrixExtractPointerByIndex(RAP,
                                                                        ci, index);
                     hypre_IndexD(index,cdir) = -1;
                     rap_ptrD = hypre_StructMatrixExtractPointerByIndex(RAP,
                                                                        ci, index);
                     hypre_IndexD(index,cdir) = 0;
                     AOffsetP = hypre_BoxOffsetDistance(P_dbox, index);
                     rap_ptrS = hypre_StructMatrixExtractPointerByIndex(RAP,
                                                                        ci, index);
                     diag = 0;
                     for (d = 0; d < dim; d++)
                     {
                        diag += hypre_IndexD(index,d) * hypre_IndexD(index,d);
                     }
                
                     if (diag == 0 && hypre_StructMatrixSymmetric(RAP))
                     {  
                        /*--------------------------------------------------
                         * If A stencil index is (0,0,0) and RAP is symmetric,
                         * must not calculate (up,up) path. It's symmetric
                         * to the (down,down) path and calculating both paths
                         * incorrectly doubles the contribution. Additionally
                         * the (up,up) path contributes to a non-stored entry
                         * in RAP.
                         *--------------------------------------------------*/
#undef DEVICE_VAR
#define DEVICE_VAR is_device_ptr(rap_ptrS,a_ptr,ra,pa,rb,pb,rap_ptrD)
                        hypre_BoxLoop4Begin(hypre_StructMatrixNDim(A), loop_size,
                                            P_dbox, cstart, stridec, iP,
                                            R_dbox, cstart, stridec, iR,
                                            A_dbox, fstart, stridef, iA,
                                            RAP_dbox, cstart, stridec, iAc);
<<<<<<< HEAD
#if defined(HYPRE_USING_OPENMP) && !defined(HYPRE_USE_RAJA)
#pragma omp parallel for private(HYPRE_BOX_PRIVATE) HYPRE_SMP_SCHEDULE
#endif
                        hypre_BoxLoop4For(iP, iR, iA, iAc)
=======
>>>>>>> 52e3b4f2
                        {
                           HYPRE_Int iAp,iPp;
                           /* path 1 : (stay,stay) */
                           rap_ptrS[iAc] +=          a_ptr[iA]           ;

                           /* path 2 : (up,up) */

                           /* path 3 : (up,down) */
                           iAp = iA + COffsetA;
                           iPp = iP + AOffsetP; 
                           rap_ptrS[iAc] += ra[iR] * a_ptr[iAp] * pa[iPp];

                           /* path 4 : (down,up) */
                           iAp = iA - COffsetA;
                           rap_ptrS[iAc] += rb[iR+rb_offset] * a_ptr[iAp] * pb[iPp+pb_offset];

                           /* path 5 : (down,down) */
                           iPp = iP - COffsetP + AOffsetP; 
                           rap_ptrD[iAc] += rb[iR+rb_offset] * a_ptr[iAp] * pa[iPp];
                        }
                        hypre_BoxLoop4End(iP, iR, iA, iAc);
#undef DEVICE_VAR
#define DEVICE_VAR 
                     }
                     else
                     {
                        /*--------------------------------------------------
                         * If A stencil index is not (0,0,0) or RAP is
                         * nonsymmetric, all 5 paths are calculated.
                         *--------------------------------------------------*/
#undef DEVICE_VAR
#define DEVICE_VAR is_device_ptr(rap_ptrS,a_ptr,rap_ptrU,ra,pb,pa,rb,rap_ptrD)
                        hypre_BoxLoop4Begin(hypre_StructMatrixNDim(A), loop_size,
                                            P_dbox, cstart, stridec, iP,
                                            R_dbox, cstart, stridec, iR,
                                            A_dbox, fstart, stridef, iA,
                                            RAP_dbox, cstart, stridec, iAc);
<<<<<<< HEAD
#if defined(HYPRE_USING_OPENMP) && !defined(HYPRE_USE_RAJA)
#pragma omp parallel for private(HYPRE_BOX_PRIVATE) HYPRE_SMP_SCHEDULE
#endif
                        hypre_BoxLoop4For(iP, iR, iA, iAc)
=======
>>>>>>> 52e3b4f2
                        {
                           HYPRE_Int iAp,iPp;
                           /* path 1 : (stay,stay) */
                           rap_ptrS[iAc] +=          a_ptr[iA]           ;

                           /* path 2 : (up,up) */
                           iAp = iA + COffsetA;
                           iPp = iP + COffsetP + AOffsetP; 
                           rap_ptrU[iAc] += ra[iR] * a_ptr[iAp] * pb[iPp+pb_offset];

                           /* path 3 : (up,down) */
                           iPp = iP + AOffsetP; 
                           rap_ptrS[iAc] += ra[iR] * a_ptr[iAp] * pa[iPp];

                           /* path 4 : (down,up) */
                           iAp = iA - COffsetA;
                           rap_ptrS[iAc] += rb[iR+rb_offset] * a_ptr[iAp] * pb[iPp+pb_offset];

                           /* path 5 : (down,down) */
                           iPp = iP - COffsetP + AOffsetP; 
                           rap_ptrD[iAc] += rb[iR+rb_offset] * a_ptr[iAp] * pa[iPp];
                        }
                        hypre_BoxLoop4End(iP, iR, iA, iAc);
#undef DEVICE_VAR
#define DEVICE_VAR 
                     }

                     break;

                     /*-----------------------------------------------------
                      * If A stencil index is -1 in coarsened direction, need
                      * to calculate (r,p) pairs (stay,up) (stay,down) (up,stay)
                      * and (down,stay). Paths 2 & 4 {(s,d),(d,s)} contribute
                      * to RAP with same stencil index as A. Paths 1 & 3 
                      * {(s,u),(u,s)} contribute to RAP with index 0 in 
                      * coarsened direction.
                      *-----------------------------------------------------*/
 
                  case -1:

                     rap_ptrD = hypre_StructMatrixExtractPointerByIndex(RAP,
                                                                        ci, index);
                     hypre_IndexD(index,cdir) = 0;
                     AOffsetP = hypre_BoxOffsetDistance(P_dbox, index);
                     rap_ptrS = hypre_StructMatrixExtractPointerByIndex(RAP,
                                                                        ci, index);

                     /*--------------------------------------------------
                      * If A stencil index is zero except in coarsened
                      * dirction and RAP is symmetric, must calculate
                      * symmetric paths for (stay,up) and (up,stay).
                      * These contribute to the diagonal entry of RAP.
                      * These additional paths have the same numerical
                      * contribution as the calculated path. We multiply
                      * by two to account for them.
                      *--------------------------------------------------*/
                     symm_path_multiplier = 1;
                     diag = 0;
                     for (d = 0; d < dim; d++)
                     {
                        diag += hypre_IndexD(index,d) * hypre_IndexD(index,d);
                     }
                     if (diag == 0 && hypre_StructMatrixSymmetric(RAP))
                     {
                        symm_path_multiplier = 2;
                     }

#undef DEVICE_VAR
#define DEVICE_VAR is_device_ptr(rap_ptrS,a_ptr,pb,rap_ptrD,pa,ra,rb)
                     hypre_BoxLoop4Begin(hypre_StructMatrixNDim(A), loop_size,
                                         P_dbox, cstart, stridec, iP,
                                         R_dbox, cstart, stridec, iR,
                                         A_dbox, fstart, stridef, iA,
                                         RAP_dbox, cstart, stridec, iAc);
<<<<<<< HEAD
#if defined(HYPRE_USING_OPENMP) && !defined(HYPRE_USE_RAJA)
#pragma omp parallel for private(HYPRE_BOX_PRIVATE) HYPRE_SMP_SCHEDULE
#endif
                     hypre_BoxLoop4For(iP, iR, iA, iAc)
=======
>>>>>>> 52e3b4f2
                     {
                        HYPRE_Int iAp,iPp;
                        /* Path 1 : (stay,up) & symmetric path  */
                        iPp = iP + AOffsetP; 
                        rap_ptrS[iAc] += symm_path_multiplier *
                           (a_ptr[iA]  * pb[iPp+pb_offset]);

                        /* Path 2 : (stay,down) */
                        iPp = iP - COffsetP + AOffsetP; 
                        rap_ptrD[iAc] +=          a_ptr[iA]  * pa[iPp];

                        /* Path 3 : (up,stay) */
                        iAp = iA + COffsetA;
                        rap_ptrS[iAc] += symm_path_multiplier *
                           (ra[iR] * a_ptr[iAp]          );

                        /* Path 4 : (down,stay) */
                        iAp = iA - COffsetA;
                        rap_ptrD[iAc] += rb[iR+rb_offset] * a_ptr[iAp]          ;
                     }
                     hypre_BoxLoop4End(iP, iR, iA, iAc);
#undef DEVICE_VAR
#define DEVICE_VAR 

                     break;

                     /*-----------------------------------------------------
                      * If A stencil index is +1 in coarsened direction, need
                      * to calculate (r,p) pairs (stay,up) (stay,down) (up,stay)
                      * and (down,stay). Paths 1 & 3 {(s,u),(u,s)} contribute
                      * to RAP with same stencil index as A. Paths 2 & 4 
                      * {(s,d),(d,s)} contribute to RAP with index 0 in
                      * coarsened direction.
                      *-----------------------------------------------------*/

                  case 1:

                     rap_ptrU = hypre_StructMatrixExtractPointerByIndex(RAP,
                                                                        ci, index);
                     hypre_IndexD(index,cdir) = 0;
                     AOffsetP = hypre_BoxOffsetDistance(P_dbox, index);
                     rap_ptrS = hypre_StructMatrixExtractPointerByIndex(RAP,
                                                                        ci, index);
                     /*--------------------------------------------------
                      * If A stencil index is zero except in coarsened
                      * dirction and RAP is symmetric, must calculate
                      * symmetric paths for (stay,down) and (down,stay).
                      * These contribute to the diagonal entry of RAP.
                      * These additional paths have the same numerical
                      * contribution as the calculated path. We multiply
                      * by two to account for them.
                      *--------------------------------------------------*/
                     symm_path_multiplier = 1;
                     diag = 0;
                     for (d = 0; d < dim; d++)
                     {
                        diag += hypre_IndexD(index,d) * hypre_IndexD(index,d);
                     }
                     if (diag == 0 && hypre_StructMatrixSymmetric(RAP))
                     {
                        symm_path_multiplier = 2;
                     }

#undef DEVICE_VAR
#define DEVICE_VAR is_device_ptr(rap_ptrU,a_ptr,pb,rap_ptrS,pa,ra,rb)
                     hypre_BoxLoop4Begin(hypre_StructMatrixNDim(A), loop_size,
                                         P_dbox, cstart, stridec, iP,
                                         R_dbox, cstart, stridec, iR,
                                         A_dbox, fstart, stridef, iA,
                                         RAP_dbox, cstart, stridec, iAc);
<<<<<<< HEAD
#if defined(HYPRE_USING_OPENMP) && !defined(HYPRE_USE_RAJA)
#pragma omp parallel for private(HYPRE_BOX_PRIVATE) HYPRE_SMP_SCHEDULE
#endif
                     hypre_BoxLoop4For(iP, iR, iA, iAc)
=======
>>>>>>> 52e3b4f2
                     {
                        HYPRE_Int iAp,iPp;
                        /* Path 1 : (stay,up) */
                        iPp = iP + COffsetP + AOffsetP; 
                        rap_ptrU[iAc] +=          a_ptr[iA]  * pb[iPp+pb_offset];

                        /* Path 2 : (stay,down) */
                        iPp = iP + AOffsetP; 
                        rap_ptrS[iAc] += symm_path_multiplier *
                           (a_ptr[iA]  * pa[iPp]);

                        /* Path 3 : (up,stay) */
                        iAp = iA + COffsetA;
                        rap_ptrU[iAc] += ra[iR] * a_ptr[iAp]          ;

                        /* Path 4 : (down,stay) */
                        iAp = iA - COffsetA;
                        rap_ptrS[iAc] += symm_path_multiplier *
                           (rb[iR+rb_offset] * a_ptr[iAp]          );
                     }
                     hypre_BoxLoop4End(iP, iR, iA, iAc);
#undef DEVICE_VAR
#define DEVICE_VAR 

                     break;
               } /* end of switch */

            } /* end of if a_ptr != NULL */

         } /* end if coarse_symm_element == -1 */

      } /* end of RAPloop */

   } /* end ForBoxI */

   /*-----------------------------------------------------------------
    *  Loop over boxes to collapse entries of RAP when period = 1 in
    *  the coarsened direction.
    *-----------------------------------------------------------------*/

   if (hypre_IndexD(hypre_StructGridPeriodic(cgrid),cdir) == 1)
   {
      hypre_ForBoxI(ci, cgrid_boxes)
      {
         cgrid_box = hypre_BoxArrayBox(cgrid_boxes, ci);

         cstart = hypre_BoxIMin(cgrid_box);
         hypre_BoxGetSize(cgrid_box, loop_size);

         RAP_dbox = hypre_BoxArrayBox(hypre_StructMatrixDataSpace(RAP), ci);

         /*--------------------------------------------------------------
          * Computational loop. A loop over stored entries of RAP.
          *-------------------------------------------------------------*/
         for (RAPloop = 0; RAPloop < coarse_stencil_size; RAPloop++)
         {
            if (coarse_symm_elements[RAPloop] == -1)
            {
               hypre_CopyIndex(coarse_stencil_shape[RAPloop], index);
               switch (hypre_IndexD(index, cdir))
               {
                  /*-----------------------------------------------------
                   * If RAP stencil index is 0 in coarsened direction,
                   * leave entry unchanged.
                   *-----------------------------------------------------*/
 
                  case 0:

                     break;

                     /*-----------------------------------------------------
                      * If RAP stencil index is +/-1 in coarsened direction,
                      * to add entry to cooresponding entry with 0 in the
                      * coarsened direction. Also zero out current index.
                      *-----------------------------------------------------*/
 
                  default:

                     /*---------------------------------------------------------
                      * Get pointer to the current RAP index (rap_ptrD)
                      * and cooresponding index with 0 in the coarsened
                      * direction (rap_ptrS).
                      *---------------------------------------------------------*/
                     rap_ptrD = hypre_StructMatrixExtractPointerByIndex(RAP,
                                                                        ci, index);
                     hypre_IndexD(index,cdir) = 0;
                     rap_ptrS = hypre_StructMatrixExtractPointerByIndex(RAP,
                                                                        ci, index);

                     /*--------------------------------------------------
                      * If RAP stencil index is zero except in coarsened
                      * direction and RAP is symmetric, must
                      * HYPRE_Real entry when modifying the diagonal.
                      *--------------------------------------------------*/
                     symm_path_multiplier = 1;
                     diag = 0;
                     for (d = 0; d < dim; d++)
                     {
                        diag += hypre_IndexD(index,d) * hypre_IndexD(index,d);
                     }
                     if (diag == 0 && hypre_StructMatrixSymmetric(RAP))
                     {
                        symm_path_multiplier = 2;
                     }
#undef DEVICE_VAR
#define DEVICE_VAR is_device_ptr(rap_ptrS,rap_ptrD)
                     hypre_BoxLoop1Begin(hypre_StructMatrixNDim(A), loop_size,
                                         RAP_dbox, cstart, stridec, iAc);
<<<<<<< HEAD
#if defined(HYPRE_USING_OPENMP) && !defined(HYPRE_USE_RAJA)
#pragma omp parallel for private(HYPRE_BOX_PRIVATE,iAc) HYPRE_SMP_SCHEDULE
#endif
                     hypre_BoxLoop1For(iAc)
=======
>>>>>>> 52e3b4f2
                     {
                        rap_ptrS[iAc] += symm_path_multiplier *
                           (rap_ptrD[iAc]);

                        rap_ptrD[iAc] = zero;
                     }
                     hypre_BoxLoop1End(iAc);
#undef DEVICE_VAR
#define DEVICE_VAR 

                     break;

               } /* end of switch */

            } /* end if coarse_symm_element == -1 */

         } /* end of RAPloop */

      } /* end ForBoxI */

   } /* if periodic */

   return hypre_error_flag;
}<|MERGE_RESOLUTION|>--- conflicted
+++ resolved
@@ -484,13 +484,6 @@
 #define DEVICE_VAR is_device_ptr(rap_ptrS)
             hypre_BoxLoop1Begin(hypre_StructMatrixNDim(A), loop_size,
                                 RAP_dbox, cstart, stridec, iAc);
-<<<<<<< HEAD
-#if defined(HYPRE_USING_OPENMP) && !defined(HYPRE_USE_RAJA)
-#pragma omp parallel for private(HYPRE_BOX_PRIVATE,iAc) HYPRE_SMP_SCHEDULE
-#endif
-            hypre_BoxLoop1For(iAc)
-=======
->>>>>>> 52e3b4f2
             {
                rap_ptrS[iAc] = zero;
             }
@@ -567,13 +560,6 @@
                                             R_dbox, cstart, stridec, iR,
                                             A_dbox, fstart, stridef, iA,
                                             RAP_dbox, cstart, stridec, iAc);
-<<<<<<< HEAD
-#if defined(HYPRE_USING_OPENMP) && !defined(HYPRE_USE_RAJA)
-#pragma omp parallel for private(HYPRE_BOX_PRIVATE) HYPRE_SMP_SCHEDULE
-#endif
-                        hypre_BoxLoop4For(iP, iR, iA, iAc)
-=======
->>>>>>> 52e3b4f2
                         {
                            HYPRE_Int iAp,iPp;
                            /* path 1 : (stay,stay) */
@@ -611,13 +597,6 @@
                                             R_dbox, cstart, stridec, iR,
                                             A_dbox, fstart, stridef, iA,
                                             RAP_dbox, cstart, stridec, iAc);
-<<<<<<< HEAD
-#if defined(HYPRE_USING_OPENMP) && !defined(HYPRE_USE_RAJA)
-#pragma omp parallel for private(HYPRE_BOX_PRIVATE) HYPRE_SMP_SCHEDULE
-#endif
-                        hypre_BoxLoop4For(iP, iR, iA, iAc)
-=======
->>>>>>> 52e3b4f2
                         {
                            HYPRE_Int iAp,iPp;
                            /* path 1 : (stay,stay) */
@@ -692,13 +671,6 @@
                                          R_dbox, cstart, stridec, iR,
                                          A_dbox, fstart, stridef, iA,
                                          RAP_dbox, cstart, stridec, iAc);
-<<<<<<< HEAD
-#if defined(HYPRE_USING_OPENMP) && !defined(HYPRE_USE_RAJA)
-#pragma omp parallel for private(HYPRE_BOX_PRIVATE) HYPRE_SMP_SCHEDULE
-#endif
-                     hypre_BoxLoop4For(iP, iR, iA, iAc)
-=======
->>>>>>> 52e3b4f2
                      {
                         HYPRE_Int iAp,iPp;
                         /* Path 1 : (stay,up) & symmetric path  */
@@ -769,13 +741,6 @@
                                          R_dbox, cstart, stridec, iR,
                                          A_dbox, fstart, stridef, iA,
                                          RAP_dbox, cstart, stridec, iAc);
-<<<<<<< HEAD
-#if defined(HYPRE_USING_OPENMP) && !defined(HYPRE_USE_RAJA)
-#pragma omp parallel for private(HYPRE_BOX_PRIVATE) HYPRE_SMP_SCHEDULE
-#endif
-                     hypre_BoxLoop4For(iP, iR, iA, iAc)
-=======
->>>>>>> 52e3b4f2
                      {
                         HYPRE_Int iAp,iPp;
                         /* Path 1 : (stay,up) */
@@ -884,13 +849,6 @@
 #define DEVICE_VAR is_device_ptr(rap_ptrS,rap_ptrD)
                      hypre_BoxLoop1Begin(hypre_StructMatrixNDim(A), loop_size,
                                          RAP_dbox, cstart, stridec, iAc);
-<<<<<<< HEAD
-#if defined(HYPRE_USING_OPENMP) && !defined(HYPRE_USE_RAJA)
-#pragma omp parallel for private(HYPRE_BOX_PRIVATE,iAc) HYPRE_SMP_SCHEDULE
-#endif
-                     hypre_BoxLoop1For(iAc)
-=======
->>>>>>> 52e3b4f2
                      {
                         rap_ptrS[iAc] += symm_path_multiplier *
                            (rap_ptrD[iAc]);
