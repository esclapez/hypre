/*BHEADER**********************************************************************
 * Copyright (c) 2008,  Lawrence Livermore National Security, LLC.
 * Produced at the Lawrence Livermore National Laboratory.
 * This file is part of HYPRE.  See file COPYRIGHT for details.
 *
 * HYPRE is free software; you can redistribute it and/or modify it under the
 * terms of the GNU Lesser General Public License (as published by the Free
 * Software Foundation) version 2.1 dated February 1999.
 *
 * $Revision$
 ***********************************************************************EHEADER*/

#include "_hypre_struct_ls.h"

/*--------------------------------------------------------------------------
 * hypre_SparseMSGRestrictData data structure
 *--------------------------------------------------------------------------*/

typedef struct
{
   hypre_StructMatrix *R;
   hypre_ComputePkg   *compute_pkg;
   hypre_Index         cindex;
   hypre_Index         stride;
   hypre_Index         strideR;

   HYPRE_Int           time_index;

} hypre_SparseMSGRestrictData;

/*--------------------------------------------------------------------------
 * hypre_SparseMSGRestrictCreate
 *--------------------------------------------------------------------------*/

void *
hypre_SparseMSGRestrictCreate( )
{
   hypre_SparseMSGRestrictData *restrict_data;

   restrict_data = hypre_CTAlloc(hypre_SparseMSGRestrictData,  1, HYPRE_MEMORY_HOST);

   (restrict_data -> time_index) = hypre_InitializeTiming("SparseMSGRestrict");
   
   return (void *) restrict_data;
}

/*--------------------------------------------------------------------------
 * hypre_SparseMSGRestrictSetup
 *--------------------------------------------------------------------------*/

HYPRE_Int
hypre_SparseMSGRestrictSetup( void               *restrict_vdata,
                              hypre_StructMatrix *R,
                              hypre_StructVector *r,
                              hypre_StructVector *rc,
                              hypre_Index         cindex,
                              hypre_Index         findex,
                              hypre_Index         stride,
                              hypre_Index         strideR         )
{
   hypre_SparseMSGRestrictData *restrict_data = (hypre_SparseMSGRestrictData *)restrict_vdata;

   hypre_StructGrid       *grid;
   hypre_StructStencil    *stencil;

   hypre_ComputeInfo      *compute_info;
   hypre_ComputePkg       *compute_pkg;

   HYPRE_Int               ierr = 0;

   /*----------------------------------------------------------
    * Set up the compute package
    *----------------------------------------------------------*/

   grid    = hypre_StructVectorGrid(r);
   stencil = hypre_StructMatrixStencil(R);

   hypre_CreateComputeInfo(grid, stencil, &compute_info);
   hypre_ComputeInfoProjectSend(compute_info, findex, stride);
   hypre_ComputeInfoProjectRecv(compute_info, findex, stride);
   hypre_ComputeInfoProjectComp(compute_info, cindex, stride);
   hypre_ComputePkgCreate(compute_info, hypre_StructVectorDataSpace(r), 1,
                          grid, &compute_pkg);

   /*----------------------------------------------------------
    * Set up the restrict data structure
    *----------------------------------------------------------*/

   (restrict_data -> R) = hypre_StructMatrixRef(R);
   (restrict_data -> compute_pkg) = compute_pkg;
   hypre_CopyIndex(cindex ,(restrict_data -> cindex));
   hypre_CopyIndex(stride ,(restrict_data -> stride));
   hypre_CopyIndex(strideR ,(restrict_data -> strideR));

   return ierr;
}

/*--------------------------------------------------------------------------
 * hypre_SparseMSGRestrict:
 *--------------------------------------------------------------------------*/

HYPRE_Int
hypre_SparseMSGRestrict( void               *restrict_vdata,
                         hypre_StructMatrix *R,
                         hypre_StructVector *r,
                         hypre_StructVector *rc             )
{
   HYPRE_Int ierr = 0;

   hypre_SparseMSGRestrictData *restrict_data = (hypre_SparseMSGRestrictData *)restrict_vdata;

   hypre_ComputePkg       *compute_pkg;
   hypre_IndexRef          cindex;
   hypre_IndexRef          stride;
   hypre_IndexRef          strideR;

   hypre_StructGrid       *fgrid;
   HYPRE_Int              *fgrid_ids;
   hypre_StructGrid       *cgrid;
   hypre_BoxArray         *cgrid_boxes;
   HYPRE_Int              *cgrid_ids;

   hypre_CommHandle       *comm_handle;
                       
   hypre_BoxArrayArray    *compute_box_aa;
   hypre_BoxArray         *compute_box_a;
   hypre_Box              *compute_box;
                       
   hypre_Box              *R_dbox;
   hypre_Box              *r_dbox;
   hypre_Box              *rc_dbox;
                         
   HYPRE_Real             *Rp0, *Rp1;
   HYPRE_Real             *rp, *rp0, *rp1;
   HYPRE_Real             *rcp;
                       
   hypre_Index             loop_size;
   hypre_IndexRef          start;
   hypre_Index             startc;
   hypre_Index             startR;
   hypre_Index             stridec;
                       
   hypre_StructStencil    *stencil;
   hypre_Index            *stencil_shape;

   HYPRE_Int               compute_i, fi, ci, j;

   /*-----------------------------------------------------------------------
    * Initialize some things.
    *-----------------------------------------------------------------------*/

   hypre_BeginTiming(restrict_data -> time_index);

   compute_pkg   = (restrict_data -> compute_pkg);
   cindex        = (restrict_data -> cindex);
   stride        = (restrict_data -> stride);
   strideR       = (restrict_data -> strideR);

   stencil       = hypre_StructMatrixStencil(R);
   stencil_shape = hypre_StructStencilShape(stencil);

   hypre_SetIndex3(stridec, 1, 1, 1);

   /*--------------------------------------------------------------------
    * Restrict the residual.
    *--------------------------------------------------------------------*/

   fgrid = hypre_StructVectorGrid(r);
   fgrid_ids = hypre_StructGridIDs(fgrid);
   cgrid = hypre_StructVectorGrid(rc);
   cgrid_boxes = hypre_StructGridBoxes(cgrid);
   cgrid_ids = hypre_StructGridIDs(cgrid);

   for (compute_i = 0; compute_i < 2; compute_i++)
   {
      switch(compute_i)
      {
         case 0:
         {
            rp = hypre_StructVectorData(r);
            hypre_InitializeIndtComputations(compute_pkg, rp, &comm_handle);
            compute_box_aa = hypre_ComputePkgIndtBoxes(compute_pkg);
         }
         break;

         case 1:
         {
            hypre_FinalizeIndtComputations(comm_handle);
            compute_box_aa = hypre_ComputePkgDeptBoxes(compute_pkg);
         }
         break;
      }

      fi = 0;
      hypre_ForBoxI(ci, cgrid_boxes)
      {
         while (fgrid_ids[fi] != cgrid_ids[ci])
         {
            fi++;
         }

         compute_box_a = hypre_BoxArrayArrayBoxArray(compute_box_aa, fi);

         R_dbox  = hypre_BoxArrayBox(hypre_StructMatrixDataSpace(R),  fi);
         r_dbox  = hypre_BoxArrayBox(hypre_StructVectorDataSpace(r),  fi);
         rc_dbox = hypre_BoxArrayBox(hypre_StructVectorDataSpace(rc), ci);

         Rp0 = hypre_StructMatrixBoxData(R, fi, 1) -
            hypre_BoxOffsetDistance(R_dbox, stencil_shape[1]);
         Rp1 = hypre_StructMatrixBoxData(R, fi, 0);
         rp  = hypre_StructVectorBoxData(r, fi);
         rp0 = rp + hypre_BoxOffsetDistance(r_dbox, stencil_shape[0]);
         rp1 = rp + hypre_BoxOffsetDistance(r_dbox, stencil_shape[1]);
         rcp = hypre_StructVectorBoxData(rc, ci);

         hypre_ForBoxI(j, compute_box_a)
         {
            compute_box = hypre_BoxArrayBox(compute_box_a, j);

            start  = hypre_BoxIMin(compute_box);
            hypre_StructMapFineToCoarse(start,  cindex, stride,  startc);
            hypre_StructMapCoarseToFine(startc, cindex, strideR, startR);

            hypre_BoxGetStrideSize(compute_box, stride, loop_size);

#undef DEVICE_VAR
#define DEVICE_VAR is_device_ptr(rcp,rp,Rp0,rp0,Rp1,rp1)
            hypre_BoxLoop3Begin(hypre_StructMatrixNDim(R), loop_size,
                                R_dbox,  startR, strideR, Ri,
                                r_dbox,  start,  stride,  ri,
                                rc_dbox, startc, stridec, rci);
<<<<<<< HEAD
#if defined(HYPRE_USING_OPENMP) && !defined(HYPRE_USE_RAJA)
#pragma omp parallel for private(HYPRE_BOX_PRIVATE) HYPRE_SMP_SCHEDULE
#endif
            hypre_BoxLoop3For(Ri, ri, rci)
=======
>>>>>>> 52e3b4f2
            {
               rcp[rci] = rp[ri] + (Rp0[Ri] * rp0[ri] +
                                    Rp1[Ri] * rp1[ri]);
            }
            hypre_BoxLoop3End(Ri, ri, rci);
#undef DEVICE_VAR
#define DEVICE_VAR 
         }
      }
   }

   /*-----------------------------------------------------------------------
    * Return
    *-----------------------------------------------------------------------*/

   hypre_IncFLOPCount(4*hypre_StructVectorGlobalSize(rc));
   hypre_EndTiming(restrict_data -> time_index);

   return ierr;
}

/*--------------------------------------------------------------------------
 * hypre_SparseMSGRestrictDestroy
 *--------------------------------------------------------------------------*/

HYPRE_Int
hypre_SparseMSGRestrictDestroy( void *restrict_vdata )
{
   HYPRE_Int ierr = 0;

   hypre_SparseMSGRestrictData *restrict_data = (hypre_SparseMSGRestrictData *)restrict_vdata;

   if (restrict_data)
   {
      hypre_StructMatrixDestroy(restrict_data -> R);
      hypre_ComputePkgDestroy(restrict_data -> compute_pkg);
      hypre_FinalizeTiming(restrict_data -> time_index);
      hypre_TFree(restrict_data, HYPRE_MEMORY_HOST);
   }

   return ierr;
}
<|MERGE_RESOLUTION|>--- conflicted
+++ resolved
@@ -229,13 +229,6 @@
                                 R_dbox,  startR, strideR, Ri,
                                 r_dbox,  start,  stride,  ri,
                                 rc_dbox, startc, stridec, rci);
-<<<<<<< HEAD
-#if defined(HYPRE_USING_OPENMP) && !defined(HYPRE_USE_RAJA)
-#pragma omp parallel for private(HYPRE_BOX_PRIVATE) HYPRE_SMP_SCHEDULE
-#endif
-            hypre_BoxLoop3For(Ri, ri, rci)
-=======
->>>>>>> 52e3b4f2
             {
                rcp[rci] = rp[ri] + (Rp0[Ri] * rp0[ri] +
                                     Rp1[Ri] * rp1[ri]);
