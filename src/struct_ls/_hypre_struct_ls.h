--- conflicted
+++ resolved
@@ -27,13 +27,6 @@
 #ifdef __cplusplus
 extern "C" {
 #endif
-<<<<<<< HEAD
-=======
-/* coarsen.c */
-HYPRE_Int hypre_StructMapFineToCoarse ( hypre_Index findex , hypre_Index index , hypre_Index stride , hypre_Index cindex );
-HYPRE_Int hypre_StructMapCoarseToFine ( hypre_Index cindex , hypre_Index index , hypre_Index stride , hypre_Index findex );
-HYPRE_Int hypre_StructCoarsen ( hypre_StructGrid *fgrid , hypre_Index index , hypre_Index stride , HYPRE_Int prune , hypre_StructGrid **cgrid_ptr );
->>>>>>> 414fa671
 
 /* cyclic_reduction.c */
 void *hypre_CyclicReductionCreate ( MPI_Comm comm );
@@ -400,26 +393,13 @@
 
 /* pfmg_setup.c */
 HYPRE_Int hypre_PFMGSetup ( void *pfmg_vdata , hypre_StructMatrix *A , hypre_StructVector *b , hypre_StructVector *x );
-<<<<<<< HEAD
 HYPRE_Int hypre_PFMGComputeMaxLevels( hypre_StructGrid *grid, HYPRE_Int *max_levels );
 HYPRE_Int hypre_PFMGComputeDxyz ( hypre_StructMatrix *A , HYPRE_Real *dxyz , HYPRE_Int *dxyz_flag );
-=======
-HYPRE_Int hypre_PFMGComputeDxyz ( hypre_StructMatrix *A , HYPRE_Real *dxyz , HYPRE_Real *mean, HYPRE_Real *deviation);
-HYPRE_Int hypre_PFMGComputeDxyz_CS  ( HYPRE_Int bi, hypre_StructMatrix *A, HYPRE_Real *cxyz, HYPRE_Real *sqcxyz);
-HYPRE_Int hypre_PFMGComputeDxyz_SS5 ( HYPRE_Int bi, hypre_StructMatrix *A, HYPRE_Real *cxyz, HYPRE_Real *sqcxyz);
-HYPRE_Int hypre_PFMGComputeDxyz_SS9 ( HYPRE_Int bi, hypre_StructMatrix *A, HYPRE_Real *cxyz, HYPRE_Real *sqcxyz);  
-HYPRE_Int hypre_PFMGComputeDxyz_SS7 ( HYPRE_Int bi, hypre_StructMatrix *A, HYPRE_Real *cxyz, HYPRE_Real *sqcxyz);
-HYPRE_Int hypre_PFMGComputeDxyz_SS19( HYPRE_Int bi, hypre_StructMatrix *A, HYPRE_Real *cxyz, HYPRE_Real *sqcxyz);
-HYPRE_Int hypre_PFMGComputeDxyz_SS27( HYPRE_Int bi, hypre_StructMatrix *A, HYPRE_Real *cxyz, HYPRE_Real *sqcxyz);
->>>>>>> 414fa671
 HYPRE_Int hypre_ZeroDiagonal ( hypre_StructMatrix *A );
 HYPRE_Int hypre_PFMGCoarsen( hypre_Box  *cbox, hypre_Index  periodic, HYPRE_Int max_levels, HYPRE_Int dxyz_flag, HYPRE_Real *dxyz, HYPRE_Int **cdir_l_ptr, HYPRE_Int **active_l_ptr, HYPRE_Real **relax_weights_ptr, HYPRE_Int *num_levels );
 
 
 /* pfmg_setup_interp.c */
-hypre_StructMatrix *hypre_zPFMGCreateInterpOp ( hypre_StructMatrix *A , HYPRE_Int cdir , hypre_Index stride );
-HYPRE_Int hypre_zPFMGSetupInterpOp ( hypre_StructMatrix *P , hypre_StructMatrix *A , HYPRE_Int cdir );
-/* RDF: OLD STUFF TO PHASE OUT */
 hypre_StructMatrix *hypre_PFMGCreateInterpOp ( hypre_StructMatrix *A , hypre_StructGrid *cgrid , HYPRE_Int cdir , HYPRE_Int rap_type );
 HYPRE_Int hypre_PFMGSetupInterpOp ( hypre_StructMatrix *A , HYPRE_Int cdir , hypre_Index findex , hypre_Index stride , hypre_StructMatrix *P , HYPRE_Int rap_type );
 HYPRE_Int hypre_PFMGSetupInterpOp_CC0 ( HYPRE_Int i , hypre_StructMatrix *A , hypre_Box *A_dbox , HYPRE_Int cdir , hypre_Index stride , hypre_Index stridec , hypre_Index start , hypre_IndexRef startc , hypre_Index loop_size , hypre_Box *P_dbox , HYPRE_Int Pstenc0 , HYPRE_Int Pstenc1 , HYPRE_Real *Pp0 , HYPRE_Real *Pp1 , HYPRE_Int rap_type , HYPRE_Int si0 , HYPRE_Int si1 );
@@ -472,6 +452,8 @@
 HYPRE_Int hypre_PointRelaxSetPointsetRank ( void *relax_vdata , HYPRE_Int pointset , HYPRE_Int pointset_rank );
 HYPRE_Int hypre_PointRelaxSetTempVec ( void *relax_vdata , hypre_StructVector *t );
 HYPRE_Int hypre_PointRelaxGetFinalRelativeResidualNorm ( void *relax_vdata , HYPRE_Real *norm );
+HYPRE_Int hypre_relax_wtx ( void *relax_vdata , HYPRE_Int pointset , hypre_StructVector *t , hypre_StructVector *x );
+HYPRE_Int hypre_relax_copy ( void *relax_vdata , HYPRE_Int pointset , hypre_StructVector *t , hypre_StructVector *x );
 
 /* red_black_constantcoef_gs.c */
 HYPRE_Int hypre_RedBlackConstantCoefGS ( void *relax_vdata , hypre_StructMatrix *A , hypre_StructVector *b , hypre_StructVector *x );
@@ -671,4 +653,4 @@
 }
 #endif
 
-#endif+#endif
