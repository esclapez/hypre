--- conflicted
+++ resolved
@@ -17,8 +17,6 @@
 #ifdef __cplusplus
 extern "C" {
 #endif
-<<<<<<< HEAD
-=======
 
 /******************************************************************************
  * Copyright 1998-2019 Lawrence Livermore National Security, LLC and other
@@ -26,12 +24,6 @@
  *
  * SPDX-License-Identifier: (Apache-2.0 OR MIT)
  ******************************************************************************/
-
-/* coarsen.c */
-HYPRE_Int hypre_StructMapFineToCoarse ( hypre_Index findex , hypre_Index index , hypre_Index stride , hypre_Index cindex );
-HYPRE_Int hypre_StructMapCoarseToFine ( hypre_Index cindex , hypre_Index index , hypre_Index stride , hypre_Index findex );
-HYPRE_Int hypre_StructCoarsen ( hypre_StructGrid *fgrid , hypre_Index index , hypre_Index stride , HYPRE_Int prune , hypre_StructGrid **cgrid_ptr );
->>>>>>> 1d9411c7
 
 /* cyclic_reduction.c */
 void *hypre_CyclicReductionCreate ( MPI_Comm comm );
@@ -42,9 +34,6 @@
 HYPRE_Int hypre_CyclicReductionSetCDir ( void *cyc_red_vdata , HYPRE_Int cdir );
 HYPRE_Int hypre_CyclicReductionSetBase ( void *cyc_red_vdata , hypre_Index base_index , hypre_Index base_stride );
 HYPRE_Int hypre_CyclicReductionDestroy ( void *cyc_red_vdata );
-
-/* general.c */
-HYPRE_Int hypre_Log2 ( HYPRE_Int p );
 
 /* hybrid.c */
 void *hypre_HybridCreate ( MPI_Comm comm );
@@ -79,37 +68,6 @@
 /* HYPRE_struct_pfmg.c */
 HYPRE_Int hypre_PFMGSetDeviceLevel( void *pfmg_vdata, HYPRE_Int   device_level  );
 
-<<<<<<< HEAD
-/* HYPRE_struct_smg.c */
-HYPRE_Int HYPRE_StructSMGCreate ( MPI_Comm comm , HYPRE_StructSolver *solver );
-HYPRE_Int HYPRE_StructSMGDestroy ( HYPRE_StructSolver solver );
-HYPRE_Int HYPRE_StructSMGSetup ( HYPRE_StructSolver solver , HYPRE_StructMatrix A , HYPRE_StructVector b , HYPRE_StructVector x );
-HYPRE_Int HYPRE_StructSMGSolve ( HYPRE_StructSolver solver , HYPRE_StructMatrix A , HYPRE_StructVector b , HYPRE_StructVector x );
-HYPRE_Int HYPRE_StructSMGSetMemoryUse ( HYPRE_StructSolver solver , HYPRE_Int memory_use );
-HYPRE_Int HYPRE_StructSMGGetMemoryUse ( HYPRE_StructSolver solver , HYPRE_Int *memory_use );
-HYPRE_Int HYPRE_StructSMGSetTol ( HYPRE_StructSolver solver , HYPRE_Real tol );
-HYPRE_Int HYPRE_StructSMGGetTol ( HYPRE_StructSolver solver , HYPRE_Real *tol );
-HYPRE_Int HYPRE_StructSMGSetMaxIter ( HYPRE_StructSolver solver , HYPRE_Int max_iter );
-HYPRE_Int HYPRE_StructSMGGetMaxIter ( HYPRE_StructSolver solver , HYPRE_Int *max_iter );
-HYPRE_Int HYPRE_StructSMGSetRelChange ( HYPRE_StructSolver solver , HYPRE_Int rel_change );
-HYPRE_Int HYPRE_StructSMGGetRelChange ( HYPRE_StructSolver solver , HYPRE_Int *rel_change );
-HYPRE_Int HYPRE_StructSMGSetZeroGuess ( HYPRE_StructSolver solver );
-HYPRE_Int HYPRE_StructSMGGetZeroGuess ( HYPRE_StructSolver solver , HYPRE_Int *zeroguess );
-HYPRE_Int HYPRE_StructSMGSetNonZeroGuess ( HYPRE_StructSolver solver );
-HYPRE_Int HYPRE_StructSMGSetNumPreRelax ( HYPRE_StructSolver solver , HYPRE_Int num_pre_relax );
-HYPRE_Int HYPRE_StructSMGGetNumPreRelax ( HYPRE_StructSolver solver , HYPRE_Int *num_pre_relax );
-HYPRE_Int HYPRE_StructSMGSetNumPostRelax ( HYPRE_StructSolver solver , HYPRE_Int num_post_relax );
-HYPRE_Int HYPRE_StructSMGGetNumPostRelax ( HYPRE_StructSolver solver , HYPRE_Int *num_post_relax );
-HYPRE_Int HYPRE_StructSMGSetLogging ( HYPRE_StructSolver solver , HYPRE_Int logging );
-HYPRE_Int HYPRE_StructSMGGetLogging ( HYPRE_StructSolver solver , HYPRE_Int *logging );
-HYPRE_Int HYPRE_StructSMGSetPrintLevel ( HYPRE_StructSolver solver , HYPRE_Int print_level );
-HYPRE_Int HYPRE_StructSMGGetPrintLevel ( HYPRE_StructSolver solver , HYPRE_Int *print_level );
-HYPRE_Int HYPRE_StructSMGGetNumIterations ( HYPRE_StructSolver solver , HYPRE_Int *num_iterations );
-HYPRE_Int HYPRE_StructSMGGetFinalRelativeResidualNorm ( HYPRE_StructSolver solver , HYPRE_Real *norm );
-HYPRE_Int hypre_StructSMGSetDeviceLevel( void   *smg_vdata, HYPRE_Int   device_level);
-
-=======
->>>>>>> 1d9411c7
 /* jacobi.c */
 void *hypre_StructJacobiCreate ( MPI_Comm comm );
 HYPRE_Int hypre_StructJacobiDestroy ( void *jacobi_vdata );
@@ -336,6 +294,7 @@
 HYPRE_Int hypre_SMGPrintLogging ( void *smg_vdata );
 HYPRE_Int hypre_SMGGetFinalRelativeResidualNorm ( void *smg_vdata , HYPRE_Real *relative_residual_norm );
 HYPRE_Int hypre_SMGSetStructVectorConstantValues ( hypre_StructVector *vector , HYPRE_Real values , hypre_BoxArray *box_array , hypre_Index stride );
+HYPRE_Int hypre_SMGSetMaxLevel ( void *smg_vdata , HYPRE_Int max_levels );
 
 /* smg_relax.c */
 void *hypre_SMGRelaxCreate ( MPI_Comm comm );
@@ -364,7 +323,7 @@
 HYPRE_Int hypre_SMGRelaxSetNumPostRelax ( void *relax_vdata , HYPRE_Int num_post_relax );
 HYPRE_Int hypre_SMGRelaxSetNewMatrixStencil ( void *relax_vdata , hypre_StructStencil *diff_stencil );
 HYPRE_Int hypre_SMGRelaxSetupBaseBoxArray ( void *relax_vdata , hypre_StructMatrix *A , hypre_StructVector *b , hypre_StructVector *x );
-HYPRE_Int hypre_SMGRelaxSetMaxLevel( void *relax_vdata, HYPRE_Int   num_max_level );
+HYPRE_Int hypre_SMGRelaxSetMaxLevel ( void *relax_vdata , HYPRE_Int num_max_level );
 
 /* smg_residual.c */
 void *hypre_SMGResidualCreate ( void );
@@ -398,72 +357,6 @@
 /* smg_solve.c */
 HYPRE_Int hypre_SMGSolve ( void *smg_vdata , hypre_StructMatrix *A , hypre_StructVector *b , hypre_StructVector *x );
 
-<<<<<<< HEAD
-=======
-/* sparse_msg2_setup_rap.c */
-hypre_StructMatrix *hypre_SparseMSG2CreateRAPOp ( hypre_StructMatrix *R , hypre_StructMatrix *A , hypre_StructMatrix *P , hypre_StructGrid *coarse_grid , HYPRE_Int cdir );
-HYPRE_Int hypre_SparseMSG2BuildRAPSym ( hypre_StructMatrix *A , hypre_StructMatrix *P , hypre_StructMatrix *R , HYPRE_Int cdir , hypre_Index cindex , hypre_Index cstride , hypre_Index stridePR , hypre_StructMatrix *RAP );
-HYPRE_Int hypre_SparseMSG2BuildRAPNoSym ( hypre_StructMatrix *A , hypre_StructMatrix *P , hypre_StructMatrix *R , HYPRE_Int cdir , hypre_Index cindex , hypre_Index cstride , hypre_Index stridePR , hypre_StructMatrix *RAP );
-
-/******************************************************************************
- * Copyright 1998-2019 Lawrence Livermore National Security, LLC and other
- * HYPRE Project Developers. See the top-level COPYRIGHT file for details.
- *
- * SPDX-License-Identifier: (Apache-2.0 OR MIT)
- ******************************************************************************/
-
-/* sparse_msg3_setup_rap.c */
-hypre_StructMatrix *hypre_SparseMSG3CreateRAPOp ( hypre_StructMatrix *R , hypre_StructMatrix *A , hypre_StructMatrix *P , hypre_StructGrid *coarse_grid , HYPRE_Int cdir );
-HYPRE_Int hypre_SparseMSG3BuildRAPSym ( hypre_StructMatrix *A , hypre_StructMatrix *P , hypre_StructMatrix *R , HYPRE_Int cdir , hypre_Index cindex , hypre_Index cstride , hypre_Index stridePR , hypre_StructMatrix *RAP );
-HYPRE_Int hypre_SparseMSG3BuildRAPNoSym ( hypre_StructMatrix *A , hypre_StructMatrix *P , hypre_StructMatrix *R , HYPRE_Int cdir , hypre_Index cindex , hypre_Index cstride , hypre_Index stridePR , hypre_StructMatrix *RAP );
-
-/* sparse_msg.c */
-void *hypre_SparseMSGCreate ( MPI_Comm comm );
-HYPRE_Int hypre_SparseMSGDestroy ( void *smsg_vdata );
-HYPRE_Int hypre_SparseMSGSetTol ( void *smsg_vdata , HYPRE_Real tol );
-HYPRE_Int hypre_SparseMSGSetMaxIter ( void *smsg_vdata , HYPRE_Int max_iter );
-HYPRE_Int hypre_SparseMSGSetJump ( void *smsg_vdata , HYPRE_Int jump );
-HYPRE_Int hypre_SparseMSGSetRelChange ( void *smsg_vdata , HYPRE_Int rel_change );
-HYPRE_Int hypre_SparseMSGSetZeroGuess ( void *smsg_vdata , HYPRE_Int zero_guess );
-HYPRE_Int hypre_SparseMSGSetRelaxType ( void *smsg_vdata , HYPRE_Int relax_type );
-HYPRE_Int hypre_SparseMSGSetJacobiWeight ( void *smsg_vdata , HYPRE_Real weight );
-HYPRE_Int hypre_SparseMSGSetNumPreRelax ( void *smsg_vdata , HYPRE_Int num_pre_relax );
-HYPRE_Int hypre_SparseMSGSetNumPostRelax ( void *smsg_vdata , HYPRE_Int num_post_relax );
-HYPRE_Int hypre_SparseMSGSetNumFineRelax ( void *smsg_vdata , HYPRE_Int num_fine_relax );
-HYPRE_Int hypre_SparseMSGSetLogging ( void *smsg_vdata , HYPRE_Int logging );
-HYPRE_Int hypre_SparseMSGSetPrintLevel ( void *smsg_vdata , HYPRE_Int print_level );
-HYPRE_Int hypre_SparseMSGGetNumIterations ( void *smsg_vdata , HYPRE_Int *num_iterations );
-HYPRE_Int hypre_SparseMSGPrintLogging ( void *smsg_vdata , HYPRE_Int myid );
-HYPRE_Int hypre_SparseMSGGetFinalRelativeResidualNorm ( void *smsg_vdata , HYPRE_Real *relative_residual_norm );
-
-/* sparse_msg_filter.c */
-HYPRE_Int hypre_SparseMSGFilterSetup ( hypre_StructMatrix *A , HYPRE_Int *num_grids , HYPRE_Int lx , HYPRE_Int ly , HYPRE_Int lz , HYPRE_Int jump , hypre_StructVector *visitx , hypre_StructVector *visity , hypre_StructVector *visitz );
-HYPRE_Int hypre_SparseMSGFilter ( hypre_StructVector *visit , hypre_StructVector *e , HYPRE_Int lx , HYPRE_Int ly , HYPRE_Int lz , HYPRE_Int jump );
-
-/* sparse_msg_interp.c */
-void *hypre_SparseMSGInterpCreate ( void );
-HYPRE_Int hypre_SparseMSGInterpSetup ( void *interp_vdata , hypre_StructMatrix *P , hypre_StructVector *xc , hypre_StructVector *e , hypre_Index cindex , hypre_Index findex , hypre_Index stride , hypre_Index strideP );
-HYPRE_Int hypre_SparseMSGInterp ( void *interp_vdata , hypre_StructMatrix *P , hypre_StructVector *xc , hypre_StructVector *e );
-HYPRE_Int hypre_SparseMSGInterpDestroy ( void *interp_vdata );
-
-/* sparse_msg_restrict.c */
-void *hypre_SparseMSGRestrictCreate ( void );
-HYPRE_Int hypre_SparseMSGRestrictSetup ( void *restrict_vdata , hypre_StructMatrix *R , hypre_StructVector *r , hypre_StructVector *rc , hypre_Index cindex , hypre_Index findex , hypre_Index stride , hypre_Index strideR );
-HYPRE_Int hypre_SparseMSGRestrict ( void *restrict_vdata , hypre_StructMatrix *R , hypre_StructVector *r , hypre_StructVector *rc );
-HYPRE_Int hypre_SparseMSGRestrictDestroy ( void *restrict_vdata );
-
-/* sparse_msg_setup.c */
-HYPRE_Int hypre_SparseMSGSetup ( void *smsg_vdata , hypre_StructMatrix *A , hypre_StructVector *b , hypre_StructVector *x );
-
-/* sparse_msg_setup_rap.c */
-hypre_StructMatrix *hypre_SparseMSGCreateRAPOp ( hypre_StructMatrix *R , hypre_StructMatrix *A , hypre_StructMatrix *P , hypre_StructGrid *coarse_grid , HYPRE_Int cdir );
-HYPRE_Int hypre_SparseMSGSetupRAPOp ( hypre_StructMatrix *R , hypre_StructMatrix *A , hypre_StructMatrix *P , HYPRE_Int cdir , hypre_Index cindex , hypre_Index cstride , hypre_Index stridePR , hypre_StructMatrix *Ac );
-
-/* sparse_msg_solve.c */
-HYPRE_Int hypre_SparseMSGSolve ( void *smsg_vdata , hypre_StructMatrix *A , hypre_StructVector *b , hypre_StructVector *x );
-
-
->>>>>>> 1d9411c7
 #ifdef __cplusplus
 }
 #endif
