/******************************************************************************
 * Copyright 1998-2019 Lawrence Livermore National Security, LLC and other
 * HYPRE Project Developers. See the top-level COPYRIGHT file for details.
 *
 * SPDX-License-Identifier: (Apache-2.0 OR MIT)
 ******************************************************************************/

#include <stdlib.h>
#include <stdio.h>
#include <math.h>

#include "_hypre_utilities.h"
#include "_hypre_parcsr_mv.h" // Delete this


#include "HYPRE_sstruct_ls.h"
#include "HYPRE_struct_ls.h"
#include "HYPRE_krylov.h"
#include "_hypre_sstruct_mv.h"
//#include "_hypre_struct_mv.hpp"

/* begin lobpcg */

#include <time.h>

#include "HYPRE_lobpcg.h"

#define NO_SOLVER -9198

/* end lobpcg */

#define DEBUG 0
#define DEBUG_SSGRAPH 0

/*--------------------------------------------------------------------------
 * Data structures
 *--------------------------------------------------------------------------*/

char infile_default[50] = "sstruct.in.default";

typedef HYPRE_Int Index[3];

/*------------------------------------------------------------
 * ProblemIndex:
 *
 * The index has extra information stored in entries 3-8 that
 * determine how the index gets "mapped" to finer index spaces.
 *
 * NOTE: For implementation convenience, the index is "pre-shifted"
 * according to the values in entries 6,7,8.  The following discussion
 * describes how "un-shifted" indexes are mapped, because that is a
 * more natural way to think about this mapping problem, and because
 * that is the convention used in the input file for this code.  The
 * reason that pre-shifting is convenient is because it makes the true
 * value of the index on the unrefined index space readily available
 * in entries 0-2, hence, all operations on that unrefined space are
 * straightforward.  Also, the only time that the extra mapping
 * information is needed is when an index is mapped to a new refined
 * index space, allowing us to isolate the mapping details to the
 * routine MapProblemIndex.  The only other effected routine is
 * SScanProblemIndex, which takes the user input and pre-shifts it.
 *
 * - Entries 3,4,5 have values of either 0 or 1 that indicate
 *   whether to map an index "to the left" or "to the right".
 *   Here is a 1D diagram:
 *
 *    --  |     *     |    unrefined index space
 *   |
 *    --> | * | . | * |    refined index space (factor = 3)
 *          0       1
 *
 *   The '*' index on the unrefined index space gets mapped to one of
 *   the '*' indexes on the refined space based on the value (0 or 1)
 *   of the relevent entry (3,4, or 5).  The actual mapping formula is
 *   as follows (with refinement factor, r):
 *
 *   mapped_index[i] = r*index[i] + (r-1)*index[i+3]
 *
 * - Entries 6,7,8 contain "shift" information.  The shift is
 *   simply added to the mapped index just described.  So, the
 *   complete mapping formula is as follows:
 *
 *   mapped_index[i] = r*index[i] + (r-1)*index[i+3] + index[i+6]
 *
 *------------------------------------------------------------*/

typedef HYPRE_Int ProblemIndex[9];

typedef struct
{
   /* for GridSetExtents */
   HYPRE_Int              nboxes;
   ProblemIndex          *ilowers;
   ProblemIndex          *iuppers;
   HYPRE_Int             *boxsizes;
   HYPRE_Int              max_boxsize;

   /* for GridSetVariables */
   HYPRE_Int              nvars;
   HYPRE_SStructVariable *vartypes;

   /* for GridAddVariables */
   HYPRE_Int              add_nvars;
   ProblemIndex          *add_indexes;
   HYPRE_SStructVariable *add_vartypes;

   /* for GridSetNeighborPart and GridSetSharedPart */
   HYPRE_Int              glue_nboxes;
   HYPRE_Int             *glue_shared;
   ProblemIndex          *glue_ilowers;
   ProblemIndex          *glue_iuppers;
   Index                 *glue_offsets;
   HYPRE_Int             *glue_nbor_parts;
   ProblemIndex          *glue_nbor_ilowers;
   ProblemIndex          *glue_nbor_iuppers;
   Index                 *glue_nbor_offsets;
   Index                 *glue_index_maps;
   Index                 *glue_index_dirs;
   HYPRE_Int             *glue_primaries;

   /* for GraphSetStencil */
   HYPRE_Int             *stencil_num;

   /* for GraphAddEntries */
   HYPRE_Int              graph_nboxes;
   ProblemIndex          *graph_ilowers;
   ProblemIndex          *graph_iuppers;
   Index                 *graph_strides;
   HYPRE_Int             *graph_vars;
   HYPRE_Int             *graph_to_parts;
   ProblemIndex          *graph_to_ilowers;
   ProblemIndex          *graph_to_iuppers;
   Index                 *graph_to_strides;
   HYPRE_Int             *graph_to_vars;
   Index                 *graph_index_maps;
   Index                 *graph_index_signs;
   HYPRE_Int             *graph_entries;
   HYPRE_Real            *graph_values;
   HYPRE_Int             *graph_boxsizes;

   /* MatrixSetValues */
   HYPRE_Int              matset_nboxes;
   ProblemIndex          *matset_ilowers;
   ProblemIndex          *matset_iuppers;
   Index                 *matset_strides;
   HYPRE_Int             *matset_vars;
   HYPRE_Int             *matset_entries;
   HYPRE_Real            *matset_values;

   /* MatrixAddToValues */
   HYPRE_Int              matadd_nboxes;
   ProblemIndex          *matadd_ilowers;
   ProblemIndex          *matadd_iuppers;
   HYPRE_Int             *matadd_vars;
   HYPRE_Int             *matadd_nentries;
   HYPRE_Int            **matadd_entries;
   HYPRE_Real           **matadd_values;

   /* FEMMatrixAddToValues */
   HYPRE_Int              fem_matadd_nboxes;
   ProblemIndex          *fem_matadd_ilowers;
   ProblemIndex          *fem_matadd_iuppers;
   HYPRE_Int             *fem_matadd_nrows;
   HYPRE_Int            **fem_matadd_rows;
   HYPRE_Int             *fem_matadd_ncols;
   HYPRE_Int            **fem_matadd_cols;
   HYPRE_Real           **fem_matadd_values;

   /* RhsAddToValues */
   HYPRE_Int              rhsadd_nboxes;
   ProblemIndex          *rhsadd_ilowers;
   ProblemIndex          *rhsadd_iuppers;
   HYPRE_Int             *rhsadd_vars;
   HYPRE_Real            *rhsadd_values;

   /* FEMRhsAddToValues */
   HYPRE_Int              fem_rhsadd_nboxes;
   ProblemIndex          *fem_rhsadd_ilowers;
   ProblemIndex          *fem_rhsadd_iuppers;
   HYPRE_Real           **fem_rhsadd_values;

   Index                  periodic;

} ProblemPartData;

typedef struct
{
   HYPRE_Int        ndim;
   HYPRE_Int        nparts;
   ProblemPartData *pdata;
   HYPRE_Int        max_boxsize;

   /* for GridSetNumGhost */
   HYPRE_Int       *numghost;

   HYPRE_Int        nstencils;
   HYPRE_Int       *stencil_sizes;
   Index          **stencil_offsets;
   HYPRE_Int      **stencil_vars;
   HYPRE_Real     **stencil_values;

   HYPRE_Int        rhs_true;
   HYPRE_Real       rhs_value;

   HYPRE_Int        fem_nvars;
   Index           *fem_offsets;
   HYPRE_Int       *fem_vars;
   HYPRE_Real     **fem_values_full;
   HYPRE_Int      **fem_ivalues_full;
   HYPRE_Int       *fem_ordering; /* same info as vars/offsets */
   HYPRE_Int        fem_nsparse;  /* number of nonzeros in values_full */
   HYPRE_Int       *fem_sparsity; /* nonzeros in values_full */
   HYPRE_Real      *fem_values;   /* nonzero values in values_full */

   HYPRE_Int        fem_rhs_true;
   HYPRE_Real      *fem_rhs_values;

   HYPRE_Int        symmetric_num;
   HYPRE_Int       *symmetric_parts;
   HYPRE_Int       *symmetric_vars;
   HYPRE_Int       *symmetric_to_vars;
   HYPRE_Int       *symmetric_booleans;

   HYPRE_Int        ns_symmetric;

   HYPRE_Int        npools;
   HYPRE_Int       *pools;   /* array of size nparts */
   HYPRE_Int        ndists;  /* number of (pool) distributions */
   HYPRE_Int       *dist_npools;
   HYPRE_Int      **dist_pools;

} ProblemData;

/*--------------------------------------------------------------------------
 * Compute new box based on variable type
 *--------------------------------------------------------------------------*/

HYPRE_Int
GetVariableBox( Index  cell_ilower,
                Index  cell_iupper,
                HYPRE_Int    vartype,
                Index  var_ilower,
                Index  var_iupper )
{
   HYPRE_Int ierr = 0;

   var_ilower[0] = cell_ilower[0];
   var_ilower[1] = cell_ilower[1];
   var_ilower[2] = cell_ilower[2];
   var_iupper[0] = cell_iupper[0];
   var_iupper[1] = cell_iupper[1];
   var_iupper[2] = cell_iupper[2];

   switch(vartype)
   {
      case HYPRE_SSTRUCT_VARIABLE_CELL:
         var_ilower[0] -= 0; var_ilower[1] -= 0; var_ilower[2] -= 0;
         break;
      case HYPRE_SSTRUCT_VARIABLE_NODE:
         var_ilower[0] -= 1; var_ilower[1] -= 1; var_ilower[2] -= 1;
         break;
      case HYPRE_SSTRUCT_VARIABLE_XFACE:
         var_ilower[0] -= 1; var_ilower[1] -= 0; var_ilower[2] -= 0;
         break;
      case HYPRE_SSTRUCT_VARIABLE_YFACE:
         var_ilower[0] -= 0; var_ilower[1] -= 1; var_ilower[2] -= 0;
         break;
      case HYPRE_SSTRUCT_VARIABLE_ZFACE:
         var_ilower[0] -= 0; var_ilower[1] -= 0; var_ilower[2] -= 1;
         break;
      case HYPRE_SSTRUCT_VARIABLE_XEDGE:
         var_ilower[0] -= 0; var_ilower[1] -= 1; var_ilower[2] -= 1;
         break;
      case HYPRE_SSTRUCT_VARIABLE_YEDGE:
         var_ilower[0] -= 1; var_ilower[1] -= 0; var_ilower[2] -= 1;
         break;
      case HYPRE_SSTRUCT_VARIABLE_ZEDGE:
         var_ilower[0] -= 1; var_ilower[1] -= 1; var_ilower[2] -= 0;
         break;
      case HYPRE_SSTRUCT_VARIABLE_UNDEFINED:
         break;
   }

   return ierr;
}

/*--------------------------------------------------------------------------
 * Read routines
 *--------------------------------------------------------------------------*/

HYPRE_Int
SScanIntArray( char  *sdata_ptr,
               char **sdata_ptr_ptr,
               HYPRE_Int    size,
               HYPRE_Int   *array )
{
   HYPRE_Int i;

   sdata_ptr += strspn(sdata_ptr, " \t\n[");
   for (i = 0; i < size; i++)
   {
      array[i] = strtol(sdata_ptr, &sdata_ptr, 10);
   }
   sdata_ptr += strcspn(sdata_ptr, "]") + 1;

   *sdata_ptr_ptr = sdata_ptr;
   return 0;
}

HYPRE_Int
SScanDblArray( char   *sdata_ptr,
               char  **sdata_ptr_ptr,
               HYPRE_Int     size,
               HYPRE_Real *array )
{
   HYPRE_Int i;

   sdata_ptr += strspn(sdata_ptr, " \t\n[");
   for (i = 0; i < size; i++)
   {
      array[i] = strtod(sdata_ptr, &sdata_ptr);
   }
   sdata_ptr += strcspn(sdata_ptr, "]") + 1;

   *sdata_ptr_ptr = sdata_ptr;
   return 0;
}

HYPRE_Int
SScanProblemIndex( char          *sdata_ptr,
                   char         **sdata_ptr_ptr,
                   HYPRE_Int      ndim,
                   ProblemIndex   index )
{
   HYPRE_Int  i;
   char sign[3];

   /* initialize index array */
   for (i = 0; i < 9; i++)
   {
      index[i]   = 0;
   }

   sdata_ptr += strspn(sdata_ptr, " \t\n(");
   switch (ndim)
   {
      case 1:
         hypre_sscanf(sdata_ptr, "%d%c",
                      &index[0], &sign[0]);
         break;

      case 2:
         hypre_sscanf(sdata_ptr, "%d%c%d%c",
                      &index[0], &sign[0], &index[1], &sign[1]);
         break;

      case 3:
         hypre_sscanf(sdata_ptr, "%d%c%d%c%d%c",
                      &index[0], &sign[0], &index[1], &sign[1], &index[2], &sign[2]);
         break;
   }
   sdata_ptr += strcspn(sdata_ptr, ":)");
   if ( *sdata_ptr == ':' )
   {
      /* read in optional shift */
      sdata_ptr += 1;
      switch (ndim)
      {
         case 1:
            hypre_sscanf(sdata_ptr, "%d", &index[6]);
            break;

         case 2:
            hypre_sscanf(sdata_ptr, "%d%d", &index[6], &index[7]);
            break;

         case 3:
            hypre_sscanf(sdata_ptr, "%d%d%d", &index[6], &index[7], &index[8]);
            break;
      }
      /* pre-shift the index */
      for (i = 0; i < ndim; i++)
      {
         index[i] += index[i+6];
      }
   }
   sdata_ptr += strcspn(sdata_ptr, ")") + 1;

   for (i = 0; i < ndim; i++)
   {
      if (sign[i] == '+')
      {
         index[i+3] = 1;
      }
   }

   *sdata_ptr_ptr = sdata_ptr;
   return 0;
}

HYPRE_Int
ReadData( char         *filename,
          ProblemData  *data_ptr )
{
   ProblemData        data;
   ProblemPartData    pdata;

   HYPRE_Int          myid;
   FILE              *file;

   char              *sdata = NULL;
   char              *sdata_line;
   char              *sdata_ptr;
   HYPRE_Int          sdata_size;
   HYPRE_Int          size;
   HYPRE_Int          memchunk = 10000;
   HYPRE_Int          maxline  = 250;

   char               key[250];

   HYPRE_Int          part, var, s, entry, i, j, k, il, iu;

   /*-----------------------------------------------------------
    * Read data file from process 0, then broadcast
    *-----------------------------------------------------------*/

   hypre_MPI_Comm_rank(hypre_MPI_COMM_WORLD, &myid);

   if (myid == 0)
   {
      if ((file = fopen(filename, "r")) == NULL)
      {
         hypre_printf("Error: can't open input file %s\n", filename);
         exit(1);
      }

      /* allocate initial space, and read first input line */
      sdata_size = 0;
      sdata = hypre_TAlloc(char, memchunk, HYPRE_MEMORY_HOST);
      sdata_line = fgets(sdata, maxline, file);

      s= 0;
      while (sdata_line != NULL)
      {
         sdata_size += strlen(sdata_line) + 1;

         /* allocate more space, if necessary */
         if ((sdata_size + maxline) > s)
         {
            sdata = hypre_TReAlloc(sdata, char, (sdata_size + memchunk), HYPRE_MEMORY_HOST);
            s= sdata_size + memchunk;
         }

         /* read the next input line */
         sdata_line = fgets((sdata + sdata_size), maxline, file);
      }

      fclose(file);
   }

   /* broadcast the data size */
   hypre_MPI_Bcast(&sdata_size, 1, HYPRE_MPI_INT, 0, hypre_MPI_COMM_WORLD);

   /* broadcast the data */
   sdata = hypre_TReAlloc(sdata, char, sdata_size, HYPRE_MEMORY_HOST);
   hypre_MPI_Bcast(sdata, sdata_size, hypre_MPI_CHAR, 0, hypre_MPI_COMM_WORLD);

   /*-----------------------------------------------------------
    * Parse the data and fill ProblemData structure
    *-----------------------------------------------------------*/

   data.max_boxsize = 0;
   data.numghost = NULL;
   data.nstencils = 0;
   data.rhs_true = 0;
   data.fem_nvars = 0;
   data.fem_nsparse = 0;
   data.fem_rhs_true = 0;
   data.symmetric_num = 0;
   data.symmetric_parts    = NULL;
   data.symmetric_vars     = NULL;
   data.symmetric_to_vars  = NULL;
   data.symmetric_booleans = NULL;
   data.ns_symmetric = 0;
   data.ndists = 0;
   data.dist_npools = NULL;
   data.dist_pools  = NULL;

   sdata_line = sdata;
   while (sdata_line < (sdata + sdata_size))
   {
      sdata_ptr = sdata_line;

      if ( ( hypre_sscanf(sdata_ptr, "%s", key) > 0 ) && ( sdata_ptr[0] != '#' ) )
      {
         sdata_ptr += strcspn(sdata_ptr, " \t\n");

         if ( strcmp(key, "GridCreate:") == 0 )
         {
            data.ndim = strtol(sdata_ptr, &sdata_ptr, 10);
            data.nparts = strtol(sdata_ptr, &sdata_ptr, 10);
            data.pdata = hypre_CTAlloc(ProblemPartData,  data.nparts, HYPRE_MEMORY_HOST);
         }
         else if ( strcmp(key, "GridSetNumGhost:") == 0 )
         {
            // # GridSetNumGhost: numghost[2*ndim]
            // GridSetNumGhost: [3 3 3 3]
            data.numghost = hypre_CTAlloc(HYPRE_Int,  2*data.ndim, HYPRE_MEMORY_HOST);
            SScanIntArray(sdata_ptr, &sdata_ptr, 2*data.ndim, data.numghost);
         }
         else if ( strcmp(key, "GridSetExtents:") == 0 )
         {
            part = strtol(sdata_ptr, &sdata_ptr, 10);
            pdata = data.pdata[part];
            if ((pdata.nboxes % 10) == 0)
            {
               size = pdata.nboxes + 10;
               pdata.ilowers =
                  hypre_TReAlloc(pdata.ilowers, ProblemIndex, size, HYPRE_MEMORY_HOST);
               pdata.iuppers =
                  hypre_TReAlloc(pdata.iuppers, ProblemIndex, size, HYPRE_MEMORY_HOST);
               pdata.boxsizes =
                  hypre_TReAlloc(pdata.boxsizes, HYPRE_Int, size, HYPRE_MEMORY_HOST);
            }
            SScanProblemIndex(sdata_ptr, &sdata_ptr, data.ndim,
                              pdata.ilowers[pdata.nboxes]);
            SScanProblemIndex(sdata_ptr, &sdata_ptr, data.ndim,
                              pdata.iuppers[pdata.nboxes]);
            /* check use of +- in GridSetExtents */
            il = 1;
            iu = 1;
            for (i = 0; i < data.ndim; i++)
            {
               il *= pdata.ilowers[pdata.nboxes][i+3];
               iu *= pdata.iuppers[pdata.nboxes][i+3];
            }
            if ( (il != 0) || (iu != 1) )
            {
               hypre_printf("Error: Invalid use of `+-' in GridSetExtents\n");
               exit(1);
            }
            pdata.boxsizes[pdata.nboxes] = 1;
            for (i = 0; i < 3; i++)
            {
               pdata.boxsizes[pdata.nboxes] *=
                  (pdata.iuppers[pdata.nboxes][i] -
                   pdata.ilowers[pdata.nboxes][i] + 2);
            }
            pdata.max_boxsize =
               hypre_max(pdata.max_boxsize, pdata.boxsizes[pdata.nboxes]);
            pdata.nboxes++;
            data.pdata[part] = pdata;
         }
         else if ( strcmp(key, "GridSetVariables:") == 0 )
         {
            part = strtol(sdata_ptr, &sdata_ptr, 10);
            pdata = data.pdata[part];
            pdata.nvars = strtol(sdata_ptr, &sdata_ptr, 10);
            pdata.vartypes = hypre_CTAlloc(HYPRE_SStructVariable, pdata.nvars, HYPRE_MEMORY_HOST);
            SScanIntArray(sdata_ptr, &sdata_ptr, pdata.nvars, pdata.vartypes);
            data.pdata[part] = pdata;
         }
         else if ( strcmp(key, "GridAddVariables:") == 0 )
         {
            /* TODO */
            hypre_printf("GridAddVariables not yet implemented!\n");
            exit(1);
         }
         else if ( strcmp(key, "GridSetNeighborPart:") == 0 ||
                   strcmp(key, "GridSetSharedPart:") == 0 )
         {
            part = strtol(sdata_ptr, &sdata_ptr, 10);
            pdata = data.pdata[part];
            if ((pdata.glue_nboxes % 10) == 0)
            {
               size = pdata.glue_nboxes + 10;
               pdata.glue_shared =
                  hypre_TReAlloc(pdata.glue_shared, HYPRE_Int, size, HYPRE_MEMORY_HOST);
               pdata.glue_ilowers =
                  hypre_TReAlloc(pdata.glue_ilowers, ProblemIndex, size, HYPRE_MEMORY_HOST);
               pdata.glue_iuppers =
                  hypre_TReAlloc(pdata.glue_iuppers, ProblemIndex, size, HYPRE_MEMORY_HOST);
               pdata.glue_offsets =
                  hypre_TReAlloc(pdata.glue_offsets, Index, size, HYPRE_MEMORY_HOST);
               pdata.glue_nbor_parts =
                  hypre_TReAlloc(pdata.glue_nbor_parts, HYPRE_Int, size, HYPRE_MEMORY_HOST);
               pdata.glue_nbor_ilowers =
                  hypre_TReAlloc(pdata.glue_nbor_ilowers, ProblemIndex, size, HYPRE_MEMORY_HOST);
               pdata.glue_nbor_iuppers =
                  hypre_TReAlloc(pdata.glue_nbor_iuppers, ProblemIndex, size, HYPRE_MEMORY_HOST);
               pdata.glue_nbor_offsets =
                  hypre_TReAlloc(pdata.glue_nbor_offsets, Index, size, HYPRE_MEMORY_HOST);
               pdata.glue_index_maps =
                  hypre_TReAlloc(pdata.glue_index_maps, Index, size, HYPRE_MEMORY_HOST);
               pdata.glue_index_dirs =
                  hypre_TReAlloc(pdata.glue_index_dirs, Index, size, HYPRE_MEMORY_HOST);
               pdata.glue_primaries =
                  hypre_TReAlloc(pdata.glue_primaries, HYPRE_Int, size, HYPRE_MEMORY_HOST);
            }
            pdata.glue_shared[pdata.glue_nboxes] = 0;
            if ( strcmp(key, "GridSetSharedPart:") == 0 )
            {
               pdata.glue_shared[pdata.glue_nboxes] = 1;
            }
            SScanProblemIndex(sdata_ptr, &sdata_ptr, data.ndim,
                              pdata.glue_ilowers[pdata.glue_nboxes]);
            SScanProblemIndex(sdata_ptr, &sdata_ptr, data.ndim,
                              pdata.glue_iuppers[pdata.glue_nboxes]);
            if (pdata.glue_shared[pdata.glue_nboxes])
            {
               SScanIntArray(sdata_ptr, &sdata_ptr, data.ndim,
                             pdata.glue_offsets[pdata.glue_nboxes]);
            }
            pdata.glue_nbor_parts[pdata.glue_nboxes] =
               strtol(sdata_ptr, &sdata_ptr, 10);
            SScanProblemIndex(sdata_ptr, &sdata_ptr, data.ndim,
                              pdata.glue_nbor_ilowers[pdata.glue_nboxes]);
            SScanProblemIndex(sdata_ptr, &sdata_ptr, data.ndim,
                              pdata.glue_nbor_iuppers[pdata.glue_nboxes]);
            if (pdata.glue_shared[pdata.glue_nboxes])
            {
               SScanIntArray(sdata_ptr, &sdata_ptr, data.ndim,
                             pdata.glue_nbor_offsets[pdata.glue_nboxes]);
            }
            SScanIntArray(sdata_ptr, &sdata_ptr, data.ndim,
                          pdata.glue_index_maps[pdata.glue_nboxes]);
            for (i = data.ndim; i < 3; i++)
            {
               pdata.glue_index_maps[pdata.glue_nboxes][i] = i;
            }
            SScanIntArray(sdata_ptr, &sdata_ptr, data.ndim,
                          pdata.glue_index_dirs[pdata.glue_nboxes]);
            for (i = data.ndim; i < 3; i++)
            {
               pdata.glue_index_dirs[pdata.glue_nboxes][i] = 1;
            }
            sdata_ptr += strcspn(sdata_ptr, ":\t\n");
            if ( *sdata_ptr == ':' )
            {
               /* read in optional primary indicator */
               sdata_ptr += 1;
               pdata.glue_primaries[pdata.glue_nboxes] =
                  strtol(sdata_ptr, &sdata_ptr, 10);
            }
            else
            {
               pdata.glue_primaries[pdata.glue_nboxes] = -1;
               sdata_ptr -= 1;
            }
            pdata.glue_nboxes++;
            data.pdata[part] = pdata;
         }
         else if ( strcmp(key, "GridSetPeriodic:") == 0 )
         {
            part = strtol(sdata_ptr, &sdata_ptr, 10);
            pdata = data.pdata[part];
            SScanIntArray(sdata_ptr, &sdata_ptr, data.ndim, pdata.periodic);
            for (i = data.ndim; i < 3; i++)
            {
               pdata.periodic[i] = 0;
            }
            data.pdata[part] = pdata;
         }
         else if ( strcmp(key, "StencilCreate:") == 0 )
         {
            if (data.fem_nvars > 0)
            {
               hypre_printf("Stencil and FEMStencil cannot be used together\n");
               exit(1);
            }
            data.nstencils = strtol(sdata_ptr, &sdata_ptr, 10);
            data.stencil_sizes   = hypre_CTAlloc(HYPRE_Int, data.nstencils, HYPRE_MEMORY_HOST);
            data.stencil_offsets = hypre_CTAlloc(Index *, data.nstencils, HYPRE_MEMORY_HOST);
            data.stencil_vars    = hypre_CTAlloc(HYPRE_Int *, data.nstencils, HYPRE_MEMORY_HOST);
            data.stencil_values  = hypre_CTAlloc(HYPRE_Real *, data.nstencils, HYPRE_MEMORY_HOST);
            SScanIntArray(sdata_ptr, &sdata_ptr,
                          data.nstencils, data.stencil_sizes);
            for (s = 0; s < data.nstencils; s++)
            {
               data.stencil_offsets[s] =
                  hypre_CTAlloc(Index, data.stencil_sizes[s], HYPRE_MEMORY_HOST);
               data.stencil_vars[s] =
                  hypre_CTAlloc(HYPRE_Int, data.stencil_sizes[s], HYPRE_MEMORY_HOST);
               data.stencil_values[s] =
                  hypre_CTAlloc(HYPRE_Real, data.stencil_sizes[s], HYPRE_MEMORY_HOST);
            }
         }
         else if ( strcmp(key, "StencilSetEntry:") == 0 )
         {
            s = strtol(sdata_ptr, &sdata_ptr, 10);
            entry = strtol(sdata_ptr, &sdata_ptr, 10);
            SScanIntArray(sdata_ptr, &sdata_ptr,
                          data.ndim, data.stencil_offsets[s][entry]);
            for (i = data.ndim; i < 3; i++)
            {
               data.stencil_offsets[s][entry][i] = 0;
            }
            data.stencil_vars[s][entry] = strtol(sdata_ptr, &sdata_ptr, 10);
            data.stencil_values[s][entry] = strtod(sdata_ptr, &sdata_ptr);
         }
         else if ( strcmp(key, "RhsSet:") == 0 )
         {
            if (data.rhs_true == 0)
            {
               data.rhs_true = 1;
            }
            data.rhs_value = strtod(sdata_ptr, &sdata_ptr);
         }
         else if ( strcmp(key, "FEMStencilCreate:") == 0 )
         {
            if (data.nstencils > 0)
            {
               hypre_printf("Stencil and FEMStencil cannot be used together\n");
               exit(1);
            }
            data.fem_nvars = strtol(sdata_ptr, &sdata_ptr, 10);
            data.fem_offsets = hypre_CTAlloc(Index, data.fem_nvars, HYPRE_MEMORY_HOST);
            data.fem_vars = hypre_CTAlloc(HYPRE_Int, data.fem_nvars, HYPRE_MEMORY_HOST);
            data.fem_values_full = hypre_CTAlloc(HYPRE_Real *, data.fem_nvars, HYPRE_MEMORY_HOST);
            for (i = 0; i < data.fem_nvars; i++)
            {
               data.fem_values_full[i] = hypre_CTAlloc(HYPRE_Real, data.fem_nvars,
                                                       HYPRE_MEMORY_HOST);
            }
         }
         else if ( strcmp(key, "FEMStencilSetRow:") == 0 )
         {
            i = strtol(sdata_ptr, &sdata_ptr, 10);
            SScanIntArray(sdata_ptr, &sdata_ptr,
                          data.ndim, data.fem_offsets[i]);
            for (k = data.ndim; k < 3; k++)
            {
               data.fem_offsets[i][k] = 0;
            }
            data.fem_vars[i] = strtol(sdata_ptr, &sdata_ptr, 10);
            SScanDblArray(sdata_ptr, &sdata_ptr,
                          data.fem_nvars, data.fem_values_full[i]);
         }
         else if ( strcmp(key, "FEMRhsSet:") == 0 )
         {
            if (data.fem_rhs_true == 0)
            {
               data.fem_rhs_true = 1;
               data.fem_rhs_values = hypre_CTAlloc(HYPRE_Real, data.fem_nvars, HYPRE_MEMORY_HOST);
            }
            SScanDblArray(sdata_ptr, &sdata_ptr,
                          data.fem_nvars, data.fem_rhs_values);
         }
         else if ( strcmp(key, "GraphSetStencil:") == 0 )
         {
            part = strtol(sdata_ptr, &sdata_ptr, 10);
            var = strtol(sdata_ptr, &sdata_ptr, 10);
            s = strtol(sdata_ptr, &sdata_ptr, 10);
            pdata = data.pdata[part];
            if (pdata.stencil_num == NULL)
            {
               pdata.stencil_num = hypre_CTAlloc(HYPRE_Int, pdata.nvars, HYPRE_MEMORY_HOST);
            }
            pdata.stencil_num[var] = s;
            data.pdata[part] = pdata;
         }
         else if ( strcmp(key, "GraphAddEntries:") == 0 )
         {
            part = strtol(sdata_ptr, &sdata_ptr, 10);
            pdata = data.pdata[part];
            if ((pdata.graph_nboxes % 10) == 0)
            {
               size = pdata.graph_nboxes + 10;
               pdata.graph_ilowers =
                  hypre_TReAlloc(pdata.graph_ilowers, ProblemIndex, size, HYPRE_MEMORY_HOST);
               pdata.graph_iuppers =
                  hypre_TReAlloc(pdata.graph_iuppers, ProblemIndex, size, HYPRE_MEMORY_HOST);
               pdata.graph_strides =
                  hypre_TReAlloc(pdata.graph_strides, Index, size, HYPRE_MEMORY_HOST);
               pdata.graph_vars =
                  hypre_TReAlloc(pdata.graph_vars, HYPRE_Int, size, HYPRE_MEMORY_HOST);
               pdata.graph_to_parts =
                  hypre_TReAlloc(pdata.graph_to_parts, HYPRE_Int, size, HYPRE_MEMORY_HOST);
               pdata.graph_to_ilowers =
                  hypre_TReAlloc(pdata.graph_to_ilowers, ProblemIndex, size, HYPRE_MEMORY_HOST);
               pdata.graph_to_iuppers =
                  hypre_TReAlloc(pdata.graph_to_iuppers, ProblemIndex, size, HYPRE_MEMORY_HOST);
               pdata.graph_to_strides =
                  hypre_TReAlloc(pdata.graph_to_strides, Index, size, HYPRE_MEMORY_HOST);
               pdata.graph_to_vars =
                  hypre_TReAlloc(pdata.graph_to_vars, HYPRE_Int, size, HYPRE_MEMORY_HOST);
               pdata.graph_index_maps =
                  hypre_TReAlloc(pdata.graph_index_maps, Index, size, HYPRE_MEMORY_HOST);
               pdata.graph_index_signs =
                  hypre_TReAlloc(pdata.graph_index_signs, Index, size, HYPRE_MEMORY_HOST);
               pdata.graph_entries =
                  hypre_TReAlloc(pdata.graph_entries, HYPRE_Int, size, HYPRE_MEMORY_HOST);
               pdata.graph_values =
                  hypre_TReAlloc(pdata.graph_values, HYPRE_Real, size, HYPRE_MEMORY_HOST);
               pdata.graph_boxsizes =
                  hypre_TReAlloc(pdata.graph_boxsizes, HYPRE_Int, size, HYPRE_MEMORY_HOST);
            }
            SScanProblemIndex(sdata_ptr, &sdata_ptr, data.ndim,
                              pdata.graph_ilowers[pdata.graph_nboxes]);
            SScanProblemIndex(sdata_ptr, &sdata_ptr, data.ndim,
                              pdata.graph_iuppers[pdata.graph_nboxes]);
            SScanIntArray(sdata_ptr, &sdata_ptr, data.ndim,
                          pdata.graph_strides[pdata.graph_nboxes]);
            for (i = data.ndim; i < 3; i++)
            {
               pdata.graph_strides[pdata.graph_nboxes][i] = 1;
            }
            pdata.graph_vars[pdata.graph_nboxes] =
               strtol(sdata_ptr, &sdata_ptr, 10);
            pdata.graph_to_parts[pdata.graph_nboxes] =
               strtol(sdata_ptr, &sdata_ptr, 10);
            SScanProblemIndex(sdata_ptr, &sdata_ptr, data.ndim,
                              pdata.graph_to_ilowers[pdata.graph_nboxes]);
            SScanProblemIndex(sdata_ptr, &sdata_ptr, data.ndim,
                              pdata.graph_to_iuppers[pdata.graph_nboxes]);
            SScanIntArray(sdata_ptr, &sdata_ptr, data.ndim,
                          pdata.graph_to_strides[pdata.graph_nboxes]);
            for (i = data.ndim; i < 3; i++)
            {
               pdata.graph_to_strides[pdata.graph_nboxes][i] = 1;
            }
            pdata.graph_to_vars[pdata.graph_nboxes] =
               strtol(sdata_ptr, &sdata_ptr, 10);
            SScanIntArray(sdata_ptr, &sdata_ptr, data.ndim,
                          pdata.graph_index_maps[pdata.graph_nboxes]);
            for (i = data.ndim; i < 3; i++)
            {
               pdata.graph_index_maps[pdata.graph_nboxes][i] = i;
            }
            for (i = 0; i < 3; i++)
            {
               pdata.graph_index_signs[pdata.graph_nboxes][i] = 1;
               if ( pdata.graph_to_iuppers[pdata.graph_nboxes][i] <
                    pdata.graph_to_ilowers[pdata.graph_nboxes][i] )
               {
                  pdata.graph_index_signs[pdata.graph_nboxes][i] = -1;
               }
            }
            pdata.graph_entries[pdata.graph_nboxes] =
               strtol(sdata_ptr, &sdata_ptr, 10);
            pdata.graph_values[pdata.graph_nboxes] =
               strtod(sdata_ptr, &sdata_ptr);
            pdata.graph_boxsizes[pdata.graph_nboxes] = 1;
            for (i = 0; i < 3; i++)
            {
               pdata.graph_boxsizes[pdata.graph_nboxes] *=
                  (pdata.graph_iuppers[pdata.graph_nboxes][i] -
                   pdata.graph_ilowers[pdata.graph_nboxes][i] + 1);
            }
            pdata.graph_nboxes++;
            data.pdata[part] = pdata;
         }
         else if ( strcmp(key, "MatrixSetSymmetric:") == 0 )
         {
            if ((data.symmetric_num % 10) == 0)
            {
               size = data.symmetric_num + 10;
               data.symmetric_parts =
                  hypre_TReAlloc(data.symmetric_parts, HYPRE_Int, size, HYPRE_MEMORY_HOST);
               data.symmetric_vars =
                  hypre_TReAlloc(data.symmetric_vars, HYPRE_Int, size, HYPRE_MEMORY_HOST);
               data.symmetric_to_vars =
                  hypre_TReAlloc(data.symmetric_to_vars, HYPRE_Int, size, HYPRE_MEMORY_HOST);
               data.symmetric_booleans =
                  hypre_TReAlloc(data.symmetric_booleans, HYPRE_Int, size, HYPRE_MEMORY_HOST);
            }
            data.symmetric_parts[data.symmetric_num] =
               strtol(sdata_ptr, &sdata_ptr, 10);
            data.symmetric_vars[data.symmetric_num] =
               strtol(sdata_ptr, &sdata_ptr, 10);
            data.symmetric_to_vars[data.symmetric_num] =
               strtol(sdata_ptr, &sdata_ptr, 10);
            data.symmetric_booleans[data.symmetric_num] =
               strtol(sdata_ptr, &sdata_ptr, 10);
            data.symmetric_num++;
         }
         else if ( strcmp(key, "MatrixSetNSSymmetric:") == 0 )
         {
            data.ns_symmetric = strtol(sdata_ptr, &sdata_ptr, 10);
         }
         else if ( strcmp(key, "MatrixSetValues:") == 0 )
         {
            part = strtol(sdata_ptr, &sdata_ptr, 10);
            pdata = data.pdata[part];
            if ((pdata.matset_nboxes % 10) == 0)
            {
               size = pdata.matset_nboxes + 10;
               pdata.matset_ilowers =
                  hypre_TReAlloc(pdata.matset_ilowers, ProblemIndex, size, HYPRE_MEMORY_HOST);
               pdata.matset_iuppers =
                  hypre_TReAlloc(pdata.matset_iuppers, ProblemIndex, size, HYPRE_MEMORY_HOST);
               pdata.matset_strides =
                  hypre_TReAlloc(pdata.matset_strides, Index, size, HYPRE_MEMORY_HOST);
               pdata.matset_vars =
                  hypre_TReAlloc(pdata.matset_vars, HYPRE_Int, size, HYPRE_MEMORY_HOST);
               pdata.matset_entries =
                  hypre_TReAlloc(pdata.matset_entries, HYPRE_Int, size, HYPRE_MEMORY_HOST);
               pdata.matset_values =
                  hypre_TReAlloc(pdata.matset_values, HYPRE_Real, size, HYPRE_MEMORY_HOST);
            }
            SScanProblemIndex(sdata_ptr, &sdata_ptr, data.ndim,
                              pdata.matset_ilowers[pdata.matset_nboxes]);
            SScanProblemIndex(sdata_ptr, &sdata_ptr, data.ndim,
                              pdata.matset_iuppers[pdata.matset_nboxes]);
            SScanIntArray(sdata_ptr, &sdata_ptr, data.ndim,
                          pdata.matset_strides[pdata.matset_nboxes]);
            for (i = data.ndim; i < 3; i++)
            {
               pdata.matset_strides[pdata.matset_nboxes][i] = 1;
            }
            pdata.matset_vars[pdata.matset_nboxes] =
               strtol(sdata_ptr, &sdata_ptr, 10);
            pdata.matset_entries[pdata.matset_nboxes] =
               strtol(sdata_ptr, &sdata_ptr, 10);
            pdata.matset_values[pdata.matset_nboxes] =
               strtod(sdata_ptr, &sdata_ptr);
            pdata.matset_nboxes++;
            data.pdata[part] = pdata;
         }
         else if ( strcmp(key, "MatrixAddToValues:") == 0 )
         {
            part = strtol(sdata_ptr, &sdata_ptr, 10);
            pdata = data.pdata[part];
            if ((pdata.matadd_nboxes% 10) == 0)
            {
               size = pdata.matadd_nboxes+10;
               pdata.matadd_ilowers=
                  hypre_TReAlloc(pdata.matadd_ilowers, ProblemIndex, size, HYPRE_MEMORY_HOST);
               pdata.matadd_iuppers=
                  hypre_TReAlloc(pdata.matadd_iuppers, ProblemIndex, size, HYPRE_MEMORY_HOST);
               pdata.matadd_vars=
                  hypre_TReAlloc(pdata.matadd_vars, HYPRE_Int, size, HYPRE_MEMORY_HOST);
               pdata.matadd_nentries=
                  hypre_TReAlloc(pdata.matadd_nentries, HYPRE_Int, size, HYPRE_MEMORY_HOST);
               pdata.matadd_entries=
                  hypre_TReAlloc(pdata.matadd_entries, HYPRE_Int *, size, HYPRE_MEMORY_HOST);
               pdata.matadd_values=
                  hypre_TReAlloc(pdata.matadd_values, HYPRE_Real *, size, HYPRE_MEMORY_HOST);
            }
            SScanProblemIndex(sdata_ptr, &sdata_ptr, data.ndim,
                              pdata.matadd_ilowers[pdata.matadd_nboxes]);
            SScanProblemIndex(sdata_ptr, &sdata_ptr, data.ndim,
                              pdata.matadd_iuppers[pdata.matadd_nboxes]);
            pdata.matadd_vars[pdata.matadd_nboxes]=
               strtol(sdata_ptr, &sdata_ptr, 10);
            i= strtol(sdata_ptr, &sdata_ptr, 10);
            pdata.matadd_nentries[pdata.matadd_nboxes]= i;
            pdata.matadd_entries[pdata.matadd_nboxes] =
               hypre_TAlloc(HYPRE_Int, i, HYPRE_MEMORY_HOST);
            SScanIntArray(sdata_ptr, &sdata_ptr, i,
                          (HYPRE_Int*) pdata.matadd_entries[pdata.matadd_nboxes]);
            pdata.matadd_values[pdata.matadd_nboxes] =
               hypre_TAlloc(HYPRE_Real, i, HYPRE_MEMORY_HOST);
            SScanDblArray(sdata_ptr, &sdata_ptr, i,
                          (HYPRE_Real *) pdata.matadd_values[pdata.matadd_nboxes]);
            pdata.matadd_nboxes++;
            data.pdata[part] = pdata;
         }
         else if ( strcmp(key, "FEMMatrixAddToValues:") == 0 )
         {
            part = strtol(sdata_ptr, &sdata_ptr, 10);
            pdata = data.pdata[part];
            if ((pdata.fem_matadd_nboxes% 10) == 0)
            {
               size = pdata.fem_matadd_nboxes+10;
               pdata.fem_matadd_ilowers=
                  hypre_TReAlloc(pdata.fem_matadd_ilowers, ProblemIndex, size, HYPRE_MEMORY_HOST);
               pdata.fem_matadd_iuppers=
                  hypre_TReAlloc(pdata.fem_matadd_iuppers, ProblemIndex, size, HYPRE_MEMORY_HOST);
               pdata.fem_matadd_nrows=
                  hypre_TReAlloc(pdata.fem_matadd_nrows, HYPRE_Int, size, HYPRE_MEMORY_HOST);
               pdata.fem_matadd_rows=
                  hypre_TReAlloc(pdata.fem_matadd_rows, HYPRE_Int *, size, HYPRE_MEMORY_HOST);
               pdata.fem_matadd_ncols=
                  hypre_TReAlloc(pdata.fem_matadd_ncols, HYPRE_Int, size, HYPRE_MEMORY_HOST);
               pdata.fem_matadd_cols=
                  hypre_TReAlloc(pdata.fem_matadd_cols, HYPRE_Int *, size, HYPRE_MEMORY_HOST);
               pdata.fem_matadd_values=
                  hypre_TReAlloc(pdata.fem_matadd_values, HYPRE_Real *, size, HYPRE_MEMORY_HOST);
            }
            SScanProblemIndex(sdata_ptr, &sdata_ptr, data.ndim,
                              pdata.fem_matadd_ilowers[pdata.fem_matadd_nboxes]);
            SScanProblemIndex(sdata_ptr, &sdata_ptr, data.ndim,
                              pdata.fem_matadd_iuppers[pdata.fem_matadd_nboxes]);
            i= strtol(sdata_ptr, &sdata_ptr, 10);
            pdata.fem_matadd_nrows[pdata.fem_matadd_nboxes]= i;
            pdata.fem_matadd_rows[pdata.fem_matadd_nboxes] = hypre_TAlloc(HYPRE_Int, i,
                                                                          HYPRE_MEMORY_HOST);
            SScanIntArray(sdata_ptr, &sdata_ptr, i,
                          (HYPRE_Int*) pdata.fem_matadd_rows[pdata.fem_matadd_nboxes]);
            j= strtol(sdata_ptr, &sdata_ptr, 10);
            pdata.fem_matadd_ncols[pdata.fem_matadd_nboxes]= j;
            pdata.fem_matadd_cols[pdata.fem_matadd_nboxes] = hypre_TAlloc(HYPRE_Int, j,
                                                                          HYPRE_MEMORY_HOST);
            SScanIntArray(sdata_ptr, &sdata_ptr, j,
                          (HYPRE_Int*) pdata.fem_matadd_cols[pdata.fem_matadd_nboxes]);
            pdata.fem_matadd_values[pdata.fem_matadd_nboxes] =
               hypre_TAlloc(HYPRE_Real, i*j, HYPRE_MEMORY_HOST);
            SScanDblArray(sdata_ptr, &sdata_ptr, i*j,
                          (HYPRE_Real *) pdata.fem_matadd_values[pdata.fem_matadd_nboxes]);
            pdata.fem_matadd_nboxes++;
            data.pdata[part] = pdata;
         }
         else if ( strcmp(key, "RhsAddToValues:") == 0 )
         {
            part = strtol(sdata_ptr, &sdata_ptr, 10);
            pdata = data.pdata[part];
            if ((pdata.rhsadd_nboxes% 10) == 0)
            {
               size = pdata.rhsadd_nboxes+10;
               pdata.rhsadd_ilowers=
                  hypre_TReAlloc(pdata.rhsadd_ilowers, ProblemIndex, size, HYPRE_MEMORY_HOST);
               pdata.rhsadd_iuppers=
                  hypre_TReAlloc(pdata.rhsadd_iuppers, ProblemIndex, size, HYPRE_MEMORY_HOST);
               pdata.rhsadd_vars=
                  hypre_TReAlloc(pdata.rhsadd_vars, HYPRE_Int, size, HYPRE_MEMORY_HOST);
               pdata.rhsadd_values=
                  hypre_TReAlloc(pdata.rhsadd_values, HYPRE_Real, size, HYPRE_MEMORY_HOST);
            }
            SScanProblemIndex(sdata_ptr, &sdata_ptr, data.ndim,
                              pdata.rhsadd_ilowers[pdata.rhsadd_nboxes]);
            SScanProblemIndex(sdata_ptr, &sdata_ptr, data.ndim,
                              pdata.rhsadd_iuppers[pdata.rhsadd_nboxes]);
            pdata.rhsadd_vars[pdata.rhsadd_nboxes]=
               strtol(sdata_ptr, &sdata_ptr, 10);
            pdata.rhsadd_values[pdata.rhsadd_nboxes] =
               strtod(sdata_ptr, &sdata_ptr);
            pdata.rhsadd_nboxes++;
            data.pdata[part] = pdata;
         }
         else if ( strcmp(key, "FEMRhsAddToValues:") == 0 )
         {
            part = strtol(sdata_ptr, &sdata_ptr, 10);
            pdata = data.pdata[part];
            if ((pdata.fem_rhsadd_nboxes% 10) == 0)
            {
               size = pdata.fem_rhsadd_nboxes+10;
               pdata.fem_rhsadd_ilowers=
                  hypre_TReAlloc(pdata.fem_rhsadd_ilowers, ProblemIndex, size, HYPRE_MEMORY_HOST);
               pdata.fem_rhsadd_iuppers=
                  hypre_TReAlloc(pdata.fem_rhsadd_iuppers, ProblemIndex, size, HYPRE_MEMORY_HOST);
               pdata.fem_rhsadd_values=
                  hypre_TReAlloc(pdata.fem_rhsadd_values, HYPRE_Real *, size, HYPRE_MEMORY_HOST);
            }
            SScanProblemIndex(sdata_ptr, &sdata_ptr, data.ndim,
                              pdata.fem_rhsadd_ilowers[pdata.fem_rhsadd_nboxes]);
            SScanProblemIndex(sdata_ptr, &sdata_ptr, data.ndim,
                              pdata.fem_rhsadd_iuppers[pdata.fem_rhsadd_nboxes]);
            pdata.fem_rhsadd_values[pdata.fem_rhsadd_nboxes] =
               hypre_TAlloc(HYPRE_Real, data.fem_nvars, HYPRE_MEMORY_HOST);
            SScanDblArray(sdata_ptr, &sdata_ptr, data.fem_nvars,
                          (HYPRE_Real *) pdata.fem_rhsadd_values[pdata.fem_rhsadd_nboxes]);
            pdata.fem_rhsadd_nboxes++;
            data.pdata[part] = pdata;
         }
         else if ( strcmp(key, "ProcessPoolCreate:") == 0 )
         {
            data.ndists++;
            data.dist_npools=
               hypre_TReAlloc(data.dist_npools, HYPRE_Int, data.ndists, HYPRE_MEMORY_HOST);
            data.dist_pools=
               hypre_TReAlloc(data.dist_pools, HYPRE_Int *, data.ndists, HYPRE_MEMORY_HOST);
            data.dist_npools[data.ndists-1] = strtol(sdata_ptr, &sdata_ptr, 10);
            data.dist_pools[data.ndists-1] =
               hypre_CTAlloc(HYPRE_Int, data.nparts, HYPRE_MEMORY_HOST);
#if 0
            data.npools = strtol(sdata_ptr, &sdata_ptr, 10);
            data.pools = hypre_CTAlloc(HYPRE_Int, data.nparts, HYPRE_MEMORY_HOST);
#endif
         }
         else if ( strcmp(key, "ProcessPoolSetPart:") == 0 )
         {
            i = strtol(sdata_ptr, &sdata_ptr, 10);
            part = strtol(sdata_ptr, &sdata_ptr, 10);
            data.dist_pools[data.ndists-1][part] = i;
         }
         else if ( strcmp(key, "GridSetNeighborBox:") == 0 )
         {
            hypre_printf("Error: No longer supporting SetNeighborBox\n");
         }
      }

      sdata_line += strlen(sdata_line) + 1;
   }

   data.max_boxsize = 0;
   for (part = 0; part < data.nparts; part++)
   {
      data.max_boxsize =
         hypre_max(data.max_boxsize, data.pdata[part].max_boxsize);
   }

   /* build additional FEM information */
   if (data.fem_nvars > 0)
   {
      HYPRE_Int d;

      data.fem_ivalues_full = hypre_CTAlloc(HYPRE_Int *, data.fem_nvars, HYPRE_MEMORY_HOST);
      data.fem_ordering =
         hypre_CTAlloc(HYPRE_Int, (1+data.ndim)*data.fem_nvars, HYPRE_MEMORY_HOST);
      data.fem_sparsity =
         hypre_CTAlloc(HYPRE_Int, 2*data.fem_nvars*data.fem_nvars, HYPRE_MEMORY_HOST);
      data.fem_values   =
         hypre_CTAlloc(HYPRE_Real, data.fem_nvars*data.fem_nvars, HYPRE_MEMORY_HOST);

      for (i = 0; i < data.fem_nvars; i++)
      {
         data.fem_ivalues_full[i] = hypre_CTAlloc(HYPRE_Int, data.fem_nvars, HYPRE_MEMORY_HOST);
         k = (1+data.ndim)*i;
         data.fem_ordering[k] = data.fem_vars[i];
         for (d = 0; d < data.ndim; d++)
         {
            data.fem_ordering[k+1+d] = data.fem_offsets[i][d];
         }
         for (j = 0; j < data.fem_nvars; j++)
         {
            if (data.fem_values_full[i][j] != 0.0)
            {
               k = 2*data.fem_nsparse;
               data.fem_sparsity[k]   = i;
               data.fem_sparsity[k+1] = j;
               data.fem_values[data.fem_nsparse] = data.fem_values_full[i][j];
               data.fem_ivalues_full[i][j] = data.fem_nsparse;
               data.fem_nsparse ++;
            }
         }
      }
   }

   hypre_TFree(sdata, HYPRE_MEMORY_HOST);

   /* Set pointer to data */
   *data_ptr = data;

   return 0;
}

/*--------------------------------------------------------------------------
 * Distribute routines
 *--------------------------------------------------------------------------*/

HYPRE_Int
MapProblemIndex( ProblemIndex index,
                 Index        m )
{
   /* un-shift the index */
   index[0] -= index[6];
   index[1] -= index[7];
   index[2] -= index[8];
   /* map the index */
   index[0] = m[0]*index[0] + (m[0]-1)*index[3];
   index[1] = m[1]*index[1] + (m[1]-1)*index[4];
   index[2] = m[2]*index[2] + (m[2]-1)*index[5];
   /* pre-shift the new mapped index */
   index[0] += index[6];
   index[1] += index[7];
   index[2] += index[8];

   return 0;
}

HYPRE_Int
IntersectBoxes( ProblemIndex ilower1,
                ProblemIndex iupper1,
                ProblemIndex ilower2,
                ProblemIndex iupper2,
                ProblemIndex int_ilower,
                ProblemIndex int_iupper )
{
   HYPRE_Int d, size;

   size = 1;
   for (d = 0; d < 3; d++)
   {
      int_ilower[d] = hypre_max(ilower1[d], ilower2[d]);
      int_iupper[d] = hypre_min(iupper1[d], iupper2[d]);
      size *= hypre_max(0, (int_iupper[d] - int_ilower[d] + 1));
   }

   return size;
}

HYPRE_Int
DistributeData( ProblemData   global_data,
                HYPRE_Int     pooldist,
                Index        *refine,
                Index        *distribute,
                Index        *block,
                HYPRE_Int     num_procs,
                HYPRE_Int     myid,
                ProblemData  *data_ptr )
{
   ProblemData      data = global_data;
   ProblemPartData  pdata;
   HYPRE_Int       *pool_procs;
   HYPRE_Int        np, pid;
   HYPRE_Int        pool, part, box, b, p, q, r, i, d;
   HYPRE_Int        dmap, sign, size;
   HYPRE_Int       *iptr;
   HYPRE_Real      *dptr;
   Index            m, mmap, n;
   ProblemIndex     ilower, iupper, int_ilower, int_iupper;

   /* set default pool distribution */
   data.npools = data.dist_npools[pooldist];
   data.pools  = data.dist_pools[pooldist];

   /* determine first process number in each pool */
   pool_procs = hypre_CTAlloc(HYPRE_Int, (data.npools+1), HYPRE_MEMORY_HOST);
   for (part = 0; part < data.nparts; part++)
   {
      pool = data.pools[part] + 1;
      np = distribute[part][0] * distribute[part][1] * distribute[part][2];
      pool_procs[pool] = hypre_max(pool_procs[pool], np);
   }

   pool_procs[0] = 0;
   for (pool = 1; pool < (data.npools + 1); pool++)
   {
      pool_procs[pool] = pool_procs[pool - 1] + pool_procs[pool];
   }

   /* check number of processes */
   if (pool_procs[data.npools] != num_procs)
   {
      hypre_printf("%d,  %d \n", pool_procs[data.npools], num_procs);
      hypre_printf("Error: Invalid number of processes or process topology \n");
      exit(1);
   }

   /* modify part data */
   for (part = 0; part < data.nparts; part++)
   {
      pdata = data.pdata[part];
      pool  = data.pools[part];
      np  = distribute[part][0] * distribute[part][1] * distribute[part][2];
      pid = myid - pool_procs[pool];

      if ((pid < 0) || (pid >= np))
      {
         /* none of this part data lives on this process */
         pdata.nboxes = 0;

#if 1 /* set this to 0 to make all of the SetSharedPart calls */
         pdata.glue_nboxes = 0;
#endif
         pdata.graph_nboxes = 0;
         pdata.matset_nboxes = 0;
         for (box = 0; box < pdata.matadd_nboxes; box++)
         {
            hypre_TFree(pdata.matadd_entries[box], HYPRE_MEMORY_HOST);
            hypre_TFree(pdata.matadd_values[box], HYPRE_MEMORY_HOST);
         }
         pdata.matadd_nboxes = 0;
         for (box = 0; box < pdata.fem_matadd_nboxes; box++)
         {
            hypre_TFree(pdata.fem_matadd_rows[box], HYPRE_MEMORY_HOST);
            hypre_TFree(pdata.fem_matadd_cols[box], HYPRE_MEMORY_HOST);
            hypre_TFree(pdata.fem_matadd_values[box], HYPRE_MEMORY_HOST);
         }
         pdata.fem_matadd_nboxes = 0;
         pdata.rhsadd_nboxes = 0;
         for (box = 0; box < pdata.fem_rhsadd_nboxes; box++)
         {
            hypre_TFree(pdata.fem_rhsadd_values[box], HYPRE_MEMORY_HOST);
         }
         pdata.fem_rhsadd_nboxes = 0;
      }
      else
      {
         /* refine boxes */
         m[0] = refine[part][0];
         m[1] = refine[part][1];
         m[2] = refine[part][2];
         if ( (m[0] * m[1] * m[2]) > 1)
         {
            for (box = 0; box < pdata.nboxes; box++)
            {
               MapProblemIndex(pdata.ilowers[box], m);
               MapProblemIndex(pdata.iuppers[box], m);
            }

            for (box = 0; box < pdata.graph_nboxes; box++)
            {
               MapProblemIndex(pdata.graph_ilowers[box], m);
               MapProblemIndex(pdata.graph_iuppers[box], m);
               mmap[0] = m[pdata.graph_index_maps[box][0]];
               mmap[1] = m[pdata.graph_index_maps[box][1]];
               mmap[2] = m[pdata.graph_index_maps[box][2]];
               MapProblemIndex(pdata.graph_to_ilowers[box], mmap);
               MapProblemIndex(pdata.graph_to_iuppers[box], mmap);
            }
            for (box = 0; box < pdata.matset_nboxes; box++)
            {
               MapProblemIndex(pdata.matset_ilowers[box], m);
               MapProblemIndex(pdata.matset_iuppers[box], m);
            }
            for (box = 0; box < pdata.matadd_nboxes; box++)
            {
               MapProblemIndex(pdata.matadd_ilowers[box], m);
               MapProblemIndex(pdata.matadd_iuppers[box], m);
            }
            for (box = 0; box < pdata.fem_matadd_nboxes; box++)
            {
               MapProblemIndex(pdata.fem_matadd_ilowers[box], m);
               MapProblemIndex(pdata.fem_matadd_iuppers[box], m);
            }
            for (box = 0; box < pdata.rhsadd_nboxes; box++)
            {
               MapProblemIndex(pdata.rhsadd_ilowers[box], m);
               MapProblemIndex(pdata.rhsadd_iuppers[box], m);
            }
            for (box = 0; box < pdata.fem_rhsadd_nboxes; box++)
            {
               MapProblemIndex(pdata.fem_rhsadd_ilowers[box], m);
               MapProblemIndex(pdata.fem_rhsadd_iuppers[box], m);
            }
         }

         /* refine and distribute boxes */
         m[0] = distribute[part][0];
         m[1] = distribute[part][1];
         m[2] = distribute[part][2];
         if ( (m[0] * m[1] * m[2]) > 1)
         {
            p = pid % m[0];
            q = ((pid - p) / m[0]) % m[1];
            r = (pid - p - q*m[0]) / (m[0]*m[1]);

            for (box = 0; box < pdata.nboxes; box++)
            {
               n[0] = pdata.iuppers[box][0] - pdata.ilowers[box][0] + 1;
               n[1] = pdata.iuppers[box][1] - pdata.ilowers[box][1] + 1;
               n[2] = pdata.iuppers[box][2] - pdata.ilowers[box][2] + 1;

               MapProblemIndex(pdata.ilowers[box], m);
               MapProblemIndex(pdata.iuppers[box], m);
               pdata.iuppers[box][0] = pdata.ilowers[box][0] + n[0] - 1;
               pdata.iuppers[box][1] = pdata.ilowers[box][1] + n[1] - 1;
               pdata.iuppers[box][2] = pdata.ilowers[box][2] + n[2] - 1;

               pdata.ilowers[box][0] = pdata.ilowers[box][0] + p*n[0];
               pdata.ilowers[box][1] = pdata.ilowers[box][1] + q*n[1];
               pdata.ilowers[box][2] = pdata.ilowers[box][2] + r*n[2];
               pdata.iuppers[box][0] = pdata.iuppers[box][0] + p*n[0];
               pdata.iuppers[box][1] = pdata.iuppers[box][1] + q*n[1];
               pdata.iuppers[box][2] = pdata.iuppers[box][2] + r*n[2];
            }

            i = 0;
            for (box = 0; box < pdata.graph_nboxes; box++)
            {
               MapProblemIndex(pdata.graph_ilowers[box], m);
               MapProblemIndex(pdata.graph_iuppers[box], m);
               mmap[0] = m[pdata.graph_index_maps[box][0]];
               mmap[1] = m[pdata.graph_index_maps[box][1]];
               mmap[2] = m[pdata.graph_index_maps[box][2]];
               MapProblemIndex(pdata.graph_to_ilowers[box], mmap);
               MapProblemIndex(pdata.graph_to_iuppers[box], mmap);

               for (b = 0; b < pdata.nboxes; b++)
               {
                  /* first convert the box extents based on vartype */
                  GetVariableBox(pdata.ilowers[b], pdata.iuppers[b],
                                 pdata.vartypes[pdata.graph_vars[box]],
                                 ilower, iupper);
                  size = IntersectBoxes(pdata.graph_ilowers[box],
                                        pdata.graph_iuppers[box],
                                        ilower, iupper,
                                        int_ilower, int_iupper);

                  /* Correct intersected box extents */
                  for (d = 0; d < 3; d++)
                  {
                     int_ilower[d] = pdata.graph_ilowers[box][d] +
                                     pdata.graph_strides[box][d]*
                                     ((int_ilower[d] - pdata.graph_ilowers[box][d] +
                                      pdata.graph_strides[box][d]-1)/pdata.graph_strides[box][d]);
                     int_iupper[d] = pdata.graph_iuppers[box][d] +
                                     pdata.graph_strides[box][d]*
                                     ((int_iupper[d] - pdata.graph_iuppers[box][d] +
                                      pdata.graph_strides[box][d]-1)/pdata.graph_strides[box][d]);
                  }

                  if (size > 0)
                  {
                     /* if there is an intersection, it is the only one */
                     for (d = 0; d < 3; d++)
                     {
                        dmap = pdata.graph_index_maps[box][d];
                        sign = pdata.graph_index_signs[box][d];
                        pdata.graph_to_ilowers[i][dmap] =
                           pdata.graph_to_ilowers[box][dmap] +
                           sign * pdata.graph_to_strides[box][d] *
                           ((int_ilower[d] - pdata.graph_ilowers[box][d]) /
                            pdata.graph_strides[box][d]);
                        pdata.graph_to_iuppers[i][dmap] =
                           pdata.graph_to_iuppers[box][dmap] +
                           sign * pdata.graph_to_strides[box][d] *
                           ((int_iupper[d] - pdata.graph_iuppers[box][d]) /
                            pdata.graph_strides[box][d]);
                        pdata.graph_ilowers[i][d] = int_ilower[d];
                        pdata.graph_iuppers[i][d] = int_iupper[d];
                        pdata.graph_strides[i][d] =
                           pdata.graph_strides[box][d];
                        pdata.graph_to_strides[i][d] =
                           pdata.graph_to_strides[box][d];
                        pdata.graph_index_maps[i][d]  = dmap;
                        pdata.graph_index_signs[i][d] = sign;
                     }
                     for (d = 3; d < 9; d++)
                     {
                        pdata.graph_ilowers[i][d] =
                           pdata.graph_ilowers[box][d];
                        pdata.graph_iuppers[i][d] =
                           pdata.graph_iuppers[box][d];
                        pdata.graph_to_ilowers[i][d] =
                           pdata.graph_to_ilowers[box][d];
                        pdata.graph_to_iuppers[i][d] =
                           pdata.graph_to_iuppers[box][d];
                     }
                     pdata.graph_vars[i]     = pdata.graph_vars[box];
                     pdata.graph_to_parts[i] = pdata.graph_to_parts[box];
                     pdata.graph_to_vars[i]  = pdata.graph_to_vars[box];
                     pdata.graph_entries[i]  = pdata.graph_entries[box];
                     pdata.graph_values[i]   = pdata.graph_values[box];
                     i++;
                     break;
                  }
               }
            }
            pdata.graph_nboxes = i;

            i = 0;
            for (box = 0; box < pdata.matset_nboxes; box++)
            {
               MapProblemIndex(pdata.matset_ilowers[box], m);
               MapProblemIndex(pdata.matset_iuppers[box], m);

               for (b = 0; b < pdata.nboxes; b++)
               {
                  /* first convert the box extents based on vartype */
                  GetVariableBox(pdata.ilowers[b], pdata.iuppers[b],
                                 pdata.vartypes[pdata.matset_vars[box]],
                                 ilower, iupper);
                  size = IntersectBoxes(pdata.matset_ilowers[box],
                                        pdata.matset_iuppers[box],
                                        ilower, iupper,
                                        int_ilower, int_iupper);

                  /* Correct intersected box extents */
                  for (d = 0; d < 3; d++)
                  {
                     int_ilower[d] = pdata.matset_ilowers[box][d] +
                                     pdata.matset_strides[box][d]*
                                     ((int_ilower[d] - pdata.matset_ilowers[box][d] +
                                     pdata.matset_strides[box][d]-1)/pdata.matset_strides[box][d]);
                     int_iupper[d] = pdata.matset_iuppers[box][d] +
                                     pdata.matset_strides[box][d]*
                                     ((int_iupper[d] - pdata.matset_iuppers[box][d] +
                                     pdata.matset_strides[box][d]-1)/pdata.matset_strides[box][d]);
                  }

                  if (size > 0)
                  {
                     /* if there is an intersection, it is the only one */
                     for (d = 0; d < 3; d++)
                     {
                        pdata.matset_ilowers[i][d] = int_ilower[d];
                        pdata.matset_iuppers[i][d] = int_iupper[d];
                        pdata.matset_strides[i][d] =
                           pdata.matset_strides[box][d];
                     }
                     for (d = 3; d < 9; d++)
                     {
                        pdata.matset_ilowers[i][d] =
                           pdata.matset_ilowers[box][d];
                        pdata.matset_iuppers[i][d] =
                           pdata.matset_iuppers[box][d];
                     }
                     pdata.matset_vars[i]     = pdata.matset_vars[box];
                     pdata.matset_entries[i]  = pdata.matset_entries[box];
                     pdata.matset_values[i]   = pdata.matset_values[box];
                     i++;
                     break;
                  }
               }
            }
            pdata.matset_nboxes = i;

            i = 0;
            for (box = 0; box < pdata.matadd_nboxes; box++)
            {
               MapProblemIndex(pdata.matadd_ilowers[box], m);
               MapProblemIndex(pdata.matadd_iuppers[box], m);

               for (b = 0; b < pdata.nboxes; b++)
               {
                  /* first convert the box extents based on vartype */
                  GetVariableBox(pdata.ilowers[b], pdata.iuppers[b],
                                 pdata.vartypes[pdata.matadd_vars[box]],
                                 ilower, iupper);
                  size = IntersectBoxes(pdata.matadd_ilowers[box],
                                        pdata.matadd_iuppers[box],
                                        ilower, iupper,
                                        int_ilower, int_iupper);

                  if (size > 0)
                  {
                     /* if there is an intersection, it is the only one */
                     for (d = 0; d < 3; d++)
                     {
                        pdata.matadd_ilowers[i][d] = int_ilower[d];
                        pdata.matadd_iuppers[i][d] = int_iupper[d];
                     }
                     for (d = 3; d < 9; d++)
                     {
                        pdata.matadd_ilowers[i][d] =
                           pdata.matadd_ilowers[box][d];
                        pdata.matadd_iuppers[i][d] =
                           pdata.matadd_iuppers[box][d];
                     }
                     pdata.matadd_vars[i]     = pdata.matadd_vars[box];
                     pdata.matadd_nentries[i] = pdata.matadd_nentries[box];
                     iptr = pdata.matadd_entries[i];
                     pdata.matadd_entries[i] = pdata.matadd_entries[box];
                     pdata.matadd_entries[box] = iptr;
                     dptr = pdata.matadd_values[i];
                     pdata.matadd_values[i] = pdata.matadd_values[box];
                     pdata.matadd_values[box] = dptr;
                     i++;
                     break;
                  }
               }
            }
            for (box = i; box < pdata.matadd_nboxes; box++)
            {
               hypre_TFree(pdata.matadd_entries[box], HYPRE_MEMORY_HOST);
               hypre_TFree(pdata.matadd_values[box], HYPRE_MEMORY_HOST);
            }
            pdata.matadd_nboxes = i;

            i = 0;
            for (box = 0; box < pdata.fem_matadd_nboxes; box++)
            {
               MapProblemIndex(pdata.fem_matadd_ilowers[box], m);
               MapProblemIndex(pdata.fem_matadd_iuppers[box], m);

               for (b = 0; b < pdata.nboxes; b++)
               {
                  /* fe is cell-based, so no need to convert box extents */
                  size = IntersectBoxes(pdata.fem_matadd_ilowers[box],
                                        pdata.fem_matadd_iuppers[box],
                                        pdata.ilowers[b], pdata.iuppers[b],
                                        int_ilower, int_iupper);
                  if (size > 0)
                  {
                     /* if there is an intersection, it is the only one */
                     for (d = 0; d < 3; d++)
                     {
                        pdata.fem_matadd_ilowers[i][d] = int_ilower[d];
                        pdata.fem_matadd_iuppers[i][d] = int_iupper[d];
                     }
                     for (d = 3; d < 9; d++)
                     {
                        pdata.fem_matadd_ilowers[i][d] =
                           pdata.fem_matadd_ilowers[box][d];
                        pdata.fem_matadd_iuppers[i][d] =
                           pdata.fem_matadd_iuppers[box][d];
                     }
                     pdata.fem_matadd_nrows[i]  = pdata.fem_matadd_nrows[box];
                     iptr = pdata.fem_matadd_rows[box];
                     iptr = pdata.fem_matadd_rows[i];
                     pdata.fem_matadd_rows[i] = pdata.fem_matadd_rows[box];
                     pdata.fem_matadd_rows[box] = iptr;
                     pdata.fem_matadd_ncols[i]  = pdata.fem_matadd_ncols[box];
                     iptr = pdata.fem_matadd_cols[i];
                     pdata.fem_matadd_cols[i] = pdata.fem_matadd_cols[box];
                     pdata.fem_matadd_cols[box] = iptr;
                     dptr = pdata.fem_matadd_values[i];
                     pdata.fem_matadd_values[i] = pdata.fem_matadd_values[box];
                     pdata.fem_matadd_values[box] = dptr;
                     i++;
                     break;
                  }
               }
            }
            for (box = i; box < pdata.fem_matadd_nboxes; box++)
            {
               hypre_TFree(pdata.fem_matadd_rows[box], HYPRE_MEMORY_HOST);
               hypre_TFree(pdata.fem_matadd_cols[box], HYPRE_MEMORY_HOST);
               hypre_TFree(pdata.fem_matadd_values[box], HYPRE_MEMORY_HOST);
            }
            pdata.fem_matadd_nboxes = i;

            i = 0;
            for (box = 0; box < pdata.rhsadd_nboxes; box++)
            {
               MapProblemIndex(pdata.rhsadd_ilowers[box], m);
               MapProblemIndex(pdata.rhsadd_iuppers[box], m);

               for (b = 0; b < pdata.nboxes; b++)
               {
                  /* first convert the box extents based on vartype */
                  GetVariableBox(pdata.ilowers[b], pdata.iuppers[b],
                                 pdata.vartypes[pdata.rhsadd_vars[box]],
                                 ilower, iupper);
                  size = IntersectBoxes(pdata.rhsadd_ilowers[box],
                                        pdata.rhsadd_iuppers[box],
                                        ilower, iupper,
                                        int_ilower, int_iupper);
                  if (size > 0)
                  {
                     /* if there is an intersection, it is the only one */
                     for (d = 0; d < 3; d++)
                     {
                        pdata.rhsadd_ilowers[i][d] = int_ilower[d];
                        pdata.rhsadd_iuppers[i][d] = int_iupper[d];
                     }
                     for (d = 3; d < 9; d++)
                     {
                        pdata.rhsadd_ilowers[i][d] =
                           pdata.rhsadd_ilowers[box][d];
                        pdata.rhsadd_iuppers[i][d] =
                           pdata.rhsadd_iuppers[box][d];
                     }
                     pdata.rhsadd_vars[i]   = pdata.rhsadd_vars[box];
                     pdata.rhsadd_values[i] = pdata.rhsadd_values[box];
                     i++;
                     break;
                  }
               }
            }
            pdata.rhsadd_nboxes = i;

            i = 0;
            for (box = 0; box < pdata.fem_rhsadd_nboxes; box++)
            {
               MapProblemIndex(pdata.fem_rhsadd_ilowers[box], m);
               MapProblemIndex(pdata.fem_rhsadd_iuppers[box], m);

               for (b = 0; b < pdata.nboxes; b++)
               {
                  /* fe is cell-based, so no need to convert box extents */
                  size = IntersectBoxes(pdata.fem_rhsadd_ilowers[box],
                                        pdata.fem_rhsadd_iuppers[box],
                                        pdata.ilowers[b], pdata.iuppers[b],
                                        int_ilower, int_iupper);
                  if (size > 0)
                  {
                     /* if there is an intersection, it is the only one */
                     for (d = 0; d < 3; d++)
                     {
                        pdata.fem_rhsadd_ilowers[i][d] = int_ilower[d];
                        pdata.fem_rhsadd_iuppers[i][d] = int_iupper[d];
                     }
                     for (d = 3; d < 9; d++)
                     {
                        pdata.fem_rhsadd_ilowers[i][d] =
                           pdata.fem_rhsadd_ilowers[box][d];
                        pdata.fem_rhsadd_iuppers[i][d] =
                           pdata.fem_rhsadd_iuppers[box][d];
                     }
                     dptr = pdata.fem_rhsadd_values[i];
                     pdata.fem_rhsadd_values[i] = pdata.fem_rhsadd_values[box];
                     pdata.fem_rhsadd_values[box] = dptr;
                     i++;
                     break;
                  }
               }
            }
            for (box = i; box < pdata.fem_rhsadd_nboxes; box++)
            {
               hypre_TFree(pdata.fem_rhsadd_values[box], HYPRE_MEMORY_HOST);
            }
            pdata.fem_rhsadd_nboxes = i;
         }

         /* refine and block boxes */
         m[0] = block[part][0];
         m[1] = block[part][1];
         m[2] = block[part][2];
         if ( (m[0] * m[1] * m[2]) > 1)
         {
            pdata.ilowers = hypre_TReAlloc(pdata.ilowers, ProblemIndex,
                                           m[0]*m[1]*m[2]*pdata.nboxes, HYPRE_MEMORY_HOST);
            pdata.iuppers = hypre_TReAlloc(pdata.iuppers, ProblemIndex,
                                           m[0]*m[1]*m[2]*pdata.nboxes, HYPRE_MEMORY_HOST);
            pdata.boxsizes = hypre_TReAlloc(pdata.boxsizes, HYPRE_Int,
                                            m[0]*m[1]*m[2]*pdata.nboxes, HYPRE_MEMORY_HOST);
            for (box = 0; box < pdata.nboxes; box++)
            {
               n[0] = pdata.iuppers[box][0] - pdata.ilowers[box][0] + 1;
               n[1] = pdata.iuppers[box][1] - pdata.ilowers[box][1] + 1;
               n[2] = pdata.iuppers[box][2] - pdata.ilowers[box][2] + 1;

               MapProblemIndex(pdata.ilowers[box], m);

               MapProblemIndex(pdata.iuppers[box], m);
               pdata.iuppers[box][0] = pdata.ilowers[box][0] + n[0] - 1;
               pdata.iuppers[box][1] = pdata.ilowers[box][1] + n[1] - 1;
               pdata.iuppers[box][2] = pdata.ilowers[box][2] + n[2] - 1;

               i = box;
               for (r = 0; r < m[2]; r++)
               {
                  for (q = 0; q < m[1]; q++)
                  {
                     for (p = 0; p < m[0]; p++)
                     {
                        pdata.ilowers[i][0] = pdata.ilowers[box][0] + p*n[0];
                        pdata.ilowers[i][1] = pdata.ilowers[box][1] + q*n[1];
                        pdata.ilowers[i][2] = pdata.ilowers[box][2] + r*n[2];
                        pdata.iuppers[i][0] = pdata.iuppers[box][0] + p*n[0];
                        pdata.iuppers[i][1] = pdata.iuppers[box][1] + q*n[1];
                        pdata.iuppers[i][2] = pdata.iuppers[box][2] + r*n[2];
                        for (d = 3; d < 9; d++)
                        {
                           pdata.ilowers[i][d] = pdata.ilowers[box][d];
                           pdata.iuppers[i][d] = pdata.iuppers[box][d];
                        }
                        i += pdata.nboxes;
                     }
                  }
               }
            }
            pdata.nboxes *= m[0]*m[1]*m[2];

            for (box = 0; box < pdata.graph_nboxes; box++)
            {
               MapProblemIndex(pdata.graph_ilowers[box], m);
               MapProblemIndex(pdata.graph_iuppers[box], m);
               mmap[0] = m[pdata.graph_index_maps[box][0]];
               mmap[1] = m[pdata.graph_index_maps[box][1]];
               mmap[2] = m[pdata.graph_index_maps[box][2]];
               MapProblemIndex(pdata.graph_to_ilowers[box], mmap);
               MapProblemIndex(pdata.graph_to_iuppers[box], mmap);
            }
            for (box = 0; box < pdata.matset_nboxes; box++)
            {
               MapProblemIndex(pdata.matset_ilowers[box], m);
               MapProblemIndex(pdata.matset_iuppers[box], m);
            }
            for (box = 0; box < pdata.matadd_nboxes; box++)
            {
               MapProblemIndex(pdata.matadd_ilowers[box], m);
               MapProblemIndex(pdata.matadd_iuppers[box], m);
            }
            for (box = 0; box < pdata.fem_matadd_nboxes; box++)
            {
               MapProblemIndex(pdata.fem_matadd_ilowers[box], m);
               MapProblemIndex(pdata.fem_matadd_iuppers[box], m);
            }
            for (box = 0; box < pdata.rhsadd_nboxes; box++)
            {
               MapProblemIndex(pdata.rhsadd_ilowers[box], m);
               MapProblemIndex(pdata.rhsadd_iuppers[box], m);
            }
            for (box = 0; box < pdata.fem_rhsadd_nboxes; box++)
            {
               MapProblemIndex(pdata.fem_rhsadd_ilowers[box], m);
               MapProblemIndex(pdata.fem_rhsadd_iuppers[box], m);
            }
         }

         /* map remaining ilowers & iuppers */
         m[0] = refine[part][0] * block[part][0] * distribute[part][0];
         m[1] = refine[part][1] * block[part][1] * distribute[part][1];
         m[2] = refine[part][2] * block[part][2] * distribute[part][2];
         if ( (m[0] * m[1] * m[2]) > 1)
         {
            for (box = 0; box < pdata.glue_nboxes; box++)
            {
               MapProblemIndex(pdata.glue_ilowers[box], m);
               MapProblemIndex(pdata.glue_iuppers[box], m);
               mmap[0] = m[pdata.glue_index_maps[box][0]];
               mmap[1] = m[pdata.glue_index_maps[box][1]];
               mmap[2] = m[pdata.glue_index_maps[box][2]];
               MapProblemIndex(pdata.glue_nbor_ilowers[box], mmap);
               MapProblemIndex(pdata.glue_nbor_iuppers[box], mmap);
            }
         }

         /* compute box sizes, etc. */
         pdata.max_boxsize = 0;
         for (box = 0; box < pdata.nboxes; box++)
         {
            pdata.boxsizes[box] = 1;
            for (i = 0; i < 3; i++)
            {
               pdata.boxsizes[box] *=
                  (pdata.iuppers[box][i] - pdata.ilowers[box][i] + 2);
            }
            pdata.max_boxsize =
               hypre_max(pdata.max_boxsize, pdata.boxsizes[box]);
         }
         for (box = 0; box < pdata.graph_nboxes; box++)
         {
            pdata.graph_boxsizes[box] = 1;
            for (i = 0; i < 3; i++)
            {
               pdata.graph_boxsizes[box] *=
                  (pdata.graph_iuppers[box][i] -
                   pdata.graph_ilowers[box][i] + 1);
            }
         }
         for (box = 0; box < pdata.matset_nboxes; box++)
         {
            size = 1;
            for (i = 0; i < 3; i++)
            {
               size*= (pdata.matset_iuppers[box][i] -
                       pdata.matset_ilowers[box][i] + 1);
            }
            pdata.max_boxsize = hypre_max(pdata.max_boxsize, size);
         }
         for (box = 0; box < pdata.matadd_nboxes; box++)
         {
            size = 1;
            for (i = 0; i < 3; i++)
            {
               size*= (pdata.matadd_iuppers[box][i] -
                       pdata.matadd_ilowers[box][i] + 1);
            }
            pdata.max_boxsize = hypre_max(pdata.max_boxsize, size);
         }
         for (box = 0; box < pdata.fem_matadd_nboxes; box++)
         {
            size = 1;
            for (i = 0; i < 3; i++)
            {
               size*= (pdata.fem_matadd_iuppers[box][i] -
                       pdata.fem_matadd_ilowers[box][i] + 1);
            }
            pdata.max_boxsize = hypre_max(pdata.max_boxsize, size);
         }
         for (box = 0; box < pdata.rhsadd_nboxes; box++)
         {
            size = 1;
            for (i = 0; i < 3; i++)
            {
               size*= (pdata.rhsadd_iuppers[box][i] -
                       pdata.rhsadd_ilowers[box][i] + 1);
            }
            pdata.max_boxsize = hypre_max(pdata.max_boxsize, size);
         }
         for (box = 0; box < pdata.fem_rhsadd_nboxes; box++)
         {
            size = 1;
            for (i = 0; i < 3; i++)
            {
               size*= (pdata.fem_rhsadd_iuppers[box][i] -
                       pdata.fem_rhsadd_ilowers[box][i] + 1);
            }
            pdata.max_boxsize = hypre_max(pdata.max_boxsize, size);
         }

         /* refine periodicity */
         pdata.periodic[0] *= refine[part][0]*block[part][0]*distribute[part][0];
         pdata.periodic[1] *= refine[part][1]*block[part][1]*distribute[part][1];
         pdata.periodic[2] *= refine[part][2]*block[part][2]*distribute[part][2];
      } /* if ((pid < 0) || (pid >= np)) */

      if (pdata.nboxes == 0)
      {
         hypre_TFree(pdata.ilowers, HYPRE_MEMORY_HOST);
         hypre_TFree(pdata.iuppers, HYPRE_MEMORY_HOST);
         hypre_TFree(pdata.boxsizes, HYPRE_MEMORY_HOST);
         pdata.max_boxsize = 0;
      }

      if (pdata.glue_nboxes == 0)
      {
         hypre_TFree(pdata.glue_shared, HYPRE_MEMORY_HOST);
         hypre_TFree(pdata.glue_ilowers, HYPRE_MEMORY_HOST);
         hypre_TFree(pdata.glue_iuppers, HYPRE_MEMORY_HOST);
         hypre_TFree(pdata.glue_offsets, HYPRE_MEMORY_HOST);
         hypre_TFree(pdata.glue_nbor_parts, HYPRE_MEMORY_HOST);
         hypre_TFree(pdata.glue_nbor_ilowers, HYPRE_MEMORY_HOST);
         hypre_TFree(pdata.glue_nbor_iuppers, HYPRE_MEMORY_HOST);
         hypre_TFree(pdata.glue_nbor_offsets, HYPRE_MEMORY_HOST);
         hypre_TFree(pdata.glue_index_maps, HYPRE_MEMORY_HOST);
         hypre_TFree(pdata.glue_index_dirs, HYPRE_MEMORY_HOST);
         hypre_TFree(pdata.glue_primaries, HYPRE_MEMORY_HOST);
      }

      if (pdata.graph_nboxes == 0)
      {
         hypre_TFree(pdata.graph_ilowers, HYPRE_MEMORY_HOST);
         hypre_TFree(pdata.graph_iuppers, HYPRE_MEMORY_HOST);
         hypre_TFree(pdata.graph_strides, HYPRE_MEMORY_HOST);
         hypre_TFree(pdata.graph_vars, HYPRE_MEMORY_HOST);
         hypre_TFree(pdata.graph_to_parts, HYPRE_MEMORY_HOST);
         hypre_TFree(pdata.graph_to_ilowers, HYPRE_MEMORY_HOST);
         hypre_TFree(pdata.graph_to_iuppers, HYPRE_MEMORY_HOST);
         hypre_TFree(pdata.graph_to_strides, HYPRE_MEMORY_HOST);
         hypre_TFree(pdata.graph_to_vars, HYPRE_MEMORY_HOST);
         hypre_TFree(pdata.graph_index_maps, HYPRE_MEMORY_HOST);
         hypre_TFree(pdata.graph_index_signs, HYPRE_MEMORY_HOST);
         hypre_TFree(pdata.graph_entries, HYPRE_MEMORY_HOST);
         hypre_TFree(pdata.graph_values, HYPRE_MEMORY_HOST);
         hypre_TFree(pdata.graph_boxsizes, HYPRE_MEMORY_HOST);
      }

      if (pdata.matset_nboxes == 0)
      {
         hypre_TFree(pdata.matset_ilowers, HYPRE_MEMORY_HOST);
         hypre_TFree(pdata.matset_iuppers, HYPRE_MEMORY_HOST);
         hypre_TFree(pdata.matset_strides, HYPRE_MEMORY_HOST);
         hypre_TFree(pdata.matset_vars, HYPRE_MEMORY_HOST);
         hypre_TFree(pdata.matset_entries, HYPRE_MEMORY_HOST);
         hypre_TFree(pdata.matset_values, HYPRE_MEMORY_HOST);
      }

      if (pdata.matadd_nboxes == 0)
      {
         hypre_TFree(pdata.matadd_ilowers, HYPRE_MEMORY_HOST);
         hypre_TFree(pdata.matadd_iuppers, HYPRE_MEMORY_HOST);
         hypre_TFree(pdata.matadd_vars, HYPRE_MEMORY_HOST);
         hypre_TFree(pdata.matadd_nentries, HYPRE_MEMORY_HOST);
         hypre_TFree(pdata.matadd_entries, HYPRE_MEMORY_HOST);
         hypre_TFree(pdata.matadd_values, HYPRE_MEMORY_HOST);
      }

      if (pdata.fem_matadd_nboxes == 0)
      {
         hypre_TFree(pdata.fem_matadd_ilowers, HYPRE_MEMORY_HOST);
         hypre_TFree(pdata.fem_matadd_iuppers, HYPRE_MEMORY_HOST);
         hypre_TFree(pdata.fem_matadd_nrows, HYPRE_MEMORY_HOST);
         hypre_TFree(pdata.fem_matadd_ncols, HYPRE_MEMORY_HOST);
         hypre_TFree(pdata.fem_matadd_rows, HYPRE_MEMORY_HOST);
         hypre_TFree(pdata.fem_matadd_cols, HYPRE_MEMORY_HOST);
         hypre_TFree(pdata.fem_matadd_values, HYPRE_MEMORY_HOST);
      }

      if (pdata.rhsadd_nboxes == 0)
      {
         hypre_TFree(pdata.rhsadd_ilowers, HYPRE_MEMORY_HOST);
         hypre_TFree(pdata.rhsadd_iuppers, HYPRE_MEMORY_HOST);
         hypre_TFree(pdata.rhsadd_vars, HYPRE_MEMORY_HOST);
         hypre_TFree(pdata.rhsadd_values, HYPRE_MEMORY_HOST);
      }

      if (pdata.fem_rhsadd_nboxes == 0)
      {
         hypre_TFree(pdata.fem_rhsadd_ilowers, HYPRE_MEMORY_HOST);
         hypre_TFree(pdata.fem_rhsadd_iuppers, HYPRE_MEMORY_HOST);
         hypre_TFree(pdata.fem_rhsadd_values, HYPRE_MEMORY_HOST);
      }

      data.pdata[part] = pdata;
   }

   data.max_boxsize = 0;
   for (part = 0; part < data.nparts; part++)
   {
      data.max_boxsize =
         hypre_max(data.max_boxsize, data.pdata[part].max_boxsize);
   }

   hypre_TFree(pool_procs, HYPRE_MEMORY_HOST);

   *data_ptr = data;

   return 0;
}

/*--------------------------------------------------------------------------
 * Destroy data
 *--------------------------------------------------------------------------*/

HYPRE_Int
DestroyData( ProblemData   data )
{
   ProblemPartData  pdata;
   HYPRE_Int        part, box, s, i;

   for (part = 0; part < data.nparts; part++)
   {
      pdata = data.pdata[part];

      if (pdata.nboxes > 0)
      {
         hypre_TFree(pdata.ilowers, HYPRE_MEMORY_HOST);
         hypre_TFree(pdata.iuppers, HYPRE_MEMORY_HOST);
         hypre_TFree(pdata.boxsizes, HYPRE_MEMORY_HOST);
      }

      if (pdata.nvars > 0)
      {
         hypre_TFree(pdata.vartypes, HYPRE_MEMORY_HOST);
         hypre_TFree(pdata.stencil_num, HYPRE_MEMORY_HOST);
      }

      if (pdata.add_nvars > 0)
      {
         hypre_TFree(pdata.add_indexes, HYPRE_MEMORY_HOST);
         hypre_TFree(pdata.add_vartypes, HYPRE_MEMORY_HOST);
      }

      if (pdata.glue_nboxes > 0)
      {
         hypre_TFree(pdata.glue_shared, HYPRE_MEMORY_HOST);
         hypre_TFree(pdata.glue_ilowers, HYPRE_MEMORY_HOST);
         hypre_TFree(pdata.glue_iuppers, HYPRE_MEMORY_HOST);
         hypre_TFree(pdata.glue_offsets, HYPRE_MEMORY_HOST);
         hypre_TFree(pdata.glue_nbor_parts, HYPRE_MEMORY_HOST);
         hypre_TFree(pdata.glue_nbor_ilowers, HYPRE_MEMORY_HOST);
         hypre_TFree(pdata.glue_nbor_iuppers, HYPRE_MEMORY_HOST);
         hypre_TFree(pdata.glue_nbor_offsets, HYPRE_MEMORY_HOST);
         hypre_TFree(pdata.glue_index_maps, HYPRE_MEMORY_HOST);
         hypre_TFree(pdata.glue_index_dirs, HYPRE_MEMORY_HOST);
         hypre_TFree(pdata.glue_primaries, HYPRE_MEMORY_HOST);
      }

      if (pdata.graph_nboxes > 0)
      {
         hypre_TFree(pdata.graph_ilowers, HYPRE_MEMORY_HOST);
         hypre_TFree(pdata.graph_iuppers, HYPRE_MEMORY_HOST);
         hypre_TFree(pdata.graph_strides, HYPRE_MEMORY_HOST);
         hypre_TFree(pdata.graph_vars, HYPRE_MEMORY_HOST);
         hypre_TFree(pdata.graph_to_parts, HYPRE_MEMORY_HOST);
         hypre_TFree(pdata.graph_to_ilowers, HYPRE_MEMORY_HOST);
         hypre_TFree(pdata.graph_to_iuppers, HYPRE_MEMORY_HOST);
         hypre_TFree(pdata.graph_to_strides, HYPRE_MEMORY_HOST);
         hypre_TFree(pdata.graph_to_vars, HYPRE_MEMORY_HOST);
         hypre_TFree(pdata.graph_index_maps, HYPRE_MEMORY_HOST);
         hypre_TFree(pdata.graph_index_signs, HYPRE_MEMORY_HOST);
         hypre_TFree(pdata.graph_entries, HYPRE_MEMORY_HOST);
         hypre_TFree(pdata.graph_values, HYPRE_MEMORY_HOST);
         hypre_TFree(pdata.graph_boxsizes, HYPRE_MEMORY_HOST);
      }

      if (pdata.matset_nboxes > 0)
      {
         hypre_TFree(pdata.matset_ilowers, HYPRE_MEMORY_HOST);
         hypre_TFree(pdata.matset_iuppers, HYPRE_MEMORY_HOST);
         hypre_TFree(pdata.matset_strides, HYPRE_MEMORY_HOST);
         hypre_TFree(pdata.matset_vars, HYPRE_MEMORY_HOST);
         hypre_TFree(pdata.matset_entries, HYPRE_MEMORY_HOST);
         hypre_TFree(pdata.matset_values, HYPRE_MEMORY_HOST);
      }

      if (pdata.matadd_nboxes > 0)
      {
         hypre_TFree(pdata.matadd_ilowers, HYPRE_MEMORY_HOST);
         hypre_TFree(pdata.matadd_iuppers, HYPRE_MEMORY_HOST);
         hypre_TFree(pdata.matadd_vars, HYPRE_MEMORY_HOST);
         hypre_TFree(pdata.matadd_nentries, HYPRE_MEMORY_HOST);
         for (box = 0; box < pdata.matadd_nboxes; box++)
         {
            hypre_TFree(pdata.matadd_entries[box], HYPRE_MEMORY_HOST);
            hypre_TFree(pdata.matadd_values[box], HYPRE_MEMORY_HOST);
         }
         hypre_TFree(pdata.matadd_entries, HYPRE_MEMORY_HOST);
         hypre_TFree(pdata.matadd_values, HYPRE_MEMORY_HOST);
      }

      if (pdata.fem_matadd_nboxes > 0)
      {
         hypre_TFree(pdata.fem_matadd_ilowers, HYPRE_MEMORY_HOST);
         hypre_TFree(pdata.fem_matadd_iuppers, HYPRE_MEMORY_HOST);
         hypre_TFree(pdata.fem_matadd_nrows, HYPRE_MEMORY_HOST);
         hypre_TFree(pdata.fem_matadd_ncols, HYPRE_MEMORY_HOST);
         for (box = 0; box < pdata.fem_matadd_nboxes; box++)
         {
            hypre_TFree(pdata.fem_matadd_rows[box], HYPRE_MEMORY_HOST);
            hypre_TFree(pdata.fem_matadd_cols[box], HYPRE_MEMORY_HOST);
            hypre_TFree(pdata.fem_matadd_values[box], HYPRE_MEMORY_HOST);
         }
         hypre_TFree(pdata.fem_matadd_rows, HYPRE_MEMORY_HOST);
         hypre_TFree(pdata.fem_matadd_cols, HYPRE_MEMORY_HOST);
         hypre_TFree(pdata.fem_matadd_values, HYPRE_MEMORY_HOST);
      }

      if (pdata.rhsadd_nboxes > 0)
      {
         hypre_TFree(pdata.rhsadd_ilowers, HYPRE_MEMORY_HOST);
         hypre_TFree(pdata.rhsadd_iuppers, HYPRE_MEMORY_HOST);
         hypre_TFree(pdata.rhsadd_vars, HYPRE_MEMORY_HOST);
         hypre_TFree(pdata.rhsadd_values, HYPRE_MEMORY_HOST);
      }

      if (pdata.fem_rhsadd_nboxes > 0)
      {
         hypre_TFree(pdata.fem_rhsadd_ilowers, HYPRE_MEMORY_HOST);
         hypre_TFree(pdata.fem_rhsadd_iuppers, HYPRE_MEMORY_HOST);
         for (box = 0; box < pdata.fem_rhsadd_nboxes; box++)
         {
            hypre_TFree(pdata.fem_rhsadd_values[box], HYPRE_MEMORY_HOST);
         }
         hypre_TFree(pdata.fem_rhsadd_values, HYPRE_MEMORY_HOST);
      }
   }
   hypre_TFree(data.pdata, HYPRE_MEMORY_HOST);

   if (data.nstencils > 0)
   {
      for (s = 0; s < data.nstencils; s++)
      {
         hypre_TFree(data.stencil_offsets[s], HYPRE_MEMORY_HOST);
         hypre_TFree(data.stencil_vars[s], HYPRE_MEMORY_HOST);
         hypre_TFree(data.stencil_values[s], HYPRE_MEMORY_HOST);
      }
      hypre_TFree(data.stencil_sizes, HYPRE_MEMORY_HOST);
      hypre_TFree(data.stencil_offsets, HYPRE_MEMORY_HOST);
      hypre_TFree(data.stencil_vars, HYPRE_MEMORY_HOST);
      hypre_TFree(data.stencil_values, HYPRE_MEMORY_HOST);
   }

   if (data.fem_nvars > 0)
   {
      for (s = 0; s < data.fem_nvars; s++)
      {
         hypre_TFree(data.fem_values_full[s], HYPRE_MEMORY_HOST);
         hypre_TFree(data.fem_ivalues_full[s], HYPRE_MEMORY_HOST);
      }
      hypre_TFree(data.fem_offsets, HYPRE_MEMORY_HOST);
      hypre_TFree(data.fem_vars, HYPRE_MEMORY_HOST);
      hypre_TFree(data.fem_values_full, HYPRE_MEMORY_HOST);
      hypre_TFree(data.fem_ivalues_full, HYPRE_MEMORY_HOST);
      hypre_TFree(data.fem_ordering, HYPRE_MEMORY_HOST);
      hypre_TFree(data.fem_sparsity, HYPRE_MEMORY_HOST);
      hypre_TFree(data.fem_values, HYPRE_MEMORY_HOST);
   }

   if (data.fem_rhs_true > 0)
   {
      hypre_TFree(data.fem_rhs_values, HYPRE_MEMORY_HOST);
   }

   if (data.symmetric_num > 0)
   {
      hypre_TFree(data.symmetric_parts, HYPRE_MEMORY_HOST);
      hypre_TFree(data.symmetric_vars, HYPRE_MEMORY_HOST);
      hypre_TFree(data.symmetric_to_vars, HYPRE_MEMORY_HOST);
      hypre_TFree(data.symmetric_booleans, HYPRE_MEMORY_HOST);
   }

   for (i = 0; i < data.ndists; i++)
   {
      hypre_TFree(data.dist_pools[i], HYPRE_MEMORY_HOST);
   }
   hypre_TFree(data.dist_pools, HYPRE_MEMORY_HOST);
   hypre_TFree(data.dist_npools, HYPRE_MEMORY_HOST);

   hypre_TFree(data.numghost, HYPRE_MEMORY_HOST);

   return 0;
}

/*--------------------------------------------------------------------------
 * Routine to load cosine function
 *--------------------------------------------------------------------------*/

HYPRE_Int
SetCosineVector(   HYPRE_Real  scale,
                   Index   ilower,
                   Index   iupper,
                   HYPRE_Real *values)
{
   HYPRE_Int    i, j, k;
   HYPRE_Int    count = 0;

   for (k = ilower[2]; k <= iupper[2]; k++)
   {
      for (j = ilower[1]; j <= iupper[1]; j++)
      {
         for (i = ilower[0]; i <= iupper[0]; i++)
         {
            values[count] = scale * cos((i+j+k)/10.0);
            count++;
         }
      }
   }

   return(0);
}

/*--------------------------------------------------------------------------
 * Print usage info
 *--------------------------------------------------------------------------*/

HYPRE_Int
PrintUsage( char *progname,
            HYPRE_Int   myid )
{
   if ( myid == 0 )
   {
      hypre_printf("\n");
      hypre_printf("Usage: %s [-in <filename>] [<options>]\n", progname);
      hypre_printf("       %s -help | -version | -vernum \n", progname);
      hypre_printf("\n");
      hypre_printf("  -in <filename> : input file (default is `%s')\n",
                   infile_default);
      hypre_printf("\n");
      hypre_printf("  -pt <pt1> <pt2> ... : set part(s) for subsequent options\n");
      hypre_printf("  -pooldist <p>       : pool distribution to use\n");
      hypre_printf("  -r <rx> <ry> <rz>   : refine part(s)\n");
      hypre_printf("  -P <Px> <Py> <Pz>   : refine and distribute part(s)\n");
      hypre_printf("  -b <bx> <by> <bz>   : refine and block part(s)\n");
      hypre_printf("  -solver <ID>        : solver ID (default = 39)\n");
      hypre_printf("                        -3 - ParCSR  Matvec\n");
      hypre_printf("                        -2 - Struct  Matvec\n");
      hypre_printf("                        -1 - SStruct Matvec\n");
      hypre_printf("                         0 - SMG split solver\n");
      hypre_printf("                         1 - PFMG split solver\n");
      hypre_printf("                         3 - SysPFMG\n");
      hypre_printf("                         4 - SSAMG\n");
      hypre_printf("                         5 - BoomerAMG\n");
      hypre_printf("                         8 - 1-step Jacobi split solver\n");
      hypre_printf("                        10 - PCG with SMG split precond\n");
      hypre_printf("                        11 - PCG with PFMG split precond\n");
      hypre_printf("                        13 - PCG with SysPFMG precond\n");
      hypre_printf("                        14 - PCG with SSAMG precond\n");
      hypre_printf("                        18 - PCG with diagonal scaling\n");
      hypre_printf("                        19 - PCG\n");
      hypre_printf("                        20 - PCG with BoomerAMG precond\n");
      hypre_printf("                        21 - PCG with EUCLID precond\n");
      hypre_printf("                        22 - PCG with ParaSails precond\n");
      hypre_printf("                        28 - PCG with diagonal scaling\n");
      hypre_printf("                        30 - GMRES with SMG split precond\n");
      hypre_printf("                        31 - GMRES with PFMG split precond\n");
      hypre_printf("                        33 - GMRES with SysPFMG precond\n");
      hypre_printf("                        34 - GMRES with SSAMG precond\n");
      hypre_printf("                        38 - GMRES with diagonal scaling\n");
      hypre_printf("                        39 - GMRES\n");
      hypre_printf("                        40 - GMRES with BoomerAMG precond\n");
      hypre_printf("                        41 - GMRES with EUCLID precond\n");
      hypre_printf("                        42 - GMRES with ParaSails precond\n");
      hypre_printf("                        50 - BiCGSTAB with SMG split precond\n");
      hypre_printf("                        51 - BiCGSTAB with PFMG split precond\n");
      hypre_printf("                        53 - BiCGSTAB with SysPFMG precond\n");
      hypre_printf("                        54 - BiCGSTAB with SSAMG precond\n");
      hypre_printf("                        58 - BiCGSTAB with diagonal scaling\n");
      hypre_printf("                        59 - BiCGSTAB\n");
      hypre_printf("                        60 - BiCGSTAB with BoomerAMG precond\n");
      hypre_printf("                        61 - BiCGSTAB with EUCLID precond\n");
      hypre_printf("                        62 - BiCGSTAB with ParaSails precond\n");
      hypre_printf("                        70 - Flexible GMRES with SMG split precond\n");
      hypre_printf("                        71 - Flexible GMRES with PFMG split precond\n");
      hypre_printf("                        73 - Flexible GMRES with SysPFMG precond\n");
      hypre_printf("                        74 - Flexible GMRES with SSAMG precond\n");
      hypre_printf("                        78 - Flexible GMRES with diagonal scaling\n");
      hypre_printf("                        80 - Flexible GMRES with BoomerAMG precond\n");
      hypre_printf("                        90 - LGMRES with BoomerAMG precond\n");
      hypre_printf("                        120- ParCSRHybrid with DSCG/BoomerAMG precond\n");
      hypre_printf("                        150- AMS solver\n");
      hypre_printf("                        200- Struct SMG\n");
      hypre_printf("                        201- Struct PFMG\n");
      hypre_printf("                        203- Struct PFMG constant coefficients\n");
      hypre_printf("                        204- Struct PFMG constant coefficients variable diagonal\n");
      hypre_printf("                        205- Struct Cyclic Reduction\n");
      hypre_printf("                        208- Struct Jacobi\n");
      hypre_printf("                        210- Struct CG with SMG precond\n");
      hypre_printf("                        211- Struct CG with PFMG precond\n");
      hypre_printf("                        217- Struct CG with 2-step Jacobi\n");
      hypre_printf("                        218- Struct CG with diagonal scaling\n");
      hypre_printf("                        219- Struct CG\n");
      hypre_printf("                        220- Struct Hybrid with SMG precond\n");
      hypre_printf("                        221- Struct Hybrid with PFMG precond\n");
      hypre_printf("                        230- Struct GMRES with SMG precond\n");
      hypre_printf("                        231- Struct GMRES with PFMG precond\n");
      hypre_printf("                        237- Struct GMRES with 2-step Jacobi\n");
      hypre_printf("                        238- Struct GMRES with diagonal scaling\n");
      hypre_printf("                        239- Struct GMRES\n");
      hypre_printf("                        240- Struct BiCGSTAB with SMG precond\n");
      hypre_printf("                        241- Struct BiCGSTAB with PFMG precond\n");
      hypre_printf("                        247- Struct BiCGSTAB with 2-step Jacobi\n");
      hypre_printf("                        248- Struct BiCGSTAB with diagonal scaling\n");
      hypre_printf("                        249- Struct BiCGSTAB\n");
      hypre_printf("  -reps              : number of times to repeat\n");
      hypre_printf("  -sym               : check symmetry of matrix A\n");
      hypre_printf("  -Aones             : compute A times vector of ones\n");
      hypre_printf("  -print             : print out the system\n");
      hypre_printf("  -rhsfromcosine     : solution is cosine function (default)\n");
      hypre_printf("  -rhszero           : rhs vector has zero components\n");
      hypre_printf("  -rhsone            : rhs vector has unit components\n");
      hypre_printf("  -x0zero            : initial solution (x0) has zero components \n");
      hypre_printf("  -x0one             : initial solution (x0) has unit components \n");
      hypre_printf("  -x0rand            : initial solution (x0) has random components \n");
      hypre_printf("  -xone              : solution (x) is vector with unit components\n");
      hypre_printf("  -tol <val>         : convergence tolerance (def 1e-9)\n");
      hypre_printf("  -solver_type <ID>  : Solver type for Hybrid\n");
      hypre_printf("                        1 - PCG (default)\n");
      hypre_printf("                        2 - GMRES\n");
      hypre_printf("                        3 - BiCGSTAB (only ParCSRHybrid)\n");
      hypre_printf("  -recompute <bool>  : Recompute residual in PCG?\n");
      hypre_printf("  -final_res <bool>  : Compute final residual (def 0) \n");
      hypre_printf("  -itr <val>         : maximum number of iterations (def 100);\n");
      hypre_printf("  -k <val>           : dimension Krylov space for GMRES (def 10);\n");
      hypre_printf("  -aug <val>         : number of augmentation vectors LGMRES (def 2);\n");
      hypre_printf("  -rel_change        : conv based on relative change of x (def 0);\n");
      hypre_printf("  -kprint <val>      : print level for krylov solvers  (def 2);\n");
      hypre_printf("  -plevel <val>      : print level for prec/solvers (def 1);\n");
      hypre_printf("  -pfreq <val>       : print frequency for prec/solvers (def 1);\n");
      hypre_printf("  -lvl <val>         : maximum number of levels (default 100);\n");
      hypre_printf("  -v <n_pre>         : # of pre-relaxation sweeps (def 1)\n");
      hypre_printf("     <n_post>        : # of pos-relaxation sweeps (def 1)\n");
      hypre_printf("     <n_coarse>      : # of coarse grid solver sweeps (def 1)\n");
      hypre_printf("  -max_coarse <val>  : maximum coarse size (def 1) \n");
      hypre_printf("  -csolver <ID>      : SSAMG - Coarse solver type\n");
      hypre_printf("                        0 - Weighted Jacobi (default)\n");
      hypre_printf("                        1 - BoomerAMG\n");
      hypre_printf("  -skip <s>          : PFMG, SysPFMG and SSAMG- skip relaxation (0 or 1)\n");
      hypre_printf("  -rap <r>           : coarse grid operator type\n");
      hypre_printf("                        0 - Galerkin (default)\n");
      hypre_printf("                        1 - non-Galerkin ParFlow operators\n");
      hypre_printf("                        2 - Galerkin, general operators\n");
      hypre_printf("  -relax <r>         : (S)Struct - relaxation type\n");
      hypre_printf("                        0 - Jacobi\n");
      hypre_printf("                        1 - Weighted Jacobi (default)\n");
      hypre_printf("                        2 - R/B Gauss-Seidel\n");
      hypre_printf("                        3 - R/B Gauss-Seidel (nonsymmetric)\n");
      hypre_printf("\n");
      hypre_printf("                       ParCSR - relaxation type\n");
      hypre_printf("                        0 - Weighted Jacobi\n");
      hypre_printf("                        1 - Gauss-Seidel (very slow!)\n");
      hypre_printf("                        3 - Hybrid Gauss-Seidel\n");
      hypre_printf("                        4 - Hybrid backward Gauss-Seidel\n");
      hypre_printf("                        6 - Hybrid symmetric Gauss-Seidel\n");
      hypre_printf("                        8 - symmetric L1-Gauss-Seidel\n");
      hypre_printf("                       13 - forward L1-Gauss-Seidel\n");
      hypre_printf("                       14 - backward L1-Gauss-Seidel\n");
      hypre_printf("                       15 - CG\n");
      hypre_printf("                       16 - Chebyshev\n");
      hypre_printf("                       17 - FCF-Jacobi\n");
      hypre_printf("                       18 - L1-Jacobi (may be used with -CF)\n");
      hypre_printf("                        9 - Gauss elimination (coarsest grid only) \n");
      hypre_printf("                       99 - Gauss elim. with pivoting (coarsest grid)\n");
      hypre_printf("  -rlx_coarse  <val> : ParCSR - set relaxation type for coarsest grid\n");
      hypre_printf("  -rlx_down    <val> : ParCSR - set relaxation type for down cycle\n");
      hypre_printf("  -rlx_up      <val> : ParCSR - set relaxation type for up cycle\n");
      hypre_printf("  -agg_nl <val>      : ParCSR - set number of agg. coarsening levels (0)\n");
      hypre_printf("  -w <jacobi_weight> : jacobi weight\n");
      hypre_printf("  -solver_type <ID>  : Struct- solver type for Hybrid\n");
      hypre_printf("                        1 - PCG (default)\n");
      hypre_printf("                        2 - GMRES\n");
      hypre_printf("  -cf <cf>           : Struct- convergence factor for Hybrid\n");
      hypre_printf("  -crtdim <tdim>     : Struct- cyclic reduction tdim\n");
      hypre_printf("  -cri <ix> <iy> <iz>: Struct- cyclic reduction base_index\n");
      hypre_printf("  -crs <sx> <sy> <sz>: Struct- cyclic reduction base_stride\n");
      hypre_printf("  -old_default       : sets old BoomerAMG defaults, possibly better for 2D problems\n");
      hypre_printf("  -vis               : save the solution for GLVis visualization");
      hypre_printf("  -seed <val>        : use <val> as the seed for the pseudo-random number generator\n");
      hypre_printf("                       (default seed is based on the time of the run)\n");


      /* begin lobpcg */

      hypre_printf("\nLOBPCG options:\n");
      hypre_printf("\n");
      hypre_printf("  -lobpcg            : run LOBPCG instead of PCG\n");
      hypre_printf("\n");
      hypre_printf("  -solver none       : no HYPRE preconditioner is used\n");
      hypre_printf("\n");
      hypre_printf("  -itr <val>         : maximal number of LOBPCG iterations (default 100);\n");
      hypre_printf("\n");
      hypre_printf("  -vrand <val>       : compute <val> eigenpairs using random initial vectors (default 1)\n");
      hypre_printf("\n");
      hypre_printf("  -seed <val>        : use <val> as the seed for the pseudo-random number generator\n");
      hypre_printf("                       (default seed is based on the time of the run)\n");
      hypre_printf("\n");
      hypre_printf("  -orthchk           : check eigenvectors for orthonormality\n");
      hypre_printf("\n");
      hypre_printf("  -verb <val>        : verbosity level\n");
      hypre_printf("  -verb 0            : no print\n");
      hypre_printf("  -verb 1            : print initial eigenvalues and residuals, iteration number, number of\n");
      hypre_printf("                       non-convergent eigenpairs and final eigenvalues and residuals (default)\n");
      hypre_printf("  -verb 2            : print eigenvalues and residuals on each iteration\n");
      hypre_printf("\n");
      hypre_printf("  -pcgitr <val>      : maximum number of inner PCG iterations for preconditioning (default 1);\n");
      hypre_printf("                       if <val> = 0 then the preconditioner is applied directly\n");
      hypre_printf("\n");
      hypre_printf("  -pcgtol <val>      : residual tolerance for inner iterations (default 0.01)\n");
      hypre_printf("\n");
      hypre_printf("  -vout <val>        : file output level\n");
      hypre_printf("  -vout 0            : no files created (default)\n");
      hypre_printf("  -vout 1            : write eigenvalues to values.txt and residuals to residuals.txt\n");
      hypre_printf("  -vout 2            : in addition to the above, write the eigenvalues history (the matrix whose\n");
      hypre_printf("                       i-th column contains eigenvalues at (i+1)-th iteration) to val_hist.txt and\n");
      hypre_printf("                       residuals history to res_hist.txt\n");
      hypre_printf("\nNOTE: in this test driver LOBPCG only works with solvers 10, 11, 13, and 18\n");
      hypre_printf("\ndefault solver is 10\n");

      /* end lobpcg */

      hypre_printf("\n");
   }

   return 0;
}

/*--------------------------------------------------------------------------
 * Test driver for semi-structured matrix interface
 *--------------------------------------------------------------------------*/

hypre_int
main( hypre_int argc,
      char *argv[] )
{
   char                 *infile;
   ProblemData           global_data;
   ProblemData           data;
   ProblemPartData       pdata;
   HYPRE_Int             nparts;
   HYPRE_Int             pooldist;
   HYPRE_Int            *parts;
   Index                *refine;
   Index                *distribute;
   Index                *block;
   HYPRE_Int             solver_id, object_type;
   HYPRE_Int             print_system;
   HYPRE_Int             check_symmetry;
   HYPRE_Int             check_Aones;
   HYPRE_Int             sol_type;
   HYPRE_Int             sol0_type;
   HYPRE_Real            rhs_value;
   HYPRE_Real            scale;

   HYPRE_SStructGrid     grid, G_grid;
   HYPRE_SStructStencil *stencils, *G_stencils;
   HYPRE_SStructGraph    graph, G_graph;
   HYPRE_SStructMatrix   A, G;
   HYPRE_SStructVector   b;
   HYPRE_SStructVector   r;
   HYPRE_SStructVector   x;
   HYPRE_SStructSolver   solver;
   HYPRE_SStructSolver   precond;

   HYPRE_IJMatrix        ij_A;
   HYPRE_ParCSRMatrix    par_A;
   HYPRE_ParVector       par_b;
   HYPRE_ParVector       par_x;
   HYPRE_Solver          par_solver;
   HYPRE_Solver          par_precond;

   HYPRE_StructMatrix    sA;
   HYPRE_StructVector    sb;
   HYPRE_StructVector    sx;
   HYPRE_StructSolver    struct_solver;
   HYPRE_StructSolver    struct_precond;

   Index                 ilower, iupper;
   Index                 index, to_index;
   HYPRE_Real           *values;

   HYPRE_Int             num_iterations;
   HYPRE_Real            final_res_norm;
   HYPRE_Real            real_res_norm;
   HYPRE_Real            rhs_norm;
   HYPRE_Real            x0_norm;

   HYPRE_Int             num_procs, myid;
   HYPRE_Int             time_index;

   /* parameters for multigrid */
   HYPRE_Real            jacobi_weight;
   HYPRE_Real            strong_threshold;
   HYPRE_Int             P_max_elmts;
   HYPRE_Int             coarsen_type;
   HYPRE_Int             usr_jacobi_weight;
   HYPRE_Int             rap;
   HYPRE_Int             max_levels;
   HYPRE_Int             n_pre, n_post, n_coarse;
   HYPRE_Int             relax[4];
   HYPRE_Int             relax_is_set;
   HYPRE_Int             max_coarse_size;
   HYPRE_Int             csolver_type;
   HYPRE_Int             skip;
   HYPRE_Int             agg_num_levels;

   /* parameters for Solvers */
   HYPRE_Int             rel_change;
   HYPRE_Int             solver_type;
   HYPRE_Int             recompute_res;
   HYPRE_Int             final_res;
   HYPRE_Int             max_iterations;
   HYPRE_Int             krylov_print_level;
   HYPRE_Int             print_level;
   HYPRE_Int             print_freq;
   HYPRE_Real            tol;

   /* parameters for GMRES */
   HYPRE_Int	         k_dim;

   /* parameters for LGMRES */
   HYPRE_Int	         aug_dim;

   /* Misc */
   HYPRE_Int             vis;
   HYPRE_Int             seed;
   HYPRE_Int             reps;

   HYPRE_Real            cf_tol;

   HYPRE_Int             cycred_tdim;
   Index                 cycred_index, cycred_stride;

   HYPRE_Int             arg_index, part, var, box, s, entry, i, j, k, size;
   HYPRE_Int             row, col;
   HYPRE_Int             gradient_matrix;

   /* begin lobpcg */

   HYPRE_SStructSolver      lobpcg_solver;

   HYPRE_Int                lobpcgFlag = 0;
   HYPRE_Int                lobpcgSeed = 0;
   HYPRE_Int                blockSize = 1;
   HYPRE_Int                verbosity = 1;
   HYPRE_Int                iterations;
   HYPRE_Int                maxIterations = 100;
   HYPRE_Int                checkOrtho = 0;
   HYPRE_Int                printLevel = 0;
   HYPRE_Int                pcgIterations = 0;
   HYPRE_Int                pcgMode = 0;
   HYPRE_Int                old_default = 0;
   HYPRE_Real               pcgTol = 1e-2;
   HYPRE_Real               nonOrthF;
   HYPRE_Real              *eigenvalues = NULL;
   HYPRE_Real              *residuals;

   utilities_FortranMatrix *residualNorms;
   utilities_FortranMatrix *residualNormsHistory;
   utilities_FortranMatrix *eigenvaluesHistory;
   utilities_FortranMatrix *printBuffer;
   utilities_FortranMatrix *gramXX;
   utilities_FortranMatrix *identity;
   mv_InterfaceInterpreter *interpreter;
   mv_MultiVectorPtr        eigenvectors = NULL;
   mv_MultiVectorPtr        constrains = NULL;
   HYPRE_MatvecFunctions    matvec_fn;

   FILE                    *filePtr;

   /* end lobpcg */

   /*-----------------------------------------------------------
    * Initialize some stuff
    *-----------------------------------------------------------*/

   /* Initialize MPI */
   hypre_MPI_Init(&argc, &argv);

   hypre_MPI_Comm_size(hypre_MPI_COMM_WORLD, &num_procs);
   hypre_MPI_Comm_rank(hypre_MPI_COMM_WORLD, &myid);

   /*-----------------------------------------------------------------
    * GPU Device binding
    * Must be done before HYPRE_Init() and should not be changed after
    *-----------------------------------------------------------------*/
   hypre_bind_device(myid, num_procs, hypre_MPI_COMM_WORLD);

   /*-----------------------------------------------------------
    * Initialize : must be the first HYPRE function to call
    *-----------------------------------------------------------*/
   HYPRE_Init();

   /*-----------------------------------------------------------
    * Read input file
    *-----------------------------------------------------------*/

   arg_index = 1;

   /* parse command line for input file name */
   infile = infile_default;
   if (argc > 1)
   {
      if ( strcmp(argv[arg_index], "-in") == 0 )
      {
         arg_index++;
         infile = argv[arg_index++];
      }
      else if ( strcmp(argv[arg_index], "-help") == 0 )
      {
         PrintUsage(argv[0], myid);
         exit(1);
      }
      else if ( strcmp(argv[arg_index], "-version") == 0 )
      {
         char *version_string;
         HYPRE_Version(&version_string);
         hypre_printf("%s\n", version_string);
         hypre_TFree(version_string, HYPRE_MEMORY_HOST);
         exit(1);
      }
      else if ( strcmp(argv[arg_index], "-vernum") == 0 )
      {
         HYPRE_Int major, minor, patch, single;
         HYPRE_VersionNumber(&major, &minor, &patch, &single);
         hypre_printf("HYPRE Version %d.%d.%d\n", major, minor, patch);
         hypre_printf("HYPRE Single = %d\n", single);
         exit(1);
      }
   }

   /*-----------------------------------------------------------
    * Read data from input file
    *-----------------------------------------------------------*/

   ReadData(infile, &global_data);

   /*-----------------------------------------------------------
    * Set defaults
    *-----------------------------------------------------------*/

   reps  = 10;
   skip  = 0;
   rap   = 0;
   relax_is_set = 0;
   relax[0] = 1;
   relax[1] = -1; /* Relax up */
   relax[2] = -1; /* Relax down */
   relax[3] = -1; /* Relax coarse */
   usr_jacobi_weight= 0;
   solver_type = 1;
   recompute_res = 0;   /* What should be the default here? */
   cf_tol = 0.90;
   num_iterations = -1;
   max_iterations = 100;
   max_levels = 25;
   max_coarse_size = 9;
   csolver_type = 0;
   tol = 1.0e-6;
   rel_change = 0;
   k_dim = 5;
   aug_dim = 2;
   print_level = 1;
   print_freq = 1;
   krylov_print_level = 1;
   final_res = 0;
   final_res_norm = 0.0;

   nparts = global_data.nparts;
   pooldist = 0;

   parts      = hypre_TAlloc(HYPRE_Int,  nparts, HYPRE_MEMORY_HOST);
   refine     = hypre_TAlloc(Index,  nparts, HYPRE_MEMORY_HOST);
   distribute = hypre_TAlloc(Index,  nparts, HYPRE_MEMORY_HOST);
   block      = hypre_TAlloc(Index,  nparts, HYPRE_MEMORY_HOST);
   for (part = 0; part < nparts; part++)
   {
      parts[part] = part;
      for (j = 0; j < 3; j++)
      {
         refine[part][j]     = 1;
         distribute[part][j] = 1;
         block[part][j]      = 1;
      }
   }
   cycred_tdim = 0;
   for (i = 0; i < 3; i++)
   {
      cycred_index[i]  = 0;
      cycred_stride[i] = 1;
   }

   solver_id = 39;
   print_system = 0;
   check_symmetry = 0;
   check_Aones = 0;
   rhs_value = 1.0;
   sol_type = 0;
   sol0_type = 0;
   skip = 0;
   n_pre  = 1;
   n_post = 1;
   n_coarse = 1;
   strong_threshold = 0.25;
   P_max_elmts = 4;
   agg_num_levels = 0;
   coarsen_type = 10;
   vis = 0;
   seed = 1;

   old_default = 0;

   if (global_data.rhs_true || global_data.fem_rhs_true)
   {
      sol_type = -1;
   }

   /*-----------------------------------------------------------
    * Parse command line
    *-----------------------------------------------------------*/

   while (arg_index < argc)
   {
      if ( strcmp(argv[arg_index], "-pt") == 0 )
      {
         arg_index++;
         nparts = 0;
         while ( strncmp(argv[arg_index], "-", 1) != 0 )
         {
            parts[nparts++] = atoi(argv[arg_index++]);
         }
      }
      else if ( strcmp(argv[arg_index], "-pooldist") == 0 )
      {
         arg_index++;
         pooldist = atoi(argv[arg_index++]);
      }
      else if ( strcmp(argv[arg_index], "-r") == 0 )
      {
         arg_index++;
         for (i = 0; i < nparts; i++)
         {
            part = parts[i];
            k = arg_index;
            for (j = 0; j < 3; j++)
            {
               refine[part][j] = atoi(argv[k++]);
            }
         }
         arg_index += 3;
      }
      else if ( strcmp(argv[arg_index], "-P") == 0 )
      {
         arg_index++;
         for (i = 0; i < nparts; i++)
         {
            part = parts[i];
            k = arg_index;
            for (j = 0; j < 3; j++)
            {
               distribute[part][j] = atoi(argv[k++]);
            }
         }
         arg_index += 3;
      }
      else if ( strcmp(argv[arg_index], "-b") == 0 )
      {
         arg_index++;
         for (i = 0; i < nparts; i++)
         {
            part = parts[i];
            k = arg_index;
            for (j = 0; j < 3; j++)
            {
               block[part][j] = atoi(argv[k++]);
            }
         }
         arg_index += 3;
      }
      else if ( strcmp(argv[arg_index], "-solver") == 0 )
      {
         arg_index++;

	 /* begin lobpcg */
	 if ( strcmp(argv[arg_index], "none") == 0 ) {
            solver_id = NO_SOLVER;
            arg_index++;
	 }
	 else /* end lobpcg */
            solver_id = atoi(argv[arg_index++]);
      }
      else if ( strcmp(argv[arg_index], "-print") == 0 )
      {
         arg_index++;
         print_system = 1;
      }
      else if (strcmp(argv[arg_index], "-repeats") == 0 )
      {
         arg_index++;
         reps = atoi(argv[arg_index++]);
      }
      else if ( strcmp(argv[arg_index], "-sym") == 0 )
      {
         arg_index++;
         check_symmetry = 1;
      }
      else if ( strcmp(argv[arg_index], "-Aones") == 0 )
      {
         arg_index++;
         check_Aones = 1;
      }
      else if ( strcmp(argv[arg_index], "-vis") == 0 )
      {
         arg_index++;
         vis = 1;
      }
      else if ( strcmp(argv[arg_index], "-seed") == 0 )
      {
         arg_index++;
         seed = atoi(argv[arg_index++]);
      }
      else if ( strcmp(argv[arg_index], "-rhszero") == 0 )
      {
         arg_index++;
         rhs_value = 0.0;
         sol_type = -1;
      }
      else if ( strcmp(argv[arg_index], "-rhsone") == 0 )
      {
         arg_index++;
         rhs_value = 1.0;
         sol_type = -1;
      }
      else if ( strcmp(argv[arg_index], "-xfromcosine") == 0 )
      {
         arg_index++;
         sol_type = 0;
      }
      else if ( strcmp(argv[arg_index], "-xone") == 0 )
      {
         arg_index++;
         sol_type = 1;
      }
      else if ( strcmp(argv[arg_index], "-x0zero") == 0 )
      {
         arg_index++;
         sol0_type = 0;
      }
      else if ( strcmp(argv[arg_index], "-x0one") == 0 )
      {
         arg_index++;
         sol0_type = 1;
      }
      else if ( strcmp(argv[arg_index], "-x0rand") == 0 )
      {
         arg_index++;
         sol0_type = 2;
      }
      else if ( strcmp(argv[arg_index], "-tol") == 0 )
      {
         arg_index++;
         tol = atof(argv[arg_index++]);
      }
      else if ( strcmp(argv[arg_index], "-itr") == 0 )
      {
         arg_index++;
         max_iterations = atoi(argv[arg_index++]);
      }
      else if ( strcmp(argv[arg_index], "-k") == 0 )
      {
         arg_index++;
         k_dim = atoi(argv[arg_index++]);
      }
      else if ( strcmp(argv[arg_index], "-aug") == 0 )
      {
         arg_index++;
         aug_dim = atoi(argv[arg_index++]);
      }
      else if ( strcmp(argv[arg_index], "-kprint") == 0 )
      {
         arg_index++;
         krylov_print_level = atoi(argv[arg_index++]);
      }
      else if ( strcmp(argv[arg_index], "-plevel") == 0 )
      {
         arg_index++;
         print_level = atoi(argv[arg_index++]);
      }
      else if ( strcmp(argv[arg_index], "-pfreq") == 0 )
      {
         arg_index++;
         print_freq = atoi(argv[arg_index++]);
      }
      else if ( strcmp(argv[arg_index], "-lvl") == 0 )
      {
         arg_index++;
         max_levels = atoi(argv[arg_index++]);
      }
      else if ( strcmp(argv[arg_index], "-v") == 0 )
      {
         arg_index++;
         n_pre = atoi(argv[arg_index++]);
         n_post = atoi(argv[arg_index++]);
         n_coarse = atoi(argv[arg_index++]);
      }
      else if ( strcmp(argv[arg_index], "-max_coarse") == 0 )
      {
         arg_index++;
         max_coarse_size = atoi(argv[arg_index++]);
      }
      else if ( strcmp(argv[arg_index], "-csolver") == 0 )
      {
         arg_index++;
         csolver_type = atoi(argv[arg_index++]);
      }
      else if ( strcmp(argv[arg_index], "-skip") == 0 )
      {
         arg_index++;
         skip = atoi(argv[arg_index++]);
      }
      else if ( strcmp(argv[arg_index], "-rap") == 0 )
      {
         arg_index++;
         rap = atoi(argv[arg_index++]);
      }
      else if ( strcmp(argv[arg_index], "-relax") == 0 )
      {
         arg_index++;
         relax[0] = atoi(argv[arg_index++]);
         relax_is_set = 1;
      }
      else if ( strcmp(argv[arg_index], "-relax_up") == 0 )
      {
         arg_index++;
         relax[1] = atoi(argv[arg_index++]);
      }
      else if ( strcmp(argv[arg_index], "-relax_down") == 0 )
      {
         arg_index++;
         relax[2] = atoi(argv[arg_index++]);
      }
      else if ( strcmp(argv[arg_index], "-relax_coarse") == 0 )
      {
         arg_index++;
         relax[3] = atoi(argv[arg_index++]);
      }
      else if ( strcmp(argv[arg_index], "-w") == 0 )
      {
         arg_index++;
         jacobi_weight= atof(argv[arg_index++]);
         usr_jacobi_weight= 1; /* flag user weight */
      }
      else if ( strcmp(argv[arg_index], "-agg_nl") == 0 )
      {
         arg_index++;
         agg_num_levels  = atoi(argv[arg_index++]);
      }
      else if ( strcmp(argv[arg_index], "-th") == 0 )
      {
         arg_index++;
         strong_threshold  = atof(argv[arg_index++]);
      }
      else if ( strcmp(argv[arg_index], "-Pmx") == 0 )
      {
         arg_index++;
         P_max_elmts  = atoi(argv[arg_index++]);
      }
      else if ( strcmp(argv[arg_index], "-coarsen") == 0 )
      {
         arg_index++;
         coarsen_type = atoi(argv[arg_index++]);
      }
      else if ( strcmp(argv[arg_index], "-solver_type") == 0 )
      {
         arg_index++;
         solver_type = atoi(argv[arg_index++]);
      }
      else if ( strcmp(argv[arg_index], "-recompute") == 0 )
      {
         arg_index++;
         recompute_res = atoi(argv[arg_index++]);
      }
      else if ( strcmp(argv[arg_index], "-final_res") == 0 )
      {
         arg_index++;
         final_res = atoi(argv[arg_index++]);
      }
      else if ( strcmp(argv[arg_index], "-cf") == 0 )
      {
         arg_index++;
         cf_tol = atof(argv[arg_index++]);
      }
      else if ( strcmp(argv[arg_index], "-crtdim") == 0 )
      {
         arg_index++;
         cycred_tdim = atof(argv[arg_index++]);
      }
      else if ( strcmp(argv[arg_index], "-cri") == 0 )
      {
         arg_index++;
         for (i = 0; i < 3; i++)
         {
            cycred_index[i] = atoi(argv[arg_index++]);
         }
      }
      else if ( strcmp(argv[arg_index], "-crs") == 0 )
      {
         arg_index++;
         for (i = 0; i < 3; i++)
         {
            cycred_stride[i] = atoi(argv[arg_index++]);
         }
      }
      else if ( strcmp(argv[arg_index], "-old_default") == 0 )
      {
         /* uses old BoomerAMG defaults */
         arg_index++;
         old_default = 1;
      }
      /* begin lobpcg */
      else if ( strcmp(argv[arg_index], "-lobpcg") == 0 )
      {
         /* use lobpcg */
         arg_index++;
         lobpcgFlag = 1;
      }
      else if ( strcmp(argv[arg_index], "-orthchk") == 0 )
      {
         /* lobpcg: check orthonormality */
         arg_index++;
         checkOrtho = 1;
      }
      else if ( strcmp(argv[arg_index], "-verb") == 0 )
      {
         /* lobpcg: verbosity level */
         arg_index++;
         verbosity = atoi(argv[arg_index++]);
      }
      else if ( strcmp(argv[arg_index], "-vrand") == 0 )
      {                         /* lobpcg: block size */
         arg_index++;
         blockSize = atoi(argv[arg_index++]);
      }
      else if ( strcmp(argv[arg_index], "-seed") == 0 )
      {
         /* lobpcg: seed for srand */
         arg_index++;
         lobpcgSeed = atoi(argv[arg_index++]);
      }
      else if ( strcmp(argv[arg_index], "-itr") == 0 )
      {
         /* lobpcg: max # of iterations */
         arg_index++;
         maxIterations = atoi(argv[arg_index++]);
      }
      else if ( strcmp(argv[arg_index], "-pcgitr") == 0 )
      {
         /* lobpcg: max inner pcg iterations */
         arg_index++;
         pcgIterations = atoi(argv[arg_index++]);
      }
      else if ( strcmp(argv[arg_index], "-pcgtol") == 0 )
      {
         /* lobpcg: inner pcg iterations tolerance */
         arg_index++;
         pcgTol = atof(argv[arg_index++]);
      }
      else if ( strcmp(argv[arg_index], "-pcgmode") == 0 )
      {
         /* lobpcg: initial guess for inner pcg */
         arg_index++;      /* 0: zero, otherwise rhs */
         pcgMode = atoi(argv[arg_index++]);
      }
      else if ( strcmp(argv[arg_index], "-vout") == 0 )
      {
         /* lobpcg: print level */
         arg_index++;
         old_default = 1;
      }
      else
      {
         arg_index++;
         /*break;*/
      }
   }

   if ( solver_id == 39 && lobpcgFlag )
      solver_id = 10;

   /* end lobpcg */

   /*-----------------------------------------------------------
    * Print driver parameters TODO
    *-----------------------------------------------------------*/
   if (myid == 0)
   {
   }

   /*-----------------------------------------------------------
    * Distribute data
    *-----------------------------------------------------------*/

   DistributeData(global_data, pooldist, refine, distribute, block,
                  num_procs, myid, &data);

   /*-----------------------------------------------------------
    * Check a few things
    *-----------------------------------------------------------*/
   if (solver_id >= 200)
   {
      pdata = data.pdata[0];
      if (nparts > 1)
      {
         if (!myid)
         {
            hypre_printf("Warning: Invalid number of parts for Struct Solver. Part 0 taken. \n");
         }
      }

      if (pdata.nvars > 1)
      {
         if (!myid)
         {
            hypre_printf("Error: Invalid number of nvars for Struct Solver \n");
         }
         exit(1);
      }
   }

   /*-----------------------------------------------------------
    * Synchronize so that timings make sense
    *-----------------------------------------------------------*/

   hypre_MPI_Barrier(hypre_MPI_COMM_WORLD);

   /*-----------------------------------------------------------
    * Determine object type
    *-----------------------------------------------------------*/

   object_type = HYPRE_SSTRUCT;

   /* determine if we build a gradient matrix */
   gradient_matrix = 0;
   if (solver_id == 150)
   {
      gradient_matrix = 1;
      /* for now, change solver 150 to solver 28 */
      solver_id = 28;
   }

   if ( ((solver_id >= 20) && (solver_id < 30)) ||
        ((solver_id >= 40) && (solver_id < 50)) ||
        ((solver_id >= 60) && (solver_id < 70)) ||
        ((solver_id >= 80) && (solver_id < 90)) ||
        ((solver_id >= 90) && (solver_id < 100)) ||
        (solver_id == 120) || (solver_id == 5) ||
        (solver_id == -3))
   {
      object_type = HYPRE_PARCSR;
   }

   else if (solver_id >= 200 || solver_id == -2)
   {
      object_type = HYPRE_STRUCT;
   }

   if (myid == 0)
   {
      switch (object_type)
      {
         case HYPRE_STRUCT:
            hypre_printf("Setting object type to Struct\n");
            break;

         case HYPRE_SSTRUCT:
            hypre_printf("Setting object type to SStruct\n");
            break;

         case HYPRE_PARCSR:
            hypre_printf("Setting object type to ParCSR\n");
            break;
      }
   }

   /* Use default relaxation method for ParCSR solvers */
   if ((object_type == HYPRE_PARCSR) && (!relax_is_set))
   {
      relax[0] = -1;
   }

   /*-----------------------------------------------------------
    * Set up the grid
    *-----------------------------------------------------------*/

   time_index = hypre_InitializeTiming("SStruct Interface");
   hypre_BeginTiming(time_index);

   HYPRE_SStructGridCreate(hypre_MPI_COMM_WORLD, data.ndim, data.nparts, &grid);
   if (data.numghost != NULL)
   {
      HYPRE_SStructGridSetNumGhost(grid, data.numghost);
   }
   for (part = 0; part < data.nparts; part++)
   {
      pdata = data.pdata[part];
      for (box = 0; box < pdata.nboxes; box++)
      {
//         hypre_printf("Part %02d | Box %02d: (%d, %d, %d) x (%d, %d, %d)\n",
//                      part, box,
//                      pdata.ilowers[box][0], pdata.ilowers[box][1], pdata.ilowers[box][2],
//                      pdata.iuppers[box][0], pdata.iuppers[box][1], pdata.iuppers[box][2]);
         HYPRE_SStructGridSetExtents(grid, part,
                                     pdata.ilowers[box], pdata.iuppers[box]);
      }

      HYPRE_SStructGridSetVariables(grid, part, pdata.nvars, pdata.vartypes);

      /* GridAddVariabes */

      if (data.fem_nvars > 0)
      {
         HYPRE_SStructGridSetFEMOrdering(grid, part, data.fem_ordering);
      }

      /* GridSetNeighborPart and GridSetSharedPart */
      for (box = 0; box < pdata.glue_nboxes; box++)
      {
         if (pdata.glue_shared[box])
         {
            HYPRE_SStructGridSetSharedPart(grid, part,
                                           pdata.glue_ilowers[box],
                                           pdata.glue_iuppers[box],
                                           pdata.glue_offsets[box],
                                           pdata.glue_nbor_parts[box],
                                           pdata.glue_nbor_ilowers[box],
                                           pdata.glue_nbor_iuppers[box],
                                           pdata.glue_nbor_offsets[box],
                                           pdata.glue_index_maps[box],
                                           pdata.glue_index_dirs[box]);
         }
         else
         {
            HYPRE_SStructGridSetNeighborPart(grid, part,
                                             pdata.glue_ilowers[box],
                                             pdata.glue_iuppers[box],
                                             pdata.glue_nbor_parts[box],
                                             pdata.glue_nbor_ilowers[box],
                                             pdata.glue_nbor_iuppers[box],
                                             pdata.glue_index_maps[box],
                                             pdata.glue_index_dirs[box]);
         }
      }

      HYPRE_SStructGridSetPeriodic(grid, part, pdata.periodic);
   }
   HYPRE_SStructGridAssemble(grid);

   /*-----------------------------------------------------------
    * Set up the stencils
    *-----------------------------------------------------------*/

   stencils = hypre_CTAlloc(HYPRE_SStructStencil,  data.nstencils, HYPRE_MEMORY_HOST);
   for (s = 0; s < data.nstencils; s++)
   {
      HYPRE_SStructStencilCreate(data.ndim, data.stencil_sizes[s],
                                 &stencils[s]);
      for (entry = 0; entry < data.stencil_sizes[s]; entry++)
      {
         HYPRE_SStructStencilSetEntry(stencils[s], entry,
                                      data.stencil_offsets[s][entry],
                                      data.stencil_vars[s][entry]);
      }
   }

   /*-----------------------------------------------------------
    * Set up the graph
    *-----------------------------------------------------------*/

   HYPRE_SStructGraphCreate(hypre_MPI_COMM_WORLD, grid, &graph);
   HYPRE_SStructGraphSetObjectType(graph, object_type);

   for (part = 0; part < data.nparts; part++)
   {
#if DEBUG_SSGRAPH
      hypre_printf("Building SStructGraph - part %d\n", part);
#endif
      pdata = data.pdata[part];

      if (data.nstencils > 0)
      {
         /* set stencils */
         for (var = 0; var < pdata.nvars; var++)
         {
            HYPRE_SStructGraphSetStencil(graph, part, var,
                                         stencils[pdata.stencil_num[var]]);
         }
      }
      else if (data.fem_nvars > 0)
      {
         /* indicate FEM approach */
         HYPRE_SStructGraphSetFEM(graph, part);

         /* set sparsity */
         HYPRE_SStructGraphSetFEMSparsity(graph, part,
                                          data.fem_nsparse, data.fem_sparsity);
      }

      /* add entries */
      for (box = 0; box < pdata.graph_nboxes; box++)
      {
#if DEBUG_SSGRAPH
         hypre_printf("Building SStructGraph - box %d\n", box);
#endif
         for (index[2] = pdata.graph_ilowers[box][2];
              index[2] <= pdata.graph_iuppers[box][2];
              index[2] += pdata.graph_strides[box][2])
         {
            for (index[1] = pdata.graph_ilowers[box][1];
                 index[1] <= pdata.graph_iuppers[box][1];
                 index[1] += pdata.graph_strides[box][1])
            {
               for (index[0] = pdata.graph_ilowers[box][0];
                    index[0] <= pdata.graph_iuppers[box][0];
                    index[0] += pdata.graph_strides[box][0])
               {
                  for (i = 0; i < 3; i++)
                  {
                     j = pdata.graph_index_maps[box][i];
                     k = index[i] - pdata.graph_ilowers[box][i];
                     k /= pdata.graph_strides[box][i];
                     k *= pdata.graph_index_signs[box][i];
#if 0 /* the following does not work with some Intel compilers with -O2 */
                     to_index[j] = pdata.graph_to_ilowers[box][j] +
                        k * pdata.graph_to_strides[box][j];
#else
                     to_index[j] = pdata.graph_to_ilowers[box][j];
                     to_index[j] += k * pdata.graph_to_strides[box][j];
#endif
                  }
#if DEBUG_SSGRAPH
                  hypre_printf("index: [%d](%d, %d, %d) - to_index: [%d](%d, %d, %d)\n",
                                  part, index[0], index[1], index[2],
                                  pdata.graph_to_parts[box], to_index[0],
                                  to_index[1], to_index[2]);
#endif
                  HYPRE_SStructGraphAddEntries(graph, part, index,
                                               pdata.graph_vars[box],
                                               pdata.graph_to_parts[box],
                                               to_index,
                                               pdata.graph_to_vars[box]);
               }
            }
         }
      }
   }

   HYPRE_SStructGraphAssemble(graph);

   /*-----------------------------------------------------------
    * Set up the matrix
    *-----------------------------------------------------------*/

   values = hypre_TAlloc(HYPRE_Real, hypre_max(data.max_boxsize, data.fem_nsparse),
                         HYPRE_MEMORY_HOST);

   HYPRE_SStructMatrixCreate(hypre_MPI_COMM_WORLD, graph, &A);

   /* TODO HYPRE_SStructMatrixSetSymmetric(A, 1); */
   for (i = 0; i < data.symmetric_num; i++)
   {
      HYPRE_SStructMatrixSetSymmetric(A, data.symmetric_parts[i],
                                      data.symmetric_vars[i],
                                      data.symmetric_to_vars[i],
                                      data.symmetric_booleans[i]);
   }
   HYPRE_SStructMatrixSetNSSymmetric(A, data.ns_symmetric);
   HYPRE_SStructMatrixSetObjectType(A, object_type);
   HYPRE_SStructMatrixInitialize(A);

   if (data.nstencils > 0)
   {
      /* StencilSetEntry: set stencil values */
      for (part = 0; part < data.nparts; part++)
      {
         pdata = data.pdata[part];
         for (var = 0; var < pdata.nvars; var++)
         {
            s = pdata.stencil_num[var];
            for (i = 0; i < data.stencil_sizes[s]; i++)
            {
               for (j = 0; j < pdata.max_boxsize; j++)
               {
                  values[j] = data.stencil_values[s][i];
               }
               for (box = 0; box < pdata.nboxes; box++)
               {
                  GetVariableBox(pdata.ilowers[box], pdata.iuppers[box],
                                 pdata.vartypes[var], ilower, iupper);
                  HYPRE_SStructMatrixSetBoxValues(A, part, ilower, iupper,
                                                  var, 1, &i, values);
               }
            }
         }
      }
   }
   else if (data.fem_nvars > 0)
   {
      /* FEMStencilSetRow: add to stencil values */
      for (part = 0; part < data.nparts; part++)
      {
         pdata = data.pdata[part];
         for (box = 0; box < pdata.nboxes; box++)
         {
            for (index[2] = pdata.ilowers[box][2];
                 index[2] <= pdata.iuppers[box][2]; index[2]++)
            {
               for (index[1] = pdata.ilowers[box][1];
                    index[1] <= pdata.iuppers[box][1]; index[1]++)
               {
                  for (index[0] = pdata.ilowers[box][0];
                       index[0] <= pdata.iuppers[box][0]; index[0]++)
                  {
                     HYPRE_SStructMatrixAddFEMValues(A, part, index,
                                                     data.fem_values);
                  }
               }
            }
         }
      }
   }

   /* GraphAddEntries: set non-stencil entries */
   for (part = 0; part < data.nparts; part++)
   {
      pdata = data.pdata[part];
      for (box = 0; box < pdata.graph_nboxes; box++)
      {
         /*
          * RDF NOTE: Add a separate interface routine for setting non-stencil
          * entries.  It would be more efficient to set boundary values a box
          * at a time, but AMR may require striding, and some codes may already
          * have a natural values array to pass in, but can't because it uses
          * ghost values.
          *
          * Example new interface routine:
          *   SetNSBoxValues(matrix, part, ilower, iupper, stride, entry
          *                  values_ilower, values_iupper, values);
          */

/* since we have already tested SetBoxValues above, use SetValues here */
#if 0
         for (j = 0; j < pdata.graph_boxsizes[box]; j++)
         {
            values[j] = pdata.graph_values[box];
         }
         HYPRE_SStructMatrixSetBoxValues(A, part,
                                         pdata.graph_ilowers[box],
                                         pdata.graph_iuppers[box],
                                         pdata.graph_vars[box],
                                         1, &pdata.graph_entries[box],
                                         values);
#else
         for (index[2] = pdata.graph_ilowers[box][2];
              index[2] <= pdata.graph_iuppers[box][2];
              index[2] += pdata.graph_strides[box][2])
         {
            for (index[1] = pdata.graph_ilowers[box][1];
                 index[1] <= pdata.graph_iuppers[box][1];
                 index[1] += pdata.graph_strides[box][1])
            {
               for (index[0] = pdata.graph_ilowers[box][0];
                    index[0] <= pdata.graph_iuppers[box][0];
                    index[0] += pdata.graph_strides[box][0])
               {
                  HYPRE_SStructMatrixSetValues(A, part, index,
                                               pdata.graph_vars[box],
                                               1, &pdata.graph_entries[box],
                                               &pdata.graph_values[box]);
               }
            }
         }
#endif
      }
   }

   /* MatrixSetValues: reset some matrix values */
   for (part = 0; part < data.nparts; part++)
   {
      pdata = data.pdata[part];
      for (box = 0; box < pdata.matset_nboxes; box++)
      {
         size= 1;
         for (j = 0; j < 3; j++)
         {
            size*= (pdata.matset_iuppers[box][j] -
                    pdata.matset_ilowers[box][j] + 1);
         }
         for (j = 0; j < size; j++)
         {
            values[j] = pdata.matset_values[box];
         }
         HYPRE_SStructMatrixSetBoxValues(A, part,
                                         pdata.matset_ilowers[box],
                                         pdata.matset_iuppers[box],
                                         pdata.matset_vars[box],
                                         1, &pdata.matset_entries[box],
                                         values);
      }
   }

   /* MatrixAddToValues: add to some matrix values */
   for (part = 0; part < data.nparts; part++)
   {
      pdata = data.pdata[part];
      for (box = 0; box < pdata.matadd_nboxes; box++)
      {
         size = 1;
         for (j = 0; j < 3; j++)
         {
            size*= (pdata.matadd_iuppers[box][j] -
                    pdata.matadd_ilowers[box][j] + 1);
         }

         for (entry = 0; entry < pdata.matadd_nentries[box]; entry++)
         {
            for (j = 0; j < size; j++)
            {
               values[j] = pdata.matadd_values[box][entry];
            }

            HYPRE_SStructMatrixAddToBoxValues(A, part,
                                              pdata.matadd_ilowers[box],
                                              pdata.matadd_iuppers[box],
                                              pdata.matadd_vars[box],
                                              1, &pdata.matadd_entries[box][entry],
                                              values);
         }
      }
   }

   /* FEMMatrixAddToValues: add to some matrix values */
   for (part = 0; part < data.nparts; part++)
   {
      pdata = data.pdata[part];
      for (box = 0; box < pdata.fem_matadd_nboxes; box++)
      {
         for (i = 0; i < data.fem_nsparse; i++)
         {
            values[i] = 0.0;
         }
         s = 0;
         for (i = 0; i < pdata.fem_matadd_nrows[box]; i++)
         {
            row = pdata.fem_matadd_rows[box][i];
            for (j = 0; j < pdata.fem_matadd_ncols[box]; j++)
            {
               col = pdata.fem_matadd_cols[box][j];
               values[data.fem_ivalues_full[row][col]] =
                  pdata.fem_matadd_values[box][s];
               s++;
            }
         }
         for (index[2] = pdata.fem_matadd_ilowers[box][2];
              index[2] <= pdata.fem_matadd_iuppers[box][2]; index[2]++)
         {
            for (index[1] = pdata.fem_matadd_ilowers[box][1];
                 index[1] <= pdata.fem_matadd_iuppers[box][1]; index[1]++)
            {
               for (index[0] = pdata.fem_matadd_ilowers[box][0];
                    index[0] <= pdata.fem_matadd_iuppers[box][0]; index[0]++)
               {
                  HYPRE_SStructMatrixAddFEMValues(A, part, index, values);
               }
            }
         }
      }
   }

   HYPRE_SStructMatrixAssemble(A);

   /*-----------------------------------------------------------
    * Set up the linear system
    *-----------------------------------------------------------*/

   HYPRE_SStructVectorCreate(hypre_MPI_COMM_WORLD, grid, &b);
   HYPRE_SStructVectorSetObjectType(b, object_type);
   HYPRE_SStructVectorInitialize(b);

   /* Initialize the rhs values */
   if (data.rhs_true)
   {
      for (j = 0; j < data.max_boxsize; j++)
      {
         values[j] = data.rhs_value;
      }
   }
   else if (data.fem_rhs_true)
   {
      for (j = 0; j < data.max_boxsize; j++)
      {
         values[j] = 0.0;
      }
   }
   else /* rhs_value is the default */
   {
      for (j = 0; j < data.max_boxsize; j++)
      {
         values[j] = rhs_value;
      }
   }

   for (part = 0; part < data.nparts; part++)
   {
      pdata = data.pdata[part];
      for (var = 0; var < pdata.nvars; var++)
      {
         for (box = 0; box < pdata.nboxes; box++)
         {
            GetVariableBox(pdata.ilowers[box], pdata.iuppers[box],
                           pdata.vartypes[var], ilower, iupper);
            HYPRE_SStructVectorSetBoxValues(b, part, ilower, iupper,
                                            var, values);
         }
      }
   }

   /* Add values for FEMRhsSet */
   if (data.fem_rhs_true)
   {
      for (part = 0; part < data.nparts; part++)
      {
         pdata = data.pdata[part];
         for (box = 0; box < pdata.nboxes; box++)
         {
            for (index[2] = pdata.ilowers[box][2];
                 index[2] <= pdata.iuppers[box][2]; index[2]++)
            {
               for (index[1] = pdata.ilowers[box][1];
                    index[1] <= pdata.iuppers[box][1]; index[1]++)
               {
                  for (index[0] = pdata.ilowers[box][0];
                       index[0] <= pdata.iuppers[box][0]; index[0]++)
                  {
                     HYPRE_SStructVectorAddFEMValues(b, part, index,
                                                     data.fem_rhs_values);
                  }
               }
            }
         }
      }
   }

   /* RhsAddToValues: add to some RHS values */
   for (part = 0; part < data.nparts; part++)
   {
      pdata = data.pdata[part];
      for (box = 0; box < pdata.rhsadd_nboxes; box++)
      {
         size = 1;
         for (j = 0; j < 3; j++)
         {
            size*= (pdata.rhsadd_iuppers[box][j] -
                    pdata.rhsadd_ilowers[box][j] + 1);
         }

         for (j = 0; j < size; j++)
         {
            values[j] = pdata.rhsadd_values[box];
         }

         HYPRE_SStructVectorAddToBoxValues(b, part,
                                           pdata.rhsadd_ilowers[box],
                                           pdata.rhsadd_iuppers[box],
                                           pdata.rhsadd_vars[box], values);
      }
   }

   /* FEMRhsAddToValues: add to some RHS values */
   for (part = 0; part < data.nparts; part++)
   {
      pdata = data.pdata[part];
      for (box = 0; box < pdata.fem_rhsadd_nboxes; box++)
      {
         for (index[2] = pdata.fem_rhsadd_ilowers[box][2];
              index[2] <= pdata.fem_rhsadd_iuppers[box][2]; index[2]++)
         {
            for (index[1] = pdata.fem_rhsadd_ilowers[box][1];
                 index[1] <= pdata.fem_rhsadd_iuppers[box][1]; index[1]++)
            {
               for (index[0] = pdata.fem_rhsadd_ilowers[box][0];
                    index[0] <= pdata.fem_rhsadd_iuppers[box][0]; index[0]++)
               {
                  HYPRE_SStructVectorAddFEMValues(b, part, index,
                                                  pdata.fem_rhsadd_values[box]);
               }
            }
         }
      }
   }

   HYPRE_SStructVectorAssemble(b);
   HYPRE_SStructInnerProd(b, b, &rhs_norm);
   rhs_norm = sqrt(rhs_norm);

   /*-----------------------------------------------------------
    * Create solution vector
    *-----------------------------------------------------------*/

   HYPRE_SStructVectorCreate(hypre_MPI_COMM_WORLD, grid, &x);
   HYPRE_SStructVectorSetObjectType(x, object_type);
   HYPRE_SStructVectorInitialize(x);

   switch (sol_type)
   {
      case 0:
         /*-----------------------------------------------------------
          * Set RHS such that the solution vector is given by
          *
          *  u(part,var,i,j,k) = (part+1)*(var+1)*cosine[(i+j+k)/10]
          *-----------------------------------------------------------*/
         for (part = 0; part < data.nparts; part++)
         {
            pdata = data.pdata[part];
            for (var = 0; var < pdata.nvars; var++)
            {
               scale = (part + 1.0)*(var + 1.0);
               for (box = 0; box < pdata.nboxes; box++)
               {
               /* GetVariableBox(pdata.ilowers[box], pdata.iuppers[box],
                                 pdata.vartypes[var], ilower, iupper); */
                  GetVariableBox(pdata.ilowers[box], pdata.iuppers[box],
                                 var, ilower, iupper);
                  SetCosineVector(scale, ilower, iupper, values);
                  HYPRE_SStructVectorSetBoxValues(x, part, ilower, iupper,
                                                  var, values);
               }
            }
         }
         break;

      case 1:
         HYPRE_SStructVectorSetConstantValues(x, 1.0);
         break;
   }

   HYPRE_SStructVectorAssemble(x);

//   /*-----------------------------------------------------------
//    * RDF: Temporary test in case SStructMatrixMatvec still has a bug...
//    *
//    * Get the objects out
//    * NOTE: This should go after the cosine part, but for the bug
//    *-----------------------------------------------------------*/
//
//   if (object_type == HYPRE_PARCSR)
//   {
//      HYPRE_SStructMatrixGetObject(A, (void **) &par_A);
//      HYPRE_SStructVectorGetObject(b, (void **) &par_b);
//      HYPRE_SStructVectorGetObject(x, (void **) &par_x);
//   }
//   else if (object_type == HYPRE_STRUCT)
//   {
//      HYPRE_SStructMatrixGetObject(A, (void **) &sA);
//      HYPRE_SStructVectorGetObject(b, (void **) &sb);
//      HYPRE_SStructVectorGetObject(x, (void **) &sx);
//   }
//
//   if (sol_type == 0 || sol_type == 1)
//   {
//      /* This if/else is due to a bug in SStructMatvec */
//      if (object_type == HYPRE_SSTRUCT)
//      {
//         /* Apply A to x to yield righthand side */
//         hypre_SStructMatvec(1.0, A, x, 0.0, b);
//      }
//      else if (object_type == HYPRE_PARCSR)
//      {
//         /* Apply A to x to yield righthand side */
//         HYPRE_ParCSRMatrixMatvec(1.0, par_A, par_x, 0.0, par_b );
//      }
//      else if (object_type == HYPRE_STRUCT)
//      {
//         /* Apply A to x to yield righthand side */
//         hypre_StructMatvec(1.0, sA, sx, 0.0, sb);
//      }
//   }

   if (sol_type == 0 || sol_type == 1)
   {
      HYPRE_SStructMatrixMatvec(1.0, A, x, 0.0, b);
   }

   HYPRE_SStructVectorDestroy(x);

   /*-----------------------------------------------------------
    * Set initial solution
    *-----------------------------------------------------------*/

   HYPRE_SStructVectorCreate(hypre_MPI_COMM_WORLD, grid, &x);
   HYPRE_SStructVectorSetObjectType(x, object_type);
   HYPRE_SStructVectorInitialize(x);
   switch (sol0_type)
   {
      case 0:
         HYPRE_SStructVectorSetConstantValues(x, 0.0);
         break;

      case 1:
         HYPRE_SStructVectorSetConstantValues(x, 1.0);
         break;

      case 2:
         HYPRE_SStructVectorSetRandomValues(x, seed);
         break;
   }
   HYPRE_SStructVectorAssemble(x);
   HYPRE_SStructInnerProd(x, x, &x0_norm);
   x0_norm = sqrt(x0_norm);

   /*-----------------------------------------------------------
    * Build residual vector
    *-----------------------------------------------------------*/
   HYPRE_SStructVectorCreate(hypre_MPI_COMM_WORLD, grid, &r);
   HYPRE_SStructVectorSetObjectType(r, object_type);
   HYPRE_SStructVectorInitialize(r);
   HYPRE_SStructVectorAssemble(r);
   if (print_system)
   {
      HYPRE_SStructVectorCopy(b, r);
      HYPRE_SStructMatrixMatvec(-1.0, A, x, 1.0, r);
      HYPRE_SStructVectorPrint("sstruct.out.r0", r, 0);
   }

   hypre_EndTiming(time_index);
   hypre_PrintTiming("SStruct Interface", hypre_MPI_COMM_WORLD);
   hypre_FinalizeTiming(time_index);
   hypre_ClearTiming();

   /*-----------------------------------------------------------
    * Get the objects out
    * NOTE: This should go after the cosine part, but for the bug
    *-----------------------------------------------------------*/

   if (object_type == HYPRE_PARCSR)
   {
      HYPRE_SStructMatrixGetObject(A, (void **) &par_A);
      HYPRE_SStructVectorGetObject(b, (void **) &par_b);
      HYPRE_SStructVectorGetObject(x, (void **) &par_x);
   }
   else if (object_type == HYPRE_STRUCT)
   {
      HYPRE_SStructMatrixGetObject(A, (void **) &sA);
      HYPRE_SStructVectorGetObject(b, (void **) &sb);
      HYPRE_SStructVectorGetObject(x, (void **) &sx);
   }

   /*-----------------------------------------------------------
    * Set up a gradient matrix G
    *-----------------------------------------------------------*/

   if (gradient_matrix)
   {
      HYPRE_SStructVariable vartypes[1] = {HYPRE_SSTRUCT_VARIABLE_NODE};
      HYPRE_Int offsets[3][2][3] = { {{0,0,0}, {-1,0,0}},
                                     {{0,0,0}, {0,-1,0}},
                                     {{0,0,0}, {0,0,-1}} };
      HYPRE_Real stencil_values[2] = {1.0, -1.0};

      /* Set up the domain grid */

      HYPRE_SStructGridCreate(hypre_MPI_COMM_WORLD, data.ndim, data.nparts, &G_grid);
      for (part = 0; part < data.nparts; part++)
      {
         pdata = data.pdata[part];
         for (box = 0; box < pdata.nboxes; box++)
         {
            HYPRE_SStructGridSetExtents(G_grid, part,
                                        pdata.ilowers[box], pdata.iuppers[box]);
         }
         HYPRE_SStructGridSetVariables(G_grid, part, 1, vartypes);
         for (box = 0; box < pdata.glue_nboxes; box++)
         {
            if (pdata.glue_shared[box])
            {
               HYPRE_SStructGridSetSharedPart(G_grid, part,
                                              pdata.glue_ilowers[box],
                                              pdata.glue_iuppers[box],
                                              pdata.glue_offsets[box],
                                              pdata.glue_nbor_parts[box],
                                              pdata.glue_nbor_ilowers[box],
                                              pdata.glue_nbor_iuppers[box],
                                              pdata.glue_nbor_offsets[box],
                                              pdata.glue_index_maps[box],
                                              pdata.glue_index_dirs[box]);
            }
            else
            {
               HYPRE_SStructGridSetNeighborPart(G_grid, part,
                                                pdata.glue_ilowers[box],
                                                pdata.glue_iuppers[box],
                                                pdata.glue_nbor_parts[box],
                                                pdata.glue_nbor_ilowers[box],
                                                pdata.glue_nbor_iuppers[box],
                                                pdata.glue_index_maps[box],
                                                pdata.glue_index_dirs[box]);
            }
         }
      }
      HYPRE_SStructGridAssemble(G_grid);

      /* Set up the gradient stencils */

      G_stencils = hypre_CTAlloc(HYPRE_SStructStencil, data.ndim, HYPRE_MEMORY_HOST);
      for (s = 0; s < data.ndim; s++)
      {
         HYPRE_SStructStencilCreate(data.ndim, 2, &G_stencils[s]);
         for (entry = 0; entry < 2; entry++)
         {
            HYPRE_SStructStencilSetEntry(
               G_stencils[s], entry, offsets[s][entry], 0);
         }
      }

      /* Set up the gradient graph */

      HYPRE_SStructGraphCreate(hypre_MPI_COMM_WORLD, grid, &G_graph);
      HYPRE_SStructGraphSetDomainGrid(G_graph, G_grid);
      HYPRE_SStructGraphSetObjectType(G_graph, HYPRE_PARCSR);
      for (part = 0; part < data.nparts; part++)
      {
         pdata = data.pdata[part];
         for (var = 0; var < data.ndim; var++)
         {
            HYPRE_SStructGraphSetStencil(G_graph, part, var, G_stencils[var]);
         }
      }
      HYPRE_SStructGraphAssemble(G_graph);

      /* Set up the matrix */

      HYPRE_SStructMatrixCreate(hypre_MPI_COMM_WORLD, G_graph, &G);
      HYPRE_SStructMatrixSetObjectType(G, HYPRE_PARCSR);
      HYPRE_SStructMatrixInitialize(G);
      for (part = 0; part < data.nparts; part++)
      {
         pdata = data.pdata[part];
         for (var = 0; var < data.ndim; var++)
         {
            for (i = 0; i < 2; i++)
            {
               for (j = 0; j < pdata.max_boxsize; j++)
               {
                  values[j] = stencil_values[i];
               }
               for (box = 0; box < pdata.nboxes; box++)
               {
                  GetVariableBox(pdata.ilowers[box], pdata.iuppers[box],
                                 pdata.vartypes[var], ilower, iupper);
                  HYPRE_SStructMatrixSetBoxValues(G, part, ilower, iupper,
                                                  var, 1, &i, values);
               }
            }
         }
      }

      HYPRE_SStructMatrixAssemble(G);
   }

   /*-----------------------------------------------------------
    * Convert SStructMatrix to IJMatrix
    *-----------------------------------------------------------*/

   if (print_system || check_symmetry)
   {
      HYPRE_SStructMatrixToIJMatrix(A, 0, &ij_A);
   }

   /*-----------------------------------------------------------
    * Print out the system and initial guess
    *-----------------------------------------------------------*/

   if (print_system)
   {
      HYPRE_SStructVectorGather(b);
      HYPRE_SStructVectorGather(x);
      HYPRE_SStructMatrixPrint("sstruct.out.A",  A, 0);
      HYPRE_SStructVectorPrint("sstruct.out.b",  b, 0);
      HYPRE_SStructVectorPrint("sstruct.out.x0", x, 0);

      if (gradient_matrix)
      {
         HYPRE_SStructMatrixPrint("sstruct.out.G",  G, 0);
      }

      if (object_type != HYPRE_PARCSR)
      {
         HYPRE_IJMatrixPrint(ij_A, "IJ.out.A");
      }
   }

   if (check_symmetry)
   {
      HYPRE_IJMatrix  ij_AT, ij_B;
      HYPRE_Real      B_norm;

      /* Compute Frobenius norm of (A - A^T) */
      HYPRE_IJMatrixTranspose(ij_A, &ij_AT);
      HYPRE_IJMatrixAdd(1.0, ij_A, -1.0, ij_AT, &ij_B);
      HYPRE_IJMatrixNorm(ij_B, &B_norm);
      HYPRE_IJMatrixPrint(ij_B, "IJ.out.B");
      if (!myid)
      {
         hypre_printf("Frobenius norm (A - A^T) = %20.15e\n\n", B_norm);
      }

      /* Free memory */
      HYPRE_IJMatrixDestroy(ij_AT);
      HYPRE_IJMatrixDestroy(ij_B);
   }

   if (check_Aones)
   {
      HYPRE_SStructVector ones;
      HYPRE_SStructVector Aones;

      HYPRE_SStructVectorCreate(hypre_MPI_COMM_WORLD, grid, &ones);
      HYPRE_SStructVectorInitialize(ones);
      HYPRE_SStructVectorSetConstantValues(ones, 1.0);
      HYPRE_SStructVectorAssemble(ones);

      HYPRE_SStructVectorCreate(hypre_MPI_COMM_WORLD, grid, &Aones);
      HYPRE_SStructVectorInitialize(Aones);
      HYPRE_SStructVectorAssemble(Aones);

      HYPRE_SStructMatrixMatvec(1.0, A, ones, 0.0, Aones);
      HYPRE_SStructVectorPrint("sstruct.out.Aones", Aones, 0);

      HYPRE_SStructVectorDestroy(ones);
      HYPRE_SStructVectorDestroy(Aones);
   }

   /*-----------------------------------------------------------
    * Debugging code
    *-----------------------------------------------------------*/

#if DEBUG
   {
      FILE *file;
      char  filename[255];

      /* result is 1's on the interior of the grid */
      hypre_SStructMatvec(1.0, A, b, 0.0, x);
      HYPRE_SStructVectorPrint("sstruct.out.matvec", x, 0);

      /* result is all 1's */
      hypre_SStructCopy(b, x);
      HYPRE_SStructVectorPrint("sstruct.out.copy", x, 0);

      /* result is all 2's */
      hypre_SStructScale(2.0, x);
      HYPRE_SStructVectorPrint("sstruct.out.scale", x, 0);

      /* result is all 0's */
      hypre_SStructAxpy(-2.0, b, x);
      HYPRE_SStructVectorPrint("sstruct.out.axpy", x, 0);

      /* result is 1's with 0's on some boundaries */
      hypre_SStructCopy(b, x);
      hypre_sprintf(filename, "sstruct.out.gatherpre.%05d", myid);
      file = fopen(filename, "w");
      for (part = 0; part < data.nparts; part++)
      {
         pdata = data.pdata[part];
         for (var = 0; var < pdata.nvars; var++)
         {
            for (box = 0; box < pdata.nboxes; box++)
            {
               GetVariableBox(pdata.ilowers[box], pdata.iuppers[box],
                              pdata.vartypes[var], ilower, iupper);
               HYPRE_SStructVectorGetBoxValues(x, part, ilower, iupper,
                                               var, values);
               hypre_fprintf(file, "\nPart %d, var %d, box %d:\n", part, var, box);
               for (i = 0; i < pdata.boxsizes[box]; i++)
               {
                  hypre_fprintf(file, "%e\n", values[i]);
               }
            }
         }
      }
      fclose(file);

      /* result is all 1's */
      HYPRE_SStructVectorGather(x);
      hypre_sprintf(filename, "sstruct.out.gatherpost.%05d", myid);
      file = fopen(filename, "w");
      for (part = 0; part < data.nparts; part++)
      {
         pdata = data.pdata[part];
         for (var = 0; var < pdata.nvars; var++)
         {
            for (box = 0; box < pdata.nboxes; box++)
            {
               GetVariableBox(pdata.ilowers[box], pdata.iuppers[box],
                              pdata.vartypes[var], ilower, iupper);
               HYPRE_SStructVectorGetBoxValues(x, part, ilower, iupper,
                                               var, values);
               hypre_fprintf(file, "\nPart %d, var %d, box %d:\n", part, var, box);
               for (i = 0; i < pdata.boxsizes[box]; i++)
               {
                  hypre_fprintf(file, "%e\n", values[i]);
               }
            }
         }
      }

      /* re-initializes x to 0 */
      hypre_SStructAxpy(-1.0, b, x);
   }
#endif

   hypre_TFree(values, HYPRE_MEMORY_HOST);

   /*-----------------------------------------------------------
    * Solve the system using SysPFMG, SSAMG, Split or BoomerAMG
    *-----------------------------------------------------------*/

   if (solver_id == 3)
   {
      time_index = hypre_InitializeTiming("SysPFMG Setup");
      hypre_BeginTiming(time_index);

      HYPRE_SStructSysPFMGCreate(hypre_MPI_COMM_WORLD, &solver);
      HYPRE_SStructSysPFMGSetMaxIter(solver, max_iterations);
      HYPRE_SStructSysPFMGSetTol(solver, tol);
      HYPRE_SStructSysPFMGSetRelChange(solver, rel_change);
      /* weighted Jacobi = 1; red-black GS = 2 */
      HYPRE_SStructSysPFMGSetRelaxType(solver, relax[0]);
      if (usr_jacobi_weight)
      {
         HYPRE_SStructSysPFMGSetJacobiWeight(solver, jacobi_weight);
      }
      HYPRE_SStructSysPFMGSetNumPreRelax(solver, n_pre);
      HYPRE_SStructSysPFMGSetNumPostRelax(solver, n_post);
      HYPRE_SStructSysPFMGSetSkipRelax(solver, skip);
      /*HYPRE_StructPFMGSetDxyz(solver, dxyz);*/
      HYPRE_SStructSysPFMGSetPrintLevel(solver, print_level);
      HYPRE_SStructSysPFMGSetLogging(solver, 1);
      HYPRE_SStructSysPFMGSetup(solver, A, b, x);

      hypre_EndTiming(time_index);
      hypre_PrintTiming("Setup phase times", hypre_MPI_COMM_WORLD);
      hypre_FinalizeTiming(time_index);
      hypre_ClearTiming();

      time_index = hypre_InitializeTiming("SysPFMG Solve");
      hypre_BeginTiming(time_index);

      HYPRE_SStructSysPFMGSolve(solver, A, b, x);

      hypre_EndTiming(time_index);
      hypre_PrintTiming("Solve phase times", hypre_MPI_COMM_WORLD);
      hypre_FinalizeTiming(time_index);
      hypre_ClearTiming();

      HYPRE_SStructSysPFMGGetNumIterations(solver, &num_iterations);
      HYPRE_SStructSysPFMGGetFinalRelativeResidualNorm(solver, &final_res_norm);

      HYPRE_SStructSysPFMGDestroy(solver);
   }

   else if (solver_id == 4)
   {
      time_index = hypre_InitializeTiming("SSAMG Setup");
      hypre_BeginTiming(time_index);

      HYPRE_SStructSSAMGCreate(hypre_MPI_COMM_WORLD, &solver);
      HYPRE_SStructSSAMGSetMaxIter(solver, max_iterations);
      HYPRE_SStructSSAMGSetMaxLevels(solver, max_levels);
      HYPRE_SStructSSAMGSetTol(solver, tol);
      HYPRE_SStructSSAMGSetRelChange(solver, rel_change);
      HYPRE_SStructSSAMGSetSkipRelax(solver, skip);
      /* weighted Jacobi = 1; red-black GS = 2 */
      HYPRE_SStructSSAMGSetRelaxType(solver, relax[0]);
      if (usr_jacobi_weight)
      {
         HYPRE_SStructSSAMGSetRelaxWeight(solver, jacobi_weight);
      }
      HYPRE_SStructSSAMGSetNumPreRelax(solver, n_pre);
      HYPRE_SStructSSAMGSetNumPostRelax(solver, n_post);
      HYPRE_SStructSSAMGSetNumCoarseRelax(solver, n_coarse);
      HYPRE_SStructSSAMGSetCoarseSolverType(solver, csolver_type);
      HYPRE_SStructSSAMGSetNonGalerkinRAP(solver, rap);
      HYPRE_SStructSSAMGSetPrintLevel(solver, print_level);
      HYPRE_SStructSSAMGSetPrintFreq(solver, print_freq);
      HYPRE_SStructSSAMGSetLogging(solver, 1);
      HYPRE_SStructSSAMGSetup(solver, A, b, x);

      hypre_EndTiming(time_index);
      hypre_PrintTiming("Setup phase times", hypre_MPI_COMM_WORLD);
      hypre_FinalizeTiming(time_index);
      hypre_ClearTiming();

      time_index = hypre_InitializeTiming("SSAMG Solve");
      hypre_BeginTiming(time_index);

      HYPRE_SStructSSAMGSolve(solver, A, b, x);

      hypre_EndTiming(time_index);
      hypre_PrintTiming("Solve phase times", hypre_MPI_COMM_WORLD);
      hypre_FinalizeTiming(time_index);
      hypre_ClearTiming();

      HYPRE_SStructSSAMGGetNumIterations(solver, &num_iterations);
      HYPRE_SStructSSAMGGetFinalRelativeResidualNorm(solver, &final_res_norm);

      HYPRE_SStructSSAMGDestroy(solver);
   }

   else if (solver_id == 5)
   {
      time_index = hypre_InitializeTiming("BoomerAMG Setup");
      hypre_BeginTiming(time_index);

      HYPRE_BoomerAMGCreate(&par_solver);
      HYPRE_BoomerAMGSetStrongThreshold(par_solver, strong_threshold);
      HYPRE_BoomerAMGSetPMaxElmts(par_solver, P_max_elmts);
      HYPRE_BoomerAMGSetCoarsenType(par_solver, coarsen_type);
      HYPRE_BoomerAMGSetMaxIter(par_solver, max_iterations);
      HYPRE_BoomerAMGSetMaxLevels(par_solver, max_levels);
      HYPRE_BoomerAMGSetMaxCoarseSize(par_solver, max_coarse_size);
      HYPRE_BoomerAMGSetTol(par_solver, tol);
      HYPRE_BoomerAMGSetPrintLevel(par_solver, print_level);
      HYPRE_BoomerAMGSetLogging(par_solver, 1);
      HYPRE_BoomerAMGSetCycleNumSweeps(par_solver, n_pre, 1);
      HYPRE_BoomerAMGSetCycleNumSweeps(par_solver, n_post, 2);
      HYPRE_BoomerAMGSetCycleNumSweeps(par_solver, n_pre, 3);
      if (usr_jacobi_weight)
      {
         HYPRE_BoomerAMGSetRelaxWt(par_solver, jacobi_weight);
      }
      if (relax[0] > -1)
      {
         HYPRE_BoomerAMGSetRelaxType(par_solver, relax[0]);
      }
      for (i = 1; i < 4; i++)
      {
         if (relax[i] > -1)
         {
            HYPRE_BoomerAMGSetCycleRelaxType(par_solver, relax[i], i);
         }
      }
      HYPRE_BoomerAMGSetAggNumLevels(par_solver, agg_num_levels);
      if (old_default)
      {
         HYPRE_BoomerAMGSetOldDefault(par_solver);
      }
      HYPRE_BoomerAMGSetup(par_solver, par_A, par_b, par_x);

      hypre_EndTiming(time_index);
      hypre_PrintTiming("Setup phase times", hypre_MPI_COMM_WORLD);
      hypre_FinalizeTiming(time_index);
      hypre_ClearTiming();

      time_index = hypre_InitializeTiming("BoomerAMG Solve");
      hypre_BeginTiming(time_index);

      HYPRE_BoomerAMGSolve(par_solver, par_A, par_b, par_x);

      hypre_EndTiming(time_index);
      hypre_PrintTiming("Solve phase times", hypre_MPI_COMM_WORLD);
      hypre_FinalizeTiming(time_index);
      hypre_ClearTiming();

      HYPRE_BoomerAMGGetNumIterations(par_solver, &num_iterations);
      HYPRE_BoomerAMGGetFinalRelativeResidualNorm(par_solver, &final_res_norm);
      HYPRE_BoomerAMGDestroy(par_solver);
   }

   else if ((solver_id >= 0) && (solver_id < 10) && (solver_id != 3))
   {
      time_index = hypre_InitializeTiming("Split Setup");
      hypre_BeginTiming(time_index);

      HYPRE_SStructSplitCreate(hypre_MPI_COMM_WORLD, &solver);
      HYPRE_SStructSplitSetPrintLevel(solver, print_level);
      HYPRE_SStructSplitSetLogging(solver, 1);
      HYPRE_SStructSplitSetMaxIter(solver, max_iterations);
      HYPRE_SStructSplitSetTol(solver, tol);
      if (solver_id == 0)
      {
         HYPRE_SStructSplitSetStructSolver(solver, HYPRE_SMG);
      }
      else if (solver_id == 1)
      {
         HYPRE_SStructSplitSetStructSolver(solver, HYPRE_PFMG);
      }
      else if (solver_id == 8)
      {
         HYPRE_SStructSplitSetStructSolver(solver, HYPRE_Jacobi);
      }
      HYPRE_SStructSplitSetup(solver, A, b, x);

      hypre_EndTiming(time_index);
      hypre_PrintTiming("Setup phase times", hypre_MPI_COMM_WORLD);
      hypre_FinalizeTiming(time_index);
      hypre_ClearTiming();

      time_index = hypre_InitializeTiming("Split Solve");
      hypre_BeginTiming(time_index);

      HYPRE_SStructSplitSolve(solver, A, b, x);

      hypre_EndTiming(time_index);
      hypre_PrintTiming("Solve phase times", hypre_MPI_COMM_WORLD);
      hypre_FinalizeTiming(time_index);
      hypre_ClearTiming();

      HYPRE_SStructSplitGetNumIterations(solver, &num_iterations);
      HYPRE_SStructSplitGetFinalRelativeResidualNorm(solver, &final_res_norm);

      HYPRE_SStructSplitDestroy(solver);
   }

   /*-----------------------------------------------------------
    * Solve the system using PCG
    *-----------------------------------------------------------*/

   else if (!lobpcgFlag && (solver_id >= 10) && (solver_id < 20))
   {
      time_index = hypre_InitializeTiming("PCG Setup");
      hypre_BeginTiming(time_index);

      HYPRE_SStructPCGCreate(hypre_MPI_COMM_WORLD, &solver);
      HYPRE_PCGSetMaxIter( (HYPRE_Solver) solver, max_iterations );
      HYPRE_PCGSetTol( (HYPRE_Solver) solver, tol );
      HYPRE_PCGSetTwoNorm( (HYPRE_Solver) solver, 1 );
      HYPRE_PCGSetRelChange( (HYPRE_Solver) solver, rel_change );
      HYPRE_PCGSetPrintLevel( (HYPRE_Solver) solver, krylov_print_level );
      HYPRE_PCGSetRecomputeResidual( (HYPRE_Solver) solver, recompute_res);

      if ((solver_id == 10) || (solver_id == 11))
      {
         /* use Split solver as preconditioner */
         HYPRE_SStructSplitCreate(hypre_MPI_COMM_WORLD, &precond);
         HYPRE_SStructSplitSetMaxIter(precond, 1);
         HYPRE_SStructSplitSetPrintLevel(precond, print_level);
         HYPRE_SStructSplitSetLogging(precond, 0);
         HYPRE_SStructSplitSetTol(precond, 0.0);
         HYPRE_SStructSplitSetZeroGuess(precond);
         if (solver_id == 10)
         {
            HYPRE_SStructSplitSetStructSolver(precond, HYPRE_SMG);
         }
         else if (solver_id == 11)
         {
            HYPRE_SStructSplitSetStructSolver(precond, HYPRE_PFMG);
         }
         HYPRE_PCGSetPrecond( (HYPRE_Solver) solver,
                              (HYPRE_PtrToSolverFcn) HYPRE_SStructSplitSolve,
                              (HYPRE_PtrToSolverFcn) HYPRE_SStructSplitSetup,
                              (HYPRE_Solver) precond);
      }
      else if (solver_id == 13)
      {
         /* use SysPFMG solver as preconditioner */
         HYPRE_SStructSysPFMGCreate(hypre_MPI_COMM_WORLD, &precond);
         HYPRE_SStructSysPFMGSetMaxIter(precond, 1);
         HYPRE_SStructSysPFMGSetTol(precond, 0.0);
         HYPRE_SStructSysPFMGSetZeroGuess(precond);
         /* weighted Jacobi = 1; red-black GS = 2 */
         HYPRE_SStructSysPFMGSetRelaxType(precond, relax[0]);
         if (usr_jacobi_weight)
         {
            HYPRE_SStructSysPFMGSetJacobiWeight(precond, jacobi_weight);
         }
         HYPRE_SStructSysPFMGSetNumPreRelax(precond, n_pre);
         HYPRE_SStructSysPFMGSetNumPostRelax(precond, n_post);
         HYPRE_SStructSysPFMGSetSkipRelax(precond, skip);
         HYPRE_SStructSysPFMGSetPrintLevel(precond, print_level);
         HYPRE_SStructSysPFMGSetLogging(precond, 0);
         /*HYPRE_SStructSysPFMGSetDxyz(precond, dxyz);*/
         HYPRE_PCGSetPrecond( (HYPRE_Solver) solver,
                              (HYPRE_PtrToSolverFcn) HYPRE_SStructSysPFMGSolve,
                              (HYPRE_PtrToSolverFcn) HYPRE_SStructSysPFMGSetup,
                              (HYPRE_Solver) precond);

      }
      else if (solver_id == 14)
      {
         /* use SSAMG solver as preconditioner */
         HYPRE_SStructSSAMGCreate(hypre_MPI_COMM_WORLD, &precond);
         HYPRE_SStructSSAMGSetMaxIter(precond, 1);
         HYPRE_SStructSSAMGSetMaxLevels(precond, max_levels);
         HYPRE_SStructSSAMGSetTol(precond, 0.0);
         HYPRE_SStructSSAMGSetZeroGuess(precond);
         HYPRE_SStructSSAMGSetSkipRelax(precond, skip);
         HYPRE_SStructSSAMGSetRelaxType(precond, relax[0]);
         if (usr_jacobi_weight)
         {
            HYPRE_SStructSSAMGSetRelaxWeight(precond, jacobi_weight);
         }
         HYPRE_SStructSSAMGSetNumPreRelax(precond, n_pre);
         HYPRE_SStructSSAMGSetNumPostRelax(precond, n_post);
         HYPRE_SStructSSAMGSetNumCoarseRelax(precond, n_coarse);
         HYPRE_SStructSSAMGSetCoarseSolverType(precond, csolver_type);
         HYPRE_SStructSSAMGSetNonGalerkinRAP(precond, rap);
         HYPRE_SStructSSAMGSetPrintLevel(precond, print_level);
         HYPRE_SStructSSAMGSetLogging(precond, 0);

         HYPRE_PCGSetPrecond( (HYPRE_Solver) solver,
                              (HYPRE_PtrToSolverFcn) HYPRE_SStructSSAMGSolve,
                              (HYPRE_PtrToSolverFcn) HYPRE_SStructSSAMGSetup,
                              (HYPRE_Solver) precond);
      }
      else if (solver_id == 18)
      {
         /* use diagonal scaling as preconditioner */
         precond = NULL;
         HYPRE_PCGSetPrecond( (HYPRE_Solver) solver,
                              (HYPRE_PtrToSolverFcn) HYPRE_SStructDiagScale,
                              (HYPRE_PtrToSolverFcn) HYPRE_SStructDiagScaleSetup,
                              (HYPRE_Solver) precond);
      }

      HYPRE_PCGSetup( (HYPRE_Solver) solver, (HYPRE_Matrix) A,
                      (HYPRE_Vector) b, (HYPRE_Vector) x);

      hypre_EndTiming(time_index);
      hypre_PrintTiming("Setup phase times", hypre_MPI_COMM_WORLD);
      hypre_FinalizeTiming(time_index);
      hypre_ClearTiming();

      time_index = hypre_InitializeTiming("PCG Solve");
      hypre_BeginTiming(time_index);

      HYPRE_PCGSolve( (HYPRE_Solver) solver, (HYPRE_Matrix) A,
                      (HYPRE_Vector) b, (HYPRE_Vector) x);

      hypre_EndTiming(time_index);
      hypre_PrintTiming("Solve phase times", hypre_MPI_COMM_WORLD);
      hypre_FinalizeTiming(time_index);
      hypre_ClearTiming();

      HYPRE_PCGGetNumIterations( (HYPRE_Solver) solver, &num_iterations );
      HYPRE_PCGGetFinalRelativeResidualNorm( (HYPRE_Solver) solver, &final_res_norm );
      HYPRE_SStructPCGDestroy(solver);

      if ((solver_id == 10) || (solver_id == 11))
      {
         HYPRE_SStructSplitDestroy(precond);
      }
      else if (solver_id == 13)
      {
         HYPRE_SStructSysPFMGDestroy(precond);
      }
      else if (solver_id == 14)
      {
         HYPRE_SStructSSAMGDestroy(precond);
      }
   }

   /* begin lobpcg */

   /*-----------------------------------------------------------
    * Solve the eigenvalue problem using LOBPCG
    *-----------------------------------------------------------*/

   if ( lobpcgFlag && ( solver_id < 10 || solver_id >= 20 ) && verbosity )
      hypre_printf("\nLOBPCG works with solvers 10, 11, 13 and 18 only\n");

   if ( lobpcgFlag && (solver_id >= 10) && (solver_id < 20) ) {

      interpreter = hypre_CTAlloc(mv_InterfaceInterpreter, 1, HYPRE_MEMORY_HOST);

      HYPRE_SStructSetupInterpreter( interpreter );
      HYPRE_SStructSetupMatvec(&matvec_fn);

      if (myid != 0)
      {
         verbosity = 0;
      }

      if (pcgIterations > 0)
      {
         time_index = hypre_InitializeTiming("PCG Setup");
         hypre_BeginTiming(time_index);

         HYPRE_SStructPCGCreate(hypre_MPI_COMM_WORLD, &solver);
         HYPRE_PCGSetMaxIter( (HYPRE_Solver) solver, pcgIterations );
         HYPRE_PCGSetTol( (HYPRE_Solver) solver, pcgTol );
         HYPRE_PCGSetTwoNorm( (HYPRE_Solver) solver, 1 );
         HYPRE_PCGSetRelChange( (HYPRE_Solver) solver, 0 );
         HYPRE_PCGSetPrintLevel( (HYPRE_Solver) solver, 0 );

         if ((solver_id == 10) || (solver_id == 11))
         {
            /* use Split solver as preconditioner */
            HYPRE_SStructSplitCreate(hypre_MPI_COMM_WORLD, &precond);
            HYPRE_SStructSplitSetMaxIter(precond, 1);
            HYPRE_SStructSplitSetTol(precond, 0.0);
            HYPRE_SStructSplitSetZeroGuess(precond);
            HYPRE_SStructSplitSetPrintLevel(precond, print_level);
            HYPRE_SStructSplitSetLogging(precond, 0);
            if (solver_id == 10)
            {
               HYPRE_SStructSplitSetStructSolver(precond, HYPRE_SMG);
            }
            else if (solver_id == 11)
            {
               HYPRE_SStructSplitSetStructSolver(precond, HYPRE_PFMG);
            }
            HYPRE_PCGSetPrecond( (HYPRE_Solver) solver,
                                 (HYPRE_PtrToSolverFcn) HYPRE_SStructSplitSolve,
                                 (HYPRE_PtrToSolverFcn) HYPRE_SStructSplitSetup,
                                 (HYPRE_Solver) precond);
         }

         else if (solver_id == 13)
         {
            /* use SysPFMG solver as preconditioner */
            HYPRE_SStructSysPFMGCreate(hypre_MPI_COMM_WORLD, &precond);
            HYPRE_SStructSysPFMGSetMaxIter(precond, 1);
            HYPRE_SStructSysPFMGSetTol(precond, 0.0);
            HYPRE_SStructSysPFMGSetZeroGuess(precond);
            /* weighted Jacobi = 1; red-black GS = 2 */
            HYPRE_SStructSysPFMGSetRelaxType(precond, relax[0]);
            HYPRE_SStructSysPFMGSetNumPreRelax(precond, n_pre);
            HYPRE_SStructSysPFMGSetNumPostRelax(precond, n_post);
            HYPRE_SStructSysPFMGSetSkipRelax(precond, skip);
            /*HYPRE_StructPFMGSetDxyz(precond, dxyz);*/
            HYPRE_SStructSysPFMGSetPrintLevel(precond, print_level);
            HYPRE_SStructSysPFMGSetLogging(precond, 0);
            HYPRE_PCGSetPrecond( (HYPRE_Solver) solver,
                                 (HYPRE_PtrToSolverFcn) HYPRE_SStructSysPFMGSolve,
                                 (HYPRE_PtrToSolverFcn) HYPRE_SStructSysPFMGSetup,
                                 (HYPRE_Solver) precond);

         }
         else if (solver_id == 18)
         {
            /* use diagonal scaling as preconditioner */
            precond = NULL;
            HYPRE_PCGSetPrecond( (HYPRE_Solver) solver,
                                 (HYPRE_PtrToSolverFcn) HYPRE_SStructDiagScale,
                                 (HYPRE_PtrToSolverFcn) HYPRE_SStructDiagScaleSetup,
                                 (HYPRE_Solver) precond);
         }
         else if (solver_id != NO_SOLVER )
         {
            if (verbosity)
            {
               hypre_printf("Solver ID not recognized - running inner PCG iterations without preconditioner\n\n");
            }
         }

         hypre_EndTiming(time_index);
         hypre_PrintTiming("Setup phase times", hypre_MPI_COMM_WORLD);
         hypre_FinalizeTiming(time_index);
         hypre_ClearTiming();

         HYPRE_LOBPCGCreate(interpreter, &matvec_fn, (HYPRE_Solver*)&lobpcg_solver);
         HYPRE_LOBPCGSetMaxIter((HYPRE_Solver)lobpcg_solver, maxIterations);
         HYPRE_LOBPCGSetPrecondUsageMode((HYPRE_Solver)lobpcg_solver, pcgMode);
         HYPRE_LOBPCGSetTol((HYPRE_Solver)lobpcg_solver, tol);
         HYPRE_LOBPCGSetPrintLevel((HYPRE_Solver)lobpcg_solver, verbosity);

         HYPRE_LOBPCGSetPrecond((HYPRE_Solver)lobpcg_solver,
                                (HYPRE_PtrToSolverFcn) HYPRE_PCGSolve,
                                (HYPRE_PtrToSolverFcn) HYPRE_PCGSetup,
                                (HYPRE_Solver)solver);

         HYPRE_LOBPCGSetup((HYPRE_Solver)lobpcg_solver, (HYPRE_Matrix)A,
                           (HYPRE_Vector)b, (HYPRE_Vector)x);

         eigenvectors = mv_MultiVectorCreateFromSampleVector( interpreter,
                                                              blockSize,
                                                              x );
         eigenvalues = hypre_CTAlloc(HYPRE_Real,  blockSize, HYPRE_MEMORY_HOST);

         if (lobpcgSeed)
         {
            mv_MultiVectorSetRandom(eigenvectors, lobpcgSeed);
         }
         else
         {
            mv_MultiVectorSetRandom(eigenvectors, (HYPRE_Int)time(0));
         }

         time_index = hypre_InitializeTiming("PCG Solve");
         hypre_BeginTiming(time_index);

         HYPRE_LOBPCGSolve((HYPRE_Solver)lobpcg_solver, constrains,
                           eigenvectors, eigenvalues );

         hypre_EndTiming(time_index);
         hypre_PrintTiming("Solve phase times", hypre_MPI_COMM_WORLD);
         hypre_FinalizeTiming(time_index);
         hypre_ClearTiming();

         if (checkOrtho)
         {
            gramXX = utilities_FortranMatrixCreate();
            identity = utilities_FortranMatrixCreate();

            utilities_FortranMatrixAllocateData( blockSize, blockSize, gramXX );
            utilities_FortranMatrixAllocateData( blockSize, blockSize, identity );

            lobpcg_MultiVectorByMultiVector( eigenvectors, eigenvectors, gramXX );
            utilities_FortranMatrixSetToIdentity( identity );
            utilities_FortranMatrixAdd( -1, identity, gramXX, gramXX );
            nonOrthF = utilities_FortranMatrixFNorm( gramXX );
            if ( myid == 0 )
               hypre_printf("Non-orthonormality of eigenvectors: %12.5e\n", nonOrthF);

            utilities_FortranMatrixDestroy( gramXX );
            utilities_FortranMatrixDestroy( identity );
         }

         if (printLevel)
         {
            if (myid == 0)
            {
               if ((filePtr = fopen("values.txt", "w")))
               {
                  hypre_fprintf(filePtr, "%d\n", blockSize);
                  for (i = 0; i < blockSize; i++)
                  {
                     hypre_fprintf(filePtr, "%22.14e\n", eigenvalues[i]);
                  }
                  fclose(filePtr);
               }

               if ((filePtr = fopen("residuals.txt", "w")))
               {
                  residualNorms = HYPRE_LOBPCGResidualNorms( (HYPRE_Solver)lobpcg_solver );
                  residuals = utilities_FortranMatrixValues( residualNorms );
                  hypre_fprintf(filePtr, "%d\n", blockSize);
                  for (i = 0; i < blockSize; i++)
                  {
                     hypre_fprintf(filePtr, "%22.14e\n", residuals[i]);
                  }
                  fclose(filePtr);
               }

               if (printLevel > 1)
               {
                  printBuffer = utilities_FortranMatrixCreate();

                  iterations = HYPRE_LOBPCGIterations( (HYPRE_Solver)lobpcg_solver );

                  eigenvaluesHistory = HYPRE_LOBPCGEigenvaluesHistory( (HYPRE_Solver)lobpcg_solver );
                  utilities_FortranMatrixSelectBlock( eigenvaluesHistory,
                                                      1, blockSize, 1, iterations + 1,
                                                      printBuffer );
                  utilities_FortranMatrixPrint(printBuffer, "val_hist.txt");

                  residualNormsHistory = HYPRE_LOBPCGResidualNormsHistory( (HYPRE_Solver)lobpcg_solver );
                  utilities_FortranMatrixSelectBlock(residualNormsHistory,
                                                     1, blockSize, 1, iterations + 1,
                                                     printBuffer );
                  utilities_FortranMatrixPrint(printBuffer, "res_hist.txt");

                  utilities_FortranMatrixDestroy(printBuffer);
               }
            }
         }

         HYPRE_SStructPCGDestroy(solver);

         if ((solver_id == 10) || (solver_id == 11))
         {
            HYPRE_SStructSplitDestroy(precond);
         }
         else if (solver_id == 13)
         {
            HYPRE_SStructSysPFMGDestroy(precond);
         }

         HYPRE_LOBPCGDestroy((HYPRE_Solver)lobpcg_solver);
         mv_MultiVectorDestroy( eigenvectors );
         hypre_TFree(eigenvalues, HYPRE_MEMORY_HOST);
      }
      else
      {
         time_index = hypre_InitializeTiming("LOBPCG Setup");
         hypre_BeginTiming(time_index);

         HYPRE_LOBPCGCreate(interpreter, &matvec_fn, (HYPRE_Solver*)&solver);
         HYPRE_LOBPCGSetMaxIter( (HYPRE_Solver) solver, maxIterations );
         HYPRE_LOBPCGSetTol( (HYPRE_Solver) solver, tol );
         HYPRE_LOBPCGSetPrintLevel( (HYPRE_Solver) solver, verbosity );

         if ((solver_id == 10) || (solver_id == 11))
         {
            /* use Split solver as preconditioner */
            HYPRE_SStructSplitCreate(hypre_MPI_COMM_WORLD, &precond);
            HYPRE_SStructSplitSetMaxIter(precond, 1);
            HYPRE_SStructSplitSetTol(precond, 0.0);
            HYPRE_SStructSplitSetZeroGuess(precond);
            HYPRE_SStructSplitSetPrintLevel(precond, print_level);
            HYPRE_SStructSplitSetLogging(precond, 0);
            if (solver_id == 10)
            {
               HYPRE_SStructSplitSetStructSolver(precond, HYPRE_SMG);
            }
            else if (solver_id == 11)
            {
               HYPRE_SStructSplitSetStructSolver(precond, HYPRE_PFMG);
            }
            HYPRE_LOBPCGSetPrecond( (HYPRE_Solver) solver,
                                    (HYPRE_PtrToSolverFcn) HYPRE_SStructSplitSolve,
                                    (HYPRE_PtrToSolverFcn) HYPRE_SStructSplitSetup,
                                    (HYPRE_Solver) precond);
         }

         else if (solver_id == 13)
         {
            /* use SysPFMG solver as preconditioner */
            HYPRE_SStructSysPFMGCreate(hypre_MPI_COMM_WORLD, &precond);
            HYPRE_SStructSysPFMGSetMaxIter(precond, 1);
            HYPRE_SStructSysPFMGSetTol(precond, 0.0);
            HYPRE_SStructSysPFMGSetZeroGuess(precond);
            /* weighted Jacobi = 1; red-black GS = 2 */
            HYPRE_SStructSysPFMGSetRelaxType(precond, relax[0]);
            HYPRE_SStructSysPFMGSetNumPreRelax(precond, n_pre);
            HYPRE_SStructSysPFMGSetNumPostRelax(precond, n_post);
            HYPRE_SStructSysPFMGSetSkipRelax(precond, skip);
            /*HYPRE_StructPFMGSetDxyz(precond, dxyz);*/
            HYPRE_SStructSysPFMGSetPrintLevel(precond, print_level);
            HYPRE_SStructSysPFMGSetLogging(precond, 0);
            HYPRE_LOBPCGSetPrecond( (HYPRE_Solver) solver,
                                    (HYPRE_PtrToSolverFcn) HYPRE_SStructSysPFMGSolve,
                                    (HYPRE_PtrToSolverFcn) HYPRE_SStructSysPFMGSetup,
                                    (HYPRE_Solver) precond);

         }
         else if (solver_id == 18)
         {
            /* use diagonal scaling as preconditioner */
            precond = NULL;
            HYPRE_LOBPCGSetPrecond( (HYPRE_Solver) solver,
                                    (HYPRE_PtrToSolverFcn) HYPRE_SStructDiagScale,
                                    (HYPRE_PtrToSolverFcn) HYPRE_SStructDiagScaleSetup,
                                    (HYPRE_Solver) precond);
         }
         else if (solver_id != NO_SOLVER )
         {
            if ( verbosity )
               hypre_printf("Solver ID not recognized - running LOBPCG without preconditioner\n\n");
         }

         HYPRE_LOBPCGSetup( (HYPRE_Solver) solver, (HYPRE_Matrix) A,
                            (HYPRE_Vector) b, (HYPRE_Vector) x);

         hypre_EndTiming(time_index);
         hypre_PrintTiming("Setup phase times", hypre_MPI_COMM_WORLD);
         hypre_FinalizeTiming(time_index);
         hypre_ClearTiming();

         eigenvectors = mv_MultiVectorCreateFromSampleVector( interpreter,
                                                              blockSize,
                                                              x );
         eigenvalues = hypre_CTAlloc(HYPRE_Real,  blockSize, HYPRE_MEMORY_HOST);

         if (lobpcgSeed)
         {
            mv_MultiVectorSetRandom(eigenvectors, lobpcgSeed);
         }
         else
         {
            mv_MultiVectorSetRandom(eigenvectors, (HYPRE_Int)time(0));
         }

         time_index = hypre_InitializeTiming("LOBPCG Solve");
         hypre_BeginTiming(time_index);

         HYPRE_LOBPCGSolve( (HYPRE_Solver) solver, constrains,
                            eigenvectors, eigenvalues );

         hypre_EndTiming(time_index);
         hypre_PrintTiming("Solve phase times", hypre_MPI_COMM_WORLD);
         hypre_FinalizeTiming(time_index);
         hypre_ClearTiming();

         if (checkOrtho)
         {
            gramXX = utilities_FortranMatrixCreate();
            identity = utilities_FortranMatrixCreate();

            utilities_FortranMatrixAllocateData(blockSize, blockSize, gramXX);
            utilities_FortranMatrixAllocateData(blockSize, blockSize, identity);

            lobpcg_MultiVectorByMultiVector(eigenvectors, eigenvectors, gramXX);
            utilities_FortranMatrixSetToIdentity(identity);
            utilities_FortranMatrixAdd(-1, identity, gramXX, gramXX);
            nonOrthF = utilities_FortranMatrixFNorm(gramXX);
            if (myid == 0)
            {
               hypre_printf("Non-orthonormality of eigenvectors: %12.5e\n", nonOrthF);
            }

            utilities_FortranMatrixDestroy( gramXX );
            utilities_FortranMatrixDestroy( identity );
         }

         if (printLevel)
         {
            if (myid == 0)
            {
               if ((filePtr = fopen("values.txt", "w")))
               {
                  hypre_fprintf(filePtr, "%d\n", blockSize);
                  for (i = 0; i < blockSize; i++)
                  {
                     hypre_fprintf(filePtr, "%22.14e\n", eigenvalues[i]);
                  }
                  fclose(filePtr);
               }

               if ((filePtr = fopen("residuals.txt", "w")))
               {
                  residualNorms = HYPRE_LOBPCGResidualNorms( (HYPRE_Solver)solver );
                  residuals = utilities_FortranMatrixValues( residualNorms );
                  hypre_fprintf(filePtr, "%d\n", blockSize);
                  for (i = 0; i < blockSize; i++)
                  {
                     hypre_fprintf(filePtr, "%22.14e\n", residuals[i]);
                  }
                  fclose(filePtr);
               }

               if (printLevel > 1)
               {

                  printBuffer = utilities_FortranMatrixCreate();

                  iterations = HYPRE_LOBPCGIterations( (HYPRE_Solver)solver );

                  eigenvaluesHistory = HYPRE_LOBPCGEigenvaluesHistory( (HYPRE_Solver)solver );
                  utilities_FortranMatrixSelectBlock( eigenvaluesHistory,
                                                      1, blockSize, 1, iterations + 1,
                                                      printBuffer );
                  utilities_FortranMatrixPrint(printBuffer, "val_hist.txt");

                  residualNormsHistory = HYPRE_LOBPCGResidualNormsHistory( (HYPRE_Solver)solver );
                  utilities_FortranMatrixSelectBlock(residualNormsHistory,
                                                     1, blockSize, 1, iterations + 1,
                                                     printBuffer);
                  utilities_FortranMatrixPrint(printBuffer, "res_hist.txt");

                  utilities_FortranMatrixDestroy(printBuffer);
               }
            }
         }

         HYPRE_LOBPCGDestroy((HYPRE_Solver)solver);

         if ((solver_id == 10) || (solver_id == 11))
         {
            HYPRE_SStructSplitDestroy(precond);
         }
         else if (solver_id == 13)
         {
            HYPRE_SStructSysPFMGDestroy(precond);
         }

         mv_MultiVectorDestroy( eigenvectors );
         hypre_TFree(eigenvalues, HYPRE_MEMORY_HOST);
      }

      hypre_TFree( interpreter , HYPRE_MEMORY_HOST);
   }
   /* end lobpcg */

   /*-----------------------------------------------------------
    * Solve the system using ParCSR version of PCG
    *-----------------------------------------------------------*/

   else if ((solver_id >= 20) && (solver_id < 30))
   {
      time_index = hypre_InitializeTiming("PCG Setup");
      hypre_BeginTiming(time_index);

      HYPRE_ParCSRPCGCreate(hypre_MPI_COMM_WORLD, &par_solver);
      HYPRE_PCGSetMaxIter( par_solver, max_iterations );
      HYPRE_PCGSetTol( par_solver, tol );
      HYPRE_PCGSetTwoNorm( par_solver, 1 );
      HYPRE_PCGSetRelChange( par_solver, rel_change );
      HYPRE_PCGSetPrintLevel( par_solver, krylov_print_level );
      HYPRE_PCGSetRecomputeResidual( (HYPRE_Solver) par_solver, recompute_res);

      if (solver_id == 20)
      {
         /* use BoomerAMG as preconditioner */
         HYPRE_BoomerAMGCreate(&par_precond);
         HYPRE_BoomerAMGSetStrongThreshold(par_precond, strong_threshold);
         HYPRE_BoomerAMGSetPMaxElmts(par_precond, P_max_elmts);
         HYPRE_BoomerAMGSetCoarsenType(par_precond, coarsen_type);
         HYPRE_BoomerAMGSetMaxIter(par_precond, 1);
         HYPRE_BoomerAMGSetMaxLevels(par_precond, max_levels);
         HYPRE_BoomerAMGSetMaxCoarseSize(par_precond, max_coarse_size);
         HYPRE_BoomerAMGSetTol(par_precond, 0.0);
         HYPRE_BoomerAMGSetPrintLevel(par_precond, print_level);
         HYPRE_BoomerAMGSetLogging(par_precond, 0);
         HYPRE_BoomerAMGSetPrintFileName(par_precond, "sstruct.out.log");
         HYPRE_BoomerAMGSetCycleNumSweeps(par_precond, n_pre, 1);
         HYPRE_BoomerAMGSetCycleNumSweeps(par_precond, n_post, 2);
         HYPRE_BoomerAMGSetCycleNumSweeps(par_precond, n_coarse, 3);
         if (usr_jacobi_weight)
         {
            HYPRE_BoomerAMGSetRelaxWt(par_precond, jacobi_weight);
         }
         if (relax[0] > -1)
         {
            HYPRE_BoomerAMGSetRelaxType(par_precond, relax[0]);
         }
         for (i = 1; i < 4; i++)
         {
            if (relax[i] > -1)
            {
               HYPRE_BoomerAMGSetCycleRelaxType(par_precond, relax[i], i);
            }
         }
         HYPRE_BoomerAMGSetAggNumLevels(par_precond, agg_num_levels);
         if (old_default)
         {
            HYPRE_BoomerAMGSetOldDefault(par_precond);
         }

         HYPRE_PCGSetPrecond( par_solver,
                              (HYPRE_PtrToSolverFcn) HYPRE_BoomerAMGSolve,
                              (HYPRE_PtrToSolverFcn) HYPRE_BoomerAMGSetup,
                              par_precond );
      }
      else if (solver_id == 21)
      {
         /* use Euclid as preconditioner */
         HYPRE_EuclidCreate(hypre_MPI_COMM_WORLD, &par_precond);
         HYPRE_EuclidSetParams(par_precond, argc, argv);
         HYPRE_PCGSetPrecond(par_solver,
                             (HYPRE_PtrToSolverFcn) HYPRE_EuclidSolve,
                             (HYPRE_PtrToSolverFcn) HYPRE_EuclidSetup,
                             par_precond);
      }
      else if (solver_id == 22)
      {
         /* use ParaSails as preconditioner */
         HYPRE_ParCSRParaSailsCreate(hypre_MPI_COMM_WORLD, &par_precond );
	 HYPRE_ParCSRParaSailsSetParams(par_precond, 0.1, 1);
         HYPRE_PCGSetPrecond( par_solver,
                              (HYPRE_PtrToSolverFcn) HYPRE_ParCSRParaSailsSolve,
                              (HYPRE_PtrToSolverFcn) HYPRE_ParCSRParaSailsSetup,
                              par_precond );
      }

      else if (solver_id == 28)
      {
         /* use diagonal scaling as preconditioner */
         par_precond = NULL;
         HYPRE_PCGSetPrecond(  par_solver,
                               (HYPRE_PtrToSolverFcn) HYPRE_ParCSRDiagScale,
                               (HYPRE_PtrToSolverFcn) HYPRE_ParCSRDiagScaleSetup,
                               par_precond );
      }

      HYPRE_PCGSetup( par_solver, (HYPRE_Matrix) par_A,
                      (HYPRE_Vector) par_b, (HYPRE_Vector) par_x );

      hypre_EndTiming(time_index);
      hypre_PrintTiming("Setup phase times", hypre_MPI_COMM_WORLD);
      hypre_FinalizeTiming(time_index);
      hypre_ClearTiming();

      time_index = hypre_InitializeTiming("PCG Solve");
      hypre_BeginTiming(time_index);

      HYPRE_PCGSolve( par_solver, (HYPRE_Matrix) par_A,
                      (HYPRE_Vector) par_b, (HYPRE_Vector) par_x );

      hypre_EndTiming(time_index);
      hypre_PrintTiming("Solve phase times", hypre_MPI_COMM_WORLD);
      hypre_FinalizeTiming(time_index);
      hypre_ClearTiming();

      HYPRE_PCGGetNumIterations( par_solver, &num_iterations );
      HYPRE_PCGGetFinalRelativeResidualNorm( par_solver, &final_res_norm );
      HYPRE_ParCSRPCGDestroy(par_solver);

      if (solver_id == 20)
      {
         HYPRE_BoomerAMGDestroy(par_precond);
      }
      else if (solver_id == 21)
      {
         HYPRE_EuclidDestroy(par_precond);
      }
      else if (solver_id == 22)
      {
         HYPRE_ParCSRParaSailsDestroy(par_precond);
      }
   }

   /*-----------------------------------------------------------
    * Solve the system using GMRES
    *-----------------------------------------------------------*/

   else if ((solver_id >= 30) && (solver_id < 40))
   {
      time_index = hypre_InitializeTiming("GMRES Setup");
      hypre_BeginTiming(time_index);

      HYPRE_SStructGMRESCreate(hypre_MPI_COMM_WORLD, &solver);
      HYPRE_GMRESSetKDim( (HYPRE_Solver) solver, k_dim );
      HYPRE_GMRESSetMaxIter( (HYPRE_Solver) solver, max_iterations );
      HYPRE_GMRESSetTol( (HYPRE_Solver) solver, tol );
      HYPRE_GMRESSetPrintLevel( (HYPRE_Solver) solver, krylov_print_level );
      HYPRE_GMRESSetLogging( (HYPRE_Solver) solver, 1 );

      if ((solver_id == 30) || (solver_id == 31))
      {
         /* use Split solver as preconditioner */
         HYPRE_SStructSplitCreate(hypre_MPI_COMM_WORLD, &precond);
         HYPRE_SStructSplitSetMaxIter(precond, 1);
         HYPRE_SStructSplitSetTol(precond, 0.0);
         HYPRE_SStructSplitSetZeroGuess(precond);
         HYPRE_SStructSplitSetPrintLevel(precond, print_level);
         HYPRE_SStructSplitSetLogging(precond, 0);
         if (solver_id == 30)
         {
            HYPRE_SStructSplitSetStructSolver(precond, HYPRE_SMG);
         }
         else if (solver_id == 31)
         {
            HYPRE_SStructSplitSetStructSolver(precond, HYPRE_PFMG);
         }
         HYPRE_GMRESSetPrecond( (HYPRE_Solver) solver,
                                (HYPRE_PtrToSolverFcn) HYPRE_SStructSplitSolve,
                                (HYPRE_PtrToSolverFcn) HYPRE_SStructSplitSetup,
                                (HYPRE_Solver) precond );
      }
      else if (solver_id == 33)
      {
         /* use SysPFMG solver as preconditioner */
         HYPRE_SStructSysPFMGCreate(hypre_MPI_COMM_WORLD, &precond);
         HYPRE_SStructSysPFMGSetMaxIter(precond, 1);
         HYPRE_SStructSysPFMGSetTol(precond, 0.0);
         HYPRE_SStructSysPFMGSetZeroGuess(precond);
         /* weighted Jacobi = 1; red-black GS = 2 */
         HYPRE_SStructSysPFMGSetRelaxType(precond, relax[0]);
         HYPRE_SStructSysPFMGSetNumPreRelax(precond, n_pre);
         HYPRE_SStructSysPFMGSetNumPostRelax(precond, n_post);
         HYPRE_SStructSysPFMGSetSkipRelax(precond, skip);
         HYPRE_SStructSysPFMGSetPrintLevel(precond, print_level);
         HYPRE_SStructSysPFMGSetLogging(precond, 0);
         /*HYPRE_SStructSysPFMGSetDxyz(precond, dxyz);*/
         HYPRE_GMRESSetPrecond( (HYPRE_Solver) solver,
                                (HYPRE_PtrToSolverFcn) HYPRE_SStructSysPFMGSolve,
                                (HYPRE_PtrToSolverFcn) HYPRE_SStructSysPFMGSetup,
                                (HYPRE_Solver) precond);
      }
      else if (solver_id == 34)
      {
         /* use SSAMG solver as preconditioner */
         HYPRE_SStructSSAMGCreate(hypre_MPI_COMM_WORLD, &precond);
         HYPRE_SStructSSAMGSetMaxIter(precond, 1);
         HYPRE_SStructSSAMGSetMaxLevels(precond, max_levels);
         HYPRE_SStructSSAMGSetTol(precond, 0.0);
         HYPRE_SStructSSAMGSetZeroGuess(precond);
         HYPRE_SStructSSAMGSetSkipRelax(precond, skip);
         HYPRE_SStructSSAMGSetRelaxType(precond, relax[0]);
         HYPRE_SStructSSAMGSetNonGalerkinRAP(precond, rap);
         if (usr_jacobi_weight)
         {
            HYPRE_SStructSSAMGSetRelaxWeight(precond, jacobi_weight);
         }
         HYPRE_SStructSSAMGSetNumPreRelax(precond, n_pre);
         HYPRE_SStructSSAMGSetNumPostRelax(precond, n_post);
         HYPRE_SStructSSAMGSetNumCoarseRelax(precond, n_coarse);
         HYPRE_SStructSSAMGSetCoarseSolverType(precond, csolver_type);
         HYPRE_SStructSSAMGSetPrintLevel(precond, print_level);
         HYPRE_SStructSSAMGSetLogging(precond, 0);

         HYPRE_GMRESSetPrecond( (HYPRE_Solver) solver,
                                (HYPRE_PtrToSolverFcn) HYPRE_SStructSSAMGSolve,
                                (HYPRE_PtrToSolverFcn) HYPRE_SStructSSAMGSetup,
                                (HYPRE_Solver) precond);
      }
      else if (solver_id == 38)
      {
         /* use diagonal scaling as preconditioner */
         precond = NULL;
         HYPRE_GMRESSetPrecond( (HYPRE_Solver) solver,
                                (HYPRE_PtrToSolverFcn) HYPRE_SStructDiagScale,
                                (HYPRE_PtrToSolverFcn) HYPRE_SStructDiagScaleSetup,
                                (HYPRE_Solver) precond );
      }

      HYPRE_GMRESSetup( (HYPRE_Solver) solver, (HYPRE_Matrix) A,
                        (HYPRE_Vector) b, (HYPRE_Vector) x );

      hypre_EndTiming(time_index);
      hypre_PrintTiming("Setup phase times", hypre_MPI_COMM_WORLD);
      hypre_FinalizeTiming(time_index);
      hypre_ClearTiming();

      time_index = hypre_InitializeTiming("GMRES Solve");
      hypre_BeginTiming(time_index);

      HYPRE_GMRESSolve( (HYPRE_Solver) solver, (HYPRE_Matrix) A,
                        (HYPRE_Vector) b, (HYPRE_Vector) x );

      hypre_EndTiming(time_index);
      hypre_PrintTiming("Solve phase times", hypre_MPI_COMM_WORLD);
      hypre_FinalizeTiming(time_index);
      hypre_ClearTiming();

      HYPRE_GMRESGetNumIterations( (HYPRE_Solver) solver, &num_iterations );
      HYPRE_GMRESGetFinalRelativeResidualNorm( (HYPRE_Solver) solver, &final_res_norm );
      HYPRE_SStructGMRESDestroy(solver);

      if ((solver_id == 30) || (solver_id == 31))
      {
         HYPRE_SStructSplitDestroy(precond);
      }
      else if (solver_id == 33)
      {
         HYPRE_SStructSysPFMGDestroy(precond);
      }
      else if (solver_id == 34)
      {
         HYPRE_SStructSSAMGDestroy(precond);
      }
   }

   /*-----------------------------------------------------------
    * Solve the system using ParCSR version of GMRES
    *-----------------------------------------------------------*/

   else if ((solver_id >= 40) && (solver_id < 50))
   {
      time_index = hypre_InitializeTiming("GMRES Setup");
      hypre_BeginTiming(time_index);

      HYPRE_ParCSRGMRESCreate(hypre_MPI_COMM_WORLD, &par_solver);
      HYPRE_GMRESSetKDim(par_solver, k_dim);
      HYPRE_GMRESSetMaxIter(par_solver, max_iterations);
      HYPRE_GMRESSetTol(par_solver, tol);
      HYPRE_GMRESSetPrintLevel(par_solver, krylov_print_level);
      HYPRE_GMRESSetLogging(par_solver, 1);

      if (solver_id == 40)
      {
         /* use BoomerAMG as preconditioner */
         HYPRE_BoomerAMGCreate(&par_precond);
         HYPRE_BoomerAMGSetStrongThreshold(par_precond, strong_threshold);
         HYPRE_BoomerAMGSetPMaxElmts(par_precond, P_max_elmts);
         HYPRE_BoomerAMGSetCoarsenType(par_precond, coarsen_type);
         HYPRE_BoomerAMGSetMaxIter(par_precond, 1);
         HYPRE_BoomerAMGSetMaxLevels(par_precond, max_levels);
         HYPRE_BoomerAMGSetMaxCoarseSize(par_precond, max_coarse_size);
         HYPRE_BoomerAMGSetTol(par_precond, 0.0);
         HYPRE_BoomerAMGSetLogging(par_precond, 0);
         HYPRE_BoomerAMGSetPrintLevel(par_precond, print_level);
         HYPRE_BoomerAMGSetPrintFileName(par_precond, "sstruct.out.log");
         HYPRE_BoomerAMGSetCycleNumSweeps(par_precond, n_pre, 1);
         HYPRE_BoomerAMGSetCycleNumSweeps(par_precond, n_post, 2);
         HYPRE_BoomerAMGSetCycleNumSweeps(par_precond, n_pre, 3);
         if (usr_jacobi_weight)
         {
            HYPRE_BoomerAMGSetRelaxWt(par_precond, jacobi_weight);
         }
         if (relax[0] > -1)
         {
            HYPRE_BoomerAMGSetRelaxType(par_precond, relax[0]);
         }
         for (i = 1; i < 4; i++)
         {
            if (relax[i] > -1)
            {
               HYPRE_BoomerAMGSetCycleRelaxType(par_precond, relax[i], i);
            }
         }
         HYPRE_BoomerAMGSetAggNumLevels(par_precond, agg_num_levels);
         if (old_default)
         {
            HYPRE_BoomerAMGSetOldDefault(par_precond);
         }
         HYPRE_GMRESSetPrecond( par_solver,
                                (HYPRE_PtrToSolverFcn) HYPRE_BoomerAMGSolve,
                                (HYPRE_PtrToSolverFcn) HYPRE_BoomerAMGSetup,
                                par_precond);
      }
      else if (solver_id == 41)
      {
         /* use Euclid as preconditioner */
         HYPRE_EuclidCreate(hypre_MPI_COMM_WORLD, &par_precond);
         HYPRE_EuclidSetParams(par_precond, argc, argv);
         HYPRE_GMRESSetPrecond(par_solver,
                               (HYPRE_PtrToSolverFcn) HYPRE_EuclidSolve,
                               (HYPRE_PtrToSolverFcn) HYPRE_EuclidSetup,
                               par_precond);
      }
      else if (solver_id == 42)
      {
         /* use ParaSails as preconditioner */
         HYPRE_ParCSRParaSailsCreate(hypre_MPI_COMM_WORLD, &par_precond );
	 HYPRE_ParCSRParaSailsSetParams(par_precond, 0.1, 1);
	 HYPRE_ParCSRParaSailsSetSym(par_precond, 0);
         HYPRE_GMRESSetPrecond( par_solver,
                                (HYPRE_PtrToSolverFcn) HYPRE_ParCSRParaSailsSolve,
                                (HYPRE_PtrToSolverFcn) HYPRE_ParCSRParaSailsSetup,
                                par_precond);
      }

      HYPRE_GMRESSetup( par_solver, (HYPRE_Matrix) par_A,
                        (HYPRE_Vector) par_b, (HYPRE_Vector) par_x);

      hypre_EndTiming(time_index);
      hypre_PrintTiming("Setup phase times", hypre_MPI_COMM_WORLD);
      hypre_FinalizeTiming(time_index);
      hypre_ClearTiming();

      time_index = hypre_InitializeTiming("GMRES Solve");
      hypre_BeginTiming(time_index);

      HYPRE_GMRESSolve( par_solver, (HYPRE_Matrix) par_A,
                        (HYPRE_Vector) par_b, (HYPRE_Vector) par_x);

      hypre_EndTiming(time_index);
      hypre_PrintTiming("Solve phase times", hypre_MPI_COMM_WORLD);
      hypre_FinalizeTiming(time_index);
      hypre_ClearTiming();

      HYPRE_GMRESGetNumIterations( par_solver, &num_iterations);
      HYPRE_GMRESGetFinalRelativeResidualNorm( par_solver, &final_res_norm);
      HYPRE_ParCSRGMRESDestroy(par_solver);

      if (solver_id == 40)
      {
         HYPRE_BoomerAMGDestroy(par_precond);
      }
      else if (solver_id == 41)
      {
         HYPRE_EuclidDestroy(par_precond);
      }
      else if (solver_id == 42)
      {
         HYPRE_ParCSRParaSailsDestroy(par_precond);
      }
   }

   /*-----------------------------------------------------------
    * Solve the system using BiCGSTAB
    *-----------------------------------------------------------*/

   else if ((solver_id >= 50) && (solver_id < 60))
   {
      time_index = hypre_InitializeTiming("BiCGSTAB Setup");
      hypre_BeginTiming(time_index);

      HYPRE_SStructBiCGSTABCreate(hypre_MPI_COMM_WORLD, &solver);
      HYPRE_BiCGSTABSetMaxIter( (HYPRE_Solver) solver, max_iterations );
      HYPRE_BiCGSTABSetTol( (HYPRE_Solver) solver, tol );
      HYPRE_BiCGSTABSetPrintLevel( (HYPRE_Solver) solver, krylov_print_level );
      HYPRE_BiCGSTABSetLogging( (HYPRE_Solver) solver, 1 );

      if ((solver_id == 50) || (solver_id == 51))
      {
         /* use Split solver as preconditioner */
         HYPRE_SStructSplitCreate(hypre_MPI_COMM_WORLD, &precond);
         HYPRE_SStructSplitSetMaxIter(precond, 1);
         HYPRE_SStructSplitSetTol(precond, 0.0);
         HYPRE_SStructSplitSetZeroGuess(precond);
         HYPRE_SStructSplitSetPrintLevel(precond, print_level);
         HYPRE_SStructSplitSetLogging(precond, 0);
         if (solver_id == 50)
         {
            HYPRE_SStructSplitSetStructSolver(precond, HYPRE_SMG);
         }
         else if (solver_id == 51)
         {
            HYPRE_SStructSplitSetStructSolver(precond, HYPRE_PFMG);
         }
         HYPRE_BiCGSTABSetPrecond( (HYPRE_Solver) solver,
                                   (HYPRE_PtrToSolverFcn) HYPRE_SStructSplitSolve,
                                   (HYPRE_PtrToSolverFcn) HYPRE_SStructSplitSetup,
                                   (HYPRE_Solver) precond );
      }
      else if (solver_id == 53)
      {
         /* use SysPFMG solver as preconditioner */
         HYPRE_SStructSysPFMGCreate(hypre_MPI_COMM_WORLD, &precond);
         HYPRE_SStructSysPFMGSetMaxIter(precond, 1);
         HYPRE_SStructSysPFMGSetTol(precond, 0.0);
         HYPRE_SStructSysPFMGSetZeroGuess(precond);
         /* weighted Jacobi = 1; red-black GS = 2 */
         HYPRE_SStructSysPFMGSetRelaxType(precond, relax[0]);
         HYPRE_SStructSysPFMGSetNumPreRelax(precond, n_pre);
         HYPRE_SStructSysPFMGSetNumPostRelax(precond, n_post);
         HYPRE_SStructSysPFMGSetSkipRelax(precond, skip);
         /*HYPRE_SStructSysPFMGSetDxyz(precond, dxyz);*/
         HYPRE_SStructSysPFMGSetPrintLevel(precond, print_level);
         HYPRE_SStructSysPFMGSetLogging(precond, 0);

         HYPRE_BiCGSTABSetPrecond( (HYPRE_Solver) solver,
                                   (HYPRE_PtrToSolverFcn) HYPRE_SStructSysPFMGSolve,
                                   (HYPRE_PtrToSolverFcn) HYPRE_SStructSysPFMGSetup,
                                   (HYPRE_Solver) precond);
      }
      else if (solver_id == 54)
      {
         /* use SSAMG solver as preconditioner */
         HYPRE_SStructSSAMGCreate(hypre_MPI_COMM_WORLD, &precond);
         HYPRE_SStructSSAMGSetMaxIter(precond, 1);
         HYPRE_SStructSSAMGSetMaxLevels(precond, max_levels);
         HYPRE_SStructSSAMGSetTol(precond, 0.0);
         HYPRE_SStructSSAMGSetZeroGuess(precond);
         HYPRE_SStructSSAMGSetSkipRelax(precond, skip);
         HYPRE_SStructSSAMGSetRelaxType(precond, relax[0]);
         HYPRE_SStructSSAMGSetNonGalerkinRAP(precond, rap);
         if (usr_jacobi_weight)
         {
            HYPRE_SStructSSAMGSetRelaxWeight(precond, jacobi_weight);
         }
         HYPRE_SStructSSAMGSetNumPreRelax(precond, n_pre);
         HYPRE_SStructSSAMGSetNumPostRelax(precond, n_post);
         HYPRE_SStructSSAMGSetNumCoarseRelax(precond, n_coarse);
         HYPRE_SStructSSAMGSetCoarseSolverType(precond, csolver_type);
         HYPRE_SStructSSAMGSetPrintLevel(precond, print_level);
         HYPRE_SStructSSAMGSetLogging(precond, 0);

         HYPRE_BiCGSTABSetPrecond( (HYPRE_Solver) solver,
                                   (HYPRE_PtrToSolverFcn) HYPRE_SStructSSAMGSolve,
                                   (HYPRE_PtrToSolverFcn) HYPRE_SStructSSAMGSetup,
                                   (HYPRE_Solver) precond);
      }
      else if (solver_id == 58)
      {
         /* use diagonal scaling as preconditioner */
         precond = NULL;
         HYPRE_BiCGSTABSetPrecond( (HYPRE_Solver) solver,
                                   (HYPRE_PtrToSolverFcn) HYPRE_SStructDiagScale,
                                   (HYPRE_PtrToSolverFcn) HYPRE_SStructDiagScaleSetup,
                                   (HYPRE_Solver) precond );
      }

      HYPRE_BiCGSTABSetup( (HYPRE_Solver) solver, (HYPRE_Matrix) A,
                           (HYPRE_Vector) b, (HYPRE_Vector) x );

      hypre_EndTiming(time_index);
      hypre_PrintTiming("Setup phase times", hypre_MPI_COMM_WORLD);
      hypre_FinalizeTiming(time_index);
      hypre_ClearTiming();

      time_index = hypre_InitializeTiming("BiCGSTAB Solve");
      hypre_BeginTiming(time_index);

      HYPRE_BiCGSTABSolve( (HYPRE_Solver) solver, (HYPRE_Matrix) A,
                           (HYPRE_Vector) b, (HYPRE_Vector) x );

      hypre_EndTiming(time_index);
      hypre_PrintTiming("Solve phase times", hypre_MPI_COMM_WORLD);
      hypre_FinalizeTiming(time_index);
      hypre_ClearTiming();

      HYPRE_BiCGSTABGetNumIterations( (HYPRE_Solver) solver, &num_iterations );
      HYPRE_BiCGSTABGetFinalRelativeResidualNorm( (HYPRE_Solver) solver, &final_res_norm );
      HYPRE_SStructBiCGSTABDestroy(solver);

      if ((solver_id == 50) || (solver_id == 51))
      {
         HYPRE_SStructSplitDestroy(precond);
      }
      else if (solver_id == 53)
      {
         HYPRE_SStructSysPFMGDestroy(precond);
      }
      else if (solver_id == 54)
      {
         HYPRE_SStructSSAMGDestroy(precond);
      }
   }

   /*-----------------------------------------------------------
    * Solve the system using ParCSR version of BiCGSTAB
    *-----------------------------------------------------------*/

   else if ((solver_id >= 60) && (solver_id < 70))
   {
      time_index = hypre_InitializeTiming("BiCGSTAB Setup");
      hypre_BeginTiming(time_index);

      HYPRE_ParCSRBiCGSTABCreate(hypre_MPI_COMM_WORLD, &par_solver);
      HYPRE_BiCGSTABSetMaxIter(par_solver, max_iterations);
      HYPRE_BiCGSTABSetTol(par_solver, tol);
      HYPRE_BiCGSTABSetPrintLevel(par_solver, krylov_print_level);
      HYPRE_BiCGSTABSetLogging(par_solver, 1);

      if (solver_id == 60)
      {
         /* use BoomerAMG as preconditioner */
         HYPRE_BoomerAMGCreate(&par_precond);
         HYPRE_BoomerAMGSetStrongThreshold(par_precond, strong_threshold);
         HYPRE_BoomerAMGSetPMaxElmts(par_precond, P_max_elmts);
         HYPRE_BoomerAMGSetCoarsenType(par_precond, coarsen_type);
         HYPRE_BoomerAMGSetMaxIter(par_precond, 1);
         HYPRE_BoomerAMGSetMaxLevels(par_precond, max_levels);
         HYPRE_BoomerAMGSetMaxCoarseSize(par_precond, max_coarse_size);
         HYPRE_BoomerAMGSetTol(par_precond, 0.0);
         HYPRE_BoomerAMGSetLogging(par_precond, 0);
         HYPRE_BoomerAMGSetPrintLevel(par_precond, print_level);
         HYPRE_BoomerAMGSetPrintFileName(par_precond, "sstruct.out.log");
         HYPRE_BoomerAMGSetCycleNumSweeps(par_precond, n_pre, 1);
         HYPRE_BoomerAMGSetCycleNumSweeps(par_precond, n_post, 2);
         HYPRE_BoomerAMGSetCycleNumSweeps(par_precond, n_pre, 3);
         if (usr_jacobi_weight)
         {
            HYPRE_BoomerAMGSetRelaxWt(par_precond, jacobi_weight);
         }
         if (relax[0] > -1)
         {
            HYPRE_BoomerAMGSetRelaxType(par_precond, relax[0]);
         }
         for (i = 1; i < 4; i++)
         {
            if (relax[i] > -1)
            {
               HYPRE_BoomerAMGSetCycleRelaxType(par_precond, relax[i], i);
            }
         }
         HYPRE_BoomerAMGSetAggNumLevels(par_precond, agg_num_levels);
         if (old_default)
         {
            HYPRE_BoomerAMGSetOldDefault(par_precond);
         }
         HYPRE_BiCGSTABSetPrecond( par_solver,
                                   (HYPRE_PtrToSolverFcn) HYPRE_BoomerAMGSolve,
                                   (HYPRE_PtrToSolverFcn) HYPRE_BoomerAMGSetup,
                                   par_precond);
      }
      else if (solver_id == 61)
      {
         /* use Euclid as preconditioner */
         HYPRE_EuclidCreate(hypre_MPI_COMM_WORLD, &par_precond);
         HYPRE_EuclidSetParams(par_precond, argc, argv);
         HYPRE_BiCGSTABSetPrecond(par_solver,
                                  (HYPRE_PtrToSolverFcn) HYPRE_EuclidSolve,
                                  (HYPRE_PtrToSolverFcn) HYPRE_EuclidSetup,
                                  par_precond);
      }
      else if (solver_id == 62)
      {
         /* use ParaSails as preconditioner */
         HYPRE_ParCSRParaSailsCreate(hypre_MPI_COMM_WORLD, &par_precond );
	 HYPRE_ParCSRParaSailsSetParams(par_precond, 0.1, 1);
	 HYPRE_ParCSRParaSailsSetSym(par_precond, 0);
         HYPRE_BiCGSTABSetPrecond( par_solver,
                                   (HYPRE_PtrToSolverFcn) HYPRE_ParCSRParaSailsSolve,
                                   (HYPRE_PtrToSolverFcn) HYPRE_ParCSRParaSailsSetup,
                                   par_precond);
      }

      HYPRE_BiCGSTABSetup( par_solver, (HYPRE_Matrix) par_A,
                           (HYPRE_Vector) par_b, (HYPRE_Vector) par_x);

      hypre_EndTiming(time_index);
      hypre_PrintTiming("Setup phase times", hypre_MPI_COMM_WORLD);
      hypre_FinalizeTiming(time_index);
      hypre_ClearTiming();

      time_index = hypre_InitializeTiming("BiCGSTAB Solve");
      hypre_BeginTiming(time_index);

      HYPRE_BiCGSTABSolve( par_solver, (HYPRE_Matrix) par_A,
                           (HYPRE_Vector) par_b, (HYPRE_Vector) par_x);

      hypre_EndTiming(time_index);
      hypre_PrintTiming("Solve phase times", hypre_MPI_COMM_WORLD);
      hypre_FinalizeTiming(time_index);
      hypre_ClearTiming();

      HYPRE_BiCGSTABGetNumIterations( par_solver, &num_iterations);
      HYPRE_BiCGSTABGetFinalRelativeResidualNorm( par_solver, &final_res_norm);
      HYPRE_ParCSRBiCGSTABDestroy(par_solver);

      if (solver_id == 60)
      {
         HYPRE_BoomerAMGDestroy(par_precond);
      }
      else if (solver_id == 61)
      {
         HYPRE_EuclidDestroy(par_precond);
      }
      else if (solver_id == 62)
      {
         HYPRE_ParCSRParaSailsDestroy(par_precond);
      }
   }

   /*-----------------------------------------------------------
    * Solve the system using Flexible GMRES
    *-----------------------------------------------------------*/

   else if ((solver_id >= 70) && (solver_id < 80))
   {
      time_index = hypre_InitializeTiming("FlexGMRES Setup");
      hypre_BeginTiming(time_index);

      HYPRE_SStructFlexGMRESCreate(hypre_MPI_COMM_WORLD, &solver);
      HYPRE_FlexGMRESSetKDim( (HYPRE_Solver) solver, k_dim );
      HYPRE_FlexGMRESSetMaxIter( (HYPRE_Solver) solver, max_iterations );
      HYPRE_FlexGMRESSetTol( (HYPRE_Solver) solver, tol );
      HYPRE_FlexGMRESSetPrintLevel( (HYPRE_Solver) solver, krylov_print_level );
      HYPRE_FlexGMRESSetLogging( (HYPRE_Solver) solver, 1 );

      if ((solver_id == 70) || (solver_id == 71))
      {
         /* use Split solver as preconditioner */
         HYPRE_SStructSplitCreate(hypre_MPI_COMM_WORLD, &precond);
         HYPRE_SStructSplitSetMaxIter(precond, 1);
         HYPRE_SStructSplitSetTol(precond, 0.0);
         HYPRE_SStructSplitSetZeroGuess(precond);
         HYPRE_SStructSplitSetPrintLevel(precond, print_level);
         HYPRE_SStructSplitSetLogging(precond, 0);
         if (solver_id == 70)
         {
            HYPRE_SStructSplitSetStructSolver(precond, HYPRE_SMG);
         }
         else if (solver_id == 71)
         {
            HYPRE_SStructSplitSetStructSolver(precond, HYPRE_PFMG);
         }
         HYPRE_FlexGMRESSetPrecond( (HYPRE_Solver) solver,
                                    (HYPRE_PtrToSolverFcn) HYPRE_SStructSplitSolve,
                                    (HYPRE_PtrToSolverFcn) HYPRE_SStructSplitSetup,
                                    (HYPRE_Solver) precond );
      }
      else if (solver_id == 73)
      {
         /* use SysPFMG solver as preconditioner */
         HYPRE_SStructSysPFMGCreate(hypre_MPI_COMM_WORLD, &precond);
         HYPRE_SStructSysPFMGSetMaxIter(precond, 1);
         HYPRE_SStructSysPFMGSetTol(precond, 0.0);
         HYPRE_SStructSysPFMGSetZeroGuess(precond);
         /* weighted Jacobi = 1; red-black GS = 2 */
         HYPRE_SStructSysPFMGSetRelaxType(precond, relax[0]);
         HYPRE_SStructSysPFMGSetNumPreRelax(precond, n_pre);
         HYPRE_SStructSysPFMGSetNumPostRelax(precond, n_post);
         HYPRE_SStructSysPFMGSetSkipRelax(precond, skip);
         /*HYPRE_SStructSysPFMGSetDxyz(precond, dxyz);*/
         HYPRE_SStructSysPFMGSetPrintLevel(precond, print_level);
         HYPRE_SStructSysPFMGSetLogging(precond, 0);

         HYPRE_FlexGMRESSetPrecond( (HYPRE_Solver) solver,
                                    (HYPRE_PtrToSolverFcn) HYPRE_SStructSysPFMGSolve,
                                    (HYPRE_PtrToSolverFcn) HYPRE_SStructSysPFMGSetup,
                                    (HYPRE_Solver) precond);
      }
      else if (solver_id == 74)
      {
         /* use SSAMG solver as preconditioner */
         HYPRE_SStructSSAMGCreate(hypre_MPI_COMM_WORLD, &precond);
         HYPRE_SStructSSAMGSetMaxIter(precond, 1);
         HYPRE_SStructSSAMGSetMaxLevels(precond, max_levels);
         HYPRE_SStructSSAMGSetTol(precond, 0.0);
         HYPRE_SStructSSAMGSetZeroGuess(precond);
         HYPRE_SStructSSAMGSetSkipRelax(precond, skip);
         HYPRE_SStructSSAMGSetRelaxType(precond, relax[0]);
         HYPRE_SStructSSAMGSetNonGalerkinRAP(precond, rap);
         if (usr_jacobi_weight)
         {
            HYPRE_SStructSSAMGSetRelaxWeight(precond, jacobi_weight);
         }
         HYPRE_SStructSSAMGSetNumPreRelax(precond, n_pre);
         HYPRE_SStructSSAMGSetNumPostRelax(precond, n_post);
         HYPRE_SStructSSAMGSetNumCoarseRelax(precond, n_coarse);
         HYPRE_SStructSSAMGSetCoarseSolverType(precond, csolver_type);
         HYPRE_SStructSSAMGSetPrintLevel(precond, print_level);
         HYPRE_SStructSSAMGSetLogging(precond, 0);

         HYPRE_FlexGMRESSetPrecond( (HYPRE_Solver) solver,
                                    (HYPRE_PtrToSolverFcn) HYPRE_SStructSSAMGSolve,
                                    (HYPRE_PtrToSolverFcn) HYPRE_SStructSSAMGSetup,
                                    (HYPRE_Solver) precond);
      }
      else if (solver_id == 78)
      {
         /* use diagonal scaling as preconditioner */
         precond = NULL;
         HYPRE_FlexGMRESSetPrecond( (HYPRE_Solver) solver,
                                    (HYPRE_PtrToSolverFcn) HYPRE_SStructDiagScale,
                                    (HYPRE_PtrToSolverFcn) HYPRE_SStructDiagScaleSetup,
                                    (HYPRE_Solver) precond );
      }

      HYPRE_FlexGMRESSetup( (HYPRE_Solver) solver, (HYPRE_Matrix) A,
                            (HYPRE_Vector) b, (HYPRE_Vector) x );

      hypre_EndTiming(time_index);
      hypre_PrintTiming("Setup phase times", hypre_MPI_COMM_WORLD);
      hypre_FinalizeTiming(time_index);
      hypre_ClearTiming();

      time_index = hypre_InitializeTiming("FlexGMRES Solve");
      hypre_BeginTiming(time_index);

      HYPRE_FlexGMRESSolve( (HYPRE_Solver) solver, (HYPRE_Matrix) A,
                            (HYPRE_Vector) b, (HYPRE_Vector) x );

      hypre_EndTiming(time_index);
      hypre_PrintTiming("Solve phase times", hypre_MPI_COMM_WORLD);
      hypre_FinalizeTiming(time_index);
      hypre_ClearTiming();

      HYPRE_FlexGMRESGetNumIterations( (HYPRE_Solver) solver, &num_iterations );
      HYPRE_FlexGMRESGetFinalRelativeResidualNorm( (HYPRE_Solver) solver, &final_res_norm );
      HYPRE_SStructFlexGMRESDestroy(solver);

      if ((solver_id == 70) || (solver_id == 71))
      {
         HYPRE_SStructSplitDestroy(precond);
      }
      else if (solver_id == 73)
      {
         HYPRE_SStructSysPFMGDestroy(precond);
      }
      else if (solver_id == 74)
      {
         HYPRE_SStructSSAMGDestroy(precond);
      }
   }

   /*-----------------------------------------------------------
    * Solve the system using ParCSR version of Flexible GMRES
    *-----------------------------------------------------------*/

   else if ((solver_id >= 80) && (solver_id < 90))
   {
      time_index = hypre_InitializeTiming("FlexGMRES Setup");
      hypre_BeginTiming(time_index);

      HYPRE_ParCSRFlexGMRESCreate(hypre_MPI_COMM_WORLD, &par_solver);
      HYPRE_FlexGMRESSetKDim(par_solver, k_dim);
      HYPRE_FlexGMRESSetMaxIter(par_solver, max_iterations);
      HYPRE_FlexGMRESSetTol(par_solver, tol);
      HYPRE_FlexGMRESSetPrintLevel(par_solver, krylov_print_level);
      HYPRE_FlexGMRESSetLogging(par_solver, 1);

      if (solver_id == 80)
      {
         /* use BoomerAMG as preconditioner */
         HYPRE_BoomerAMGCreate(&par_precond);
         HYPRE_BoomerAMGSetStrongThreshold(par_precond, strong_threshold);
         HYPRE_BoomerAMGSetPMaxElmts(par_precond, P_max_elmts);
         HYPRE_BoomerAMGSetCoarsenType(par_precond, coarsen_type);
         HYPRE_BoomerAMGSetMaxIter(par_precond, 1);
         HYPRE_BoomerAMGSetMaxLevels(par_precond, max_levels);
         HYPRE_BoomerAMGSetMaxCoarseSize(par_precond, max_coarse_size);
         HYPRE_BoomerAMGSetTol(par_precond, 0.0);
         HYPRE_BoomerAMGSetLogging(par_precond, 0);
         HYPRE_BoomerAMGSetPrintLevel(par_precond, print_level);
         HYPRE_BoomerAMGSetPrintFileName(par_precond, "sstruct.out.log");
         HYPRE_BoomerAMGSetCycleNumSweeps(par_precond, n_pre, 1);
         HYPRE_BoomerAMGSetCycleNumSweeps(par_precond, n_post, 2);
         HYPRE_BoomerAMGSetCycleNumSweeps(par_precond, n_pre, 3);
         if (usr_jacobi_weight)
         {
            HYPRE_BoomerAMGSetRelaxWt(par_precond, jacobi_weight);
         }
         if (relax[0] > -1)
         {
            HYPRE_BoomerAMGSetRelaxType(par_precond, relax[0]);
         }
         for (i = 1; i < 4; i++)
         {
            if (relax[i] > -1)
            {
               HYPRE_BoomerAMGSetCycleRelaxType(par_precond, relax[i], i);
            }
         }
         HYPRE_BoomerAMGSetAggNumLevels(par_precond, agg_num_levels);
         if (old_default)
         {
            HYPRE_BoomerAMGSetOldDefault(par_precond);
         }
         HYPRE_FlexGMRESSetPrecond( par_solver,
                                    (HYPRE_PtrToSolverFcn) HYPRE_BoomerAMGSolve,
                                    (HYPRE_PtrToSolverFcn) HYPRE_BoomerAMGSetup,
                                    par_precond);
      }

      HYPRE_FlexGMRESSetup( par_solver, (HYPRE_Matrix) par_A,
                            (HYPRE_Vector) par_b, (HYPRE_Vector) par_x);

      hypre_EndTiming(time_index);
      hypre_PrintTiming("Setup phase times", hypre_MPI_COMM_WORLD);
      hypre_FinalizeTiming(time_index);
      hypre_ClearTiming();

      time_index = hypre_InitializeTiming("FlexGMRES Solve");
      hypre_BeginTiming(time_index);

      HYPRE_FlexGMRESSolve( par_solver, (HYPRE_Matrix) par_A,
                            (HYPRE_Vector) par_b, (HYPRE_Vector) par_x);

      hypre_EndTiming(time_index);
      hypre_PrintTiming("Solve phase times", hypre_MPI_COMM_WORLD);
      hypre_FinalizeTiming(time_index);
      hypre_ClearTiming();

      HYPRE_FlexGMRESGetNumIterations( par_solver, &num_iterations);
      HYPRE_FlexGMRESGetFinalRelativeResidualNorm( par_solver, &final_res_norm);
      HYPRE_ParCSRFlexGMRESDestroy(par_solver);

      if (solver_id == 80)
      {
         HYPRE_BoomerAMGDestroy(par_precond);
      }
   }

   /*-----------------------------------------------------------
    * Solve the system using ParCSR version of LGMRES
    *-----------------------------------------------------------*/

   else if ((solver_id >= 90) && (solver_id < 100))
   {
      time_index = hypre_InitializeTiming("LGMRES Setup");
      hypre_BeginTiming(time_index);

      HYPRE_ParCSRLGMRESCreate(hypre_MPI_COMM_WORLD, &par_solver);
      HYPRE_LGMRESSetKDim(par_solver, k_dim);
      HYPRE_LGMRESSetAugDim(par_solver, aug_dim);
      HYPRE_LGMRESSetMaxIter(par_solver, max_iterations);
      HYPRE_LGMRESSetTol(par_solver, tol);
      HYPRE_LGMRESSetPrintLevel(par_solver, krylov_print_level);
      HYPRE_LGMRESSetLogging(par_solver, 1);

      if (solver_id == 90)
      {
         /* use BoomerAMG as preconditioner */
         HYPRE_BoomerAMGCreate(&par_precond);
         HYPRE_BoomerAMGSetStrongThreshold(par_precond, strong_threshold);
         HYPRE_BoomerAMGSetPMaxElmts(par_precond, P_max_elmts);
         HYPRE_BoomerAMGSetCoarsenType(par_precond, coarsen_type);
         HYPRE_BoomerAMGSetMaxIter(par_precond, 1);
         HYPRE_BoomerAMGSetMaxLevels(par_precond, max_levels);
         HYPRE_BoomerAMGSetMaxCoarseSize(par_precond, max_coarse_size);
         HYPRE_BoomerAMGSetTol(par_precond, 0.0);
         HYPRE_BoomerAMGSetLogging(par_precond, 0);
         HYPRE_BoomerAMGSetPrintLevel(par_precond, print_level);
         HYPRE_BoomerAMGSetPrintFileName(par_precond, "sstruct.out.log");
         HYPRE_BoomerAMGSetCycleNumSweeps(par_precond, n_pre, 1);
         HYPRE_BoomerAMGSetCycleNumSweeps(par_precond, n_post, 2);
         HYPRE_BoomerAMGSetCycleNumSweeps(par_precond, n_pre, 3);
         if (usr_jacobi_weight)
         {
            HYPRE_BoomerAMGSetRelaxWt(par_precond, jacobi_weight);
         }
         if (relax[0] > -1)
         {
            HYPRE_BoomerAMGSetRelaxType(par_precond, relax[0]);
         }
         for (i = 1; i < 4; i++)
         {
            if (relax[i] > -1)
            {
               HYPRE_BoomerAMGSetCycleRelaxType(par_precond, relax[i], i);
            }
         }
         HYPRE_BoomerAMGSetAggNumLevels(par_precond, agg_num_levels);
         if (old_default)
         {
            HYPRE_BoomerAMGSetOldDefault(par_precond);
         }
         HYPRE_LGMRESSetPrecond( par_solver,
                                 (HYPRE_PtrToSolverFcn) HYPRE_BoomerAMGSolve,
                                 (HYPRE_PtrToSolverFcn) HYPRE_BoomerAMGSetup,
                                 par_precond);
      }

      HYPRE_LGMRESSetup( par_solver, (HYPRE_Matrix) par_A,
                         (HYPRE_Vector) par_b, (HYPRE_Vector) par_x);

      hypre_EndTiming(time_index);
      hypre_PrintTiming("Setup phase times", hypre_MPI_COMM_WORLD);
      hypre_FinalizeTiming(time_index);
      hypre_ClearTiming();

      time_index = hypre_InitializeTiming("LGMRES Solve");
      hypre_BeginTiming(time_index);

      HYPRE_LGMRESSolve( par_solver, (HYPRE_Matrix) par_A,
                         (HYPRE_Vector) par_b, (HYPRE_Vector) par_x);

      hypre_EndTiming(time_index);
      hypre_PrintTiming("Solve phase times", hypre_MPI_COMM_WORLD);
      hypre_FinalizeTiming(time_index);
      hypre_ClearTiming();

      HYPRE_LGMRESGetNumIterations( par_solver, &num_iterations);
      HYPRE_LGMRESGetFinalRelativeResidualNorm( par_solver, &final_res_norm);
      HYPRE_ParCSRLGMRESDestroy(par_solver);

      if (solver_id == 90)
      {
         HYPRE_BoomerAMGDestroy(par_precond);
      }
   }

   /*-----------------------------------------------------------
    * Solve the system using ParCSR hybrid DSCG/BoomerAMG
    *-----------------------------------------------------------*/

   else if (solver_id == 120)
   {
      time_index = hypre_InitializeTiming("Hybrid Setup");
      hypre_BeginTiming(time_index);

      HYPRE_ParCSRHybridCreate(&par_solver);
      HYPRE_ParCSRHybridSetTol(par_solver, tol);
      HYPRE_ParCSRHybridSetTwoNorm(par_solver, 1);
      HYPRE_ParCSRHybridSetRelChange(par_solver, rel_change);
      HYPRE_ParCSRHybridSetPrintLevel(par_solver, print_level);
      HYPRE_ParCSRHybridSetLogging(par_solver, 1);
      HYPRE_ParCSRHybridSetSolverType(par_solver, solver_type);
      HYPRE_ParCSRHybridSetRecomputeResidual(par_solver, recompute_res);

<<<<<<< HEAD
=======
#if defined(HYPRE_USING_CUDA) || defined(HYPRE_USING_DEVICE_OPENMP)
      /*
      HYPRE_ParCSRHybridSetPMaxElmts(par_solver, 8);
      HYPRE_ParCSRHybridSetRelaxType(par_solver, 18);
      HYPRE_ParCSRHybridSetCycleRelaxType(par_solver, 9, 3);
      HYPRE_ParCSRHybridSetCoarsenType(par_solver, 8);
      HYPRE_ParCSRHybridSetInterpType(par_solver, 3);
      HYPRE_ParCSRHybridSetMaxCoarseSize(par_solver, 20);
      */
#endif

#if SECOND_TIME
      hypre_ParVector *par_x2 =
         hypre_ParVectorCreate(hypre_ParVectorComm(par_x), hypre_ParVectorGlobalSize(par_x),
                               hypre_ParVectorPartitioning(par_x));
      hypre_ParVectorOwnsPartitioning(par_x2) = 0;
      hypre_ParVectorInitialize(par_x2);
      hypre_ParVectorCopy(par_x, par_x2);

      HYPRE_ParCSRHybridSetup(par_solver,par_A,par_b,par_x);
      HYPRE_ParCSRHybridSolve(par_solver,par_A,par_b,par_x);

      hypre_ParVectorCopy(par_x2, par_x);
#endif

#if defined(HYPRE_USING_NVTX)
      hypre_GpuProfilingPushRange("HybridSolve");
#endif
      //cudaProfilerStart();

>>>>>>> ae362727
      HYPRE_ParCSRHybridSetup(par_solver,par_A,par_b,par_x);

      hypre_EndTiming(time_index);
      hypre_PrintTiming("Setup phase times", hypre_MPI_COMM_WORLD);
      hypre_FinalizeTiming(time_index);
      hypre_ClearTiming();

      time_index = hypre_InitializeTiming("Hybrid Solve");
      hypre_BeginTiming(time_index);

      HYPRE_ParCSRHybridSolve(par_solver,par_A,par_b,par_x);

      hypre_EndTiming(time_index);
      hypre_PrintTiming("Solve phase times", hypre_MPI_COMM_WORLD);
      hypre_FinalizeTiming(time_index);
      hypre_ClearTiming();

      HYPRE_ParCSRHybridGetNumIterations(par_solver, &num_iterations);
      HYPRE_ParCSRHybridGetFinalRelativeResidualNorm(par_solver, &final_res_norm);

      HYPRE_ParCSRHybridDestroy(par_solver);
<<<<<<< HEAD
=======

#if defined(HYPRE_USING_NVTX)
      hypre_GpuProfilingPopRange();
#endif
      //cudaProfilerStop();

#if SECOND_TIME
      hypre_ParVectorDestroy(par_x2);
#endif
>>>>>>> ae362727
   }

   /*-----------------------------------------------------------
    * Solve the system using Struct solvers
    *-----------------------------------------------------------*/

   else if (solver_id == 200)
   {
      time_index = hypre_InitializeTiming("SMG Setup");
      hypre_BeginTiming(time_index);

      HYPRE_StructSMGCreate(hypre_MPI_COMM_WORLD, &struct_solver);
      HYPRE_StructSMGSetMemoryUse(struct_solver, 0);
      HYPRE_StructSMGSetMaxIter(struct_solver, max_iterations);
      HYPRE_StructSMGSetTol(struct_solver, tol);
      HYPRE_StructSMGSetRelChange(struct_solver, rel_change);
      HYPRE_StructSMGSetNumPreRelax(struct_solver, n_pre);
      HYPRE_StructSMGSetNumPostRelax(struct_solver, n_post);
      HYPRE_StructSMGSetPrintLevel(struct_solver, print_level);
      HYPRE_StructSMGSetLogging(struct_solver, 1);
      HYPRE_StructSMGSetup(struct_solver, sA, sb, sx);

      hypre_EndTiming(time_index);
      hypre_PrintTiming("Setup phase times", hypre_MPI_COMM_WORLD);
      hypre_FinalizeTiming(time_index);
      hypre_ClearTiming();

      time_index = hypre_InitializeTiming("SMG Solve");
      hypre_BeginTiming(time_index);

      HYPRE_StructSMGSolve(struct_solver, sA, sb, sx);

      hypre_EndTiming(time_index);
      hypre_PrintTiming("Solve phase times", hypre_MPI_COMM_WORLD);
      hypre_FinalizeTiming(time_index);
      hypre_ClearTiming();

      HYPRE_StructSMGGetNumIterations(struct_solver, &num_iterations);
      HYPRE_StructSMGGetFinalRelativeResidualNorm(struct_solver, &final_res_norm);
      HYPRE_StructSMGDestroy(struct_solver);
   }

   else if ( solver_id == 201 || solver_id == 203 || solver_id == 204 )
   {
      time_index = hypre_InitializeTiming("PFMG Setup");
      hypre_BeginTiming(time_index);

      HYPRE_StructPFMGCreate(hypre_MPI_COMM_WORLD, &struct_solver);
      HYPRE_StructPFMGSetMaxLevels(struct_solver, max_levels);
      HYPRE_StructPFMGSetMaxIter(struct_solver, max_iterations);
      HYPRE_StructPFMGSetTol(struct_solver, tol);
      HYPRE_StructPFMGSetRelChange(struct_solver, rel_change);
      HYPRE_StructPFMGSetRAPType(struct_solver, rap);
      HYPRE_StructPFMGSetRelaxType(struct_solver, relax[0]);
      if (usr_jacobi_weight)
      {
         HYPRE_StructPFMGSetJacobiWeight(struct_solver, jacobi_weight);
      }
      HYPRE_StructPFMGSetNumPreRelax(struct_solver, n_pre);
      HYPRE_StructPFMGSetNumPostRelax(struct_solver, n_post);
      HYPRE_StructPFMGSetSkipRelax(struct_solver, skip);
      /*HYPRE_StructPFMGSetDxyz(struct_solver, dxyz);*/
      HYPRE_StructPFMGSetPrintLevel(struct_solver, print_level);
      HYPRE_StructPFMGSetLogging(struct_solver, 1);
      HYPRE_StructPFMGSetup(struct_solver, sA, sb, sx);

      hypre_EndTiming(time_index);
      hypre_PrintTiming("Setup phase times", hypre_MPI_COMM_WORLD);
      hypre_FinalizeTiming(time_index);
      hypre_ClearTiming();

      time_index = hypre_InitializeTiming("PFMG Solve");
      hypre_BeginTiming(time_index);

      HYPRE_StructPFMGSolve(struct_solver, sA, sb, sx);

      hypre_EndTiming(time_index);
      hypre_PrintTiming("Solve phase times", hypre_MPI_COMM_WORLD);
      hypre_FinalizeTiming(time_index);
      hypre_ClearTiming();

      HYPRE_StructPFMGGetNumIterations(struct_solver, &num_iterations);
      HYPRE_StructPFMGGetFinalRelativeResidualNorm(struct_solver, &final_res_norm);
      HYPRE_StructPFMGDestroy(struct_solver);
   }

   /*-----------------------------------------------------------
    * Solve the system using Cyclic Reduction
    *-----------------------------------------------------------*/

   else if ( solver_id == 205 )
   {
      HYPRE_StructVector  sr;

      time_index = hypre_InitializeTiming("CycRed Setup");
      hypre_BeginTiming(time_index);

      HYPRE_StructCycRedCreate(hypre_MPI_COMM_WORLD, &struct_solver);
      HYPRE_StructCycRedSetTDim(struct_solver, cycred_tdim);
      HYPRE_StructCycRedSetBase(struct_solver, data.ndim,
                                cycred_index, cycred_stride);
      HYPRE_StructCycRedSetup(struct_solver, sA, sb, sx);

      hypre_EndTiming(time_index);
      hypre_PrintTiming("Setup phase times", hypre_MPI_COMM_WORLD);
      hypre_FinalizeTiming(time_index);
      hypre_ClearTiming();

      time_index = hypre_InitializeTiming("CycRed Solve");
      hypre_BeginTiming(time_index);

      HYPRE_StructCycRedSolve(struct_solver, sA, sb, sx);

      hypre_EndTiming(time_index);
      hypre_PrintTiming("Solve phase times", hypre_MPI_COMM_WORLD);
      hypre_FinalizeTiming(time_index);
      hypre_ClearTiming();

      num_iterations = 1;
      HYPRE_StructVectorCreate(hypre_MPI_COMM_WORLD,
                               hypre_StructVectorGrid(sb), &sr);
      HYPRE_StructVectorInitialize(sr);
      HYPRE_StructVectorAssemble(sr);
      HYPRE_StructVectorCopy(sb, sr);
      hypre_StructMatvec(-1.0, sA, sx, 1.0, sr);
      /* Using an inner product instead of a norm to help with testing */
      final_res_norm = hypre_StructInnerProd(sr, sr);
      if (final_res_norm < 1.0e-20)
      {
         final_res_norm = 0.0;
      }
      HYPRE_StructVectorDestroy(sr);

      HYPRE_StructCycRedDestroy(struct_solver);
   }

   /*-----------------------------------------------------------
    * Solve the system using Jacobi
    *-----------------------------------------------------------*/

   else if ( solver_id == 208 )
   {
      time_index = hypre_InitializeTiming("Jacobi Setup");
      hypre_BeginTiming(time_index);

      HYPRE_StructJacobiCreate(hypre_MPI_COMM_WORLD, &struct_solver);
      HYPRE_StructJacobiSetMaxIter(struct_solver, max_iterations);
      HYPRE_StructJacobiSetTol(struct_solver, tol);
      HYPRE_StructJacobiSetup(struct_solver, sA, sb, sx);

      hypre_EndTiming(time_index);
      hypre_PrintTiming("Setup phase times", hypre_MPI_COMM_WORLD);
      hypre_FinalizeTiming(time_index);
      hypre_ClearTiming();

      time_index = hypre_InitializeTiming("Jacobi Solve");
      hypre_BeginTiming(time_index);

      HYPRE_StructJacobiSolve(struct_solver, sA, sb, sx);

      hypre_EndTiming(time_index);
      hypre_PrintTiming("Solve phase times", hypre_MPI_COMM_WORLD);
      hypre_FinalizeTiming(time_index);
      hypre_ClearTiming();

      HYPRE_StructJacobiGetNumIterations(struct_solver, &num_iterations);
      HYPRE_StructJacobiGetFinalRelativeResidualNorm(struct_solver,
                                                     &final_res_norm);
      HYPRE_StructJacobiDestroy(struct_solver);
   }

   /*-----------------------------------------------------------
    * Solve the system using CG
    *-----------------------------------------------------------*/

   else if ((solver_id > 209) && (solver_id < 220))
   {
      time_index = hypre_InitializeTiming("PCG Setup");
      hypre_BeginTiming(time_index);

      HYPRE_StructPCGCreate(hypre_MPI_COMM_WORLD, &struct_solver);
      HYPRE_PCGSetMaxIter( (HYPRE_Solver)struct_solver, max_iterations );
      HYPRE_PCGSetTol( (HYPRE_Solver)struct_solver, tol );
      HYPRE_PCGSetTwoNorm( (HYPRE_Solver)struct_solver, 1 );
      HYPRE_PCGSetRelChange( (HYPRE_Solver)struct_solver, rel_change );
      HYPRE_PCGSetPrintLevel( (HYPRE_Solver)struct_solver, krylov_print_level );
      HYPRE_PCGSetRecomputeResidual( (HYPRE_Solver)struct_solver, recompute_res);

      if (solver_id == 210)
      {
         /* use symmetric SMG as preconditioner */
         HYPRE_StructSMGCreate(hypre_MPI_COMM_WORLD, &struct_precond);
         HYPRE_StructSMGSetMemoryUse(struct_precond, 0);
         HYPRE_StructSMGSetMaxIter(struct_precond, 1);
         HYPRE_StructSMGSetTol(struct_precond, 0.0);
         HYPRE_StructSMGSetZeroGuess(struct_precond);
         HYPRE_StructSMGSetNumPreRelax(struct_precond, n_pre);
         HYPRE_StructSMGSetNumPostRelax(struct_precond, n_post);
         HYPRE_StructSMGSetPrintLevel(struct_precond, print_level);
         HYPRE_StructSMGSetLogging(struct_precond, 0);
         HYPRE_PCGSetPrecond( (HYPRE_Solver) struct_solver,
                              (HYPRE_PtrToSolverFcn) HYPRE_StructSMGSolve,
                              (HYPRE_PtrToSolverFcn) HYPRE_StructSMGSetup,
                              (HYPRE_Solver) struct_precond);
      }

      else if (solver_id == 211)
      {
         /* use symmetric PFMG as preconditioner */
         HYPRE_StructPFMGCreate(hypre_MPI_COMM_WORLD, &struct_precond);
         HYPRE_StructPFMGSetMaxLevels(struct_precond, max_levels);
         HYPRE_StructPFMGSetMaxIter(struct_precond, 1);
         HYPRE_StructPFMGSetTol(struct_precond, 0.0);
         HYPRE_StructPFMGSetZeroGuess(struct_precond);
         HYPRE_StructPFMGSetRAPType(struct_precond, rap);
         HYPRE_StructPFMGSetRelaxType(struct_precond, relax[0]);
         if (usr_jacobi_weight)
         {
            HYPRE_StructPFMGSetJacobiWeight(struct_precond, jacobi_weight);
         }
         HYPRE_StructPFMGSetNumPreRelax(struct_precond, n_pre);
         HYPRE_StructPFMGSetNumPostRelax(struct_precond, n_post);
         HYPRE_StructPFMGSetSkipRelax(struct_precond, skip);
         /*HYPRE_StructPFMGSetDxyz(struct_precond, dxyz);*/
         HYPRE_StructPFMGSetPrintLevel(struct_precond, print_level);
         HYPRE_StructPFMGSetLogging(struct_precond, 0);
         HYPRE_PCGSetPrecond( (HYPRE_Solver) struct_solver,
                              (HYPRE_PtrToSolverFcn) HYPRE_StructPFMGSolve,
                              (HYPRE_PtrToSolverFcn) HYPRE_StructPFMGSetup,
                              (HYPRE_Solver) struct_precond);
      }

      else if (solver_id == 217)
      {
         /* use two-step Jacobi as preconditioner */
         HYPRE_StructJacobiCreate(hypre_MPI_COMM_WORLD, &struct_precond);
         HYPRE_StructJacobiSetMaxIter(struct_precond, 2);
         HYPRE_StructJacobiSetTol(struct_precond, 0.0);
         HYPRE_StructJacobiSetZeroGuess(struct_precond);
         HYPRE_PCGSetPrecond( (HYPRE_Solver) struct_solver,
                              (HYPRE_PtrToSolverFcn) HYPRE_StructJacobiSolve,
                              (HYPRE_PtrToSolverFcn) HYPRE_StructJacobiSetup,
                              (HYPRE_Solver) struct_precond);
      }

      else if (solver_id == 218)
      {
         /* use diagonal scaling as preconditioner */
         struct_precond = NULL;
         HYPRE_PCGSetPrecond( (HYPRE_Solver) struct_solver,
                              (HYPRE_PtrToSolverFcn) HYPRE_StructDiagScale,
                              (HYPRE_PtrToSolverFcn) HYPRE_StructDiagScaleSetup,
                              (HYPRE_Solver) struct_precond);
      }

      HYPRE_PCGSetup
         ( (HYPRE_Solver)struct_solver, (HYPRE_Matrix)sA, (HYPRE_Vector)sb,
           (HYPRE_Vector)sx );

      hypre_EndTiming(time_index);
      hypre_PrintTiming("Setup phase times", hypre_MPI_COMM_WORLD);
      hypre_FinalizeTiming(time_index);
      hypre_ClearTiming();

      time_index = hypre_InitializeTiming("PCG Solve");
      hypre_BeginTiming(time_index);

      HYPRE_PCGSolve
         ( (HYPRE_Solver) struct_solver, (HYPRE_Matrix)sA, (HYPRE_Vector)sb,
           (HYPRE_Vector)sx);

      hypre_EndTiming(time_index);
      hypre_PrintTiming("Solve phase times", hypre_MPI_COMM_WORLD);
      hypre_FinalizeTiming(time_index);
      hypre_ClearTiming();

      HYPRE_PCGGetNumIterations( (HYPRE_Solver)struct_solver, &num_iterations );
      HYPRE_PCGGetFinalRelativeResidualNorm( (HYPRE_Solver)struct_solver, &final_res_norm );
      HYPRE_StructPCGDestroy(struct_solver);

      if (solver_id == 210)
      {
         HYPRE_StructSMGDestroy(struct_precond);
      }
      else if (solver_id == 211)
      {
         HYPRE_StructPFMGDestroy(struct_precond);
      }
      else if (solver_id == 217)
      {
         HYPRE_StructJacobiDestroy(struct_precond);
      }
   }

   /*-----------------------------------------------------------
    * Solve the system using Hybrid
    *-----------------------------------------------------------*/

   else if ((solver_id > 219) && (solver_id < 230))
   {
      time_index = hypre_InitializeTiming("Hybrid Setup");
      hypre_BeginTiming(time_index);

      HYPRE_StructHybridCreate(hypre_MPI_COMM_WORLD, &struct_solver);
      HYPRE_StructHybridSetDSCGMaxIter(struct_solver, max_iterations);
      HYPRE_StructHybridSetPCGMaxIter(struct_solver, max_iterations);
      HYPRE_StructHybridSetTol(struct_solver, tol);
      /*HYPRE_StructHybridSetPCGAbsoluteTolFactor(struct_solver, 1.0e-200);*/
      HYPRE_StructHybridSetConvergenceTol(struct_solver, cf_tol);
      HYPRE_StructHybridSetTwoNorm(struct_solver, 1);
      HYPRE_StructHybridSetRelChange(struct_solver, rel_change);
      if (solver_type == 2) /* for use with GMRES */
      {
         HYPRE_StructHybridSetStopCrit(struct_solver, 0);
         HYPRE_StructHybridSetKDim(struct_solver, 10);
      }
      HYPRE_StructHybridSetPrintLevel(struct_solver, krylov_print_level);
      HYPRE_StructHybridSetLogging(struct_solver, 1);
      HYPRE_StructHybridSetSolverType(struct_solver, solver_type);
      HYPRE_StructHybridSetRecomputeResidual(struct_solver, recompute_res);

      if (solver_id == 220)
      {
         /* use symmetric SMG as preconditioner */
         HYPRE_StructSMGCreate(hypre_MPI_COMM_WORLD, &struct_precond);
         HYPRE_StructSMGSetMemoryUse(struct_precond, 0);
         HYPRE_StructSMGSetMaxIter(struct_precond, 1);
         HYPRE_StructSMGSetTol(struct_precond, 0.0);
         HYPRE_StructSMGSetZeroGuess(struct_precond);
         HYPRE_StructSMGSetNumPreRelax(struct_precond, n_pre);
         HYPRE_StructSMGSetNumPostRelax(struct_precond, n_post);
         HYPRE_StructSMGSetPrintLevel(struct_precond, print_level);
         HYPRE_StructSMGSetLogging(struct_precond, 0);
         HYPRE_StructHybridSetPrecond(struct_solver,
                                      HYPRE_StructSMGSolve,
                                      HYPRE_StructSMGSetup,
                                      struct_precond);
      }

      else if (solver_id == 221)
      {
         /* use symmetric PFMG as preconditioner */
         HYPRE_StructPFMGCreate(hypre_MPI_COMM_WORLD, &struct_precond);
         HYPRE_StructPFMGSetMaxLevels(struct_precond, max_levels);
         HYPRE_StructPFMGSetMaxIter(struct_precond, 1);
         HYPRE_StructPFMGSetTol(struct_precond, 0.0);
         HYPRE_StructPFMGSetZeroGuess(struct_precond);
         HYPRE_StructPFMGSetRAPType(struct_precond, rap);
         HYPRE_StructPFMGSetRelaxType(struct_precond, relax[0]);
         if (usr_jacobi_weight)
         {
            HYPRE_StructPFMGSetJacobiWeight(struct_precond, jacobi_weight);
         }
         HYPRE_StructPFMGSetNumPreRelax(struct_precond, n_pre);
         HYPRE_StructPFMGSetNumPostRelax(struct_precond, n_post);
         HYPRE_StructPFMGSetSkipRelax(struct_precond, skip);
         /*HYPRE_StructPFMGSetDxyz(struct_precond, dxyz);*/
         HYPRE_StructPFMGSetPrintLevel(struct_precond, print_level);
         HYPRE_StructPFMGSetLogging(struct_precond, 0);
         HYPRE_StructHybridSetPrecond(struct_solver,
                                      HYPRE_StructPFMGSolve,
                                      HYPRE_StructPFMGSetup,
                                      struct_precond);
      }

      HYPRE_StructHybridSetup(struct_solver, sA, sb, sx);

      hypre_EndTiming(time_index);
      hypre_PrintTiming("Setup phase times", hypre_MPI_COMM_WORLD);
      hypre_FinalizeTiming(time_index);
      hypre_ClearTiming();

      time_index = hypre_InitializeTiming("Hybrid Solve");
      hypre_BeginTiming(time_index);

      HYPRE_StructHybridSolve(struct_solver, sA, sb, sx);

      hypre_EndTiming(time_index);
      hypre_PrintTiming("Solve phase times", hypre_MPI_COMM_WORLD);
      hypre_FinalizeTiming(time_index);
      hypre_ClearTiming();

      HYPRE_StructHybridGetNumIterations(struct_solver, &num_iterations);
      HYPRE_StructHybridGetFinalRelativeResidualNorm(struct_solver, &final_res_norm);
      HYPRE_StructHybridDestroy(struct_solver);

      if (solver_id == 220)
      {
         HYPRE_StructSMGDestroy(struct_precond);
      }
      else if (solver_id == 221)
      {
         HYPRE_StructPFMGDestroy(struct_precond);
      }
   }

   /*-----------------------------------------------------------
    * Solve the system using GMRES
    *-----------------------------------------------------------*/

   else if ((solver_id > 229) && (solver_id < 240))
   {
      time_index = hypre_InitializeTiming("GMRES Setup");
      hypre_BeginTiming(time_index);

      HYPRE_StructGMRESCreate(hypre_MPI_COMM_WORLD, &struct_solver);
      HYPRE_GMRESSetKDim( (HYPRE_Solver) struct_solver, k_dim );
      HYPRE_GMRESSetMaxIter( (HYPRE_Solver) struct_solver, max_iterations );
      HYPRE_GMRESSetTol( (HYPRE_Solver) struct_solver, tol );
      HYPRE_GMRESSetRelChange( (HYPRE_Solver) struct_solver, rel_change );
      HYPRE_GMRESSetPrintLevel( (HYPRE_Solver) struct_solver, krylov_print_level );
      HYPRE_GMRESSetLogging( (HYPRE_Solver) struct_solver, 1 );

      if (solver_id == 230)
      {
         /* use symmetric SMG as preconditioner */
         HYPRE_StructSMGCreate(hypre_MPI_COMM_WORLD, &struct_precond);
         HYPRE_StructSMGSetMemoryUse(struct_precond, 0);
         HYPRE_StructSMGSetMaxIter(struct_precond, 1);
         HYPRE_StructSMGSetTol(struct_precond, 0.0);
         HYPRE_StructSMGSetZeroGuess(struct_precond);
         HYPRE_StructSMGSetNumPreRelax(struct_precond, n_pre);
         HYPRE_StructSMGSetNumPostRelax(struct_precond, n_post);
         HYPRE_StructSMGSetPrintLevel(struct_precond, print_level);
         HYPRE_StructSMGSetLogging(struct_precond, 0);
         HYPRE_GMRESSetPrecond( (HYPRE_Solver)struct_solver,
                                (HYPRE_PtrToSolverFcn) HYPRE_StructSMGSolve,
                                (HYPRE_PtrToSolverFcn) HYPRE_StructSMGSetup,
                                (HYPRE_Solver)struct_precond);
      }

      else if (solver_id == 231)
      {
         /* use symmetric PFMG as preconditioner */
         HYPRE_StructPFMGCreate(hypre_MPI_COMM_WORLD, &struct_precond);
         HYPRE_StructPFMGSetMaxLevels(struct_precond, max_levels);
         HYPRE_StructPFMGSetMaxIter(struct_precond, 1);
         HYPRE_StructPFMGSetTol(struct_precond, 0.0);
         HYPRE_StructPFMGSetZeroGuess(struct_precond);
         HYPRE_StructPFMGSetRAPType(struct_precond, rap);
         HYPRE_StructPFMGSetRelaxType(struct_precond, relax[0]);
         if (usr_jacobi_weight)
         {
            HYPRE_StructPFMGSetJacobiWeight(struct_precond, jacobi_weight);
         }
         HYPRE_StructPFMGSetNumPreRelax(struct_precond, n_pre);
         HYPRE_StructPFMGSetNumPostRelax(struct_precond, n_post);
         HYPRE_StructPFMGSetSkipRelax(struct_precond, skip);
         /*HYPRE_StructPFMGSetDxyz(struct_precond, dxyz);*/
         HYPRE_StructPFMGSetPrintLevel(struct_precond, print_level);
         HYPRE_StructPFMGSetLogging(struct_precond, 0);
         HYPRE_GMRESSetPrecond( (HYPRE_Solver)struct_solver,
                                (HYPRE_PtrToSolverFcn) HYPRE_StructPFMGSolve,
                                (HYPRE_PtrToSolverFcn) HYPRE_StructPFMGSetup,
                                (HYPRE_Solver)struct_precond);
      }
      else if (solver_id == 237)
      {
         /* use two-step Jacobi as preconditioner */
         HYPRE_StructJacobiCreate(hypre_MPI_COMM_WORLD, &struct_precond);
         HYPRE_StructJacobiSetMaxIter(struct_precond, 2);
         HYPRE_StructJacobiSetTol(struct_precond, 0.0);
         HYPRE_StructJacobiSetZeroGuess(struct_precond);
         HYPRE_GMRESSetPrecond( (HYPRE_Solver)struct_solver,
                                (HYPRE_PtrToSolverFcn) HYPRE_StructJacobiSolve,
                                (HYPRE_PtrToSolverFcn) HYPRE_StructJacobiSetup,
                                (HYPRE_Solver)struct_precond);
      }

      else if (solver_id == 238)
      {
         /* use diagonal scaling as preconditioner */
         struct_precond = NULL;
         HYPRE_GMRESSetPrecond( (HYPRE_Solver)struct_solver,
                                (HYPRE_PtrToSolverFcn) HYPRE_StructDiagScale,
                                (HYPRE_PtrToSolverFcn) HYPRE_StructDiagScaleSetup,
                                (HYPRE_Solver)struct_precond);
      }

      HYPRE_GMRESSetup
         ( (HYPRE_Solver)struct_solver, (HYPRE_Matrix)sA, (HYPRE_Vector)sb,
           (HYPRE_Vector)sx );

      hypre_EndTiming(time_index);
      hypre_PrintTiming("Setup phase times", hypre_MPI_COMM_WORLD);
      hypre_FinalizeTiming(time_index);
      hypre_ClearTiming();

      time_index = hypre_InitializeTiming("GMRES Solve");
      hypre_BeginTiming(time_index);

      HYPRE_GMRESSolve
         ( (HYPRE_Solver)struct_solver, (HYPRE_Matrix)sA, (HYPRE_Vector)sb,
           (HYPRE_Vector)sx);

      hypre_EndTiming(time_index);
      hypre_PrintTiming("Solve phase times", hypre_MPI_COMM_WORLD);
      hypre_FinalizeTiming(time_index);
      hypre_ClearTiming();

      HYPRE_GMRESGetNumIterations( (HYPRE_Solver)struct_solver, &num_iterations);
      HYPRE_GMRESGetFinalRelativeResidualNorm( (HYPRE_Solver)struct_solver, &final_res_norm);
      HYPRE_StructGMRESDestroy(struct_solver);

      if (solver_id == 230)
      {
         HYPRE_StructSMGDestroy(struct_precond);
      }
      else if (solver_id == 231)
      {
         HYPRE_StructPFMGDestroy(struct_precond);
      }
      else if (solver_id == 237)
      {
         HYPRE_StructJacobiDestroy(struct_precond);
      }
   }

   /*-----------------------------------------------------------
    * Solve the system using BiCGTAB
    *-----------------------------------------------------------*/

   else if ((solver_id > 239) && (solver_id < 250))
   {
      time_index = hypre_InitializeTiming("BiCGSTAB Setup");
      hypre_BeginTiming(time_index);

      HYPRE_StructBiCGSTABCreate(hypre_MPI_COMM_WORLD, &struct_solver);
      HYPRE_BiCGSTABSetMaxIter( (HYPRE_Solver)struct_solver, max_iterations );
      HYPRE_BiCGSTABSetTol( (HYPRE_Solver)struct_solver, tol );
      HYPRE_BiCGSTABSetPrintLevel( (HYPRE_Solver)struct_solver, krylov_print_level );
      HYPRE_BiCGSTABSetLogging( (HYPRE_Solver)struct_solver, 1 );

      if (solver_id == 240)
      {
         /* use symmetric SMG as preconditioner */
         HYPRE_StructSMGCreate(hypre_MPI_COMM_WORLD, &struct_precond);
         HYPRE_StructSMGSetMemoryUse(struct_precond, 0);
         HYPRE_StructSMGSetMaxIter(struct_precond, 1);
         HYPRE_StructSMGSetTol(struct_precond, 0.0);
         HYPRE_StructSMGSetZeroGuess(struct_precond);
         HYPRE_StructSMGSetNumPreRelax(struct_precond, n_pre);
         HYPRE_StructSMGSetNumPostRelax(struct_precond, n_post);
         HYPRE_StructSMGSetPrintLevel(struct_precond, print_level);
         HYPRE_StructSMGSetLogging(struct_precond, 0);
         HYPRE_BiCGSTABSetPrecond( (HYPRE_Solver)struct_solver,
                                   (HYPRE_PtrToSolverFcn) HYPRE_StructSMGSolve,
                                   (HYPRE_PtrToSolverFcn) HYPRE_StructSMGSetup,
                                   (HYPRE_Solver)struct_precond);
      }

      else if (solver_id == 241)
      {
         /* use symmetric PFMG as preconditioner */
         HYPRE_StructPFMGCreate(hypre_MPI_COMM_WORLD, &struct_precond);
         HYPRE_StructPFMGSetMaxLevels(struct_precond, max_levels);
         HYPRE_StructPFMGSetMaxIter(struct_precond, 1);
         HYPRE_StructPFMGSetTol(struct_precond, 0.0);
         HYPRE_StructPFMGSetZeroGuess(struct_precond);
         HYPRE_StructPFMGSetRAPType(struct_precond, rap);
         HYPRE_StructPFMGSetRelaxType(struct_precond, relax[0]);
         if (usr_jacobi_weight)
         {
            HYPRE_StructPFMGSetJacobiWeight(struct_precond, jacobi_weight);
         }
         HYPRE_StructPFMGSetNumPreRelax(struct_precond, n_pre);
         HYPRE_StructPFMGSetNumPostRelax(struct_precond, n_post);
         HYPRE_StructPFMGSetSkipRelax(struct_precond, skip);
         /*HYPRE_StructPFMGSetDxyz(struct_precond, dxyz);*/
         HYPRE_StructPFMGSetPrintLevel(struct_precond, print_level);
         HYPRE_StructPFMGSetLogging(struct_precond, 0);
         HYPRE_BiCGSTABSetPrecond( (HYPRE_Solver)struct_solver,
                                   (HYPRE_PtrToSolverFcn) HYPRE_StructPFMGSolve,
                                   (HYPRE_PtrToSolverFcn) HYPRE_StructPFMGSetup,
                                   (HYPRE_Solver)struct_precond);
      }

      else if (solver_id == 247)
      {
         /* use two-step Jacobi as preconditioner */
         HYPRE_StructJacobiCreate(hypre_MPI_COMM_WORLD, &struct_precond);
         HYPRE_StructJacobiSetMaxIter(struct_precond, 2);
         HYPRE_StructJacobiSetTol(struct_precond, 0.0);
         HYPRE_StructJacobiSetZeroGuess(struct_precond);
         HYPRE_BiCGSTABSetPrecond( (HYPRE_Solver)struct_solver,
                                   (HYPRE_PtrToSolverFcn) HYPRE_StructJacobiSolve,
                                   (HYPRE_PtrToSolverFcn) HYPRE_StructJacobiSetup,
                                   (HYPRE_Solver)struct_precond);
      }

      else if (solver_id == 248)
      {
         /* use diagonal scaling as preconditioner */
         struct_precond = NULL;
         HYPRE_BiCGSTABSetPrecond( (HYPRE_Solver)struct_solver,
                                   (HYPRE_PtrToSolverFcn) HYPRE_StructDiagScale,
                                   (HYPRE_PtrToSolverFcn) HYPRE_StructDiagScaleSetup,
                                   (HYPRE_Solver)struct_precond);
      }

      HYPRE_BiCGSTABSetup
         ( (HYPRE_Solver)struct_solver, (HYPRE_Matrix)sA, (HYPRE_Vector)sb,
           (HYPRE_Vector)sx );

      hypre_EndTiming(time_index);
      hypre_PrintTiming("Setup phase times", hypre_MPI_COMM_WORLD);
      hypre_FinalizeTiming(time_index);
      hypre_ClearTiming();

      time_index = hypre_InitializeTiming("BiCGSTAB Solve");
      hypre_BeginTiming(time_index);

      HYPRE_BiCGSTABSolve
         ( (HYPRE_Solver)struct_solver, (HYPRE_Matrix)sA, (HYPRE_Vector)sb,
           (HYPRE_Vector)sx);

      hypre_EndTiming(time_index);
      hypre_PrintTiming("Solve phase times", hypre_MPI_COMM_WORLD);
      hypre_FinalizeTiming(time_index);
      hypre_ClearTiming();

      HYPRE_BiCGSTABGetNumIterations( (HYPRE_Solver)struct_solver, &num_iterations);
      HYPRE_BiCGSTABGetFinalRelativeResidualNorm( (HYPRE_Solver)struct_solver, &final_res_norm);
      HYPRE_StructBiCGSTABDestroy(struct_solver);

      if (solver_id == 240)
      {
         HYPRE_StructSMGDestroy(struct_precond);
      }
      else if (solver_id == 241)
      {
         HYPRE_StructPFMGDestroy(struct_precond);
      }
      else if (solver_id == 247)
      {
         HYPRE_StructJacobiDestroy(struct_precond);
      }
   }

   /* begin lobpcg */

   /*-----------------------------------------------------------
    * Solve the eigenvalue problem using LOBPCG
    *-----------------------------------------------------------*/

   else if (lobpcgFlag)
   {
      if (solver_id < 10 || solver_id >= 20)
      {
         if (verbosity)
         {
            hypre_printf("\nLOBPCG works with solvers 10, 11, 13, 14 and 18 only\n");
         }
      }
      else
      {
         interpreter = hypre_CTAlloc(mv_InterfaceInterpreter,1, HYPRE_MEMORY_HOST);
         HYPRE_SStructSetupInterpreter(interpreter);
         HYPRE_SStructSetupMatvec(&matvec_fn);

         eigenvectors = mv_MultiVectorCreateFromSampleVector(interpreter,
                                                             blockSize,
                                                             x);
         eigenvalues = hypre_CTAlloc(HYPRE_Real, blockSize, HYPRE_MEMORY_HOST);
         if (seed)
         {
            mv_MultiVectorSetRandom(eigenvectors, seed);
         }
         else
         {
            mv_MultiVectorSetRandom(eigenvectors, (HYPRE_Int) time(0));
         }

         if (myid != 0)
         {
            verbosity = 0;
         }

         if (pcgIterations > 0)
         {
            time_index = hypre_InitializeTiming("PCG Setup");
            hypre_BeginTiming(time_index);

            HYPRE_SStructPCGCreate(hypre_MPI_COMM_WORLD, &solver);
            HYPRE_PCGSetMaxIter((HYPRE_Solver) solver, pcgIterations);
            HYPRE_PCGSetTol((HYPRE_Solver) solver, pcgTol);
            HYPRE_PCGSetTwoNorm((HYPRE_Solver) solver, 1);
            HYPRE_PCGSetRelChange((HYPRE_Solver) solver, rel_change);
            HYPRE_PCGSetPrintLevel((HYPRE_Solver) solver, krylov_print_level);
            HYPRE_PCGSetLogging((HYPRE_Solver) solver, 1);

            if ((solver_id == 10) || (solver_id == 11))
            {
               /* use Split solver as preconditioner */
               HYPRE_SStructSplitCreate(hypre_MPI_COMM_WORLD, &precond);
               HYPRE_SStructSplitSetMaxIter(precond, 1);
               HYPRE_SStructSplitSetTol(precond, 0.0);
               HYPRE_SStructSplitSetZeroGuess(precond);
               HYPRE_SStructSplitSetPrintLevel(precond, print_level);
               HYPRE_SStructSplitSetLogging(precond, 0);
               if (solver_id == 10)
               {
                  HYPRE_SStructSplitSetStructSolver(precond, HYPRE_SMG);
               }
               else if (solver_id == 11)
               {
                  HYPRE_SStructSplitSetStructSolver(precond, HYPRE_PFMG);
               }
               HYPRE_PCGSetPrecond( (HYPRE_Solver) solver,
                                    (HYPRE_PtrToSolverFcn) HYPRE_SStructSplitSolve,
                                    (HYPRE_PtrToSolverFcn) HYPRE_SStructSplitSetup,
                                    (HYPRE_Solver) precond);
            }
            else if (solver_id == 13)
            {
               /* use SysPFMG solver as preconditioner */
               HYPRE_SStructSysPFMGCreate(hypre_MPI_COMM_WORLD, &precond);
               HYPRE_SStructSysPFMGSetMaxIter(precond, 1);
               HYPRE_SStructSysPFMGSetTol(precond, 0.0);
               HYPRE_SStructSysPFMGSetZeroGuess(precond);
               /* weighted Jacobi = 1; red-black GS = 2 */
               HYPRE_SStructSysPFMGSetRelaxType(precond, relax[0]);
               HYPRE_SStructSysPFMGSetNumPreRelax(precond, n_pre);
               HYPRE_SStructSysPFMGSetNumPostRelax(precond, n_post);
               HYPRE_SStructSysPFMGSetSkipRelax(precond, skip);
               /*HYPRE_SStructSysPFMGSetDxyz(precond, dxyz);*/
               HYPRE_SStructSysPFMGSetPrintLevel(precond, print_level);
               HYPRE_SStructSysPFMGSetLogging(precond, 0);

               HYPRE_PCGSetPrecond( (HYPRE_Solver) solver,
                                    (HYPRE_PtrToSolverFcn) HYPRE_SStructSysPFMGSolve,
                                    (HYPRE_PtrToSolverFcn) HYPRE_SStructSysPFMGSetup,
                                    (HYPRE_Solver) precond);
            }
            else if (solver_id == 14)
            {
               /* use SSAMG solver as preconditioner */
               HYPRE_SStructSSAMGCreate(hypre_MPI_COMM_WORLD, &precond);
               HYPRE_SStructSSAMGSetMaxIter(precond, 1);
               HYPRE_SStructSSAMGSetMaxLevels(precond, max_levels);
               HYPRE_SStructSSAMGSetTol(precond, 0.0);
               HYPRE_SStructSSAMGSetZeroGuess(precond);
               HYPRE_SStructSSAMGSetSkipRelax(precond, skip);
               HYPRE_SStructSSAMGSetRelaxType(precond, relax[0]);
               HYPRE_SStructSSAMGSetNonGalerkinRAP(precond, rap);
               if (usr_jacobi_weight)
               {
                  HYPRE_SStructSSAMGSetRelaxWeight(precond, jacobi_weight);
               }
               HYPRE_SStructSSAMGSetNumPreRelax(precond, n_pre);
               HYPRE_SStructSSAMGSetNumPostRelax(precond, n_post);
               HYPRE_SStructSSAMGSetNumCoarseRelax(precond, n_coarse);
               HYPRE_SStructSSAMGSetCoarseSolverType(precond, csolver_type);
               HYPRE_SStructSSAMGSetPrintLevel(precond, print_level);
               HYPRE_SStructSSAMGSetLogging(precond, 0);

               HYPRE_PCGSetPrecond( (HYPRE_Solver) solver,
                                    (HYPRE_PtrToSolverFcn) HYPRE_SStructSSAMGSolve,
                                    (HYPRE_PtrToSolverFcn) HYPRE_SStructSSAMGSetup,
                                    (HYPRE_Solver) precond);
            }
            else if (solver_id == 18)
            {
               /* use diagonal scaling as preconditioner */
               precond = NULL;
               HYPRE_PCGSetPrecond( (HYPRE_Solver) solver,
                                    (HYPRE_PtrToSolverFcn) HYPRE_SStructDiagScale,
                                    (HYPRE_PtrToSolverFcn) HYPRE_SStructDiagScaleSetup,
                                    (HYPRE_Solver) precond);
            }
            else if (solver_id != NO_SOLVER )
            {
               if (verbosity)
               {
                  hypre_printf("Solver ID not recognized. ");
                  hypre_printf("Running inner PCG iterations without preconditioner\n\n");
	       }
            }

            hypre_EndTiming(time_index);
            hypre_PrintTiming("Setup phase times", hypre_MPI_COMM_WORLD);
            hypre_FinalizeTiming(time_index);
            hypre_ClearTiming();

            HYPRE_LOBPCGCreate(interpreter, &matvec_fn, (HYPRE_Solver*)&lobpcg_solver);
            HYPRE_LOBPCGSetMaxIter((HYPRE_Solver)lobpcg_solver, max_iterations);
            HYPRE_LOBPCGSetPrecondUsageMode((HYPRE_Solver)lobpcg_solver, pcgMode);
            HYPRE_LOBPCGSetTol((HYPRE_Solver)lobpcg_solver, tol);
            HYPRE_LOBPCGSetPrintLevel((HYPRE_Solver)lobpcg_solver, verbosity);

            HYPRE_LOBPCGSetPrecond((HYPRE_Solver)lobpcg_solver,
                                   (HYPRE_PtrToSolverFcn) HYPRE_PCGSolve,
                                   (HYPRE_PtrToSolverFcn) HYPRE_PCGSetup,
                                   (HYPRE_Solver)solver);
            HYPRE_LOBPCGSetup((HYPRE_Solver)lobpcg_solver, (HYPRE_Matrix)A,
                              (HYPRE_Vector)b, (HYPRE_Vector)x);

            time_index = hypre_InitializeTiming("PCG Solve");
            hypre_BeginTiming(time_index);

            HYPRE_LOBPCGSolve((HYPRE_Solver)lobpcg_solver, constrains,
                              eigenvectors, eigenvalues );

            hypre_EndTiming(time_index);
            hypre_PrintTiming("Solve phase times", hypre_MPI_COMM_WORLD);
            hypre_FinalizeTiming(time_index);
            hypre_ClearTiming();

            HYPRE_SStructPCGDestroy(solver);

            if ((solver_id == 10) || (solver_id == 11))
	    {
               HYPRE_SStructSplitDestroy(precond);
            }
            else if (solver_id == 13)
            {
               HYPRE_SStructSysPFMGDestroy(precond);
            }
            else if (solver_id == 14)
            {
               HYPRE_SStructSSAMGDestroy(precond);
            }

            HYPRE_LOBPCGDestroy((HYPRE_Solver)lobpcg_solver);
         }
         else
         {
            time_index = hypre_InitializeTiming("LOBPCG Setup");
            hypre_BeginTiming(time_index);

            HYPRE_LOBPCGCreate(interpreter, &matvec_fn, (HYPRE_Solver*)&solver);
            HYPRE_LOBPCGSetMaxIter( (HYPRE_Solver) solver, max_iterations );
            HYPRE_LOBPCGSetTol( (HYPRE_Solver) solver, tol );
            HYPRE_LOBPCGSetPrintLevel( (HYPRE_Solver) solver, verbosity );

            if ((solver_id == 10) || (solver_id == 11))
            {
               /* use Split solver as preconditioner */
               HYPRE_SStructSplitCreate(hypre_MPI_COMM_WORLD, &precond);
               HYPRE_SStructSplitSetMaxIter(precond, 1);
               HYPRE_SStructSplitSetTol(precond, 0.0);
               HYPRE_SStructSplitSetZeroGuess(precond);
               HYPRE_SStructSplitSetPrintLevel(precond, print_level);
               HYPRE_SStructSplitSetLogging(precond, 0);
               if (solver_id == 10)
               {
                  HYPRE_SStructSplitSetStructSolver(precond, HYPRE_SMG);
               }
               else if (solver_id == 11)
               {
	          HYPRE_SStructSplitSetStructSolver(precond, HYPRE_PFMG);
               }
               HYPRE_LOBPCGSetPrecond((HYPRE_Solver) solver,
                                      (HYPRE_PtrToSolverFcn) HYPRE_SStructSplitSolve,
                                      (HYPRE_PtrToSolverFcn) HYPRE_SStructSplitSetup,
                                      (HYPRE_Solver) precond);
            }
            else if (solver_id == 13)
            {
               /* use SysPFMG solver as preconditioner */
               HYPRE_SStructSysPFMGCreate(hypre_MPI_COMM_WORLD, &precond);
               HYPRE_SStructSysPFMGSetMaxIter(precond, 1);
               HYPRE_SStructSysPFMGSetTol(precond, 0.0);
               HYPRE_SStructSysPFMGSetZeroGuess(precond);
               /* weighted Jacobi = 1; red-black GS = 2 */
               HYPRE_SStructSysPFMGSetRelaxType(precond, 1);
               HYPRE_SStructSysPFMGSetNumPreRelax(precond, n_pre);
               HYPRE_SStructSysPFMGSetNumPostRelax(precond, n_post);
               HYPRE_SStructSysPFMGSetSkipRelax(precond, skip);
               /*HYPRE_SStructSysPFMGSetDxyz(precond, dxyz);*/
               HYPRE_SStructSysPFMGSetPrintLevel(precond, print_level);
               HYPRE_SStructSysPFMGSetLogging(precond, 0);

               HYPRE_LOBPCGSetPrecond( (HYPRE_Solver) solver,
                                       (HYPRE_PtrToSolverFcn) HYPRE_SStructSysPFMGSolve,
                                       (HYPRE_PtrToSolverFcn) HYPRE_SStructSysPFMGSetup,
                                       (HYPRE_Solver) precond);
            }
            else if (solver_id == 14)
            {
               /* use SSAMG solver as preconditioner */
               HYPRE_SStructSSAMGCreate(hypre_MPI_COMM_WORLD, &precond);
               HYPRE_SStructSSAMGSetMaxIter(precond, 1);
               HYPRE_SStructSSAMGSetMaxLevels(precond, max_levels);
               HYPRE_SStructSSAMGSetTol(precond, 0.0);
               HYPRE_SStructSSAMGSetZeroGuess(precond);
               HYPRE_SStructSSAMGSetSkipRelax(precond, skip);
               HYPRE_SStructSSAMGSetRelaxType(precond, relax[0]);
               HYPRE_SStructSSAMGSetNonGalerkinRAP(precond, rap);
               if (usr_jacobi_weight)
               {
                  HYPRE_SStructSSAMGSetRelaxWeight(precond, jacobi_weight);
               }
               HYPRE_SStructSSAMGSetNumPreRelax(precond, n_pre);
               HYPRE_SStructSSAMGSetNumPostRelax(precond, n_post);
               HYPRE_SStructSSAMGSetNumCoarseRelax(precond, n_coarse);
               HYPRE_SStructSSAMGSetCoarseSolverType(precond, csolver_type);
               HYPRE_SStructSSAMGSetPrintLevel(precond, print_level);
               HYPRE_SStructSSAMGSetLogging(precond, 0);

               HYPRE_LOBPCGSetPrecond((HYPRE_Solver) solver,
                                      (HYPRE_PtrToSolverFcn) HYPRE_SStructSSAMGSolve,
                                      (HYPRE_PtrToSolverFcn) HYPRE_SStructSSAMGSetup,
                                      (HYPRE_Solver) precond);
            }
            else if (solver_id == 18)
            {
               /* use diagonal scaling as preconditioner */
               precond = NULL;
               HYPRE_LOBPCGSetPrecond((HYPRE_Solver) solver,
                                      (HYPRE_PtrToSolverFcn) HYPRE_SStructDiagScale,
                                      (HYPRE_PtrToSolverFcn) HYPRE_SStructDiagScaleSetup,
                                      (HYPRE_Solver) precond);
            }
            else if (solver_id != NO_SOLVER )
            {
               if (verbosity)
               {
                  hypre_printf("Solver ID not recognized. ");
                  hypre_printf("Running inner PCG iterations without preconditioner\n\n");
               }
	    }

            HYPRE_LOBPCGSetup((HYPRE_Solver) solver, (HYPRE_Matrix) A,
                              (HYPRE_Vector) b, (HYPRE_Vector) x);

            hypre_EndTiming(time_index);
            hypre_PrintTiming("Setup phase times", hypre_MPI_COMM_WORLD);
            hypre_FinalizeTiming(time_index);
            hypre_ClearTiming();

            time_index = hypre_InitializeTiming("LOBPCG Solve");
            hypre_BeginTiming(time_index);

            HYPRE_LOBPCGSolve((HYPRE_Solver) solver, constrains,
                              eigenvectors, eigenvalues );

            hypre_EndTiming(time_index);
            hypre_PrintTiming("Solve phase times", hypre_MPI_COMM_WORLD);
            hypre_FinalizeTiming(time_index);
            hypre_ClearTiming();

            HYPRE_LOBPCGDestroy((HYPRE_Solver)solver);

            if ((solver_id == 10) || (solver_id == 11))
            {
               HYPRE_SStructSplitDestroy(precond);
            }
            else if (solver_id == 13)
            {
               HYPRE_SStructSysPFMGDestroy(precond);
            }
            else if (solver_id == 14)
            {
                HYPRE_SStructSSAMGDestroy(precond);
            }
         }

         if (checkOrtho)
         {
            gramXX = utilities_FortranMatrixCreate();
            identity = utilities_FortranMatrixCreate();

            utilities_FortranMatrixAllocateData(blockSize, blockSize, gramXX);
            utilities_FortranMatrixAllocateData(blockSize, blockSize, identity);

            lobpcg_MultiVectorByMultiVector(eigenvectors, eigenvectors, gramXX);
            utilities_FortranMatrixSetToIdentity(identity);
            utilities_FortranMatrixAdd(-1, identity, gramXX, gramXX);
            nonOrthF = utilities_FortranMatrixFNorm(gramXX);
            if (myid == 0)
            {
               hypre_printf("Non-orthonormality of eigenvectors: %12.5e\n", nonOrthF);
            }

            utilities_FortranMatrixDestroy(gramXX);
            utilities_FortranMatrixDestroy(identity);
         }

         if (print_level)
         {
            if (myid == 0)
            {
               if ((filePtr = fopen("values.txt", "w")))
               {
                  hypre_fprintf(filePtr, "%d\n", blockSize);
                  for (i = 0; i < blockSize; i++)
                  {
                     hypre_fprintf(filePtr, "%22.14e\n", eigenvalues[i]);
                  }
                  fclose(filePtr);
               }
            }

            if ((filePtr = fopen("residuals.txt", "w")))
            {
               residualNorms = HYPRE_LOBPCGResidualNorms((HYPRE_Solver)lobpcg_solver);
               residuals = utilities_FortranMatrixValues(residualNorms);
               hypre_fprintf(filePtr, "%d\n", blockSize);
               for (i = 0; i < blockSize; i++)
               {
                  hypre_fprintf(filePtr, "%22.14e\n", residuals[i]);
               }
               fclose(filePtr);
            }

            if (print_level > 1)
            {
               printBuffer = utilities_FortranMatrixCreate();
               iterations = HYPRE_LOBPCGIterations((HYPRE_Solver)lobpcg_solver);
               eigenvaluesHistory = HYPRE_LOBPCGEigenvaluesHistory((HYPRE_Solver)lobpcg_solver);
               utilities_FortranMatrixSelectBlock(eigenvaluesHistory,
                                                  1, blockSize, 1, iterations + 1,
                                                  printBuffer);
               utilities_FortranMatrixPrint(printBuffer, "val_hist.txt");

               residualNormsHistory = HYPRE_LOBPCGResidualNormsHistory((HYPRE_Solver)lobpcg_solver);
               utilities_FortranMatrixSelectBlock(residualNormsHistory,
                                                  1, blockSize, 1, iterations + 1,
                                                  printBuffer);
               utilities_FortranMatrixPrint(printBuffer, "res_hist.txt");
               utilities_FortranMatrixDestroy(printBuffer);
            }
         }

         mv_MultiVectorDestroy(eigenvectors);
         hypre_TFree(eigenvalues, HYPRE_MEMORY_HOST);
         hypre_TFree(interpreter, HYPRE_MEMORY_HOST);
      }
   }

   /* end lobpcg */

   /*-----------------------------------------------------------
    * Test matvec
    *-----------------------------------------------------------*/

   else if (solver_id < 0)
   {
      void  *matvec_data;

      hypre_SStructMatvecCreate(&matvec_data);
      hypre_SStructMatvecSetup(matvec_data, A, x);

      time_index = hypre_InitializeTiming("Matvec");
      hypre_BeginTiming(time_index);

      for (i = 0; i < reps; i++)
      {
         hypre_SStructMatvecCompute(matvec_data, -1.0, A, x, 1.0, b, r);
      }

      hypre_EndTiming(time_index);
      hypre_PrintTiming("Total Matvec time", hypre_MPI_COMM_WORLD);
      hypre_FinalizeTiming(time_index);
      hypre_ClearTiming();

      hypre_SStructMatvecDestroy(matvec_data);
   }

   /*-----------------------------------------------------------
    * Gather the solution vector
    *-----------------------------------------------------------*/

   HYPRE_SStructVectorGather(x);

   /*-----------------------------------------------------------
    * Compute real residual
    *-----------------------------------------------------------*/

   if (final_res || print_system)
   {
      HYPRE_SStructVectorCopy(b, r);
      HYPRE_SStructMatrixMatvec(-1.0, A, x, 1.0, r);
      HYPRE_SStructInnerProd(r, r, &real_res_norm);
      real_res_norm = sqrt(real_res_norm);
      if (rhs_norm > 0)
      {
         real_res_norm = real_res_norm/rhs_norm;
      }
   }

   /*-----------------------------------------------------------
    * Print the solution and other info
    *-----------------------------------------------------------*/

   if (print_system)
   {
      HYPRE_SStructVectorPrint("sstruct.out.x", x, 0);
      HYPRE_SStructVectorPrint("sstruct.out.r", r, 0);
#if 0
      FILE *file;
      char  filename[255];

      /* print out with shared data replicated */
      values = hypre_TAlloc(HYPRE_Real, data.max_boxsize, HYPRE_MEMORY_HOST);
      for (part = 0; part < data.nparts; part++)
      {
         pdata = data.pdata[part];
         for (var = 0; var < pdata.nvars; var++)
         {
            hypre_sprintf(filename, "sstruct.out.xx.%02d.%02d.%05d", part, var, myid);
            if ((file = fopen(filename, "w")) == NULL)
            {
               hypre_printf("Error: can't open output file %s\n", filename);
               exit(1);
            }
            for (box = 0; box < pdata.nboxes; box++)
            {
               GetVariableBox(pdata.ilowers[box], pdata.iuppers[box],
                              pdata.vartypes[var], ilower, iupper);
               HYPRE_SStructVectorGetBoxValues(x, part, ilower, iupper,
                                               var, values);
               hypre_fprintf(file, "\nBox %d:\n\n", box);
               size = 1;
               for (j = 0; j < data.ndim; j++)
               {
                  size*= (iupper[j] - ilower[j] + 1);
               }
               for (j = 0; j < size; j++)
               {
                  hypre_fprintf(file, "%.14e\n", values[j]);
               }
            }
            fflush(file);
            fclose(file);
         }
      }
      hypre_TFree(values, HYPRE_MEMORY_HOST);
#endif
   }

   if (myid == 0 /* begin lobpcg */ && !lobpcgFlag /* end lobpcg */)
   {
      hypre_printf("\n");
      hypre_printf("Iterations = %d\n", num_iterations);
      hypre_printf("Final Relative Residual Norm = %e\n", final_res_norm);
      if (final_res)
      {
         hypre_printf("Real Relative Residual Norm  = %e\n", real_res_norm);
      }
      hypre_printf("\n");
   }

   if (vis)
   {
      HYPRE_SStructGridPrintGLVis(grid, "sstruct.msh", NULL, NULL);
      HYPRE_SStructVectorPrintGLVis(b,  "sstruct.rhs");
      HYPRE_SStructVectorPrintGLVis(x,  "sstruct.sol");
   }

   /*-----------------------------------------------------------
    * Verify GetBoxValues()
    *-----------------------------------------------------------*/

#if 0
   {
      HYPRE_SStructVector   xnew;
      HYPRE_ParVector       par_xnew;
      HYPRE_StructVector    sxnew;
      HYPRE_Real            rnorm, bnorm;

      HYPRE_SStructVectorCreate(hypre_MPI_COMM_WORLD, grid, &xnew);
      HYPRE_SStructVectorSetObjectType(xnew, object_type);
      HYPRE_SStructVectorInitialize(xnew);

      /* get/set replicated shared data */
      values = hypre_TAlloc(HYPRE_Real,  data.max_boxsize, HYPRE_MEMORY_HOST, HYPRE_MEMORY_HOST);
      for (part = 0; part < data.nparts; part++)
      {
         pdata = data.pdata[part];
         for (var = 0; var < pdata.nvars; var++)
         {
            for (box = 0; box < pdata.nboxes; box++)
            {
               GetVariableBox(pdata.ilowers[box], pdata.iuppers[box],
                              pdata.vartypes[var], ilower, iupper);
               HYPRE_SStructVectorGetBoxValues(x, part, ilower, iupper,
                                               var, values);
               HYPRE_SStructVectorSetBoxValues(xnew, part, ilower, iupper,
                                               var, values);
            }
         }
      }
      hypre_TFree(values, HYPRE_MEMORY_HOST);

      HYPRE_SStructVectorAssemble(xnew);

      /* Compute residual norm - this if/else is due to a bug in SStructMatvec */
      if (object_type == HYPRE_SSTRUCT)
      {
         HYPRE_SStructInnerProd(b, b, &bnorm);
         hypre_SStructMatvec(-1.0, A, xnew, 1.0, b);
         HYPRE_SStructInnerProd(b, b, &rnorm);
      }
      else if (object_type == HYPRE_PARCSR)
      {
         bnorm = hypre_ParVectorInnerProd(par_b, par_b);
         HYPRE_SStructVectorGetObject(xnew, (void **) &par_xnew);
         HYPRE_ParCSRMatrixMatvec(-1.0, par_A, par_xnew, 1.0, par_b );
         rnorm = hypre_ParVectorInnerProd(par_b, par_b);
      }
      else if (object_type == HYPRE_STRUCT)
      {
         bnorm = hypre_StructInnerProd(sb, sb);
         HYPRE_SStructVectorGetObject(xnew, (void **) &sxnew);
         hypre_StructMatvec(-1.0, sA, sxnew, 1.0, sb);
         rnorm = hypre_StructInnerProd(sb, sb);
      }
      bnorm = sqrt(bnorm);
      rnorm = sqrt(rnorm);

      if (myid == 0)
      {
         hypre_printf("\n");
         hypre_printf("solver relnorm = %16.14e\n", final_res_norm);
         hypre_printf("check  relnorm = %16.14e, bnorm = %16.14e, rnorm = %16.14e\n",
                      (rnorm/bnorm), bnorm, rnorm);
         hypre_printf("\n");
      }

      HYPRE_SStructVectorDestroy(xnew);
   }
#endif

   /*-----------------------------------------------------------
    * Finalize things
    *-----------------------------------------------------------*/

   HYPRE_SStructGridDestroy(grid);
   for (s = 0; s < data.nstencils; s++)
   {
      HYPRE_SStructStencilDestroy(stencils[s]);
   }
   hypre_TFree(stencils, HYPRE_MEMORY_HOST);
   HYPRE_SStructGraphDestroy(graph);
   HYPRE_SStructMatrixDestroy(A);
   HYPRE_SStructVectorDestroy(b);
   HYPRE_SStructVectorDestroy(x);
   HYPRE_SStructVectorDestroy(r);
   if (gradient_matrix)
   {
      for (s = 0; s < data.ndim; s++)
      {
         HYPRE_SStructStencilDestroy(G_stencils[s]);
      }
      hypre_TFree(G_stencils, HYPRE_MEMORY_HOST);
      HYPRE_SStructGraphDestroy(G_graph);
      HYPRE_SStructGridDestroy(G_grid);
      HYPRE_SStructMatrixDestroy(G);
   }
   if ((print_system || check_symmetry) && (object_type == HYPRE_SSTRUCT))
   {
      HYPRE_IJMatrixDestroy(ij_A);
   }

   DestroyData(data);

   hypre_TFree(parts, HYPRE_MEMORY_HOST);
   hypre_TFree(refine, HYPRE_MEMORY_HOST);
   hypre_TFree(distribute, HYPRE_MEMORY_HOST);
   hypre_TFree(block, HYPRE_MEMORY_HOST);

   /* Finalize Hypre */
   HYPRE_Finalize();

   /* Finalize MPI */
   hypre_MPI_Finalize();

   return (0);
}<|MERGE_RESOLUTION|>--- conflicted
+++ resolved
@@ -5791,8 +5791,6 @@
       HYPRE_ParCSRHybridSetSolverType(par_solver, solver_type);
       HYPRE_ParCSRHybridSetRecomputeResidual(par_solver, recompute_res);
 
-<<<<<<< HEAD
-=======
 #if defined(HYPRE_USING_CUDA) || defined(HYPRE_USING_DEVICE_OPENMP)
       /*
       HYPRE_ParCSRHybridSetPMaxElmts(par_solver, 8);
@@ -5823,7 +5821,6 @@
 #endif
       //cudaProfilerStart();
 
->>>>>>> ae362727
       HYPRE_ParCSRHybridSetup(par_solver,par_A,par_b,par_x);
 
       hypre_EndTiming(time_index);
@@ -5845,8 +5842,6 @@
       HYPRE_ParCSRHybridGetFinalRelativeResidualNorm(par_solver, &final_res_norm);
 
       HYPRE_ParCSRHybridDestroy(par_solver);
-<<<<<<< HEAD
-=======
 
 #if defined(HYPRE_USING_NVTX)
       hypre_GpuProfilingPopRange();
@@ -5856,7 +5851,6 @@
 #if SECOND_TIME
       hypre_ParVectorDestroy(par_x2);
 #endif
->>>>>>> ae362727
    }
 
    /*-----------------------------------------------------------
