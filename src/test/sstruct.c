--- conflicted
+++ resolved
@@ -2433,13 +2433,8 @@
    HYPRE_Init();
 
 #if defined(HYPRE_USING_CUDA) || defined(HYPRE_USING_DEVICE_OPENMP)
-<<<<<<< HEAD
-   /* hypre_SetExecPolicy(HYPRE_EXEC_DEVICE); */
-   /* HYPRE_CSRMatrixDeviceSpGemmSetUseCusparse(0); */
-=======
    //hypre_HandleDefaultExecPolicy(hypre_handle()) = HYPRE_EXEC_DEVICE;
    //hypre_HandleSpgemmUseCusparse(hypre_handle()) = 1;
->>>>>>> 249383ad
 #endif
 
    /*-----------------------------------------------------------
@@ -4274,11 +4269,7 @@
       {
          /* use ParaSails as preconditioner */
          HYPRE_ParCSRParaSailsCreate(hypre_MPI_COMM_WORLD, &par_precond );
-<<<<<<< HEAD
-	 HYPRE_ParCSRParaSailsSetParams(par_precond, 0.1, 1);
-=======
          HYPRE_ParCSRParaSailsSetParams(par_precond, 0.1, 1);
->>>>>>> 249383ad
          HYPRE_PCGSetPrecond( par_solver,
                               (HYPRE_PtrToSolverFcn) HYPRE_ParCSRParaSailsSolve,
                               (HYPRE_PtrToSolverFcn) HYPRE_ParCSRParaSailsSetup,
@@ -4453,13 +4444,8 @@
       {
          /* use ParaSails as preconditioner */
          HYPRE_ParCSRParaSailsCreate(hypre_MPI_COMM_WORLD, &par_precond );
-<<<<<<< HEAD
-	 HYPRE_ParCSRParaSailsSetParams(par_precond, 0.1, 1);
-	 HYPRE_ParCSRParaSailsSetSym(par_precond, 0);
-=======
          HYPRE_ParCSRParaSailsSetParams(par_precond, 0.1, 1);
          HYPRE_ParCSRParaSailsSetSym(par_precond, 0);
->>>>>>> 249383ad
          HYPRE_GMRESSetPrecond( par_solver,
                                 (HYPRE_PtrToSolverFcn) HYPRE_ParCSRParaSailsSolve,
                                 (HYPRE_PtrToSolverFcn) HYPRE_ParCSRParaSailsSetup,
