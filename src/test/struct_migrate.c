/*BHEADER**********************************************************************
 * Copyright (c) 2008,  Lawrence Livermore National Security, LLC.
 * Produced at the Lawrence Livermore National Laboratory.
 * This file is part of HYPRE.  See file COPYRIGHT for details.
 *
 * HYPRE is free software; you can redistribute it and/or modify it under the
 * terms of the GNU Lesser General Public License (as published by the Free
 * Software Foundation) version 2.1 dated February 1999.
 *
 * $Revision$
 ***********************************************************************EHEADER*/

#include <stdlib.h>
#include <stdio.h>
#include <math.h>

#include "_hypre_utilities.h"
#include "HYPRE_struct_mv.h"
/* RDF: This include is only needed for AddValuesVector() */
#include "_hypre_struct_mv.h"

HYPRE_Int AddValuesVector( hypre_StructGrid   *grid,
                           hypre_StructVector *vector,
                           HYPRE_Real          value );

/*--------------------------------------------------------------------------
 * Test driver for structured matrix interface (structured storage)
 *--------------------------------------------------------------------------*/
 
/*----------------------------------------------------------------------
 * Standard 7-point laplacian in 3D with grid and anisotropy determined
 * as command line arguments.  Do `driver -help' for usage info.
 *----------------------------------------------------------------------*/

hypre_int
main( hypre_int argc,
      char *argv[] )
{
   HYPRE_Int           arg_index;
   HYPRE_Int           print_usage;
   HYPRE_Int           nx, ny, nz;
   HYPRE_Int           P, Q, R;
   HYPRE_Int           bx, by, bz;

   HYPRE_StructGrid    from_grid, to_grid;
   HYPRE_StructVector  from_vector, to_vector, check_vector;
   HYPRE_CommPkg       comm_pkg;

   HYPRE_Int           time_index;
   HYPRE_Int           num_procs, myid;

   HYPRE_Int           p, q, r;
   HYPRE_Int           dim;
   HYPRE_Int           nblocks ;
   HYPRE_Int         **ilower, **iupper, **iupper2;
   HYPRE_Int           istart[3];
   HYPRE_Int           i, ix, iy, iz, ib;
   HYPRE_Int           print_system = 0;

   HYPRE_Real          check;

   /*-----------------------------------------------------------
    * Initialize some stuff
    *-----------------------------------------------------------*/

   /* Initialize MPI */
   hypre_MPI_Init(&argc, &argv);
#if defined(HYPRE_USE_KOKKOS)
   Kokkos::InitArguments args;
   args.num_threads = 10;
   Kokkos::initialize (args);
#endif
   hypre_MPI_Comm_size(hypre_MPI_COMM_WORLD, &num_procs );
   hypre_MPI_Comm_rank(hypre_MPI_COMM_WORLD, &myid );

   /*-----------------------------------------------------------
    * Set defaults
    *-----------------------------------------------------------*/
 
   dim = 3;

   nx = 2;
   ny = 2;
   nz = 2;

   P  = num_procs;
   Q  = 1;
   R  = 1;

   bx = 1;
   by = 1;
   bz = 1;

   istart[0] = 1;
   istart[1] = 1;
   istart[2] = 1;

   /*-----------------------------------------------------------
    * Parse command line
    *-----------------------------------------------------------*/
 
   print_usage = 0;
   arg_index = 1;
   while (arg_index < argc)
   {
      if ( strcmp(argv[arg_index], "-n") == 0 )
      {
         arg_index++;
         nx = atoi(argv[arg_index++]);
         ny = atoi(argv[arg_index++]);
         nz = atoi(argv[arg_index++]);
      }
      else if ( strcmp(argv[arg_index], "-istart") == 0 )
      {
         arg_index++;
         istart[0] = atoi(argv[arg_index++]);
         istart[1] = atoi(argv[arg_index++]);
         istart[2] = atoi(argv[arg_index++]);
      }
      else if ( strcmp(argv[arg_index], "-P") == 0 )
      {
         arg_index++;
         P  = atoi(argv[arg_index++]);
         Q  = atoi(argv[arg_index++]);
         R  = atoi(argv[arg_index++]);
      }
      else if ( strcmp(argv[arg_index], "-b") == 0 )
      {
         arg_index++;
         bx = atoi(argv[arg_index++]);
         by = atoi(argv[arg_index++]);
         bz = atoi(argv[arg_index++]);
      }
      else if ( strcmp(argv[arg_index], "-d") == 0 )
      {
         arg_index++;
         dim = atoi(argv[arg_index++]);
      }
      else if ( strcmp(argv[arg_index], "-print") == 0 )
      {
         arg_index++;
         print_system = 1;
      }
      else if ( strcmp(argv[arg_index], "-help") == 0 )
      {
         print_usage = 1;
         break;
      }
      else
      {
         arg_index++;
      }
   }

   /*-----------------------------------------------------------
    * Print usage info
    *-----------------------------------------------------------*/
 
   if ( (print_usage) && (myid == 0) )
   {
      hypre_printf("\n");
      hypre_printf("Usage: %s [<options>]\n", argv[0]);
      hypre_printf("\n");
      hypre_printf("  -n <nx> <ny> <nz>   : problem size per block\n");
      hypre_printf("  -istart <ix> <iy> <iz> : start of box\n");
      hypre_printf("  -P <Px> <Py> <Pz>   : processor topology\n");
      hypre_printf("  -b <bx> <by> <bz>   : blocking per processor\n");
      hypre_printf("  -d <dim>            : problem dimension (2 or 3)\n");
      hypre_printf("  -print              : print vectors\n");
      hypre_printf("\n");
   }

   if ( print_usage )
   {
      exit(1);
   }

   /*-----------------------------------------------------------
    * Check a few things
    *-----------------------------------------------------------*/

   if ((P*Q*R) > num_procs)
   {
      if (myid == 0)
      {
         hypre_printf("Error: PxQxR is more than the number of processors\n");
      }
      exit(1);
   }
   else if ((P*Q*R) < num_procs)
   {
      if (myid == 0)
      {
         hypre_printf("Warning: PxQxR is less than the number of processors\n");
      }
   }

   /*-----------------------------------------------------------
    * Print driver parameters
    *-----------------------------------------------------------*/
 
   if (myid == 0)
   {
      hypre_printf("Running with these driver parameters:\n");
      hypre_printf("  (nx, ny, nz)    = (%d, %d, %d)\n", nx, ny, nz);
      hypre_printf("  (ix, iy, iz)    = (%d, %d, %d)\n",
                   istart[0],istart[1],istart[2]);
      hypre_printf("  (Px, Py, Pz)    = (%d, %d, %d)\n", P,  Q,  R);
      hypre_printf("  (bx, by, bz)    = (%d, %d, %d)\n", bx, by, bz);
      hypre_printf("  dim             = %d\n", dim);
   }

   /*-----------------------------------------------------------
    * Set up the stencil structure (7 points) when matrix is NOT read from file
    * Set up the grid structure used when NO files are read
    *-----------------------------------------------------------*/

   switch (dim)
   {
      case 1:
         nblocks = bx;
         p = myid % P;
         break;

      case 2:
         nblocks = bx*by;
         p = myid % P;
         q = (( myid - p)/P) % Q;
         break;

      case 3:
         nblocks = bx*by*bz;
         p = myid % P;
         q = (( myid - p)/P) % Q;
         r = ( myid - p - P*q)/( P*Q );
         break;
   }

   if (myid >= (P*Q*R))
   {
      /* My processor has no data on it */
      nblocks = bx = by = bz = 0;
   }

   /*-----------------------------------------------------------
    * prepare space for the extents
    *-----------------------------------------------------------*/

   ilower = hypre_CTAlloc(HYPRE_Int*, nblocks);
   iupper = hypre_CTAlloc(HYPRE_Int*, nblocks);
   iupper2 = hypre_CTAlloc(HYPRE_Int*, nblocks);
   for (i = 0; i < nblocks; i++)
   {
      ilower[i] = hypre_CTAlloc(HYPRE_Int, dim);
      iupper[i] = hypre_CTAlloc(HYPRE_Int, dim);
      iupper2[i] = hypre_CTAlloc(HYPRE_Int, dim);
   }

   ib = 0;
   switch (dim)
   {
      case 1:
         for (ix = 0; ix < bx; ix++)
         {
            ilower[ib][0] = istart[0]+ nx*(bx*p+ix);
            iupper[ib][0] = istart[0]+ nx*(bx*p+ix+1) - 1;
            iupper2[ib][0] = iupper[ib][0];
            if ( (ix == (bx-1)) && (p < (P-1)) )
               iupper2[ib][0] = iupper[ib][0] + 1;
            ib++;
         }
         break;
      case 2:
         for (iy = 0; iy < by; iy++)
            for (ix = 0; ix < bx; ix++)
            {
               ilower[ib][0] = istart[0]+ nx*(bx*p+ix);
               iupper[ib][0] = istart[0]+ nx*(bx*p+ix+1) - 1;
               ilower[ib][1] = istart[1]+ ny*(by*q+iy);
               iupper[ib][1] = istart[1]+ ny*(by*q+iy+1) - 1;
               iupper2[ib][0] = iupper[ib][0];
               iupper2[ib][1] = iupper[ib][1];
               if ( (ix == (bx-1)) && (p < (P-1)) )
                  iupper2[ib][0] = iupper[ib][0] + 1;
               if ( (iy == (by-1)) && (q < (Q-1)) )
                  iupper2[ib][1] = iupper[ib][1] + 1;
               ib++;
            }
         break;
      case 3:
         for (iz = 0; iz < bz; iz++)
            for (iy = 0; iy < by; iy++)
               for (ix = 0; ix < bx; ix++)
               {
                  ilower[ib][0] = istart[0]+ nx*(bx*p+ix);
                  iupper[ib][0] = istart[0]+ nx*(bx*p+ix+1) - 1;
                  ilower[ib][1] = istart[1]+ ny*(by*q+iy);
                  iupper[ib][1] = istart[1]+ ny*(by*q+iy+1) - 1;
                  ilower[ib][2] = istart[2]+ nz*(bz*r+iz);
                  iupper[ib][2] = istart[2]+ nz*(bz*r+iz+1) - 1;
                  iupper2[ib][0] = iupper[ib][0];
                  iupper2[ib][1] = iupper[ib][1];
                  iupper2[ib][2] = iupper[ib][2];
                  if ( (ix == (bx-1)) && (p < (P-1)) )
                     iupper2[ib][0] = iupper[ib][0] + 1;
                  if ( (iy == (by-1)) && (q < (Q-1)) )
                     iupper2[ib][1] = iupper[ib][1] + 1;
                  if ( (iz == (bz-1)) && (r < (R-1)) )
                     iupper2[ib][2] = iupper[ib][2] + 1;
                  ib++;
               }
         break;
   }

   HYPRE_StructGridCreate(hypre_MPI_COMM_WORLD, dim, &from_grid);
   HYPRE_StructGridCreate(hypre_MPI_COMM_WORLD, dim, &to_grid);
   for (ib = 0; ib < nblocks; ib++)
   {
      HYPRE_StructGridSetExtents(from_grid, ilower[ib], iupper[ib]);
      HYPRE_StructGridSetExtents(to_grid, ilower[ib], iupper2[ib]);
   }
   HYPRE_StructGridAssemble(from_grid);
   HYPRE_StructGridAssemble(to_grid);

   /*-----------------------------------------------------------
    * Set up the vectors
    *-----------------------------------------------------------*/

   HYPRE_StructVectorCreate(hypre_MPI_COMM_WORLD, from_grid, &from_vector);
   HYPRE_StructVectorInitialize(from_vector);
   AddValuesVector(from_grid, from_vector, 1.0);
   HYPRE_StructVectorAssemble(from_vector);

   HYPRE_StructVectorCreate(hypre_MPI_COMM_WORLD, to_grid, &to_vector);
   HYPRE_StructVectorInitialize(to_vector);
   AddValuesVector(to_grid, to_vector, 0.0);
   HYPRE_StructVectorAssemble(to_vector);

   /* Vector used to check the migration */
   HYPRE_StructVectorCreate(hypre_MPI_COMM_WORLD, to_grid, &check_vector);
   HYPRE_StructVectorInitialize(check_vector);
   AddValuesVector(to_grid, check_vector, 1.0);
   HYPRE_StructVectorAssemble(check_vector);

   /*-----------------------------------------------------------
    * Migrate
    *-----------------------------------------------------------*/

   time_index = hypre_InitializeTiming("Struct Migrate");
   hypre_BeginTiming(time_index);

   HYPRE_StructVectorGetMigrateCommPkg(from_vector, to_vector, &comm_pkg);
   HYPRE_StructVectorMigrate(comm_pkg, from_vector, to_vector);
   HYPRE_CommPkgDestroy(comm_pkg);

   hypre_EndTiming(time_index);
   hypre_PrintTiming("Struct Migrate", hypre_MPI_COMM_WORLD);
   hypre_FinalizeTiming(time_index);

   /*-----------------------------------------------------------
    * Check the migration and print the result
    *-----------------------------------------------------------*/

   hypre_StructAxpy(-1.0, to_vector, check_vector);
   check = hypre_StructInnerProd (check_vector, check_vector);

   if (myid == 0)
   {
      printf("\nCheck = %1.0f (success = 0)\n\n", check);
   }

   /*-----------------------------------------------------------
    * Print out the vectors
    *-----------------------------------------------------------*/

   if (print_system)
   {
      HYPRE_StructVectorPrint("struct_migrate.out.xfr", from_vector, 0);
      HYPRE_StructVectorPrint("struct_migrate.out.xto", to_vector, 0);
   }

   /*-----------------------------------------------------------
    * Finalize things
    *-----------------------------------------------------------*/

   HYPRE_StructGridDestroy(from_grid);
   HYPRE_StructGridDestroy(to_grid);
   
   for (i = 0; i < nblocks; i++)
   {
      hypre_TFree(ilower[i]);
      hypre_TFree(iupper[i]);
      hypre_TFree(iupper2[i]);
   }
   hypre_TFree(ilower);
   hypre_TFree(iupper);
   hypre_TFree(iupper2);

   HYPRE_StructVectorDestroy(from_vector);
   HYPRE_StructVectorDestroy(to_vector);
   HYPRE_StructVectorDestroy(check_vector);

   /* Finalize MPI */
#if defined(HYPRE_USE_KOKKOS)
   Kokkos::finalize ();
#endif
   hypre_MPI_Finalize();

   return (0);
}

/*-------------------------------------------------------------------------
 * Add constant values to a vector.
 *-------------------------------------------------------------------------*/

HYPRE_Int
AddValuesVector( hypre_StructGrid   *grid,
                 hypre_StructVector *vector,
                 HYPRE_Real          value )
{
   HYPRE_Int          ierr = 0;
   hypre_BoxArray    *gridboxes;
   HYPRE_Int          ib;
   hypre_IndexRef     ilower;
   hypre_IndexRef     iupper;
   hypre_Box         *box;
   HYPRE_Real        *values;
   HYPRE_Int          volume;

   gridboxes =  hypre_StructGridBoxes(grid);

   ib=0;
   hypre_ForBoxI(ib, gridboxes)
   {
      box      = hypre_BoxArrayBox(gridboxes, ib);
      volume   = hypre_BoxVolume(box);
      values   = hypre_DeviceCTAlloc(HYPRE_Real, volume);

      hypre_LoopBegin(volume,i)
      {
         values[i] = value;
      }
<<<<<<< HEAD
      hypre_LoopEnd()
=======
      hypre_LoopEnd();
>>>>>>> 51f9646c
	
      ilower = hypre_BoxIMin(box);
      iupper = hypre_BoxIMax(box);
      HYPRE_StructVectorSetBoxValues(vector, ilower, iupper, values);
      hypre_DeviceTFree(values);
   }

   return ierr;
}
<|MERGE_RESOLUTION|>--- conflicted
+++ resolved
@@ -440,11 +440,7 @@
       {
          values[i] = value;
       }
-<<<<<<< HEAD
-      hypre_LoopEnd()
-=======
       hypre_LoopEnd();
->>>>>>> 51f9646c
 	
       ilower = hypre_BoxIMin(box);
       iupper = hypre_BoxIMax(box);
