# Output file: solvers.out.0
Iterations = 24
Final Relative Residual Norm = 6.429522e-07

# Output file: solvers.out.1
Iterations = 24
Final Relative Residual Norm = 6.654613e-07

# Output file: solvers.out.2
Iterations = 25
Final Relative Residual Norm = 9.124482e-07

# Output file: solvers.out.3
Iterations = 25
Final Relative Residual Norm = 9.124482e-07

# Output file: solvers.out.4
Iterations = 8
<<<<<<< HEAD
Final Relative Residual Norm = 3.456765e-07
=======
Final Relative Residual Norm = 3.387495e-07
>>>>>>> eaff5505

# Output file: solvers.out.7
Iterations = 28
Final Relative Residual Norm = 7.409212e-07

# Output file: solvers.out.8
Iterations = 28
Final Relative Residual Norm = 7.485693e-07

# Output file: solvers.out.9
Iterations = 30
Final Relative Residual Norm = 9.036190e-07

# Output file: solvers.out.10
Iterations = 30
Final Relative Residual Norm = 9.036190e-07

# Output file: solvers.out.11
Iterations = 8
<<<<<<< HEAD
Final Relative Residual Norm = 4.215189e-07
=======
Final Relative Residual Norm = 4.189540e-07
>>>>>>> eaff5505

# Output file: solvers.out.14
Iterations = 11
Final Relative Residual Norm = 8.131824e-07

# Output file: solvers.out.15
Iterations = 9
<<<<<<< HEAD
Final Relative Residual Norm = 7.722053e-07
=======
Final Relative Residual Norm = 6.163010e-07
>>>>>>> eaff5505

# Output file: solvers.out.16
Iterations = 28
Final Relative Residual Norm = 7.409212e-07

# Output file: solvers.out.17
Iterations = 28
Final Relative Residual Norm = 7.485693e-07

# Output file: solvers.out.18
Iterations = 30
Final Relative Residual Norm = 9.036190e-07

# Output file: solvers.out.19
Iterations = 8
<<<<<<< HEAD
Final Relative Residual Norm = 4.215189e-07

# Output file: solvers.out.20
Iterations = 8
Final Relative Residual Norm = 3.371977e-07
=======
Final Relative Residual Norm = 4.189540e-07

# Output file: solvers.out.20
Iterations = 8
Final Relative Residual Norm = 3.309270e-07
>>>>>>> eaff5505
<|MERGE_RESOLUTION|>--- conflicted
+++ resolved
@@ -16,11 +16,7 @@
 
 # Output file: solvers.out.4
 Iterations = 8
-<<<<<<< HEAD
-Final Relative Residual Norm = 3.456765e-07
-=======
 Final Relative Residual Norm = 3.387495e-07
->>>>>>> eaff5505
 
 # Output file: solvers.out.7
 Iterations = 28
@@ -40,11 +36,7 @@
 
 # Output file: solvers.out.11
 Iterations = 8
-<<<<<<< HEAD
-Final Relative Residual Norm = 4.215189e-07
-=======
 Final Relative Residual Norm = 4.189540e-07
->>>>>>> eaff5505
 
 # Output file: solvers.out.14
 Iterations = 11
@@ -52,11 +44,7 @@
 
 # Output file: solvers.out.15
 Iterations = 9
-<<<<<<< HEAD
-Final Relative Residual Norm = 7.722053e-07
-=======
 Final Relative Residual Norm = 6.163010e-07
->>>>>>> eaff5505
 
 # Output file: solvers.out.16
 Iterations = 28
@@ -72,16 +60,8 @@
 
 # Output file: solvers.out.19
 Iterations = 8
-<<<<<<< HEAD
-Final Relative Residual Norm = 4.215189e-07
-
-# Output file: solvers.out.20
-Iterations = 8
-Final Relative Residual Norm = 3.371977e-07
-=======
 Final Relative Residual Norm = 4.189540e-07
 
 # Output file: solvers.out.20
 Iterations = 8
 Final Relative Residual Norm = 3.309270e-07
->>>>>>> eaff5505
