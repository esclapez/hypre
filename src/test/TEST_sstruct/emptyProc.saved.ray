--- conflicted
+++ resolved
@@ -20,11 +20,7 @@
 
 # Output file: emptyProc.out.05
 Iterations = 9
-<<<<<<< HEAD
-Final Relative Residual Norm = 5.312821e-07
-=======
 Final Relative Residual Norm = 4.770573e-07
->>>>>>> eaff5505
 
 # Output file: emptyProc.out.08
 Iterations = 20
@@ -44,11 +40,7 @@
 
 # Output file: emptyProc.out.12
 Iterations = 9
-<<<<<<< HEAD
-Final Relative Residual Norm = 6.755730e-07
-=======
 Final Relative Residual Norm = 6.064748e-07
->>>>>>> eaff5505
 
 # Output file: emptyProc.out.15
 Iterations = 2
@@ -64,11 +56,7 @@
 
 # Output file: emptyProc.out.18
 Iterations = 5
-<<<<<<< HEAD
-Final Relative Residual Norm = 4.580020e-07
-=======
 Final Relative Residual Norm = 2.114640e-07
->>>>>>> eaff5505
 
 # Output file: emptyProc.out.21
 Iterations = 20
