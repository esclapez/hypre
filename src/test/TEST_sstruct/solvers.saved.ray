# Output file: solvers.out.0
Iterations = 24
Final Relative Residual Norm = 6.429522e-07

# Output file: solvers.out.1
Iterations = 24
Final Relative Residual Norm = 6.654613e-07

# Output file: solvers.out.2
Iterations = 25
Final Relative Residual Norm = 9.124482e-07

# Output file: solvers.out.3
Iterations = 25
Final Relative Residual Norm = 9.124482e-07

# Output file: solvers.out.4
Iterations = 8
<<<<<<< HEAD
Final Relative Residual Norm = 3.452586e-07
=======
Final Relative Residual Norm = 3.652576e-07
>>>>>>> eaff5505

# Output file: solvers.out.7
Iterations = 28
Final Relative Residual Norm = 7.409212e-07

# Output file: solvers.out.8
Iterations = 28
Final Relative Residual Norm = 7.485693e-07

# Output file: solvers.out.9
Iterations = 30
Final Relative Residual Norm = 9.036190e-07

# Output file: solvers.out.10
Iterations = 30
Final Relative Residual Norm = 9.036190e-07

# Output file: solvers.out.11
Iterations = 8
<<<<<<< HEAD
Final Relative Residual Norm = 4.172267e-07
=======
Final Relative Residual Norm = 4.492904e-07
>>>>>>> eaff5505

# Output file: solvers.out.14
Iterations = 11
Final Relative Residual Norm = 8.131824e-07

# Output file: solvers.out.15
Iterations = 9
<<<<<<< HEAD
Final Relative Residual Norm = 7.719192e-07
=======
Final Relative Residual Norm = 6.163052e-07
>>>>>>> eaff5505

# Output file: solvers.out.16
Iterations = 28
Final Relative Residual Norm = 7.409212e-07

# Output file: solvers.out.17
Iterations = 28
Final Relative Residual Norm = 7.485693e-07

# Output file: solvers.out.18
Iterations = 30
Final Relative Residual Norm = 9.036190e-07

# Output file: solvers.out.19
Iterations = 8
<<<<<<< HEAD
Final Relative Residual Norm = 4.172267e-07

# Output file: solvers.out.20
Iterations = 8
Final Relative Residual Norm = 3.367316e-07
=======
Final Relative Residual Norm = 4.492904e-07

# Output file: solvers.out.20
Iterations = 8
Final Relative Residual Norm = 3.569281e-07
>>>>>>> eaff5505
<|MERGE_RESOLUTION|>--- conflicted
+++ resolved
@@ -16,11 +16,7 @@
 
 # Output file: solvers.out.4
 Iterations = 8
-<<<<<<< HEAD
-Final Relative Residual Norm = 3.452586e-07
-=======
 Final Relative Residual Norm = 3.652576e-07
->>>>>>> eaff5505
 
 # Output file: solvers.out.7
 Iterations = 28
@@ -40,11 +36,7 @@
 
 # Output file: solvers.out.11
 Iterations = 8
-<<<<<<< HEAD
-Final Relative Residual Norm = 4.172267e-07
-=======
 Final Relative Residual Norm = 4.492904e-07
->>>>>>> eaff5505
 
 # Output file: solvers.out.14
 Iterations = 11
@@ -52,11 +44,7 @@
 
 # Output file: solvers.out.15
 Iterations = 9
-<<<<<<< HEAD
-Final Relative Residual Norm = 7.719192e-07
-=======
 Final Relative Residual Norm = 6.163052e-07
->>>>>>> eaff5505
 
 # Output file: solvers.out.16
 Iterations = 28
@@ -72,16 +60,8 @@
 
 # Output file: solvers.out.19
 Iterations = 8
-<<<<<<< HEAD
-Final Relative Residual Norm = 4.172267e-07
-
-# Output file: solvers.out.20
-Iterations = 8
-Final Relative Residual Norm = 3.367316e-07
-=======
 Final Relative Residual Norm = 4.492904e-07
 
 # Output file: solvers.out.20
 Iterations = 8
 Final Relative Residual Norm = 3.569281e-07
->>>>>>> eaff5505
