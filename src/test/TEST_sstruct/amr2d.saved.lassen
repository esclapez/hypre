# Output file: amr2d.out.0
Iterations = 19
Final Relative Residual Norm = 8.188904e-07

# Output file: amr2d.out.1
Iterations = 19
Final Relative Residual Norm = 8.188904e-07

# Output file: amr2d.out.2
Iterations = 7
Final Relative Residual Norm = 2.380297e-07

# Output file: amr2d.out.3
Iterations = 7
Final Relative Residual Norm = 4.126143e-07

# Output file: amr2d.out.4
Iterations = 20
Final Relative Residual Norm = 8.510163e-07

# Output file: amr2d.out.5
Iterations = 20
Final Relative Residual Norm = 8.510163e-07

# Output file: amr2d.out.6
Iterations = 7
Final Relative Residual Norm = 4.984335e-07

# Output file: amr2d.out.7
Iterations = 7
Final Relative Residual Norm = 6.148553e-07

# Output file: amr2d.out.8
Iterations = 21
Final Relative Residual Norm = 5.392338e-07

# Output file: amr2d.out.10
Iterations = 8
<<<<<<< HEAD
Final Relative Residual Norm = 5.926055e-07
=======
Final Relative Residual Norm = 6.202045e-07
>>>>>>> eaff5505

# Output file: amr2d.out.11
Iterations = 8
Final Relative Residual Norm = 1.996753e-07

# Output file: amr2d.out.12
Iterations = 18
Final Relative Residual Norm = 5.252407e-07

# Output file: amr2d.out.13
Iterations = 18
Final Relative Residual Norm = 5.252407e-07
<|MERGE_RESOLUTION|>--- conflicted
+++ resolved
@@ -36,11 +36,7 @@
 
 # Output file: amr2d.out.10
 Iterations = 8
-<<<<<<< HEAD
-Final Relative Residual Norm = 5.926055e-07
-=======
 Final Relative Residual Norm = 6.202045e-07
->>>>>>> eaff5505
 
 # Output file: amr2d.out.11
 Iterations = 8
