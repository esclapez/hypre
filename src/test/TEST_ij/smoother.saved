--- conflicted
+++ resolved
@@ -96,21 +96,6 @@
 
 # Output file: smoother.out.21
 Iterations = 8
-<<<<<<< HEAD
-Final Relative Residual Norm = 8.625152e-10
-
-# Output file: smoother.out.22
-Iterations = 7
-Final Relative Residual Norm = 8.370996e-09
-
-# Output file: smoother.out.23
-Iterations = 8
-Final Relative Residual Norm = 3.180360e-09
-
-# Output file: smoother.out.24
-Iterations = 9
-Final Relative Residual Norm = 1.438025e-09
-=======
 Final Relative Residual Norm = 8.065309e-10
 
 # Output file: smoother.out.22
@@ -124,4 +109,3 @@
 # Output file: smoother.out.24
 Iterations = 9
 Final Relative Residual Norm = 3.839418e-09
->>>>>>> 27e7bf0e
