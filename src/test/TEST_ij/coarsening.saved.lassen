# Output file: coarsening.out.0
 Average Convergence Factor = 0.326124

     Complexity:    grid = 1.220000
                operator = 1.408310
                   cycle = 2.816445

# Output file: coarsening.out.1
 Average Convergence Factor = 0.357477

     Complexity:    grid = 1.190222
                operator = 1.269219
                   cycle = 2.538129

# Output file: coarsening.out.2
 Average Convergence Factor = 0.356426

     Complexity:    grid = 1.236444
                operator = 1.378931
                   cycle = 2.756625

# Output file: coarsening.out.3
 Average Convergence Factor = 0.347587

     Complexity:    grid = 1.204889
                operator = 1.315634
                   cycle = 2.631094

# Output file: coarsening.out.4
 Average Convergence Factor = 0.427978

     Complexity:    grid = 1.100889
                operator = 1.158136
                   cycle = 2.315962

# Output file: coarsening.out.5
 Average Convergence Factor = 0.427978

     Complexity:    grid = 1.100889
                operator = 1.158136
                   cycle = 2.315962

# Output file: coarsening.out.6
Iterations = 12
Final Relative Residual Norm = 3.729996e-09

# Output file: coarsening.out.7
Iterations = 13
Final Relative Residual Norm = 2.767220e-09

# Output file: coarsening.out.8
BoomerAMG Iterations = 21
Final Relative Residual Norm = 5.888646e-09

# Output file: coarsening.out.9
<<<<<<< HEAD
BoomerAMG Iterations = 25
Final Relative Residual Norm = 6.244509e-09
=======
BoomerAMG Iterations = 26
Final Relative Residual Norm = 9.316749e-09
>>>>>>> eaff5505

# Output file: coarsening.out.11
BoomerAMG Iterations = 21
Final Relative Residual Norm = 5.008125e-09

# Output file: coarsening.out.12
BoomerAMG Iterations = 15
Final Relative Residual Norm = 3.865632e-09

# Output file: coarsening.out.13
BoomerAMG Iterations = 24
Final Relative Residual Norm = 9.878259e-09

# Output file: coarsening.out.14
BoomerAMG Iterations = 10
Final Relative Residual Norm = 7.834527e-09
<|MERGE_RESOLUTION|>--- conflicted
+++ resolved
@@ -53,13 +53,8 @@
 Final Relative Residual Norm = 5.888646e-09
 
 # Output file: coarsening.out.9
-<<<<<<< HEAD
-BoomerAMG Iterations = 25
-Final Relative Residual Norm = 6.244509e-09
-=======
 BoomerAMG Iterations = 26
 Final Relative Residual Norm = 9.316749e-09
->>>>>>> eaff5505
 
 # Output file: coarsening.out.11
 BoomerAMG Iterations = 21
