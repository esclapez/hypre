--- conflicted
+++ resolved
@@ -21,32 +21,28 @@
 # ij -falgout -interptype 0 -Pmx 0: tests different ways of generating IJMatrix
 #=============================================================================
 
-mpirun -np 2  ./ij -rhsrand > matrix.out.0
+mpirun -np 2 ./ij -rhsrand > matrix.out.0
 
-mpirun -np 2  ./ij -rhsrand -exact_size > matrix.out.1
+mpirun -np 2 ./ij -rhsrand -exact_size > matrix.out.1
 
-mpirun -np 2  ./ij -rhsrand -low_storage > matrix.out.2
+mpirun -np 2 ./ij -rhsrand -low_storage > matrix.out.2
 
-mpirun -np 4  ./ij -fromfile A_tstoffd -rhsfromfile b_tstoffd > matrix.out.3
+mpirun -np 4 ./ij -fromfile A_tstoffd -rhsfromfile b_tstoffd > matrix.out.3
 
-mpirun -np 2  ./ij -test_ij -solver 2 -max_iter 5 -chunk 1 -add 1 > matrix.out.4
+mpirun -np 2 ./ij -test_ij -solver 2 -max_iter 5 -chunk 1 -add 1 > matrix.out.4
 
-mpirun -np 2  ./ij -test_ij -solver 2 -max_iter 5 -chunk 1 -add 1 -off_proc 1 > matrix.out.5
+mpirun -np 2 ./ij -test_ij -solver 2 -max_iter 5 -chunk 1 -add 1 -off_proc 1 > matrix.out.5
 
-mpirun -np 2  ./ij -test_ij -solver 2 -max_iter 5 -chunk 1 -off_proc 1 > matrix.out.6
+mpirun -np 2 ./ij -test_ij -solver 2 -max_iter 5 -chunk 1 -off_proc 1 > matrix.out.6
 
-mpirun -np 2  ./ij -test_ij -solver 2 -max_iter 5 -chunk 1 -off_proc 1 -omp 1 > matrix.out.7
+mpirun -np 2 ./ij -test_ij -solver 2 -max_iter 5 -chunk 1 -off_proc 1 -omp 1 > matrix.out.7
 
-mpirun -np 2  ./ij -test_ij -solver 2 -max_iter 5 -chunk 1 -off_proc 1 -omp 1 -add 1 > matrix.out.8
+mpirun -np 2 ./ij -test_ij -solver 2 -max_iter 5 -chunk 1 -off_proc 1 -omp 1 -add 1 > matrix.out.8
 
-mpirun -np 2  ./ij -test_ij -solver 2 -max_iter 5 -chunk 1 -omp 1 -exact_size > matrix.out.9
+mpirun -np 2 ./ij -test_ij -solver 2 -max_iter 5 -chunk 1 -omp 1 -exact_size > matrix.out.9
 
-mpirun -np 2  ./ij -test_ij -solver 2 -max_iter 5 -chunk 1 -omp 1 > matrix.out.10
+mpirun -np 2 ./ij -test_ij -solver 2 -max_iter 5 -chunk 1 -omp 1 > matrix.out.10
 
-<<<<<<< HEAD
-mpirun -np 3  ./ij -fromfile test.A -rhsfromfile test.b > matrix.out.11
-=======
 mpirun -np 3 ./ij -fromfile test.A -rhsfromfile test.b > matrix.out.11
 
-mpirun -np 2 ./ij -test_ij -solver 2 -max_iter 5 -chunk 1 -add 1 -check_constant 1 > matrix.out.12
->>>>>>> 8b3aed05
+mpirun -np 2 ./ij -test_ij -solver 2 -max_iter 5 -chunk 1 -add 1 -check_constant 1 > matrix.out.12