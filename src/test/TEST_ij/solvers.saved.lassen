--- conflicted
+++ resolved
@@ -89,11 +89,7 @@
 Final GMRES Relative Residual Norm = 8.225662e-09
 
 # Output file: solvers.out.sysh
-<<<<<<< HEAD
- Average Convergence Factor = 0.213740
-=======
  Average Convergence Factor = 0.209143
->>>>>>> eaff5505
 
      Complexity:    grid = 1.400375
                 operator = 2.672127
