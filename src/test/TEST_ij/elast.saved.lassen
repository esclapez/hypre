--- conflicted
+++ resolved
@@ -32,19 +32,11 @@
 
 # Output file: elast.out.8
 Iterations = 21
-<<<<<<< HEAD
-Final Relative Residual Norm = 4.205506e-09
-
-# Output file: elast.out.9
-Iterations = 18
-Final Relative Residual Norm = 6.049370e-09
-=======
 Final Relative Residual Norm = 4.320611e-09
 
 # Output file: elast.out.9
 Iterations = 17
 Final Relative Residual Norm = 9.246032e-09
->>>>>>> eaff5505
 
 # Output file: elast.out.10
 Iterations = 30
@@ -63,30 +55,6 @@
 Final Relative Residual Norm = 5.280302e-09
 
 # Output file: elast.out.14
-<<<<<<< HEAD
-Iterations = 20
-Final Relative Residual Norm = 6.844644e-09
-
-# Output file: elast.out.15
-Iterations = 21
-Final Relative Residual Norm = 2.455398e-09
-
-# Output file: elast.out.16
-Iterations = 21
-Final Relative Residual Norm = 3.515725e-09
-
-# Output file: elast.out.17
-Iterations = 15
-Final Relative Residual Norm = 6.690436e-09
-
-# Output file: elast.out.18
-Iterations = 15
-Final Relative Residual Norm = 4.103792e-09
-
-# Output file: elast.out.19
-Iterations = 20
-Final Relative Residual Norm = 6.844644e-09
-=======
 Iterations = 21
 Final Relative Residual Norm = 3.750122e-09
 
@@ -109,7 +77,6 @@
 # Output file: elast.out.19
 Iterations = 21
 Final Relative Residual Norm = 3.750122e-09
->>>>>>> eaff5505
 
 # Output file: elast.out.20
 Iterations = 30
