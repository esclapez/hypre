--- conflicted
+++ resolved
@@ -92,18 +92,6 @@
 
 mpirun -np 4  ./ij -solver 1 -rlx 16 -cheby_eig_est 10 -cheby_scale 0 -n 40 40 20 -P 2 2 1 \
 > smoother.out.21
-<<<<<<< HEAD
-
-mpirun -np 4  ./ij -solver 1 -rlx 16 -cheby_eig_est 10 -cheby_scale 1 -n 40 40 20 -P 2 2 1 \
-> smoother.out.22
-
-mpirun -np 4  ./ij -solver 1 -rlx 16 -cheby_eig_est 0 -cheby_scale 1 -n 40 40 20 -P 2 2 1 \
-> smoother.out.23
-
-mpirun -np 4  ./ij -solver 1 -rlx 16 -cheby_eig_est 0 -cheby_scale 0 -n 40 40 20 -P 2 2 1 \
-> smoother.out.24
-=======
->>>>>>> 0bb7910a
 
 mpirun -np 4  ./ij -solver 1 -rlx 16 -cheby_eig_est 10 -cheby_scale 1 -n 40 40 20 -P 2 2 1 \
 > smoother.out.22
