--- conflicted
+++ resolved
@@ -43,13 +43,8 @@
 Final Relative Residual Norm = 5.404255e-09
 
 # Output file: smoother.out.8
-<<<<<<< HEAD
-BoomerAMG Iterations = 16
-Final Relative Residual Norm = 9.516623e-09
-=======
 BoomerAMG Iterations = 17
 Final Relative Residual Norm = 3.896878e-09
->>>>>>> eaff5505
 
 # Output file: smoother.out.9
 BoomerAMG Iterations = 21
