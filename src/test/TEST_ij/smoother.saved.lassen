# Output file: smoother.out.0
 Average Convergence Factor = 0.440114

     Complexity:    grid = 1.407333
                operator = 2.604074
                   cycle = 5.207845

# Output file: smoother.out.1
 Average Convergence Factor = 0.107873

     Complexity:    grid = 1.412000
                operator = 2.561837
                   cycle = 5.122585

# Output file: smoother.out.2
 Average Convergence Factor = 0.222232

     Complexity:    grid = 1.404500
                operator = 2.593636
                   cycle = 5.186667

# Output file: smoother.out.3
 Average Convergence Factor = 0.419453

     Complexity:    grid = 1.404500
                operator = 2.593636
                   cycle = 5.186667

# Output file: smoother.out.4
Iterations = 7
Final Relative Residual Norm = 1.109383e-09

# Output file: smoother.out.5
BoomerAMG Iterations = 16
Final Relative Residual Norm = 5.647213e-09

# Output file: smoother.out.6
Iterations = 12
Final Relative Residual Norm = 2.855373e-09

# Output file: smoother.out.7
BoomerAMG Iterations = 26
Final Relative Residual Norm = 6.085131e-09

# Output file: smoother.out.8
BoomerAMG Iterations = 16
Final Relative Residual Norm = 9.516623e-09

# Output file: smoother.out.9
BoomerAMG Iterations = 21
Final Relative Residual Norm = 8.250725e-09

# Output file: smoother.out.10
BoomerAMG Iterations = 25
Final Relative Residual Norm = 9.651479e-09

# Output file: smoother.out.11
Iterations = 6
Final Relative Residual Norm = 9.130753e-09

# Output file: smoother.out.12
Iterations = 7
Final Relative Residual Norm = 9.468308e-10

# Output file: smoother.out.13
Iterations = 6
Final Relative Residual Norm = 2.055582e-09

# Output file: smoother.out.14
Iterations = 7
Final Relative Residual Norm = 2.464490e-09

# Output file: smoother.out.15
Iterations = 11
Final Relative Residual Norm = 4.647514e-09

# Output file: smoother.out.16
Iterations = 6
Final Relative Residual Norm = 1.906788e-09

# Output file: smoother.out.17
Iterations = 8
Final Relative Residual Norm = 1.169578e-09

# Output file: smoother.out.18
GMRES Iterations = 11
Final GMRES Relative Residual Norm = 8.474389e-09

# Output file: smoother.out.19
Iterations = 7
Final Relative Residual Norm = 8.815097e-09

# Output file: smoother.out.20
Iterations = 12
<<<<<<< HEAD
Final Relative Residual Norm = 5.169877e-09

# Output file: smoother.out.21
Iterations = 8
Final Relative Residual Norm = 5.892007e-09

# Output file: smoother.out.22
Iterations = 8
Final Relative Residual Norm = 4.144569e-09
=======
Final Relative Residual Norm = 3.831133e-09

# Output file: smoother.out.21
Iterations = 8
Final Relative Residual Norm = 5.983038e-09

# Output file: smoother.out.22
Iterations = 8
Final Relative Residual Norm = 4.095519e-09
>>>>>>> 27e7bf0e

# Output file: smoother.out.23
Iterations = 9
Final Relative Residual Norm = 1.337964e-09

# Output file: smoother.out.24
Iterations = 9
Final Relative Residual Norm = 5.138316e-09
<|MERGE_RESOLUTION|>--- conflicted
+++ resolved
@@ -92,17 +92,6 @@
 
 # Output file: smoother.out.20
 Iterations = 12
-<<<<<<< HEAD
-Final Relative Residual Norm = 5.169877e-09
-
-# Output file: smoother.out.21
-Iterations = 8
-Final Relative Residual Norm = 5.892007e-09
-
-# Output file: smoother.out.22
-Iterations = 8
-Final Relative Residual Norm = 4.144569e-09
-=======
 Final Relative Residual Norm = 3.831133e-09
 
 # Output file: smoother.out.21
@@ -112,7 +101,6 @@
 # Output file: smoother.out.22
 Iterations = 8
 Final Relative Residual Norm = 4.095519e-09
->>>>>>> 27e7bf0e
 
 # Output file: smoother.out.23
 Iterations = 9
@@ -121,3 +109,19 @@
 # Output file: smoother.out.24
 Iterations = 9
 Final Relative Residual Norm = 5.138316e-09
+
+# Output file: smoother.out.21
+Iterations = 8
+Final Relative Residual Norm = 5.892007e-09
+
+# Output file: smoother.out.22
+Iterations = 8
+Final Relative Residual Norm = 4.144569e-09
+
+# Output file: smoother.out.23
+Iterations = 9
+Final Relative Residual Norm = 1.337964e-09
+
+# Output file: smoother.out.24
+Iterations = 9
+Final Relative Residual Norm = 5.138316e-09
