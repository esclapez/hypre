--- conflicted
+++ resolved
@@ -8,10 +8,7 @@
 include ../config/Makefile.config
 
 CINCLUDES = ${INCLUDES} ${MPIINCLUDE}
-<<<<<<< HEAD
-=======
-
->>>>>>> 414fa671
+
 CDEFS = -DHYPRE_TIMING -DHYPRE_FORTRAN
 CXXDEFS = -DNOFEI -DHYPRE_TIMING -DMPICH_SKIP_MPICXX
 
@@ -52,14 +49,10 @@
 endif
 
 LFLAGS =\
-<<<<<<< HEAD
- -L${HYPRE_BUILD_DIR}/lib -Wl,-rpath,${HYPRE_BUILD_DIR}/lib -lHYPRE\
-=======
  -L${HYPRE_BUILD_DIR}/lib -lHYPRE\
  ${XLINK}\
  ${DSUPERLU_LIBS}\
  ${SUPERLU_LIBS}\
->>>>>>> 414fa671
  ${MPILIBFLAGS}\
  ${LAPACKLIBFLAGS}\
  ${BLASLIBFLAGS}\
@@ -149,7 +142,7 @@
 
 structmat: structmat.o
 	@echo  "Building" $@ "... "
-	${LINK_CC} -o $@ $@.o ${CFLAGS} ${LFLAGS}
+	${LINK_CC} -o $@ $< ${LFLAGS}
 
 ij: ij.o
 	@echo  "Building" $@ "... "
@@ -318,8 +311,4 @@
 
 fstruct_mv: fstruct_mv.f
 	@echo  "Building" $@ "... "
-<<<<<<< HEAD
-	${LINK_FC} -c $@  ${FFLAGS}
-=======
-	${LINK_FC} -c $@
->>>>>>> 414fa671
+	${LINK_FC} -c $@