--- conflicted
+++ resolved
@@ -139,16 +139,12 @@
 	@echo  "Building" $@ "... "
 	${LINK_CC} -o $@ $< ${LFLAGS}
 
-<<<<<<< HEAD
 # WM: TODO: remove
-simple: simple.${OBJ_SUFFIX}
-	@echo  "Building" $@ "... "
-	${LINK_CC} -o $@ $< ${LFLAGS}
-
-ij_assembly: ij_assembly.${OBJ_SUFFIX}
-=======
+simple: simple.o
+	@echo  "Building" $@ "... "
+	${LINK_CC} -o $@ $< ${LFLAGS}
+
 ij_assembly: ij_assembly.o
->>>>>>> e12e942f
 	@echo  "Building" $@ "... "
 	${LINK_CC} -o $@ $< ${LFLAGS}
 
