#BHEADER**********************************************************************
# Copyright (c) 2008,  Lawrence Livermore National Security, LLC.
# Produced at the Lawrence Livermore National Laboratory.
# This file is part of HYPRE.  See file COPYRIGHT for details.
#
# HYPRE is free software; you can redistribute it and/or modify it under the
# terms of the GNU Lesser General Public License (as published by the Free
# Software Foundation) version 2.1 dated February 1999.
#
# $Revision$
#EHEADER**********************************************************************


include ../config/Makefile.config

CINCLUDES = ${MPIINCLUDE}
CDEFS = -DHYPRE_TIMING -DHYPRE_FORTRAN
CXXDEFS = -DNOFEI -DHYPRE_TIMING -DMPICH_SKIP_MPICXX

C_COMPILE_FLAGS = \
 -I$(srcdir)\
 -I$(srcdir)/..\
 -I${HYPRE_BUILD_DIR}/include\
 ${CINCLUDES}\
 ${CDEFS}

CXX_COMPILE_FLAGS = \
 -I$(srcdir)\
 -I$(srcdir)/..\
 -I$(srcdir)/../FEI_mv/fei-base\
 -I${HYPRE_BUILD_DIR}/include\
 ${CINCLUDES}\
 ${CXXDEFS}

F77_COMPILE_FLAGS = \
 -I$(srcdir)\
 -I$(srcdir)/..\
 -I${HYPRE_BUILD_DIR}/include\
 ${CINCLUDES}

MPILIBFLAGS = ${MPILIBDIRS} ${MPILIBS} ${MPIFLAGS} 
LAPACKLIBFLAGS = ${LAPACKLIBDIRS} ${LAPACKLIBS}
BLASLIBFLAGS = ${BLASLIBDIRS} ${BLASLIBS}
LIBFLAGS = ${LDFLAGS} ${LIBS}

LFLAGS =\
 -L${HYPRE_BUILD_DIR}/lib\
 -lHYPRE\
 ${MPILIBFLAGS}\
 ${LAPACKLIBFLAGS}\
 ${BLASLIBFLAGS}\
 ${LIBFLAGS}

##################################################################
# Targets
##################################################################

HYPRE_DRIVERS =\
 ij.c\
 sstruct.c\
 struct.c\
 structmat.c\
 ams_driver.c\
 maxwell_unscaled.c\
 struct_migrate.c\
 sstruct_fac.c\
 ij_mv.c\
 zboxloop.c

HYPRE_DRIVERS_CXX =\
 fei.cxx\
 cxx_ij.cxx\
 cxx_sstruct.cxx\
 cxx_struct.cxx

HYPRE_F77_EXAMPLES_DRIVERS =\
 ex1_for.c\
 ex3_for.c\
 ex5_for.c\
 ex6_for.c\
 ex7_for.c

HYPRE_DRIVERS_F77 =\
 f77_ij.f\
 f77_ij_mv.f\
 f77_struct.f

HYPRE_DRIVER_EXECS=${HYPRE_DRIVERS:.c=}
HYPRE_F77_EXAMPLES_DRIVER_EXECS=${HYPRE_F77_EXAMPLES_DRIVERS:.c=}
HYPRE_DRIVER_F77_EXECS=${HYPRE_DRIVERS_F77:.f=}
HYPRE_DRIVER_CXX_EXECS=${HYPRE_DRIVERS_CXX:.cxx=}

all: ${HYPRE_DRIVER_EXECS}

all77: ${HYPRE_DRIVER_F77_EXECS}

all++: ${HYPRE_DRIVER_CXX_EXECS}

install:

clean:
	rm -f *.o
	rm -rf pchdir tca.map *inslog*

distclean: clean
	rm -f ${HYPRE_DRIVER_EXECS}
	rm -f ${HYPRE_F77_EXAMPLES_DRIVER_EXECS}
	rm -f ${HYPRE_DRIVER_F77_EXECS}
	rm -f ${HYPRE_DRIVER_CXX_EXECS} cxx_*
	rm -f TEST_examples/*.out*
	rm -f TEST_examples/*.err*
	rm -f TEST_fac/*.out*
	rm -f TEST_fac/*.err*
	rm -f TEST_ij/*.out*
	rm -f TEST_ij/*.err*
	rm -f TEST_ij/*.txt*
	rm -f TEST_ij/vectors.*
	rm -f TEST_sstruct/*.out*
	rm -f TEST_sstruct/*.err*
	rm -f TEST_struct/*.out*
	rm -f TEST_struct/*.err*
	rm -f ex1 ex2 ex3 ex4 ex5 ex5big ex5b ex5b77 ex6 ex7 ex8 ex9 ex15big ex18comp

##################################################################
# Rules
##################################################################

# C

ij: ij.o
	@echo  "Building" $@ "... "
	${LINK_CC} -o $@ $@.o ${CFLAGS} ${LFLAGS}

<<<<<<< HEAD
structmat: structmat.o
	@echo  "Building" $@ "... "
	${LINK_CC} -o $@ $@.o ${LFLAGS}

new_ij: new_ij.o
	@echo  "Building" $@ "... "
	${LINK_CC} -o $@ $@.o ${CFLAGS} ${LFLAGS}

=======
>>>>>>> e79a3a76
sstruct: sstruct.o
	@echo  "Building" $@ "... "
	${LINK_CC} -o $@ $@.o ${CFLAGS} ${LFLAGS}

struct: struct.o
	@echo  "Building" $@ "... "
	${LINK_CC} -o $@ $@.o ${CFLAGS} ${LFLAGS}

ams_driver: ams_driver.o
	@echo  "Building" $@ "... "
	${LINK_CC} -o $@ $@.o ${CFLAGS} ${LFLAGS}

maxwell_unscaled: maxwell_unscaled.o
	@echo  "Building" $@ "... "
	${LINK_CC} -o $@ $@.o ${CFLAGS} ${LFLAGS}

struct_migrate: struct_migrate.o
	@echo  "Building" $@ "... "
	${LINK_CC} -o $@ $@.o ${CFLAGS} ${LFLAGS}

sstruct_fac: sstruct_fac.o
	@echo  "Building" $@ "... "
	${LINK_CC} -o $@ $@.o ${CFLAGS} ${LFLAGS}

ij_mv: ij_mv.o
	@echo  "Building" $@ "... "
	${LINK_CC} -o $@ $@.o ${CFLAGS} ${LFLAGS}

zboxloop: zboxloop.o
	@echo  "Building" $@ "... "
	${LINK_CC} -o $@ $@.o ${CFLAGS} ${LFLAGS}

# RDF: Keep these for now

hypre_set_precond: hypre_set_precond.o
	@echo  "Building" $@ "... "
	${LINK_CC} -o $@ $@.o ${CFLAGS} ${LFLAGS}

test_ij: hypre_set_precond.o test_ij.o
	@echo  "Building" $@ "... "
	${LINK_CC} -o $@ hypre_set_precond.o $@.o ${CFLAGS} ${LFLAGS}

driver_commpkg: driver_commpkg.o
	@echo  "Building" $@ "... "
	${LINK_CC} -o $@ $@.o ${CFLAGS} ${LFLAGS}

# C++

fei: fei.o
	@echo  "Building" $@ "... "
	${LINK_CXX} -o $@ $@.o ${CXXFLAGS} ${LFLAGS}

cxx_ij: cxx_ij.o
	@echo  "Building" $@ "... "
	${LINK_CXX} -o $@ $@.o ${CXXFLAGS} ${LFLAGS}
cxx_ij.o: cxx_ij.cxx
cxx_ij.cxx: ij.c
	cp -fp ij.c cxx_ij.cxx

cxx_sstruct: cxx_sstruct.o
	@echo  "Building" $@ "... "
	${LINK_CXX} -o $@ $@.o ${CXXFLAGS} ${LFLAGS}
cxx_sstruct.o: cxx_sstruct.cxx
cxx_sstruct.cxx: sstruct.c
	cp -fp sstruct.c cxx_sstruct.cxx

cxx_struct: cxx_struct.o
	@echo  "Building" $@ "... "
	${LINK_CXX} -o $@ $@.o ${CXXFLAGS} ${LFLAGS}
cxx_struct.o: cxx_struct.cxx
cxx_struct.cxx: struct.c
	cp -fp struct.c cxx_struct.cxx

# Fortran

f77_ij: f77_ij.o
	@echo  "Building" $@ "... "
	${LINK_FC} -o $@ $@.o ${FFLAGS} ${LFLAGS}

f77_ij_mv: f77_ij_mv.o
	@echo  "Building" $@ "... "
	${LINK_FC} -o $@ $@.o ${FFLAGS} ${LFLAGS}

f77_struct: f77_struct.o
	@echo  "Building" $@ "... "
	${LINK_FC} -o $@ $@.o ${FFLAGS} ${LFLAGS}

# RDF: Keep these for now

struct_for: fstruct_mv.o fstruct_ls.o struct_for.o
	@echo  "Building" $@ "... "
	${LINK_CC} -o $@ fstruct_mv.o fstruct_ls.o $@.o ${FFLAGS} ${LFLAGS}

ex1_for: fstruct_mv.o fstruct_ls.o ex1_for.o
	@echo  "Building" $@ "... "
	${LINK_CC} -o $@ fstruct_mv.o fstruct_ls.o $@.o ${FFLAGS} ${LFLAGS}

ex3_for: fstruct_mv.o fstruct_ls.o ex3_for.o
	@echo  "Building" $@ "... "
	${LINK_CC} -o $@ fstruct_mv.o fstruct_ls.o $@.o ${FFLAGS} ${LFLAGS}

ex5_for: fij_mv.o fparcsr_mv.o fparcsr_ls.o ex5_for.o
	@echo  "Building" $@ "... "
	${LINK_CC} -o $@ fij_mv.o fparcsr_mv.o fparcsr_ls.o $@.o ${FFLAGS} ${LFLAGS}

ex6_for: fstruct_mv.o fstruct_ls.o fsstruct_mv.o fsstruct_ls.o ex6_for.o
	@echo  "Building" $@ "... "
	${LINK_CC} -o $@ fstruct_mv.o fstruct_ls.o fsstruct_mv.o fsstruct_ls.o $@.o ${FFLAGS} ${LFLAGS}

ex7_for: fstruct_mv.o fstruct_ls.o fsstruct_mv.o fsstruct_ls.o ex7_for.o
	@echo  "Building" $@ "... "
	${LINK_CC} -o $@ fstruct_mv.o fstruct_ls.o fsstruct_mv.o fsstruct_ls.o $@.o ${FFLAGS} ${LFLAGS}

for_maxwell: fparcsr_mv.o fsstruct_mv.o fsstruct_ls.o for_maxwell.o
	@echo  "Building" $@ "... "
	${LINK_CC} -o $@ fparcsr_mv.o fsstruct_mv.o fsstruct_ls.o $@.o ${FFLAGS} ${LFLAGS}

fij_mv: fij_mv.f
	@echo  "Building" $@ "... "
	${LINK_FC} -c $@  ${FFLAGS}

fparcsr_ls: fparcsr_ls.f
	@echo  "Building" $@ "... "
	${LINK_FC} -c $@  ${FFLAGS}

fparcsr_mv: fparcsr_mv.f
	@echo  "Building" $@ "... "
	${LINK_FC} -c $@  ${FFLAGS}

fsstruct_ls: fsstruct_ls.f 
	@echo  "Building" $@ "... "
	${LINK_FC} -c $@  ${FFLAGS}

fsstruct_mv: fsstruct_mv.f
	@echo  "Building" $@ "... "
	${LINK_FC} -c $@  ${FFLAGS}

fstruct_ls: fstruct_ls.f
	@echo  "Building" $@ "... "
	${LINK_FC} -c $@  ${FFLAGS}

fstruct_mv: fstruct_mv.f
	@echo  "Building" $@ "... "
	${LINK_FC} -c $@  ${FFLAGS}
<|MERGE_RESOLUTION|>--- conflicted
+++ resolved
@@ -127,21 +127,14 @@
 
 # C
 
+structmat: structmat.o
+	@echo  "Building" $@ "... "
+	${LINK_CC} -o $@ $@.o ${CFLAGS} ${LFLAGS}
+
 ij: ij.o
 	@echo  "Building" $@ "... "
 	${LINK_CC} -o $@ $@.o ${CFLAGS} ${LFLAGS}
 
-<<<<<<< HEAD
-structmat: structmat.o
-	@echo  "Building" $@ "... "
-	${LINK_CC} -o $@ $@.o ${LFLAGS}
-
-new_ij: new_ij.o
-	@echo  "Building" $@ "... "
-	${LINK_CC} -o $@ $@.o ${CFLAGS} ${LFLAGS}
-
-=======
->>>>>>> e79a3a76
 sstruct: sstruct.o
 	@echo  "Building" $@ "... "
 	${LINK_CC} -o $@ $@.o ${CFLAGS} ${LFLAGS}
