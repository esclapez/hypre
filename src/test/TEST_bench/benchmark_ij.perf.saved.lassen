# Output file: benchmark_ij.out.1
PCG Setup wall clock time = 0.442274 seconds
PCG Solve wall clock time = 0.586363 seconds
# Output file: benchmark_ij.out.2
PCG Setup wall clock time = 0.421415 seconds
PCG Solve wall clock time = 0.481981 seconds
# Output file: benchmark_ij.out.3
PCG Setup wall clock time = 0.592196 seconds
PCG Solve wall clock time = 1.116149 seconds
# Output file: benchmark_ij.out.4
PCG Setup wall clock time = 0.574467 seconds
PCG Solve wall clock time = 0.224829 seconds
# Output file: benchmark_ij.out.5
PCG Setup wall clock time = 0.760889 seconds
PCG Solve wall clock time = 0.208459 seconds
# Output file: benchmark_ij.out.6
PCG Setup wall clock time = 0.551022 seconds
PCG Solve wall clock time = 1.059372 seconds
# Output file: benchmark_ij.out.7
PCG Setup wall clock time = 0.759444 seconds
PCG Solve wall clock time = 0.265704 seconds
# Output file: benchmark_ij.out.8
PCG Setup wall clock time = 0.411739 seconds
PCG Solve wall clock time = 0.572450 seconds
# Output file: benchmark_ij.out.9
PCG Setup wall clock time = 0.409877 seconds
PCG Solve wall clock time = 0.485815 seconds
# Output file: benchmark_ij.out.10
PCG Setup wall clock time = 0.537107 seconds
PCG Solve wall clock time = 1.159050 seconds
# Output file: benchmark_ij.out.11
PCG Setup wall clock time = 0.588887 seconds
PCG Solve wall clock time = 0.225021 seconds
# Output file: benchmark_ij.out.12
PCG Setup wall clock time = 0.738114 seconds
PCG Solve wall clock time = 0.206896 seconds
# Output file: benchmark_ij.out.13
PCG Setup wall clock time = 0.576056 seconds
PCG Solve wall clock time = 1.061516 seconds
# Output file: benchmark_ij.out.14
PCG Setup wall clock time = 3.096025 seconds
PCG Solve wall clock time = 0.745310 seconds
# Output file: benchmark_ij.out.15
PCG Setup wall clock time = 3.102031 seconds
PCG Solve wall clock time = 0.794782 seconds
# Output file: benchmark_ij.out.16
PCG Setup wall clock time = 3.024356 seconds
PCG Solve wall clock time = 0.745560 seconds
# Output file: benchmark_ij.out.17
PCG Setup wall clock time = 0.735291 seconds
PCG Solve wall clock time = 0.199601 seconds
# Output file: benchmark_ij.out.18
PCG Setup wall clock time = 0.441699 seconds
PCG Solve wall clock time = 0.180786 seconds
# Output file: benchmark_ij.out.19
PCG Setup wall clock time = 0.599613 seconds
PCG Solve wall clock time = 0.423136 seconds
# Output file: benchmark_ij.out.20
PCG Setup wall clock time = 0.351212 seconds
PCG Solve wall clock time = 0.248475 seconds
# Output file: benchmark_ij.out.21
PCG Setup wall clock time = 0.473500 seconds
PCG Solve wall clock time = 0.245645 seconds
# Output file: benchmark_ij.out.22
PCG Setup wall clock time = 0.585721 seconds
PCG Solve wall clock time = 0.184083 seconds
# Output file: benchmark_ij.out.23
PCG Setup wall clock time = 0.577237 seconds
PCG Solve wall clock time = 0.187903 seconds
# Output file: benchmark_ij.out.24
PCG Setup wall clock time = 0.554462 seconds
PCG Solve wall clock time = 0.212726 seconds
# Output file: benchmark_ij.out.25
PCG Setup wall clock time = 0.572496 seconds
<<<<<<< HEAD
PCG Solve wall clock time = 0.214806 seconds
=======
PCG Solve wall clock time = 0.214806 seconds
# Output file: benchmark_ij.out.26
PCG Setup wall clock time = 0.847806 seconds
PCG Solve wall clock time = 0.725373 seconds
# Output file: benchmark_ij.out.27
PCG Setup wall clock time = 0.935446 seconds
PCG Solve wall clock time = 0.493708 seconds
>>>>>>> e8d142b6
<|MERGE_RESOLUTION|>--- conflicted
+++ resolved
@@ -72,14 +72,10 @@
 PCG Solve wall clock time = 0.212726 seconds
 # Output file: benchmark_ij.out.25
 PCG Setup wall clock time = 0.572496 seconds
-<<<<<<< HEAD
-PCG Solve wall clock time = 0.214806 seconds
-=======
 PCG Solve wall clock time = 0.214806 seconds
 # Output file: benchmark_ij.out.26
 PCG Setup wall clock time = 0.847806 seconds
 PCG Solve wall clock time = 0.725373 seconds
 # Output file: benchmark_ij.out.27
 PCG Setup wall clock time = 0.935446 seconds
-PCG Solve wall clock time = 0.493708 seconds
->>>>>>> e8d142b6
+PCG Solve wall clock time = 0.493708 seconds