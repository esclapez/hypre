# Output file: benchmark_ij.out.1
PCG Setup wall clock time = 0.447182 seconds
PCG Solve wall clock time = 0.667648 seconds
# Output file: benchmark_ij.out.2
PCG Setup wall clock time = 0.442885 seconds
PCG Solve wall clock time = 0.525688 seconds
# Output file: benchmark_ij.out.3
PCG Setup wall clock time = 0.594930 seconds
PCG Solve wall clock time = 1.403769 seconds
# Output file: benchmark_ij.out.4
PCG Setup wall clock time = 0.598627 seconds
PCG Solve wall clock time = 0.272439 seconds
# Output file: benchmark_ij.out.5
PCG Setup wall clock time = 0.771948 seconds
PCG Solve wall clock time = 0.267343 seconds
# Output file: benchmark_ij.out.6
PCG Setup wall clock time = 0.589172 seconds
PCG Solve wall clock time = 1.272172 seconds
# Output file: benchmark_ij.out.7
PCG Setup wall clock time = 0.803751 seconds
PCG Solve wall clock time = 0.328909 seconds
# Output file: benchmark_ij.out.8
PCG Setup wall clock time = 0.417764 seconds
PCG Solve wall clock time = 0.655497 seconds
# Output file: benchmark_ij.out.9
PCG Setup wall clock time = 0.410270 seconds
PCG Solve wall clock time = 0.525057 seconds
# Output file: benchmark_ij.out.10
PCG Setup wall clock time = 0.565856 seconds
PCG Solve wall clock time = 1.398698 seconds
# Output file: benchmark_ij.out.11
PCG Setup wall clock time = 0.575358 seconds
PCG Solve wall clock time = 0.268788 seconds
# Output file: benchmark_ij.out.12
PCG Setup wall clock time = 0.733949 seconds
PCG Solve wall clock time = 0.266458 seconds
# Output file: benchmark_ij.out.13
PCG Setup wall clock time = 0.561592 seconds
PCG Solve wall clock time = 1.272704 seconds
# Output file: benchmark_ij.out.14
PCG Setup wall clock time = 3.677906 seconds
PCG Solve wall clock time = 1.281065 seconds
# Output file: benchmark_ij.out.15
PCG Setup wall clock time = 3.627375 seconds
PCG Solve wall clock time = 1.379409 seconds
# Output file: benchmark_ij.out.16
PCG Setup wall clock time = 3.566712 seconds
PCG Solve wall clock time = 1.223101 seconds
# Output file: benchmark_ij.out.17
PCG Setup wall clock time = 0.767321 seconds
PCG Solve wall clock time = 0.259651 seconds
# Output file: benchmark_ij.out.18
PCG Setup wall clock time = 0.487871 seconds
PCG Solve wall clock time = 0.194575 seconds
# Output file: benchmark_ij.out.19
PCG Setup wall clock time = 0.633908 seconds
PCG Solve wall clock time = 0.498295 seconds
# Output file: benchmark_ij.out.20
PCG Setup wall clock time = 0.372523 seconds
PCG Solve wall clock time = 0.292024 seconds
# Output file: benchmark_ij.out.21
PCG Setup wall clock time = 0.495310 seconds
PCG Solve wall clock time = 0.306979 seconds
# Output file: benchmark_ij.out.22
PCG Setup wall clock time = 0.621549 seconds
PCG Solve wall clock time = 0.237298 seconds
# Output file: benchmark_ij.out.23
PCG Setup wall clock time = 0.604897 seconds
PCG Solve wall clock time = 0.232853 seconds
# Output file: benchmark_ij.out.24
PCG Setup wall clock time = 0.610861 seconds
PCG Solve wall clock time = 0.261864 seconds
# Output file: benchmark_ij.out.25
PCG Setup wall clock time = 0.574478 seconds
<<<<<<< HEAD
PCG Solve wall clock time = 0.268362 seconds
=======
PCG Solve wall clock time = 0.268362 seconds
# Output file: benchmark_ij.out.26
PCG Setup wall clock time = 2.101331 seconds
PCG Solve wall clock time = 1.054930 seconds
# Output file: benchmark_ij.out.27
PCG Setup wall clock time = 2.310642 seconds
PCG Solve wall clock time = 0.703656 seconds
>>>>>>> e8d142b6
<|MERGE_RESOLUTION|>--- conflicted
+++ resolved
@@ -72,14 +72,10 @@
 PCG Solve wall clock time = 0.261864 seconds
 # Output file: benchmark_ij.out.25
 PCG Setup wall clock time = 0.574478 seconds
-<<<<<<< HEAD
-PCG Solve wall clock time = 0.268362 seconds
-=======
 PCG Solve wall clock time = 0.268362 seconds
 # Output file: benchmark_ij.out.26
 PCG Setup wall clock time = 2.101331 seconds
 PCG Solve wall clock time = 1.054930 seconds
 # Output file: benchmark_ij.out.27
 PCG Setup wall clock time = 2.310642 seconds
-PCG Solve wall clock time = 0.703656 seconds
->>>>>>> e8d142b6
+PCG Solve wall clock time = 0.703656 seconds