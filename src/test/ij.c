/*BHEADER**********************************************************************
 * Copyright (c) 2008,  Lawrence Livermore National Security, LLC.
 * Produced at the Lawrence Livermore National Laboratory.
 * This file is part of HYPRE.  See file COPYRIGHT for details.
 *
 * HYPRE is free software; you can redistribute it and/or modify it under the
 * terms of the GNU Lesser General Public License (as published by the Free
 * Software Foundation) version 2.1 dated February 1999.
 *
 * $Revision$
 ***********************************************************************EHEADER*/

/*--------------------------------------------------------------------------
 * Test driver for unstructured matrix interface (IJ_matrix interface).
 * Do `driver -help' for usage info.
 * This driver started from the driver for parcsr_linear_solvers, and it
 * works by first building a parcsr matrix as before and then "copying"
 * that matrix row-by-row into the IJMatrix interface. AJC 7/99.
 *--------------------------------------------------------------------------*/
#include <stdlib.h>
#include <stdio.h>
#include <math.h>

#include "_hypre_utilities.h"
#include "HYPRE.h"
#include "HYPRE_parcsr_mv.h"

#include "HYPRE_IJ_mv.h"
#include "HYPRE_parcsr_ls.h"
#include "_hypre_parcsr_mv.h"
#include "HYPRE_krylov.h"

/* begin lobpcg */

#define NO_SOLVER -9198

#include <assert.h>
#include <time.h>

#include "fortran_matrix.h"
#include "HYPRE_lobpcg.h"

#include "interpreter.h"
#include "multivector.h"
#include "HYPRE_MatvecFunctions.h"

/* max dt */
#define DT_INF 1.0e30

HYPRE_Int
BuildParIsoLaplacian( HYPRE_Int argc, char** argv, HYPRE_ParCSRMatrix *A_ptr );

/* end lobpcg */

#ifdef __cplusplus
extern "C" {
#endif

HYPRE_Int BuildParFromFile (HYPRE_Int argc , char *argv [], HYPRE_Int arg_index , HYPRE_ParCSRMatrix *A_ptr );
HYPRE_Int BuildParRhsFromFile (HYPRE_Int argc , char *argv [], HYPRE_Int arg_index , HYPRE_ParVector *b_ptr );

HYPRE_Int BuildParLaplacian (HYPRE_Int argc , char *argv [], HYPRE_Int arg_index , HYPRE_ParCSRMatrix *A_ptr );
HYPRE_Int BuildParSysLaplacian (HYPRE_Int argc , char *argv [], HYPRE_Int arg_index , HYPRE_ParCSRMatrix *A_ptr );
HYPRE_Int BuildParDifConv (HYPRE_Int argc , char *argv [], HYPRE_Int arg_index , HYPRE_ParCSRMatrix *A_ptr);
HYPRE_Int BuildParFromOneFile (HYPRE_Int argc , char *argv [], HYPRE_Int arg_index , HYPRE_Int num_functions , HYPRE_ParCSRMatrix *A_ptr );
HYPRE_Int BuildFuncsFromFiles (HYPRE_Int argc , char *argv [], HYPRE_Int arg_index , HYPRE_ParCSRMatrix A , HYPRE_Int **dof_func_ptr );
HYPRE_Int BuildFuncsFromOneFile (HYPRE_Int argc , char *argv [], HYPRE_Int arg_index , HYPRE_ParCSRMatrix A , HYPRE_Int **dof_func_ptr );
HYPRE_Int BuildRhsParFromOneFile (HYPRE_Int argc , char *argv [], HYPRE_Int arg_index , HYPRE_Int *partitioning , HYPRE_ParVector *b_ptr );
HYPRE_Int BuildParLaplacian9pt (HYPRE_Int argc , char *argv [], HYPRE_Int arg_index , HYPRE_ParCSRMatrix *A_ptr );
HYPRE_Int BuildParLaplacian27pt (HYPRE_Int argc , char *argv [], HYPRE_Int arg_index , HYPRE_ParCSRMatrix *A_ptr );
HYPRE_Int BuildParRotate7pt (HYPRE_Int argc , char *argv [], HYPRE_Int arg_index , HYPRE_ParCSRMatrix *A_ptr );
HYPRE_Int BuildParVarDifConv (HYPRE_Int argc , char *argv [], HYPRE_Int arg_index , HYPRE_ParCSRMatrix *A_ptr , HYPRE_ParVector *rhs_ptr );
HYPRE_ParCSRMatrix GenerateSysLaplacian (MPI_Comm comm, HYPRE_Int nx, HYPRE_Int ny, HYPRE_Int nz, 
                                         HYPRE_Int P, HYPRE_Int Q, HYPRE_Int R, HYPRE_Int p, HYPRE_Int q, HYPRE_Int r,
                                         HYPRE_Int num_fun, HYPRE_Real *mtrx, HYPRE_Real *value);
HYPRE_ParCSRMatrix GenerateSysLaplacianVCoef (MPI_Comm comm, HYPRE_Int nx, HYPRE_Int ny, HYPRE_Int nz, 
                                              HYPRE_Int P, HYPRE_Int Q, HYPRE_Int R, HYPRE_Int p, HYPRE_Int q, HYPRE_Int r,
                                              HYPRE_Int num_fun, HYPRE_Real *mtrx, HYPRE_Real *value);
HYPRE_Int SetSysVcoefValues(HYPRE_Int num_fun, HYPRE_Int nx, HYPRE_Int ny, HYPRE_Int nz, HYPRE_Real vcx, HYPRE_Real vcy, HYPRE_Real vcz, HYPRE_Int mtx_entry, HYPRE_Real *values);

HYPRE_Int BuildParCoordinates (HYPRE_Int argc , char *argv [], HYPRE_Int arg_index , HYPRE_Int *coorddim_ptr , float **coord_ptr );
                                                                                
extern HYPRE_Int hypre_FlexGMRESModifyPCAMGExample(void *precond_data, HYPRE_Int iterations, 
                                                   HYPRE_Real rel_residual_norm);

extern HYPRE_Int hypre_FlexGMRESModifyPCDefault(void *precond_data, HYPRE_Int iteration, 
                                                HYPRE_Real rel_residual_norm);

#ifdef __cplusplus
}
#endif
#define SECOND_TIME 0
 
hypre_int
main( hypre_int argc,
      char *argv[] )
{
   HYPRE_Int                 arg_index;
   HYPRE_Int                 print_usage;
   HYPRE_Int                 sparsity_known = 0;
   HYPRE_Int                 add = 0;
   HYPRE_Int                 off_proc = 0;
   HYPRE_Int                 chunk = 0;
   HYPRE_Int                 omp_flag = 0;
   HYPRE_Int                 build_matrix_type;
   HYPRE_Int                 build_matrix_arg_index;
   HYPRE_Int                 build_rhs_type;
   HYPRE_Int                 build_rhs_arg_index;
   HYPRE_Int                 build_src_type;
   HYPRE_Int                 build_src_arg_index;
   HYPRE_Int                 build_x0_type;
   HYPRE_Int                 build_x0_arg_index;
   HYPRE_Int                 build_funcs_type;
   HYPRE_Int                 build_funcs_arg_index;
   HYPRE_Int                 solver_id;
   HYPRE_Int                 solver_type = 1;
   HYPRE_Int                 ioutdat;
   HYPRE_Int                 poutdat;
   HYPRE_Int                 debug_flag;
   HYPRE_Int                 ierr = 0;
   HYPRE_Int                 i,j; 
   HYPRE_Int                 max_levels = 25;
   HYPRE_Int                 num_iterations;
   HYPRE_Int                 pcg_num_its, dscg_num_its;
   HYPRE_Int                 max_iter = 1000;
   HYPRE_Int                 mg_max_iter = 100;
   HYPRE_Int                 nodal = 0;
   HYPRE_Int                 nodal_diag = 0;
   HYPRE_Real          cf_tol = 0.9;
   HYPRE_Real          norm;
   HYPRE_Real          final_res_norm;
   void               *object;

   HYPRE_IJMatrix      ij_A; 
   HYPRE_IJVector      ij_b;
   HYPRE_IJVector      ij_x;
   HYPRE_IJVector      *ij_rbm;

   HYPRE_ParCSRMatrix  parcsr_A;
   HYPRE_ParVector     b = NULL;
   HYPRE_ParVector     x;
   HYPRE_ParVector     *interp_vecs = NULL;

   HYPRE_Solver        amg_solver;
   HYPRE_Solver        pcg_solver;
   HYPRE_Solver        pcg_precond=NULL, pcg_precond_gotten;

   HYPRE_Int                 num_procs, myid;
   HYPRE_Int                 local_row;
   HYPRE_Int                *row_sizes;
   HYPRE_Int                *diag_sizes;
   HYPRE_Int                *offdiag_sizes;
   HYPRE_Int                *rows;
   HYPRE_Int                 size;
   HYPRE_Int                *ncols;
   HYPRE_Int                *col_inds;
   HYPRE_Int                *dof_func;
   HYPRE_Int		       num_functions = 1;
   HYPRE_Int		       num_paths = 1;
   HYPRE_Int		       agg_num_levels = 0;
   HYPRE_Int		       ns_coarse = 1, ns_down = 1, ns_up = 1;

   HYPRE_Int		       time_index;
   MPI_Comm            comm = hypre_MPI_COMM_WORLD;
   HYPRE_Int M, N;
   HYPRE_Int first_local_row, last_local_row, local_num_rows;
   HYPRE_Int first_local_col, last_local_col, local_num_cols;
   HYPRE_Int variant, overlap, domain_type;
   HYPRE_Real schwarz_rlx_weight;
   HYPRE_Real *values, val;

   HYPRE_Int use_nonsymm_schwarz = 0;
   HYPRE_Int test_ij = 0;
   HYPRE_Int build_rbm = 0;
   HYPRE_Int build_rbm_index = 0;
   HYPRE_Int num_interp_vecs = 0;
   HYPRE_Int interp_vec_variant = 0;
   HYPRE_Int Q_max = 0;
   HYPRE_Real Q_trunc = 0;

   const HYPRE_Real dt_inf = DT_INF;
   HYPRE_Real dt = dt_inf;

   /* parameters for BoomerAMG */
   HYPRE_Real   strong_threshold;
   HYPRE_Real   trunc_factor;
   HYPRE_Real   jacobi_trunc_threshold;
   HYPRE_Real   S_commpkg_switch = 1.0;
   HYPRE_Real   CR_rate = 0.7;
   HYPRE_Real   CR_strong_th = 0.0;
   HYPRE_Int      CR_use_CG = 0;
   HYPRE_Int      P_max_elmts = 4;
   HYPRE_Int      cycle_type;
   HYPRE_Int      coarsen_type = 10;
   HYPRE_Int      measure_type = 0;
   HYPRE_Int      num_sweeps = 1;  
   HYPRE_Int      IS_type;   
   HYPRE_Int      num_CR_relax_steps = 2;   
   HYPRE_Int      relax_type = -1;   
   HYPRE_Int      add_relax_type = 18;   
   HYPRE_Int      relax_coarse = -1;   
   HYPRE_Int      relax_up = -1;   
   HYPRE_Int      relax_down = -1;   
   HYPRE_Int      relax_order = 0;   
   HYPRE_Int      level_w = -1;
   HYPRE_Int      level_ow = -1;
/* HYPRE_Int	    smooth_lev; */
/* HYPRE_Int	    smooth_rlx = 8; */
   HYPRE_Int	    smooth_type = 6;
   HYPRE_Int	    smooth_num_levels = 0;
   HYPRE_Int      smooth_num_sweeps = 1;
   HYPRE_Int      coarse_threshold = 9;
   HYPRE_Int      min_coarse_size = 0;
/* redundant coarse grid solve */
   HYPRE_Int      seq_threshold = 0;
   HYPRE_Int      redundant = 0;
/* additive versions */
   HYPRE_Int additive = -1;
   HYPRE_Int mult_add = -1;
   HYPRE_Int simple = -1;
   HYPRE_Int add_last_lvl = -1;
   HYPRE_Int add_P_max_elmts = 0;
   HYPRE_Real add_trunc_factor = 0;

   HYPRE_Int    rap2=0;
   HYPRE_Int    keepTranspose = 0;
   HYPRE_Real   relax_wt; 
   HYPRE_Real   add_relax_wt = 1.0; 
   HYPRE_Real   relax_wt_level; 
   HYPRE_Real   outer_wt;
   HYPRE_Real   outer_wt_level;
   HYPRE_Real   tol = 1.e-8, pc_tol = 0.;
   HYPRE_Real   atol = 0.0;
   HYPRE_Real   max_row_sum = 1.;

   HYPRE_Int cheby_order = 2;
   HYPRE_Int cheby_eig_est = 10;
   HYPRE_Int cheby_variant = 0;
   HYPRE_Int cheby_scale = 1;
   HYPRE_Real cheby_fraction = .3;

   /* for CGC BM Aug 25, 2006 */
   HYPRE_Int      cgcits = 1;
   /* for coordinate plotting BM Oct 24, 2006 */
   HYPRE_Int      plot_grids = 0;
   HYPRE_Int      coord_dim  = 3;
   float    *coordinates = NULL;
   char    plot_file_name[256];
   
   /* parameters for ParaSAILS */
   HYPRE_Real   sai_threshold = 0.1;
   HYPRE_Real   sai_filter = 0.1;

   /* parameters for PILUT */
   HYPRE_Real   drop_tol = -1;
   HYPRE_Int      nonzeros_to_keep = -1;

   /* parameters for Euclid or ILU smoother in AMG */
   HYPRE_Real   eu_ilut = 0.0;
   HYPRE_Real   eu_sparse_A = 0.0;
   HYPRE_Int	    eu_bj = 0;
   HYPRE_Int	    eu_level = -1;
   HYPRE_Int	    eu_stats = 0;
   HYPRE_Int	    eu_mem = 0;
   HYPRE_Int	    eu_row_scale = 0; /* Euclid only */

   /* parameters for GMRES */
   HYPRE_Int	    k_dim;
   /* parameters for LGMRES */
   HYPRE_Int	    aug_dim;
   /* parameters for GSMG */
   HYPRE_Int      gsmg_samples = 5;
   /* interpolation */
   HYPRE_Int      interp_type  = 6; /* default value */
   HYPRE_Int      post_interp_type  = 0; /* default value */
   /* RL: restriction */
   HYPRE_Int      restri_type = 0;
   /* aggressive coarsening */
   HYPRE_Int      agg_interp_type  = 4; /* default value */
   HYPRE_Int      agg_P_max_elmts  = 0; /* default value */
   HYPRE_Int      agg_P12_max_elmts  = 0; /* default value */
   HYPRE_Real   agg_trunc_factor  = 0; /* default value */
   HYPRE_Real   agg_P12_trunc_factor  = 0; /* default value */

   HYPRE_Int      print_system = 0;

   HYPRE_Int rel_change = 0;
   /* begin lobpcg */

   HYPRE_Int      hybrid = 1;
   HYPRE_Int      num_sweep = 1;
   HYPRE_Int      relax_default = 3;

   HYPRE_Int lobpcgFlag = 0;
   HYPRE_Int lobpcgGen = 0;
   HYPRE_Int constrained = 0;
   HYPRE_Int vFromFileFlag = 0;
   HYPRE_Int lobpcgSeed = 0;
   HYPRE_Int blockSize = 1;
   HYPRE_Int verbosity = 1;
   HYPRE_Int iterations;
   HYPRE_Int maxIterations = 100;
   HYPRE_Int checkOrtho = 0;
   HYPRE_Int printLevel = 0; /* also c.f. poutdat */
   HYPRE_Int two_norm = 1;
   HYPRE_Int pcgIterations = 0;
   HYPRE_Int pcgMode = 1;
   HYPRE_Real pcgTol = 1e-2;
   HYPRE_Real nonOrthF;

   FILE* filePtr;

   mv_MultiVectorPtr eigenvectors = NULL;
   mv_MultiVectorPtr constraints = NULL;
   mv_MultiVectorPtr workspace = NULL;

   HYPRE_Real* eigenvalues = NULL;

   HYPRE_Real* residuals;
   utilities_FortranMatrix* residualNorms;
   utilities_FortranMatrix* residualNormsHistory;
   utilities_FortranMatrix* eigenvaluesHistory;
   utilities_FortranMatrix* printBuffer;
   utilities_FortranMatrix* gramXX;
   utilities_FortranMatrix* identity;

   HYPRE_Solver        lobpcg_solver;

   mv_InterfaceInterpreter* interpreter;
   HYPRE_MatvecFunctions matvec_fn;

   HYPRE_IJMatrix      ij_B;
   HYPRE_ParCSRMatrix  parcsr_B;

   /* end lobpcg */

   /* mgr options */
   HYPRE_Int mgr_bsize = 1;
   HYPRE_Int mgr_nlevels = 0;
   HYPRE_Int mgr_num_reserved_nodes = 0;
   HYPRE_Int mgr_non_c_to_f = 1;
   HYPRE_Int mgr_frelax_method = 0;
   HYPRE_Int *mgr_num_cindexes = NULL; 
   HYPRE_Int **mgr_cindexes = NULL;
   HYPRE_Int *mgr_reserved_coarse_indexes = NULL;
   HYPRE_Int mgr_relax_type = 0;
   HYPRE_Int mgr_num_relax_sweeps = 2;
   HYPRE_Int mgr_interp_type = 2;
   HYPRE_Int mgr_num_interp_sweeps = 2;
   /* end mgr options */

   HYPRE_Real     *nongalerk_tol = NULL;
   HYPRE_Int       nongalerk_num_tol = 0;

   HYPRE_Int *row_nums = NULL;
   HYPRE_Int *num_cols = NULL;
   HYPRE_Int *col_nums = NULL;
   HYPRE_Int i_indx, j_indx, num_rows;
   HYPRE_Real *data = NULL;

   HYPRE_Int air = 0;
   HYPRE_Int **grid_relax_points = NULL;
   /*-----------------------------------------------------------
    * Initialize some stuff
    *-----------------------------------------------------------*/

   /* Initialize MPI */
   hypre_MPI_Init(&argc, &argv);

   hypre_MPI_Comm_size(hypre_MPI_COMM_WORLD, &num_procs );
   hypre_MPI_Comm_rank(hypre_MPI_COMM_WORLD, &myid );
   hypre_GPUInit(-1);
   //nvtxDomainHandle_t domain = nvtxDomainCreateA("Domain_A");
/*
  hypre_InitMemoryDebug(myid);
*/
   /*-----------------------------------------------------------
    * Set defaults
    *-----------------------------------------------------------*/
 
   build_matrix_type = 2;
   build_matrix_arg_index = argc;
   build_rhs_type = 2;
   build_rhs_arg_index = argc;
   build_src_type = -1;
   build_src_arg_index = argc;
   build_x0_type = -1;
   build_x0_arg_index = argc;
   build_funcs_type = 0;
   build_funcs_arg_index = argc;
   IS_type = 1;
   debug_flag = 0;

   solver_id = 0;

   ioutdat = 3;
   poutdat = 1;

   hypre_sprintf (plot_file_name,"AMGgrids.CF.dat");

   /*-----------------------------------------------------------
    * Parse command line
    *-----------------------------------------------------------*/
 
   print_usage = 0;
   arg_index = 1;

   while ( (arg_index < argc) && (!print_usage) )
   {
      if ( strcmp(argv[arg_index], "-fromfile") == 0 )
      {
         arg_index++;
         build_matrix_type      = -1;
         build_matrix_arg_index = arg_index;
      }
      else if ( strcmp(argv[arg_index], "-fromparcsrfile") == 0 )
      {
         arg_index++;
         build_matrix_type      = 0;
         build_matrix_arg_index = arg_index;
      }
      else if ( strcmp(argv[arg_index], "-fromonecsrfile") == 0 )
      {
         arg_index++;
         build_matrix_type      = 1;
         build_matrix_arg_index = arg_index;
      }
      else if ( strcmp(argv[arg_index], "-laplacian") == 0 )
      {
         arg_index++;
         build_matrix_type      = 2;
         build_matrix_arg_index = arg_index;
      }
      else if ( strcmp(argv[arg_index], "-9pt") == 0 )
      {
         arg_index++;
         build_matrix_type      = 3;
         build_matrix_arg_index = arg_index;
      }
      else if ( strcmp(argv[arg_index], "-27pt") == 0 )
      {
         arg_index++;
         build_matrix_type      = 4;
         build_matrix_arg_index = arg_index;
      }
      else if ( strcmp(argv[arg_index], "-difconv") == 0 )
      {
         arg_index++;
         build_matrix_type      = 5;
         build_matrix_arg_index = arg_index;
      }
      else if ( strcmp(argv[arg_index], "-vardifconv") == 0 )
      {
         arg_index++;
         build_matrix_type      = 6;
         build_matrix_arg_index = arg_index;
      }
      else if ( strcmp(argv[arg_index], "-rotate") == 0 )
      {
         arg_index++;
         build_matrix_type      = 7;
         build_matrix_arg_index = arg_index;
      } 
      else if ( strcmp(argv[arg_index], "-test_ij") == 0 )
      {
         arg_index++;
         test_ij = 1;
      }
      else if ( strcmp(argv[arg_index], "-funcsfromonefile") == 0 )
      {
         arg_index++;
         build_funcs_type      = 1;
         build_funcs_arg_index = arg_index;
      }
      else if ( strcmp(argv[arg_index], "-funcsfromfile") == 0 )
      {
         arg_index++;
         build_funcs_type      = 2;
         build_funcs_arg_index = arg_index;
      }
      else if ( strcmp(argv[arg_index], "-exact_size") == 0 )
      {
         arg_index++;
         sparsity_known = 1;
      }
      else if ( strcmp(argv[arg_index], "-storage_low") == 0 )
      {
         arg_index++;
         sparsity_known = 2;
      }
      else if ( strcmp(argv[arg_index], "-add") == 0 )
      {
         arg_index++;
         add = atoi(argv[arg_index++]);
      }
      else if ( strcmp(argv[arg_index], "-chunk") == 0 )
      {
         arg_index++;
         chunk = atoi(argv[arg_index++]);
      }
      else if ( strcmp(argv[arg_index], "-off_proc") == 0 )
      {
         arg_index++;
         off_proc = atoi(argv[arg_index++]);
      }
      else if ( strcmp(argv[arg_index], "-omp") == 0 )
      {
         arg_index++;
         omp_flag = atoi(argv[arg_index++]);
      }
      else if ( strcmp(argv[arg_index], "-concrete_parcsr") == 0 )
      {
         arg_index++;
         build_matrix_arg_index = arg_index;
      }
      else if ( strcmp(argv[arg_index], "-solver") == 0 )
      {
         arg_index++;
         /* begin lobpcg */
         if ( strcmp(argv[arg_index], "none") == 0 ) {
           solver_id = NO_SOLVER;
           arg_index++;
         }
         else /* end lobpcg */
         solver_id = atoi(argv[arg_index++]);
      }
      else if ( strcmp(argv[arg_index], "-rbm") == 0 )
      {
         arg_index++;
         build_rbm      = 1;
         num_interp_vecs = atoi(argv[arg_index++]);
         build_rbm_index = arg_index;
      }
      else if ( strcmp(argv[arg_index], "-rhsfromfile") == 0 )
      {
         arg_index++;
         build_rhs_type      = 0;
         build_rhs_arg_index = arg_index;
      }
      else if ( strcmp(argv[arg_index], "-rhsfromonefile") == 0 )
      {
         arg_index++;
         build_rhs_type      = 1;
         build_rhs_arg_index = arg_index;
      }      
      else if ( strcmp(argv[arg_index], "-rhsparcsrfile") == 0 )
      {
         arg_index++;
         build_rhs_type      = 7;
         build_rhs_arg_index = arg_index;
      }      
      else if ( strcmp(argv[arg_index], "-rhsisone") == 0 )
      {
         arg_index++;
         build_rhs_type      = 2;
         build_rhs_arg_index = arg_index;
      }
      else if ( strcmp(argv[arg_index], "-rhsrand") == 0 )
      {
         arg_index++;
         build_rhs_type      = 3;
         build_rhs_arg_index = arg_index;
      }    
      else if ( strcmp(argv[arg_index], "-xisone") == 0 )
      {
         arg_index++;
         build_rhs_type      = 4;
         build_rhs_arg_index = arg_index;
      }
      else if ( strcmp(argv[arg_index], "-rhszero") == 0 )
      {
         arg_index++;
         build_rhs_type      = 5;
         build_rhs_arg_index = arg_index;
      }    
      else if ( strcmp(argv[arg_index], "-srcfromfile") == 0 )
      {
         arg_index++;
         build_src_type      = 0;
         build_rhs_type      = -1;
         build_src_arg_index = arg_index;
      }
      else if ( strcmp(argv[arg_index], "-srcfromonefile") == 0 )
      {
         arg_index++;
         build_src_type      = 1;
         build_rhs_type      = -1;
         build_src_arg_index = arg_index;
      }
      else if ( strcmp(argv[arg_index], "-srcisone") == 0 )
      {
         arg_index++;
         build_src_type      = 2;
         build_rhs_type      = -1;
         build_src_arg_index = arg_index;
      }
      else if ( strcmp(argv[arg_index], "-srcrand") == 0 )
      {
         arg_index++;
         build_src_type      = 3;
         build_rhs_type      = -1;
         build_src_arg_index = arg_index;
      }
      else if ( strcmp(argv[arg_index], "-srczero") == 0 )
      {
         arg_index++;
         build_src_type      = 4;
         build_rhs_type      = -1;
         build_src_arg_index = arg_index;
      }
      else if ( strcmp(argv[arg_index], "-x0fromfile") == 0 )
      {
         arg_index++;
         build_x0_type       = 0;  
         build_x0_arg_index  = arg_index;
      }
      else if ( strcmp(argv[arg_index], "-CFfromfile") == 0 )
      {
         arg_index++;
         coarsen_type      = 999;
      }
      else if ( strcmp(argv[arg_index], "-cljp") == 0 )
      {
         arg_index++;
         coarsen_type      = 0;
      }    
      else if ( strcmp(argv[arg_index], "-cljp1") == 0 )
      {
         arg_index++;
         coarsen_type      = 7;
      }    
      else if ( strcmp(argv[arg_index], "-cgc") == 0 )
      {
         arg_index++;
         coarsen_type      = 21;
         cgcits            = 200;
      }
      else if ( strcmp(argv[arg_index], "-cgce") == 0 )
      {
         arg_index++;
         coarsen_type      = 22;
         cgcits            = 200;
      }
      else if ( strcmp(argv[arg_index], "-pmis") == 0 )
      {
         arg_index++;
         coarsen_type      = 8;
      }    
      else if ( strcmp(argv[arg_index], "-pmis1") == 0 )
      {
         arg_index++;
         coarsen_type      = 9;
      }    
      else if ( strcmp(argv[arg_index], "-cr1") == 0 )
      {
         arg_index++;
         coarsen_type      = 98;
      }    
      else if ( strcmp(argv[arg_index], "-cr") == 0 )
      {
         arg_index++;
         coarsen_type      = 99;
      }    
      else if ( strcmp(argv[arg_index], "-crcg") == 0 )
      {
         arg_index++;
         CR_use_CG = atoi(argv[arg_index++]);
      }    
      else if ( strcmp(argv[arg_index], "-hmis") == 0 )
      {
         arg_index++;
         coarsen_type      = 10;
      }    
      else if ( strcmp(argv[arg_index], "-ruge") == 0 )
      {
         arg_index++;
         coarsen_type      = 1;
      }    
      else if ( strcmp(argv[arg_index], "-ruge1p") == 0 )
      {
         arg_index++;
         coarsen_type      = 11;
      }    
      else if ( strcmp(argv[arg_index], "-ruge2b") == 0 )
      {
         arg_index++;
         coarsen_type      = 2;
      }    
      else if ( strcmp(argv[arg_index], "-ruge3") == 0 )
      {
         arg_index++;
         coarsen_type      = 3;
      }    
      else if ( strcmp(argv[arg_index], "-ruge3c") == 0 )
      {
         arg_index++;
         coarsen_type      = 4;
      }    
      else if ( strcmp(argv[arg_index], "-rugerlx") == 0 )
      {
         arg_index++;
         coarsen_type      = 5;
      }    
      else if ( strcmp(argv[arg_index], "-falgout") == 0 )
      {
         arg_index++;
         coarsen_type      = 6;
      }    
      else if ( strcmp(argv[arg_index], "-gm") == 0 )
      {
         arg_index++;
         measure_type      = 1;
      }    
      else if ( strcmp(argv[arg_index], "-is") == 0 )
      {
         arg_index++;
         IS_type = atoi(argv[arg_index++]);
      }
      else if ( strcmp(argv[arg_index], "-ncr") == 0 )
      {
         arg_index++;
         num_CR_relax_steps = atoi(argv[arg_index++]);
      }
      else if ( strcmp(argv[arg_index], "-crth") == 0 )
      {
         arg_index++;
         CR_rate = atof(argv[arg_index++]);
      }
      else if ( strcmp(argv[arg_index], "-crst") == 0 )
      {
         arg_index++;
         CR_strong_th = atof(argv[arg_index++]);
      }
      else if ( strcmp(argv[arg_index], "-rlx") == 0 )
      {
         arg_index++;
         relax_type = atoi(argv[arg_index++]);
      }
      else if ( strcmp(argv[arg_index], "-rlx_coarse") == 0 )
      {
         arg_index++;
         relax_coarse = atoi(argv[arg_index++]);
      }
      else if ( strcmp(argv[arg_index], "-rlx_down") == 0 )
      {
         arg_index++;
         relax_down = atoi(argv[arg_index++]);
      }
      else if ( strcmp(argv[arg_index], "-rlx_up") == 0 )
      {
         arg_index++;
         relax_up = atoi(argv[arg_index++]);
      }
      else if ( strcmp(argv[arg_index], "-smtype") == 0 )
      {
         arg_index++;
         smooth_type = atoi(argv[arg_index++]);
      }
      else if ( strcmp(argv[arg_index], "-smlv") == 0 )
      {
         arg_index++;
         smooth_num_levels = atoi(argv[arg_index++]);
      }
      else if ( strcmp(argv[arg_index], "-mxl") == 0 )
      {
         arg_index++;
         max_levels = atoi(argv[arg_index++]);
      }
      else if ( strcmp(argv[arg_index], "-dbg") == 0 )
      {
         arg_index++;
         debug_flag = atoi(argv[arg_index++]);
      }
      else if ( strcmp(argv[arg_index], "-nf") == 0 )
      {
         arg_index++;
         num_functions = atoi(argv[arg_index++]);
      }
      else if ( strcmp(argv[arg_index], "-agg_nl") == 0 )
      {
         arg_index++;
         agg_num_levels = atoi(argv[arg_index++]);
      }
      else if ( strcmp(argv[arg_index], "-npaths") == 0 )
      {
         arg_index++;
         num_paths = atoi(argv[arg_index++]);
      }
      else if ( strcmp(argv[arg_index], "-ns") == 0 )
      {
         arg_index++;
         num_sweeps = atoi(argv[arg_index++]);
      }
      else if ( strcmp(argv[arg_index], "-ns_coarse") == 0 )
      {
         arg_index++;
         ns_coarse = atoi(argv[arg_index++]);
      }
      else if ( strcmp(argv[arg_index], "-ns_down") == 0 )
      {
         arg_index++;
         ns_down = atoi(argv[arg_index++]);
      }
      else if ( strcmp(argv[arg_index], "-ns_up") == 0 )
      {
         arg_index++;
         ns_up = atoi(argv[arg_index++]);
      }
      else if ( strcmp(argv[arg_index], "-sns") == 0 )
      {
         arg_index++;
         smooth_num_sweeps = atoi(argv[arg_index++]);
      }
      else if ( strcmp(argv[arg_index], "-max_iter") == 0 )
      {
         arg_index++;
         max_iter = atoi(argv[arg_index++]);
      }
      else if ( strcmp(argv[arg_index], "-mg_max_iter") == 0 )
      {
         arg_index++;
         mg_max_iter = atoi(argv[arg_index++]);
      }

      else if ( strcmp(argv[arg_index], "-dt") == 0 )
      {
         arg_index++;
         dt = atof(argv[arg_index++]);
         build_rhs_type = -1;
         if ( build_src_type == -1 ) build_src_type = 2;
      }
      else if ( strcmp(argv[arg_index], "-restritype") == 0 )
      {
         arg_index++;
         restri_type  = atoi(argv[arg_index++]);
      }
      else if ( strcmp(argv[arg_index], "-help") == 0 )
      {
         print_usage = 1;
      }
      /* begin lobpcg */
      else if ( strcmp(argv[arg_index], "-lobpcg") == 0 )
        {                                        /* use lobpcg */
          arg_index++;
          lobpcgFlag = 1;
        }
      else if ( strcmp(argv[arg_index], "-gen") == 0 )
        {                                        /* generalized evp */
          arg_index++;
          lobpcgGen = 1;
        }
      else if ( strcmp(argv[arg_index], "-con") == 0 )
        {                                        /* constrained evp */
          arg_index++;
          constrained = 1;
        }
      else if ( strcmp(argv[arg_index], "-orthchk") == 0 )
        {                       /* lobpcg: check orthonormality */
          arg_index++;
          checkOrtho = 1;
        }
      else if ( strcmp(argv[arg_index], "-vfromfile") == 0 )
        {                /* lobpcg: get initial vectors from file */
          arg_index++;
          vFromFileFlag = 1;
        }
      else if ( strcmp(argv[arg_index], "-vrand") == 0 )
        {                               /* lobpcg: block size */
          arg_index++;
          blockSize = atoi(argv[arg_index++]);
        }
      else if ( strcmp(argv[arg_index], "-seed") == 0 )
        {                          /* lobpcg: seed for srand */
          arg_index++;
          lobpcgSeed = atoi(argv[arg_index++]);
        }
      else if ( strcmp(argv[arg_index], "-itr") == 0 )
        {                    /* lobpcg: max # of iterations */
          arg_index++;
          maxIterations = atoi(argv[arg_index++]);
        }
      else if ( strcmp(argv[arg_index], "-verb") == 0 )
        {                         /* lobpcg: verbosity level */
          arg_index++;
          verbosity = atoi(argv[arg_index++]);
        }
      else if ( strcmp(argv[arg_index], "-vout") == 0 )
        {                             /* lobpcg: print level */
          arg_index++;
          printLevel = atoi(argv[arg_index++]);
        }
      else if ( strcmp(argv[arg_index], "-pcgitr") == 0 )
        {                      /* lobpcg: inner pcg iterations */
          arg_index++;
          pcgIterations = atoi(argv[arg_index++]);
        }
      else if ( strcmp(argv[arg_index], "-pcgtol") == 0 )
        {                      /* lobpcg: inner pcg iterations */
          arg_index++;
          pcgTol = atof(argv[arg_index++]);
        }
      else if ( strcmp(argv[arg_index], "-pcgmode") == 0 )
        {                /* lobpcg: initial guess for inner pcg */
          arg_index++;        /* 0: zero, otherwise rhs */
          pcgMode = atoi(argv[arg_index++]);
        }
      /* end lobpcg */
      /* begin mgr options*/
      else if ( strcmp(argv[arg_index], "-mgr_bsize") == 0 )
      {                /* mgr block size */
         arg_index++;        
         mgr_bsize = atoi(argv[arg_index++]);
      }
      else if ( strcmp(argv[arg_index], "-mgr_nlevels") == 0 )
      {                /* mgr number of coarsening levels */
         arg_index++;        
         mgr_nlevels = atoi(argv[arg_index++]);
      }
      else if ( strcmp(argv[arg_index], "-mgr_non_c_to_f") == 0 )
      {                /* mgr intermediate coarse grid strategy */
         arg_index++;        
         mgr_non_c_to_f = atoi(argv[arg_index++]);
      }      
      else if ( strcmp(argv[arg_index], "-mgr_num_reserved_nodes") == 0 )
      {                /* mgr number of reserved nodes to be put on coarsest grid */
         arg_index++;        
         mgr_num_reserved_nodes = atoi(argv[arg_index++]);
      }
      else if ( strcmp(argv[arg_index], "-mgr_frelax_method") == 0 )
      {                /* mgr F-relaxation strategy: single/ multi level */
         arg_index++;        
         mgr_frelax_method = atoi(argv[arg_index++]);
      }
      /* end mgr options */
      else
      {
         arg_index++;
      }
   }

   /* begin CGC BM Aug 25, 2006 */
   if (coarsen_type == 21 || coarsen_type == 22) {
      arg_index = 0;
      while ( (arg_index < argc) && (!print_usage) )
      {
         if ( strcmp(argv[arg_index], "-cgcits") == 0 )
         {
            arg_index++;
            cgcits = atoi(argv[arg_index++]);
         }
         else
         {
            arg_index++;
         }
      }
   }

   /* begin lobpcg */

   if ( solver_id == 0 && lobpcgFlag )
     solver_id = 1;

   /* end lobpcg */

   if (solver_id == 8 || solver_id == 18)
   {
      max_levels = 1;
   }

   /* defaults for BoomerAMG */
   if (solver_id == 0 || solver_id == 1 || solver_id == 3 || solver_id == 5
       || solver_id == 9 || solver_id == 13 || solver_id == 14
       || solver_id == 15 || solver_id == 20 || solver_id == 51 || solver_id == 61 
       || solver_id == 70 || solver_id == 71 || solver_id == 72)
   {
      strong_threshold = 0.25;
      trunc_factor = 0.;
      jacobi_trunc_threshold = 0.01;
      cycle_type = 1;
      relax_wt = 1.;
      outer_wt = 1.;

      /* for CGNR preconditioned with Boomeramg, only relaxation scheme 0 is
         implemented, i.e. Jacobi relaxation, and needs to be used without CF
         ordering */
      if (solver_id == 5) 
      {     
         relax_type = 0;
         relax_order = 0;
      }
   }

   /* defaults for Schwarz */

   variant = 0;  /* multiplicative */
   overlap = 1;  /* 1 layer overlap */
   domain_type = 2; /* through agglomeration */
   schwarz_rlx_weight = 1.;

   /* defaults for GMRES */

   k_dim = 5;

   /* defaults for LGMRES - should use a larger k_dim, though*/
   aug_dim = 2;

   arg_index = 0;
   while (arg_index < argc)
   {
      if ( strcmp(argv[arg_index], "-k") == 0 )
      {
         arg_index++;
         k_dim = atoi(argv[arg_index++]);
      }
      else if ( strcmp(argv[arg_index], "-aug") == 0 )
      {
         arg_index++;
         aug_dim = atoi(argv[arg_index++]);
      }
      else if ( strcmp(argv[arg_index], "-w") == 0 )
      {
         arg_index++;
         relax_wt = atof(argv[arg_index++]);
      }
      else if ( strcmp(argv[arg_index], "-wl") == 0 )
      {
         arg_index++;
         relax_wt_level = atof(argv[arg_index++]);
         level_w = atoi(argv[arg_index++]);
      }
      else if ( strcmp(argv[arg_index], "-ow") == 0 )
      {
         arg_index++;
         outer_wt = atof(argv[arg_index++]);
      }
      else if ( strcmp(argv[arg_index], "-owl") == 0 )
      {
         arg_index++;
         outer_wt_level = atof(argv[arg_index++]);
         level_ow = atoi(argv[arg_index++]);
      }
      else if ( strcmp(argv[arg_index], "-sw") == 0 )
      {
         arg_index++;
         schwarz_rlx_weight = atof(argv[arg_index++]);
      }
      else if ( strcmp(argv[arg_index], "-coarse_th") == 0 )
      {
         arg_index++;
         coarse_threshold  = atof(argv[arg_index++]);
      }
      else if ( strcmp(argv[arg_index], "-min_cs") == 0 )
      {
         arg_index++;
         min_coarse_size  = atof(argv[arg_index++]);
      }
      else if ( strcmp(argv[arg_index], "-seq_th") == 0 )
      {
         arg_index++;
         seq_threshold  = atof(argv[arg_index++]);
      }
      else if ( strcmp(argv[arg_index], "-red") == 0 )
      {
         arg_index++;
         redundant  = atof(argv[arg_index++]);
      }
      else if ( strcmp(argv[arg_index], "-th") == 0 )
      {
         arg_index++;
         strong_threshold  = atof(argv[arg_index++]);
      }
      else if ( strcmp(argv[arg_index], "-CF") == 0 )
      {
         arg_index++;
         relax_order = atoi(argv[arg_index++]);
      }
      else if ( strcmp(argv[arg_index], "-cf") == 0 )
      {
         arg_index++;
         cf_tol  = atof(argv[arg_index++]);
      }
      else if ( strcmp(argv[arg_index], "-tol") == 0 )
      {
         arg_index++;
         tol  = atof(argv[arg_index++]);
      }
      else if ( strcmp(argv[arg_index], "-atol") == 0 )
      {
         arg_index++;
         atol  = atof(argv[arg_index++]);
      }
      else if ( strcmp(argv[arg_index], "-mxrs") == 0 )
      {
         arg_index++;
         max_row_sum  = atof(argv[arg_index++]);
      }
      else if ( strcmp(argv[arg_index], "-sai_th") == 0 )
      {
         arg_index++;
         sai_threshold  = atof(argv[arg_index++]);
      }
      else if ( strcmp(argv[arg_index], "-sai_filt") == 0 )
      {
         arg_index++;
         sai_filter  = atof(argv[arg_index++]);
      }
      else if ( strcmp(argv[arg_index], "-drop_tol") == 0 )
      {
         arg_index++;
         drop_tol  = atof(argv[arg_index++]);
      }
      else if ( strcmp(argv[arg_index], "-nonzeros_to_keep") == 0 )
      {
         arg_index++;
         nonzeros_to_keep  = atoi(argv[arg_index++]);
      }
      else if ( strcmp(argv[arg_index], "-ilut") == 0 )
      {
         arg_index++;
         eu_ilut  = atof(argv[arg_index++]);
      }
      else if ( strcmp(argv[arg_index], "-sparseA") == 0 )
      {
         arg_index++;
         eu_sparse_A  = atof(argv[arg_index++]);
      }
      else if ( strcmp(argv[arg_index], "-rowScale") == 0 )
      {
         arg_index++;
         eu_row_scale  = 1;
      }
      else if ( strcmp(argv[arg_index], "-level") == 0 )
      {
         arg_index++;
         eu_level  = atoi(argv[arg_index++]);
      }
      else if ( strcmp(argv[arg_index], "-bj") == 0 )
      {
         arg_index++;
         eu_bj  = 1;
      }
      else if ( strcmp(argv[arg_index], "-eu_stats") == 0 )
      {
         arg_index++;
         eu_stats  = 1;
      }
      else if ( strcmp(argv[arg_index], "-eu_mem") == 0 )
      {
         arg_index++;
         eu_mem  = 1;
      }
      else if ( strcmp(argv[arg_index], "-tr") == 0 )
      {
         arg_index++;
         trunc_factor  = atof(argv[arg_index++]);
      }
      else if ( strcmp(argv[arg_index], "-Pmx") == 0 )
      {
         arg_index++;
         P_max_elmts  = atoi(argv[arg_index++]);
      }
      else if ( strcmp(argv[arg_index], "-interpvecvar") == 0 )
      {
         arg_index++;
         interp_vec_variant  = atoi(argv[arg_index++]);
      }
      else if ( strcmp(argv[arg_index], "-Qtr") == 0 )
      {
         arg_index++;
         Q_trunc  = atof(argv[arg_index++]);
      }
      else if ( strcmp(argv[arg_index], "-Qmx") == 0 )
      {
         arg_index++;
         Q_max = atoi(argv[arg_index++]);
      }
      else if ( strcmp(argv[arg_index], "-jtr") == 0 )
      {
         arg_index++;
         jacobi_trunc_threshold  = atof(argv[arg_index++]);
      }
      else if ( strcmp(argv[arg_index], "-Ssw") == 0 )
      {
         arg_index++;
         S_commpkg_switch = atof(argv[arg_index++]);
      }
      else if ( strcmp(argv[arg_index], "-solver_type") == 0 )
      {
         arg_index++;
         solver_type  = atoi(argv[arg_index++]);
      }
      else if ( strcmp(argv[arg_index], "-iout") == 0 )
      {
         arg_index++;
         ioutdat  = atoi(argv[arg_index++]);
      }
      else if ( strcmp(argv[arg_index], "-pout") == 0 )
      {
         arg_index++;
         poutdat  = atoi(argv[arg_index++]);
      }
      else if ( strcmp(argv[arg_index], "-var") == 0 )
      {
         arg_index++;
         variant  = atoi(argv[arg_index++]);
      }
      else if ( strcmp(argv[arg_index], "-use_ns") == 0 )
      {
         arg_index++;
         use_nonsymm_schwarz = 1;
      }
      else if ( strcmp(argv[arg_index], "-ov") == 0 )
      {
         arg_index++;
         overlap  = atoi(argv[arg_index++]);
      }
      else if ( strcmp(argv[arg_index], "-dom") == 0 )
      {
         arg_index++;
         domain_type  = atoi(argv[arg_index++]);
      }
      else if ( strcmp(argv[arg_index], "-blk_sm") == 0 )
      {
         arg_index++;
         smooth_num_levels = atoi(argv[arg_index++]);
         overlap = 0;
         smooth_type = 6;
         domain_type = 1;
      }
      else if ( strcmp(argv[arg_index], "-mu") == 0 )
      {
         arg_index++;
         cycle_type  = atoi(argv[arg_index++]);
      }
      else if ( strcmp(argv[arg_index], "-numsamp") == 0 )
      {
         arg_index++;
         gsmg_samples  = atoi(argv[arg_index++]);
      }
      else if ( strcmp(argv[arg_index], "-interptype") == 0 )
      {
         arg_index++;
         interp_type  = atoi(argv[arg_index++]);
      }
      else if ( strcmp(argv[arg_index], "-agg_interp") == 0 )
      {
         arg_index++;
         agg_interp_type  = atoi(argv[arg_index++]);
      }
      else if ( strcmp(argv[arg_index], "-agg_Pmx") == 0 )
      {
         arg_index++;
         agg_P_max_elmts  = atoi(argv[arg_index++]);
      }
      else if ( strcmp(argv[arg_index], "-agg_P12_mx") == 0 )
      {
         arg_index++;
         agg_P12_max_elmts  = atoi(argv[arg_index++]);
      }
      else if ( strcmp(argv[arg_index], "-agg_tr") == 0 )
      {
         arg_index++;
         agg_trunc_factor  = atof(argv[arg_index++]);
      }
      else if ( strcmp(argv[arg_index], "-agg_P12_tr") == 0 )
      {
         arg_index++;
         agg_P12_trunc_factor  = atof(argv[arg_index++]);
      }
      else if ( strcmp(argv[arg_index], "-postinterptype") == 0 )
      {
         arg_index++;
         post_interp_type  = atoi(argv[arg_index++]);
      }
      else if ( strcmp(argv[arg_index], "-nodal") == 0 )
      {
         arg_index++;
         nodal  = atoi(argv[arg_index++]);
      }
      else if ( strcmp(argv[arg_index], "-rel_change") == 0 )
      {
         arg_index++;
         rel_change = 1;
      }
      else if ( strcmp(argv[arg_index], "-nodal_diag") == 0 )
      {
         arg_index++;
         nodal_diag  = atoi(argv[arg_index++]);
      }
      else if ( strcmp(argv[arg_index], "-cheby_order") == 0 )
      {
         arg_index++;
         cheby_order = atoi(argv[arg_index++]);
      }
      else if ( strcmp(argv[arg_index], "-cheby_eig_est") == 0 )
      {
         arg_index++;
         cheby_eig_est = atoi(argv[arg_index++]);
      }
      else if ( strcmp(argv[arg_index], "-cheby_variant") == 0 )
      {
         arg_index++;
         cheby_variant = atoi(argv[arg_index++]);
      }
      else if ( strcmp(argv[arg_index], "-cheby_scale") == 0 )
      {
         arg_index++;
         cheby_scale = atoi(argv[arg_index++]);
      }
      else if ( strcmp(argv[arg_index], "-cheby_fraction") == 0 )
      {
         arg_index++;
         cheby_fraction = atof(argv[arg_index++]);
      }
      else if ( strcmp(argv[arg_index], "-additive") == 0 )
      {
         arg_index++;
         additive  = atoi(argv[arg_index++]);
      }
      else if ( strcmp(argv[arg_index], "-mult_add") == 0 )
      {
         arg_index++;
         mult_add  = atoi(argv[arg_index++]);
      }
      else if ( strcmp(argv[arg_index], "-simple") == 0 )
      {
         arg_index++;
         simple  = atoi(argv[arg_index++]);
      }
      else if ( strcmp(argv[arg_index], "-add_end") == 0 )
      {
         arg_index++;
         add_last_lvl  = atoi(argv[arg_index++]);
      }
      else if ( strcmp(argv[arg_index], "-add_Pmx") == 0 )
      {
         arg_index++;
         add_P_max_elmts  = atoi(argv[arg_index++]);
      }
      else if ( strcmp(argv[arg_index], "-add_tr") == 0 )
      {
         arg_index++;
         add_trunc_factor  = atof(argv[arg_index++]);
      }
      else if ( strcmp(argv[arg_index], "-add_rlx") == 0 )
      {
         arg_index++;
         add_relax_type = atoi(argv[arg_index++]);
      }
      else if ( strcmp(argv[arg_index], "-add_w") == 0 )
      {
         arg_index++;
         add_relax_wt = atof(argv[arg_index++]);
      }
      else if ( strcmp(argv[arg_index], "-rap") == 0 )
      {
         arg_index++;
         rap2  = atoi(argv[arg_index++]);
      }
      else if ( strcmp(argv[arg_index], "-keepT") == 0 )
      {
         arg_index++;
         keepTranspose  = atoi(argv[arg_index++]);
      }
      else if ( strcmp(argv[arg_index], "-nongalerk_tol") == 0 )
      {
         arg_index++;
         nongalerk_num_tol = atoi(argv[arg_index++]);
         nongalerk_tol = hypre_CTAlloc(HYPRE_Real,  nongalerk_num_tol, HYPRE_MEMORY_HOST);
         for (i = 0; i < nongalerk_num_tol; i++)
            nongalerk_tol[i] = atof(argv[arg_index++]);
      }
      else if ( strcmp(argv[arg_index], "-print") == 0 )
      {
         arg_index++;
         print_system = 1;
      }
      /* BM Oct 23, 2006 */
      else if ( strcmp(argv[arg_index], "-plot_grids") == 0 )
      {
         arg_index++;
         plot_grids = 1;
      }
      else if ( strcmp(argv[arg_index], "-plot_file_name") == 0 )
      {
         arg_index++;
	 hypre_sprintf (plot_file_name,"%s",argv[arg_index++]);
      }
      else if ( strcmp(argv[arg_index], "-AIR") == 0 )
      {
         arg_index++;
         air = atoi(argv[arg_index++]);
      }
      else
      {
         arg_index++;
      }
   }

   /* default settings for AIR alg. */
   if (air)
   {
      restri_type = air;    /* Set Restriction to be AIR */
      interp_type = 100;    /* 1-pt Interp */
      relax_type = 0;
      ns_down = 0;
      ns_up = 3;
      /* this is a 2-D 4-by-k array using Double pointers */
      grid_relax_points = hypre_CTAlloc(HYPRE_Int*, 4);
      grid_relax_points[0] = NULL;
      grid_relax_points[1] = hypre_CTAlloc(HYPRE_Int, ns_down);
      grid_relax_points[2] = hypre_CTAlloc(HYPRE_Int, ns_up);
      grid_relax_points[3] = hypre_CTAlloc(HYPRE_Int, ns_coarse);
      /* down cycle: C */
      for (i=0; i<ns_down; i++)
      {
         grid_relax_points[1][i] = 0;//1;
      }
      /* up cycle: F */
      //for (i=0; i<ns_up; i++)
      //{
      grid_relax_points[2][0] = -1; // F 
      grid_relax_points[2][1] = -1; // F
      grid_relax_points[2][2] =  1; // C
      //}
      /* coarse: all */
      for (i=0; i<ns_coarse; i++)
      {
         grid_relax_points[3][i] = 0;
      }
      coarse_threshold = 20;
   }
   /*-----------------------------------------------------------
    * Print usage info
    *-----------------------------------------------------------*/
 
   if ( print_usage )
   {
      if ( myid == 0 )
      {
         hypre_printf("\n");
         hypre_printf("Usage: %s [<options>]\n", argv[0]);
         hypre_printf("\n");
         hypre_printf("  -fromfile <filename>       : ");
         hypre_printf("matrix read from multiple files (IJ format)\n");
         hypre_printf("  -fromparcsrfile <filename> : ");
         hypre_printf("matrix read from multiple files (ParCSR format)\n");
         hypre_printf("  -fromonecsrfile <filename> : ");
         hypre_printf("matrix read from a single file (CSR format)\n");
         hypre_printf("\n");
         hypre_printf("  -laplacian [<options>] : build 5pt 2D laplacian problem (default) \n");
         hypre_printf("  -sysL <num functions>  : build SYSTEMS laplacian 7pt operator\n");
         hypre_printf("  -9pt [<opts>]          : build 9pt 2D laplacian problem\n");
         hypre_printf("  -27pt [<opts>]         : build 27pt 3D laplacian problem\n");
         hypre_printf("  -difconv [<opts>]      : build convection-diffusion problem\n");
         hypre_printf("    -n <nx> <ny> <nz>    : total problem size \n");
         hypre_printf("    -P <Px> <Py> <Pz>    : processor topology\n");
         hypre_printf("    -c <cx> <cy> <cz>    : diffusion coefficients\n");
         hypre_printf("    -a <ax> <ay> <az>    : convection coefficients\n");
         hypre_printf("    -atype <type>        : FD scheme for convection \n");
         hypre_printf("           0=Forward (default)       1=Backward\n");
         hypre_printf("           2=Centered                3=Upwind\n");
         hypre_printf("\n");
         hypre_printf("  -exact_size            : inserts immediately into ParCSR structure\n");
         hypre_printf("  -storage_low           : allocates not enough storage for aux struct\n");
         hypre_printf("  -concrete_parcsr       : use parcsr matrix type as concrete type\n");
         hypre_printf("\n");
         hypre_printf("  -rhsfromfile           : ");
         hypre_printf("rhs read from multiple files (IJ format)\n");
         hypre_printf("  -rhsfromonefile        : ");
         hypre_printf("rhs read from a single file (CSR format)\n");
         hypre_printf("  -rhsparcsrfile        :  ");
         hypre_printf("rhs read from multiple files (ParCSR format)\n");
         hypre_printf("  -rhsrand               : rhs is random vector\n");
         hypre_printf("  -rhsisone              : rhs is vector with unit components (default)\n");
         hypre_printf("  -xisone                : solution of all ones\n");
         hypre_printf("  -rhszero               : rhs is zero vector\n");
         hypre_printf("\n");
         hypre_printf("  -dt <val>              : specify finite backward Euler time step\n");
         hypre_printf("                         :    -rhsfromfile, -rhsfromonefile, -rhsrand,\n");
         hypre_printf("                         :    -rhsrand, or -xisone will be ignored\n");
         hypre_printf("  -srcfromfile           : ");
         hypre_printf("backward Euler source read from multiple files (IJ format)\n");
         hypre_printf("  -srcfromonefile        : ");
         hypre_printf("backward Euler source read from a single file (IJ format)\n");
         hypre_printf("  -srcrand               : ");
         hypre_printf("backward Euler source is random vector with components in range 0 - 1\n");
         hypre_printf("  -srcisone              : ");
         hypre_printf("backward Euler source is vector with unit components (default)\n");
         hypre_printf("  -srczero               : ");
         hypre_printf("backward Euler source is zero-vector\n");
         hypre_printf("  -x0fromfile           : ");
         hypre_printf("initial guess x0 read from multiple files (IJ format)\n");
         hypre_printf("\n");
         hypre_printf("  -solver <ID>           : solver ID\n");
         hypre_printf("       0=AMG               1=AMG-PCG        \n");
         hypre_printf("       2=DS-PCG            3=AMG-GMRES      \n");
         hypre_printf("       4=DS-GMRES          5=AMG-CGNR       \n");     
         hypre_printf("       6=DS-CGNR           7=PILUT-GMRES    \n");     
         hypre_printf("       8=ParaSails-PCG     9=AMG-BiCGSTAB   \n");
         hypre_printf("       10=DS-BiCGSTAB     11=PILUT-BiCGSTAB \n");
         hypre_printf("       12=Schwarz-PCG     13=GSMG           \n");     
         hypre_printf("       14=GSMG-PCG        15=GSMG-GMRES\n");     
         hypre_printf("       18=ParaSails-GMRES\n");     
         hypre_printf("       20=Hybrid solver/ DiagScale, AMG \n");
         hypre_printf("       43=Euclid-PCG      44=Euclid-GMRES   \n");
         hypre_printf("       45=Euclid-BICGSTAB\n");
         hypre_printf("       50=DS-LGMRES         51=AMG-LGMRES     \n");
         hypre_printf("       60=DS-FlexGMRES         61=AMG-FlexGMRES     \n");
	 hypre_printf("       70=MGR             71=MGR-PCG   72=MGR-FlexGMRES    \n");
         hypre_printf("\n");
         hypre_printf("  -cljp                 : CLJP coarsening \n");
         hypre_printf("  -cljp1                : CLJP coarsening, fixed random \n");
         hypre_printf("  -cgc                  : CGC coarsening \n");
         hypre_printf("  -cgce                 : CGC-E coarsening \n");
         hypre_printf("  -pmis                 : PMIS coarsening \n");
         hypre_printf("  -pmis1                : PMIS coarsening, fixed random \n");
         hypre_printf("  -hmis                 : HMIS coarsening (default)\n");
         hypre_printf("  -ruge                 : Ruge-Stueben coarsening (local)\n");
         hypre_printf("  -ruge1p               : Ruge-Stueben coarsening 1st pass only(local)\n");
         hypre_printf("  -ruge3                : third pass on boundary\n");
         hypre_printf("  -ruge3c               : third pass on boundary, keep c-points\n");
         hypre_printf("  -falgout              : local Ruge_Stueben followed by CLJP\n");
         hypre_printf("  -gm                   : use global measures\n");
         hypre_printf("\n");
         hypre_printf("  -interptype  <val>    : set interpolation type\n");
         hypre_printf("       0=Classical modified interpolation  \n");
         hypre_printf("       1=least squares interpolation (for GSMG only)  \n");
         hypre_printf("       0=Classical modified interpolation for hyperbolic PDEs \n");
         hypre_printf("       3=direct interpolation with separation of weights  \n");
         hypre_printf("       4=multipass interpolation  \n");
         hypre_printf("       5=multipass interpolation with separation of weights  \n");
         hypre_printf("       6=extended classical modified interpolation (default) \n");
         hypre_printf("       7=extended (only if no common C neighbor) interpolation  \n");
         hypre_printf("       8=standard interpolation  \n");
         hypre_printf("       9=standard interpolation with separation of weights  \n");
         hypre_printf("      12=FF interpolation  \n");
         hypre_printf("      13=FF1 interpolation  \n");

         hypre_printf("      16=use modified unknown interpolation for a system (w/unknown or hybrid approach) \n");
         hypre_printf("      17=use non-systems interp = 6 for a system (w/unknown or hybrid approach) \n");
         hypre_printf("      18=use non-systems interp = 8 for a system (w/unknown or hybrid approach) \n");
         hypre_printf("      19=use non-systems interp = 0 for a system (w/unknown or hybrid approach) \n");

         hypre_printf("      10=classical block interpolation for nodal systems AMG\n");
         hypre_printf("      11=classical block interpolation with diagonal blocks for nodal systems AMG\n");
         hypre_printf("      20=same as 10, but don't add weak connect. to diag \n");
         hypre_printf("      21=same as 11, but don't add weak connect. to diag \n");
         hypre_printf("      22=classical block interpolation w/Ruge's variant for nodal systems AMG \n");
         hypre_printf("      23=same as 22, but use row sums for diag scaling matrices,for nodal systems AMG \n");
         hypre_printf("      24=direct block interpolation for nodal systems AMG\n");
         hypre_printf("     100=One point interpolation [a Boolean matrix]\n");
         hypre_printf("\n");

         /* RL */
         hypre_printf("  -restritype  <val>    : set restriction type\n");
         hypre_printf("       0=transpose of the interpolation  \n");
         hypre_printf("       1=local approximate ideal restriction (AIR)  \n");
         hypre_printf("\n");

         hypre_printf("  -rlx  <val>            : relaxation type\n");
         hypre_printf("       0=Weighted Jacobi  \n");
         hypre_printf("       1=Gauss-Seidel (very slow!)  \n");
         hypre_printf("       3=Hybrid Gauss-Seidel  \n");
         hypre_printf("       4=Hybrid backward Gauss-Seidel  \n");
         hypre_printf("       6=Hybrid symmetric Gauss-Seidel  \n");
         hypre_printf("       8= symmetric L1-Gauss-Seidel  \n");
         hypre_printf("       13= forward L1-Gauss-Seidel  \n");
         hypre_printf("       14= backward L1-Gauss-Seidel  \n");
         hypre_printf("       15=CG  \n");
         hypre_printf("       16=Chebyshev  \n");
         hypre_printf("       17=FCF-Jacobi  \n");
         hypre_printf("       18=L1-Jacobi (may be used with -CF) \n");
         hypre_printf("       9=Gauss elimination (use for coarsest grid only)  \n");
         hypre_printf("       99=Gauss elimination with pivoting (use for coarsest grid only)  \n");
         hypre_printf("       20= Nodal Weighted Jacobi (for systems only) \n");
         hypre_printf("       23= Nodal Hybrid Jacobi/Gauss-Seidel (for systems only) \n");
         hypre_printf("       26= Nodal Hybrid Symmetric Gauss-Seidel  (for systems only)\n");
         hypre_printf("       29= Nodal Gauss elimination (use for coarsest grid only)  \n");
         hypre_printf("  -rlx_coarse  <val>       : set relaxation type for coarsest grid\n");
         hypre_printf("  -rlx_down    <val>       : set relaxation type for down cycle\n");
         hypre_printf("  -rlx_up      <val>       : set relaxation type for up cycle\n");
         hypre_printf("  -cheby_order  <val> : set order (1-4) for Chebyshev poly. smoother (default is 2)\n");
         hypre_printf("  -cheby_fraction <val> : fraction of the spectrum for Chebyshev poly. smoother (default is .3)\n");
         hypre_printf("  -nodal  <val>            : nodal system type\n");
         hypre_printf("       0 = Unknown approach \n");
         hypre_printf("       1 = Frobenius norm  \n");
         hypre_printf("       2 = Sum of Abs.value of elements  \n");
         hypre_printf("       3 = Largest magnitude element (includes its sign)  \n");
         hypre_printf("       4 = Inf. norm  \n");
         hypre_printf("       5 = One norm  (note: use with block version only) \n");
         hypre_printf("       6 = Sum of all elements in block  \n");
         hypre_printf("  -nodal_diag <val>        :how to treat diag elements\n");
         hypre_printf("       0 = no special treatment \n");
         hypre_printf("       1 = make diag = neg.sum of the off_diag  \n");
         hypre_printf("       2 = make diag = neg. of diag \n");
         hypre_printf("  -ns <val>              : Use <val> sweeps on each level\n");
         hypre_printf("                           (default C/F down, F/C up, F/C fine\n");
         hypre_printf("  -ns_coarse  <val>       : set no. of sweeps for coarsest grid\n");
         /* RL restore these */
         hypre_printf("  -ns_down    <val>       : set no. of sweeps for down cycle\n");
         hypre_printf("  -ns_up      <val>       : set no. of sweeps for up cycle\n");
         hypre_printf("\n");
         hypre_printf("  -mu   <val>            : set AMG cycles (1=V, 2=W, etc.)\n"); 
         hypre_printf("  -th   <val>            : set AMG threshold Theta = val \n");
         hypre_printf("  -tr   <val>            : set AMG interpolation truncation factor = val \n");
         hypre_printf("  -Pmx  <val>            : set maximal no. of elmts per row for AMG interpolation (default: 4)\n");
         hypre_printf("  -jtr  <val>            : set truncation threshold for Jacobi interpolation = val \n");
         hypre_printf("  -Ssw  <val>            : set S-commpkg-switch = val \n");
         hypre_printf("  -mxrs <val>            : set AMG maximum row sum threshold for dependency weakening \n");
         hypre_printf("  -nf <val>              : set number of functions for systems AMG\n");
         hypre_printf("  -numsamp <val>         : set number of sample vectors for GSMG\n");

         hypre_printf("  -postinterptype <val>  : invokes <val> no. of Jacobi interpolation steps after main interpolation\n");
         hypre_printf("\n");
         hypre_printf("  -cgcitr <val>          : set maximal number of coarsening iterations for CGC\n");
         hypre_printf("  -solver_type <val>     : sets solver within Hybrid solver\n");
         hypre_printf("                         : 1  PCG  (default)\n");
         hypre_printf("                         : 2  GMRES\n");
         hypre_printf("                         : 3  BiCGSTAB\n");

         hypre_printf("  -w   <val>             : set Jacobi relax weight = val\n");
         hypre_printf("  -k   <val>             : dimension Krylov space for GMRES\n");
         hypre_printf("  -aug   <val>           : number of augmentation vectors for LGMRES (-k indicates total approx space size)\n");

         hypre_printf("  -mxl  <val>            : maximum number of levels (AMG, ParaSAILS)\n");
         hypre_printf("  -tol  <val>            : set solver convergence tolerance = val\n");
         hypre_printf("  -atol  <val>           : set solver absolute convergence tolerance = val\n");
         hypre_printf("  -max_iter  <val>       : set max iterations\n");
         hypre_printf("  -mg_max_iter  <val>    : set max iterations for mg solvers\n");
         hypre_printf("  -agg_nl  <val>         : set number of aggressive coarsening levels (default:0)\n");
         hypre_printf("  -np  <val>             : set number of paths of length 2 for aggr. coarsening\n");
         hypre_printf("\n");
         hypre_printf("  -sai_th   <val>        : set ParaSAILS threshold = val \n");
         hypre_printf("  -sai_filt <val>        : set ParaSAILS filter = val \n");
         hypre_printf("\n");
         hypre_printf("  -level   <val>         : set k in ILU(k) for Euclid \n");
         hypre_printf("  -bj <val>              : enable block Jacobi ILU for Euclid \n");
         hypre_printf("  -ilut <val>            : set drop tolerance for ILUT in Euclid\n");
         hypre_printf("                           Note ILUT is sequential only!\n");
         hypre_printf("  -sparseA <val>         : set drop tolerance in ILU(k) for Euclid \n");
         hypre_printf("  -rowScale <val>        : enable row scaling in Euclid \n");
         hypre_printf("\n");  
         hypre_printf("  -drop_tol  <val>       : set threshold for dropping in PILUT\n");
         hypre_printf("  -nonzeros_to_keep <val>: number of nonzeros in each row to keep\n");
         hypre_printf("\n");  
         hypre_printf("  -iout <val>            : set output flag\n");
         hypre_printf("       0=no output    1=matrix stats\n"); 
         hypre_printf("       2=cycle stats  3=matrix & cycle stats\n"); 
         hypre_printf("\n");  
         hypre_printf("  -dbg <val>             : set debug flag\n");
         hypre_printf("       0=no debugging\n       1=internal timing\n       2=interpolation truncation\n       3=more detailed timing in coarsening routine\n");
         hypre_printf("\n");
         hypre_printf("  -print                 : print out the system\n");
         hypre_printf("\n");
         /* begin lobpcg */

         hypre_printf("LOBPCG options:\n");
         hypre_printf("\n");
         hypre_printf("  -lobpcg                 : run LOBPCG instead of PCG\n");
         hypre_printf("\n");
         hypre_printf("  -gen                    : solve generalized EVP with B = Laplacian\n");
         hypre_printf("\n");
         hypre_printf("  -con                    : solve constrained EVP using 'vectors.*.*'\n");
         hypre_printf("                            as constraints (see -vout 1 below)\n");
         hypre_printf("\n");
         hypre_printf("  -solver none            : no HYPRE preconditioner is used\n");
         hypre_printf("\n");
         hypre_printf("  -itr <val>              : maximal number of LOBPCG iterations\n");
         hypre_printf("                            (default 100);\n");
         hypre_printf("\n");
         hypre_printf("  -vrand <val>            : compute <val> eigenpairs using random\n");
         hypre_printf("                            initial vectors (default 1)\n");
         hypre_printf("\n");
         hypre_printf("  -seed <val>             : use <val> as the seed for the random\n");
         hypre_printf("                            number generator(default seed is based\n");
         hypre_printf("                            on the time of the run)\n");
         hypre_printf("\n");
         hypre_printf("  -vfromfile              : read initial vectors from files\n");
         hypre_printf("                            vectors.i.j where i is vector number\n");
         hypre_printf("                            and j is processor number\n");
         hypre_printf("\n");
         hypre_printf("  -orthchk                : check eigenvectors for orthonormality\n");
         hypre_printf("\n");
         hypre_printf("  -verb <val>             : verbosity level\n");
         hypre_printf("  -verb 0                 : no print\n");
         hypre_printf("  -verb 1                 : print initial eigenvalues and residuals,\n");
         hypre_printf("                            the iteration number, the number of\n");
         hypre_printf("                            non-convergent eigenpairs and final\n");
         hypre_printf("                            eigenvalues and residuals (default)\n");
         hypre_printf("  -verb 2                 : print eigenvalues and residuals on each\n");
         hypre_printf("                            iteration\n");
         hypre_printf("\n");
         hypre_printf("  -pcgitr <val>           : maximal number of inner PCG iterations\n");
         hypre_printf("                            for preconditioning (default 1);\n");
         hypre_printf("                            if <val> = 0 then the preconditioner\n");
         hypre_printf("                            is applied directly\n");
         hypre_printf("\n");
         hypre_printf("  -pcgtol <val>           : residual tolerance for inner iterations\n");
         hypre_printf("                            (default 0.01)\n");
         hypre_printf("\n");
         hypre_printf("  -vout <val>             : file output level\n");
         hypre_printf("  -vout 0                 : no files created (default)\n");
         hypre_printf("  -vout 1                 : write eigenvalues to values.txt, residuals\n");
         hypre_printf("                            to residuals.txt and eigenvectors to \n");
         hypre_printf("                            vectors.i.j where i is vector number\n");
         hypre_printf("                            and j is processor number\n");
         hypre_printf("  -vout 2                 : in addition to the above, write the\n");
         hypre_printf("                            eigenvalues history (the matrix whose\n");
         hypre_printf("                            i-th column contains eigenvalues at\n");
         hypre_printf("                            (i+1)-th iteration) to val_hist.txt and\n");
         hypre_printf("                            residuals history to res_hist.txt\n");
         hypre_printf("\nNOTE: in this test driver LOBPCG only works with solvers 1, 2, 8, 12, 14 and 43\n");
         hypre_printf("\ndefault solver is 1\n");
         hypre_printf("\n");

         /* end lobpcg */

         hypre_printf("  -plot_grids            : print out information for plotting the grids\n");
         hypre_printf("  -plot_file_name <val>  : file name for plotting output\n");
         hypre_printf("\n");
         hypre_printf("  -smtype <val>      :smooth type\n");
         hypre_printf("  -smlv <val>        :smooth num levels\n");
         hypre_printf("  -ov <val>          :over lap:\n");
         hypre_printf("  -dom <val>         :domain type\n");
         hypre_printf("  -use_ns            : use non-symm schwarz smoother\n");
         hypre_printf("  -var <val>         : schwarz smoother variant (0-3) \n");
         hypre_printf("  -blk_sm <val>      : same as '-smtype 6 -ov 0 -dom 1 -smlv <val>'\n");
         hypre_printf("  -nongalerk_tol <val> <list>    : specify the NonGalerkin drop tolerance\n");
         hypre_printf("                                   and list contains the values, where last value\n");
         hypre_printf("                                   in list is repeated if val < num_levels in AMG\n");

         /* MGR options */
         hypre_printf("  -mgr_bsize   <val>               : set block size = val\n");      
         hypre_printf("  -mgr_nlevels   <val>             : set number of coarsening levels = val\n");      
         hypre_printf("  -mgr_num_reserved_nodes   <val>  : set number of reserved nodes \n");      
         hypre_printf("                                     to be kept till the coarsest grid = val\n");      
         hypre_printf("  -mgr_non_c_to_f   <val>          : set strategy for intermediate coarse grid \n");      
         hypre_printf("  -mgr_non_c_to_f   0              : Allow some non Cpoints to be labeled \n");
         hypre_printf("                                     Cpoints on intermediate grid \n");      
         hypre_printf("  -mgr_non_c_to_f   1              : set non Cpoints strictly to Fpoints \n");            
         hypre_printf("  -mgr_frelax_method   <val>       : set F-relaxation strategy \n");      
         hypre_printf("  -mgr_frelax_method   0           : Use 'single-level smoother' strategy \n");
         hypre_printf("                                     for F-relaxation \n");      
         hypre_printf("  -mgr_frelax_method   1           : Use a 'multi-level smoother' strategy \n");  
         hypre_printf("                                     for F-relaxation \n");      
         /* end MGR options */
      }

      goto final;
   }

   /*-----------------------------------------------------------
    * Print driver parameters
    *-----------------------------------------------------------*/
 
   if (myid == 0)
   {
      hypre_printf("Running with these driver parameters:\n");
      hypre_printf("  solver ID    = %d\n\n", solver_id);
   }

   /*-----------------------------------------------------------
    * Set up matrix
    *-----------------------------------------------------------*/

   if ( myid == 0 && dt != dt_inf)
   {
      hypre_printf("  Backward Euler time step with dt = %e\n", dt);
      hypre_printf("  Dirichlet 0 BCs are implicit in the spatial operator\n");
   }

   time_index = hypre_InitializeTiming("Spatial Operator");
   hypre_BeginTiming(time_index);
   if ( build_matrix_type == -1 )
   {
      ierr = HYPRE_IJMatrixRead( argv[build_matrix_arg_index], comm,
                                 HYPRE_PARCSR, &ij_A );
      if (ierr)
      {
         hypre_printf("ERROR: Problem reading in the system matrix!\n");
         exit(1);
      }
   }
   else if ( build_matrix_type == 0 )
   {
      BuildParFromFile(argc, argv, build_matrix_arg_index, &parcsr_A);
   }
   else if ( build_matrix_type == 1 )
   {
      BuildParFromOneFile(argc, argv, build_matrix_arg_index, num_functions,
                          &parcsr_A);
   }
   else if ( build_matrix_type == 2 )
   {
      BuildParLaplacian(argc, argv, build_matrix_arg_index, &parcsr_A);
   }
   else if ( build_matrix_type == 3 )
   {
      BuildParLaplacian9pt(argc, argv, build_matrix_arg_index, &parcsr_A);
   }
   else if ( build_matrix_type == 4 )
   {
      BuildParLaplacian27pt(argc, argv, build_matrix_arg_index, &parcsr_A);
   }
   else if ( build_matrix_type == 5 )
   {
      BuildParDifConv(argc, argv, build_matrix_arg_index, &parcsr_A);
   }
   else if ( build_matrix_type == 6 )
   {
      BuildParVarDifConv(argc, argv, build_matrix_arg_index, &parcsr_A, &b);
      build_rhs_type      = 6;
      build_src_type      = 5;
   }
   else if ( build_matrix_type == 7 )
   {
      BuildParRotate7pt(argc, argv, build_matrix_arg_index, &parcsr_A);
   }

   else
   {
      hypre_printf("You have asked for an unsupported problem with\n");
      hypre_printf("build_matrix_type = %d.\n", build_matrix_type);
      return(-1);
   }
   /* BM Oct 23, 2006 */
   if (plot_grids)
   {
      if (build_matrix_type > 1 &&  build_matrix_type < 8)
         BuildParCoordinates (argc, argv, build_matrix_arg_index, 
                              &coord_dim, &coordinates);
      else
      {
         hypre_printf("Warning: coordinates are not yet printed for build_matrix_type = %d.\n", build_matrix_type);
      }
   }

   if (build_matrix_type < 0)
   {
      ierr = HYPRE_IJMatrixGetLocalRange( ij_A,
                                          &first_local_row, &last_local_row ,
                                          &first_local_col, &last_local_col );

      local_num_rows = last_local_row - first_local_row + 1;
      local_num_cols = last_local_col - first_local_col + 1;
      ierr += HYPRE_IJMatrixGetObject( ij_A, &object);
      parcsr_A = (HYPRE_ParCSRMatrix) object;
   }
   else
   {
      /*-----------------------------------------------------------
       * Copy the parcsr matrix into the IJMatrix through interface calls
       *-----------------------------------------------------------*/
      ierr = HYPRE_ParCSRMatrixGetLocalRange( parcsr_A,
                                              &first_local_row, &last_local_row ,
                                              &first_local_col, &last_local_col );

      local_num_rows = last_local_row - first_local_row + 1;
      local_num_cols = last_local_col - first_local_col + 1;
   }
   hypre_EndTiming(time_index);
   hypre_PrintTiming("Generate Matrix", hypre_MPI_COMM_WORLD);
   hypre_FinalizeTiming(time_index);
   hypre_ClearTiming();

   /* Check the ij interface - not necessary if one just wants to test solvers */
   if (test_ij && build_matrix_type > -1)
   {
      HYPRE_Int mx_size = 5; 
      time_index = hypre_InitializeTiming("Generate IJ matrix");
      hypre_BeginTiming(time_index);

      ierr += HYPRE_ParCSRMatrixGetDims( parcsr_A, &M, &N );

      ierr += HYPRE_IJMatrixCreate( comm, first_local_row, last_local_row,
                                    first_local_col, last_local_col,
                                    &ij_A );

      ierr += HYPRE_IJMatrixSetObjectType( ij_A, HYPRE_PARCSR );
      num_rows = local_num_rows;
      if (off_proc)
      {
	 if (myid != num_procs-1) num_rows++;
	 if (myid) num_rows++;
      }
      /* The following shows how to build an IJMatrix if one has only an
         estimate for the row sizes */
     row_nums = hypre_CTAlloc(HYPRE_Int,  num_rows, HYPRE_MEMORY_HOST);
     num_cols = hypre_CTAlloc(HYPRE_Int,  num_rows, HYPRE_MEMORY_HOST);
     if (sparsity_known == 1)
     {   
         diag_sizes = hypre_CTAlloc(HYPRE_Int,  local_num_rows, HYPRE_MEMORY_HOST);
         offdiag_sizes = hypre_CTAlloc(HYPRE_Int,  local_num_rows, HYPRE_MEMORY_HOST);
     }   
     else
     {   
         size = 5;
         if (sparsity_known == 0)
         {
            if (build_matrix_type == 2) size = 7;
            if (build_matrix_type == 3) size = 9;
            if (build_matrix_type == 4) size = 27;
         }
	 row_sizes = hypre_CTAlloc(HYPRE_Int,  num_rows, HYPRE_MEMORY_HOST);
	 for (i=0; i < num_rows; i++)
	    row_sizes[i] = size;
     }   
     local_row = 0;
     if (build_matrix_type == 2) mx_size = 7;
     if (build_matrix_type == 3) mx_size = 9;
     if (build_matrix_type == 4) mx_size = 27;
     col_nums = hypre_CTAlloc(HYPRE_Int,  mx_size*num_rows, HYPRE_MEMORY_HOST);
     data = hypre_CTAlloc(HYPRE_Real,  mx_size*num_rows, HYPRE_MEMORY_HOST);
     i_indx = 0;
     j_indx = 0;
     if (off_proc && myid)
     {
	 num_cols[i_indx] = 2;
	 row_nums[i_indx++] = first_local_row-1;
         col_nums[j_indx] = first_local_row-1;
         data[j_indx++] = 6.;
         col_nums[j_indx] = first_local_row-2;
         data[j_indx++] = -1;
     }
     for (i=0; i < local_num_rows; i++)
     {
         row_nums[i_indx] = first_local_row +i;
         ierr += HYPRE_ParCSRMatrixGetRow( parcsr_A, first_local_row+i, &size, 
                                             &col_inds, &values);
	 num_cols[i_indx++] = size;
         for (j = 0; j < size; j++)
         {
            col_nums[j_indx] = col_inds[j];
            data[j_indx++] = values[j];
            if (sparsity_known == 1)
            {
               if (col_inds[j] < first_local_row || col_inds[j] > last_local_row)
                  offdiag_sizes[local_row]++;
               else
                  diag_sizes[local_row]++;
            }
         }
         local_row++;
         ierr += HYPRE_ParCSRMatrixRestoreRow( parcsr_A, first_local_row+i, &size, 
                                                 &col_inds, &values );
     }
     if (off_proc && myid != num_procs-1)
     {
	 num_cols[i_indx] = 2;
	 row_nums[i_indx++] = last_local_row+1;
         col_nums[j_indx] = last_local_row+2;
         data[j_indx++] = -1.;
         col_nums[j_indx] = last_local_row+1;
         data[j_indx++] = 6;
     }

         /*ierr += HYPRE_IJMatrixSetRowSizes ( ij_A, (const HYPRE_Int *) num_cols );*/
     if (sparsity_known == 1)
        ierr += HYPRE_IJMatrixSetDiagOffdSizes( ij_A, (const HYPRE_Int *) diag_sizes,
                                            (const HYPRE_Int *) offdiag_sizes );
     else
        ierr = HYPRE_IJMatrixSetRowSizes ( ij_A, (const HYPRE_Int *) row_sizes );

     ierr += HYPRE_IJMatrixInitialize( ij_A );

     if (omp_flag) HYPRE_IJMatrixSetOMPFlag(ij_A, 1);

     if (chunk)
     {
         if (add)
	    ierr += HYPRE_IJMatrixAddToValues(ij_A, num_rows, num_cols, row_nums, 
					(const HYPRE_Int *) col_nums, 
					(const HYPRE_Real *) data);
         else
            ierr += HYPRE_IJMatrixSetValues(ij_A, num_rows, num_cols, row_nums, 
					(const HYPRE_Int *) col_nums, 
					(const HYPRE_Real *) data);
     }
     else 
     {
         j_indx = 0;
         for (i=0; i < num_rows; i++)
         {
            if (add)
               ierr += HYPRE_IJMatrixAddToValues( ij_A, 1, &num_cols[i], &row_nums[i],
                                             (const HYPRE_Int *) &col_nums[j_indx],
                                             (const HYPRE_Real *) &data[j_indx] );
            else
               ierr += HYPRE_IJMatrixSetValues( ij_A, 1, &num_cols[i], &row_nums[i],
                                             (const HYPRE_Int *) &col_nums[j_indx],
                                             (const HYPRE_Real *) &data[j_indx] );
            j_indx += num_cols[i];
         }
     }
     hypre_TFree(col_nums, HYPRE_MEMORY_HOST);
     hypre_TFree(data, HYPRE_MEMORY_HOST);
     hypre_TFree(row_nums, HYPRE_MEMORY_HOST);
     hypre_TFree(num_cols, HYPRE_MEMORY_HOST); 
     if (sparsity_known == 1)
     {
         hypre_TFree(diag_sizes, HYPRE_MEMORY_HOST);
         hypre_TFree(offdiag_sizes, HYPRE_MEMORY_HOST);
     }
     else
         hypre_TFree(row_sizes, HYPRE_MEMORY_HOST);

      ierr += HYPRE_IJMatrixAssemble( ij_A );

      hypre_EndTiming(time_index);
      hypre_PrintTiming("IJ Matrix Setup", hypre_MPI_COMM_WORLD);
      hypre_FinalizeTiming(time_index);
      hypre_ClearTiming();
   
      if (ierr)
      {
         hypre_printf("Error in driver building IJMatrix from parcsr matrix. \n");
         return(-1); 
      }

   /* This is to emphasize that one can IJMatrixAddToValues after an
      IJMatrixRead or an IJMatrixAssemble.  After an IJMatrixRead,
      assembly is unnecessary if the sparsity pattern of the matrix is
      not changed somehow.  If one has not used IJMatrixRead, one has
      the opportunity to IJMatrixAddTo before a IJMatrixAssemble. */

      ncols    = hypre_CTAlloc(HYPRE_Int,  last_local_row - first_local_row + 1, HYPRE_MEMORY_HOST);
      rows     = hypre_CTAlloc(HYPRE_Int,  last_local_row - first_local_row + 1, HYPRE_MEMORY_HOST);
      col_inds = hypre_CTAlloc(HYPRE_Int,  last_local_row - first_local_row + 1, HYPRE_MEMORY_HOST);
      values   = hypre_CTAlloc(HYPRE_Real,  last_local_row - first_local_row + 1, HYPRE_MEMORY_HOST);

      if (dt < dt_inf)
         val = 1./dt;
      else 
         val = 0.;   /* Use zero to avoid unintentional loss of significance */

      for (i = first_local_row; i <= last_local_row; i++)
      {
         j = i - first_local_row;
         rows[j] = i;
         ncols[j] = 1;
         col_inds[j] = i;
         values[j] = val;
      }
      
      ierr += HYPRE_IJMatrixAddToValues( ij_A,
                                      local_num_rows,
                                      ncols, rows,
                                      (const HYPRE_Int *) col_inds,
                                      (const HYPRE_Real *) values );

      hypre_TFree(values, HYPRE_MEMORY_HOST);
      hypre_TFree(col_inds, HYPRE_MEMORY_HOST);
      hypre_TFree(rows, HYPRE_MEMORY_HOST);
      hypre_TFree(ncols, HYPRE_MEMORY_HOST);

   /* If sparsity pattern is not changed since last IJMatrixAssemble call,
      this should be a no-op */

      ierr += HYPRE_IJMatrixAssemble( ij_A );

   /*-----------------------------------------------------------
    * Fetch the resulting underlying matrix out
    *-----------------------------------------------------------*/
     if (build_matrix_type > -1)
         ierr += HYPRE_ParCSRMatrixDestroy(parcsr_A);

     ierr += HYPRE_IJMatrixGetObject( ij_A, &object);
     parcsr_A = (HYPRE_ParCSRMatrix) object;

   }

   /*-----------------------------------------------------------
    * Set up the interp vector
    *-----------------------------------------------------------*/

   if ( build_rbm)
   {
      char new_file_name[80];
      /* RHS */
      interp_vecs = hypre_CTAlloc(HYPRE_ParVector, num_interp_vecs, HYPRE_MEMORY_HOST);
      ij_rbm = hypre_CTAlloc(HYPRE_IJVector, num_interp_vecs, HYPRE_MEMORY_HOST);
      for (i=0; i < num_interp_vecs; i++)
      {
         hypre_sprintf(new_file_name, "%s.%d", argv[build_rbm_index],i);
         ierr = HYPRE_IJVectorRead( new_file_name, hypre_MPI_COMM_WORLD, 
                                 HYPRE_PARCSR, &ij_rbm[i] );
         ierr = HYPRE_IJVectorGetObject( ij_rbm[i], &object );
         interp_vecs[i] = (HYPRE_ParVector) object;
      }
      if (ierr)
      {
         hypre_printf("ERROR: Problem reading in rbm!\n");
         exit(1);
      }
   }
   /*-----------------------------------------------------------
    * Set up the RHS and initial guess
    *-----------------------------------------------------------*/

   time_index = hypre_InitializeTiming("RHS and Initial Guess");
   hypre_BeginTiming(time_index);

   if ( build_rhs_type == 0 )
   {
      if (myid == 0)
      {
         hypre_printf("  RHS vector read from file %s\n", argv[build_rhs_arg_index]);
         hypre_printf("  Initial guess is 0\n");
      }

      /* RHS */
      ierr = HYPRE_IJVectorRead( argv[build_rhs_arg_index], hypre_MPI_COMM_WORLD, 
                                 HYPRE_PARCSR, &ij_b );
      if (ierr)
      {
         hypre_printf("ERROR: Problem reading in the right-hand-side!\n");
         exit(1);
      }
      ierr = HYPRE_IJVectorGetObject( ij_b, &object );
      b = (HYPRE_ParVector) object;

      /* Initial guess */
      HYPRE_IJVectorCreate(hypre_MPI_COMM_WORLD, first_local_col, last_local_col, &ij_x);
      HYPRE_IJVectorSetObjectType(ij_x, HYPRE_PARCSR);
      HYPRE_IJVectorInitialize(ij_x);

      values = hypre_CTAlloc(HYPRE_Real,  local_num_cols, HYPRE_MEMORY_HOST);
      for (i = 0; i < local_num_cols; i++)
         values[i] = 0.;
      HYPRE_IJVectorSetValues(ij_x, local_num_cols, NULL, values);
      hypre_TFree(values, HYPRE_MEMORY_HOST);

      ierr = HYPRE_IJVectorGetObject( ij_x, &object );
      x = (HYPRE_ParVector) object;
   }
   else if ( build_rhs_type == 1 )
   {

#if 0
      hypre_printf("build_rhs_type == 1 not currently implemented\n");
      return(-1);
#else
      /* RHS - this has not been tested for multiple processors*/
      BuildRhsParFromOneFile(argc, argv, build_rhs_arg_index, NULL, &b);

      hypre_printf("  Initial guess is 0\n");

      ij_b = NULL;

      /* initial guess */ 
      HYPRE_IJVectorCreate(hypre_MPI_COMM_WORLD, first_local_col, last_local_col, &ij_x);
      HYPRE_IJVectorSetObjectType(ij_x, HYPRE_PARCSR);
      HYPRE_IJVectorInitialize(ij_x);
      
      values = hypre_CTAlloc(HYPRE_Real,  local_num_cols, HYPRE_MEMORY_HOST);
      for (i = 0; i < local_num_cols; i++)
         values[i] = 0.;
      HYPRE_IJVectorSetValues(ij_x, local_num_cols, NULL, values);
      hypre_TFree(values, HYPRE_MEMORY_HOST);
      
      ierr = HYPRE_IJVectorGetObject( ij_x, &object );
      x = (HYPRE_ParVector) object;

#endif
   }
   else if ( build_rhs_type == 7 )
   {

      /* rhs */ 
      BuildParRhsFromFile(argc, argv, build_rhs_arg_index, &b);

      hypre_printf("  Initial guess is 0\n");

      ij_b = NULL;

      /* initial guess */ 
      HYPRE_IJVectorCreate(hypre_MPI_COMM_WORLD, first_local_col, last_local_col, &ij_x);
      HYPRE_IJVectorSetObjectType(ij_x, HYPRE_PARCSR);
      HYPRE_IJVectorInitialize(ij_x);
      
      values = hypre_CTAlloc(HYPRE_Real,  local_num_cols, HYPRE_MEMORY_HOST);
      for (i = 0; i < local_num_cols; i++)
         values[i] = 0.;
      HYPRE_IJVectorSetValues(ij_x, local_num_cols, NULL, values);
      hypre_TFree(values, HYPRE_MEMORY_HOST);
      
      ierr = HYPRE_IJVectorGetObject( ij_x, &object );
      x = (HYPRE_ParVector) object;
   }

   else if ( build_rhs_type == 2 )
   {
      if (myid == 0)
      {
         hypre_printf("  RHS vector has unit components\n");
         hypre_printf("  Initial guess is 0\n");
      }

      /* RHS */
      HYPRE_IJVectorCreate(hypre_MPI_COMM_WORLD, first_local_row, last_local_row, &ij_b);
      HYPRE_IJVectorSetObjectType(ij_b, HYPRE_PARCSR);
      HYPRE_IJVectorInitialize(ij_b);

      values = hypre_CTAlloc(HYPRE_Real,  local_num_rows, HYPRE_MEMORY_HOST);
      for (i = 0; i < local_num_rows; i++)
         values[i] = 1.0;
      HYPRE_IJVectorSetValues(ij_b, local_num_rows, NULL, values);
      hypre_TFree(values, HYPRE_MEMORY_HOST);

      ierr = HYPRE_IJVectorGetObject( ij_b, &object );
      b = (HYPRE_ParVector) object;

      /* Initial guess */
      HYPRE_IJVectorCreate(hypre_MPI_COMM_WORLD, first_local_col, last_local_col, &ij_x);
      HYPRE_IJVectorSetObjectType(ij_x, HYPRE_PARCSR);
      HYPRE_IJVectorInitialize(ij_x);

      values = hypre_CTAlloc(HYPRE_Real,  local_num_cols, HYPRE_MEMORY_HOST);
      for (i = 0; i < local_num_cols; i++)
         values[i] = 0.;
      HYPRE_IJVectorSetValues(ij_x, local_num_cols, NULL, values);
      hypre_TFree(values, HYPRE_MEMORY_HOST);

      ierr = HYPRE_IJVectorGetObject( ij_x, &object );
      x = (HYPRE_ParVector) object;
   }
   else if ( build_rhs_type == 3 )
   {
      if (myid == 0)
      {
         hypre_printf("  RHS vector has random components and unit 2-norm\n");
         hypre_printf("  Initial guess is 0\n");
      }

      /* RHS */
      HYPRE_IJVectorCreate(hypre_MPI_COMM_WORLD, first_local_row, last_local_row, &ij_b); 
      HYPRE_IJVectorSetObjectType(ij_b, HYPRE_PARCSR);
      HYPRE_IJVectorInitialize(ij_b);
      ierr = HYPRE_IJVectorGetObject( ij_b, &object );
      b = (HYPRE_ParVector) object;

      /* For purposes of this test, HYPRE_ParVector functions are used, but
         these are not necessary.  For a clean use of the interface, the user
         "should" modify components of ij_x by using functions
         HYPRE_IJVectorSetValues or HYPRE_IJVectorAddToValues */

      HYPRE_ParVectorSetRandomValues(b, 22775);
      HYPRE_ParVectorInnerProd(b,b,&norm);
      norm = 1./sqrt(norm);
      ierr = HYPRE_ParVectorScale(norm, b);      

      /* Initial guess */
      HYPRE_IJVectorCreate(hypre_MPI_COMM_WORLD, first_local_col, last_local_col, &ij_x);
      HYPRE_IJVectorSetObjectType(ij_x, HYPRE_PARCSR);
      HYPRE_IJVectorInitialize(ij_x);

      values = hypre_CTAlloc(HYPRE_Real,  local_num_cols, HYPRE_MEMORY_HOST);
      for (i = 0; i < local_num_cols; i++)
         values[i] = 0.;
      HYPRE_IJVectorSetValues(ij_x, local_num_cols, NULL, values);
      hypre_TFree(values, HYPRE_MEMORY_HOST);

      ierr = HYPRE_IJVectorGetObject( ij_x, &object );
      x = (HYPRE_ParVector) object;
   }
   else if ( build_rhs_type == 4 )
   {
      if (myid == 0)
      {
         hypre_printf("  RHS vector set for solution with unit components\n");
         hypre_printf("  Initial guess is 0\n");
      }

      /* Temporary use of solution vector */
      HYPRE_IJVectorCreate(hypre_MPI_COMM_WORLD, first_local_col, last_local_col, &ij_x);
      HYPRE_IJVectorSetObjectType(ij_x, HYPRE_PARCSR);
      HYPRE_IJVectorInitialize(ij_x);

      values = hypre_CTAlloc(HYPRE_Real,  local_num_cols, HYPRE_MEMORY_HOST);
      for (i = 0; i < local_num_cols; i++)
         values[i] = 1.;
      HYPRE_IJVectorSetValues(ij_x, local_num_cols, NULL, values);
      hypre_TFree(values, HYPRE_MEMORY_HOST);

      ierr = HYPRE_IJVectorGetObject( ij_x, &object );
      x = (HYPRE_ParVector) object;

      /* RHS */
      HYPRE_IJVectorCreate(hypre_MPI_COMM_WORLD, first_local_row, last_local_row, &ij_b); 
      HYPRE_IJVectorSetObjectType(ij_b, HYPRE_PARCSR);
      HYPRE_IJVectorInitialize(ij_b);
      ierr = HYPRE_IJVectorGetObject( ij_b, &object );
      b = (HYPRE_ParVector) object;

      HYPRE_ParCSRMatrixMatvec(1.,parcsr_A,x,0.,b);

      /* Initial guess */
      values = hypre_CTAlloc(HYPRE_Real,  local_num_cols, HYPRE_MEMORY_HOST);
      for (i = 0; i < local_num_cols; i++)
         values[i] = 0.;
      HYPRE_IJVectorSetValues(ij_x, local_num_cols, NULL, values);
      hypre_TFree(values, HYPRE_MEMORY_HOST);
   }
   else if ( build_rhs_type == 5 )
   {
      if (myid == 0)
      {
         hypre_printf("  RHS vector is 0\n");
         hypre_printf("  Initial guess has unit components\n");
      }

      /* RHS */
      HYPRE_IJVectorCreate(hypre_MPI_COMM_WORLD, first_local_row, last_local_row, &ij_b);
      HYPRE_IJVectorSetObjectType(ij_b, HYPRE_PARCSR);
      HYPRE_IJVectorInitialize(ij_b);

      values = hypre_CTAlloc(HYPRE_Real,  local_num_rows, HYPRE_MEMORY_HOST);
      for (i = 0; i < local_num_rows; i++)
         values[i] = 0.;
      HYPRE_IJVectorSetValues(ij_b, local_num_rows, NULL, values);
      hypre_TFree(values, HYPRE_MEMORY_HOST);

      ierr = HYPRE_IJVectorGetObject( ij_b, &object );
      b = (HYPRE_ParVector) object;

      /* Initial guess */
      HYPRE_IJVectorCreate(hypre_MPI_COMM_WORLD, first_local_col, last_local_col, &ij_x);
      HYPRE_IJVectorSetObjectType(ij_x, HYPRE_PARCSR);
      HYPRE_IJVectorInitialize(ij_x);

      values = hypre_CTAlloc(HYPRE_Real,  local_num_cols, HYPRE_MEMORY_HOST);
      for (i = 0; i < local_num_cols; i++)
         values[i] = 1.;
      HYPRE_IJVectorSetValues(ij_x, local_num_cols, NULL, values);
      hypre_TFree(values, HYPRE_MEMORY_HOST);

      ierr = HYPRE_IJVectorGetObject( ij_x, &object );
      x = (HYPRE_ParVector) object;
   }
   else if ( build_rhs_type == 6) 
   {
      ij_b = NULL;
   }

   if ( build_src_type == 0 )
   {
#if 0
      /* RHS */
      BuildRhsParFromFile(argc, argv, build_src_arg_index, &b);
#endif

      if (myid == 0)
      {
         hypre_printf("  Source vector read from file %s\n", argv[build_src_arg_index]);
         hypre_printf("  Initial unknown vector in evolution is 0\n");
      }

      ierr = HYPRE_IJVectorRead( argv[build_src_arg_index], hypre_MPI_COMM_WORLD, 
                                 HYPRE_PARCSR, &ij_b );
      if (ierr)
      {
         hypre_printf("ERROR: Problem reading in the right-hand-side!\n");
         exit(1);
      }
      ierr = HYPRE_IJVectorGetObject( ij_b, &object );
      b = (HYPRE_ParVector) object;

      /* Initial unknown vector */
      HYPRE_IJVectorCreate(hypre_MPI_COMM_WORLD, first_local_col, last_local_col, &ij_x);
      HYPRE_IJVectorSetObjectType(ij_x, HYPRE_PARCSR);
      HYPRE_IJVectorInitialize(ij_x);

      values = hypre_CTAlloc(HYPRE_Real,  local_num_cols, HYPRE_MEMORY_HOST);
      for (i = 0; i < local_num_cols; i++)
         values[i] = 0.;
      HYPRE_IJVectorSetValues(ij_x, local_num_cols, NULL, values);
      hypre_TFree(values, HYPRE_MEMORY_HOST);

      ierr = HYPRE_IJVectorGetObject( ij_x, &object );
      x = (HYPRE_ParVector) object;
   }
   else if ( build_src_type == 1 )
   {
      hypre_printf("build_src_type == 1 not currently implemented\n");
      return(-1);

#if 0
      BuildRhsParFromOneFile(argc, argv, build_src_arg_index, part_b, &b);
#endif
   }
   else if ( build_src_type == 2 )
   {
      if (myid == 0)
      {
         hypre_printf("  Source vector has unit components\n");
         hypre_printf("  Initial unknown vector is 0\n");
      }

      /* RHS */
      HYPRE_IJVectorCreate(hypre_MPI_COMM_WORLD, first_local_row, last_local_row, &ij_b);
      HYPRE_IJVectorSetObjectType(ij_b, HYPRE_PARCSR);
      HYPRE_IJVectorInitialize(ij_b);

      values = hypre_CTAlloc(HYPRE_Real,  local_num_rows, HYPRE_MEMORY_HOST);
      for (i = 0; i < local_num_rows; i++)
         values[i] = 1.;
      HYPRE_IJVectorSetValues(ij_b, local_num_rows, NULL, values);
      hypre_TFree(values, HYPRE_MEMORY_HOST);

      ierr = HYPRE_IJVectorGetObject( ij_b, &object );
      b = (HYPRE_ParVector) object;

      /* Initial guess */
      HYPRE_IJVectorCreate(hypre_MPI_COMM_WORLD, first_local_col, last_local_col, &ij_x);
      HYPRE_IJVectorSetObjectType(ij_x, HYPRE_PARCSR);
      HYPRE_IJVectorInitialize(ij_x);

      /* For backward Euler the previous backward Euler iterate (assumed
         0 here) is usually used as the initial guess */
      values = hypre_CTAlloc(HYPRE_Real,  local_num_cols, HYPRE_MEMORY_HOST);
      for (i = 0; i < local_num_cols; i++)
         values[i] = 0.;
      HYPRE_IJVectorSetValues(ij_x, local_num_cols, NULL, values);
      hypre_TFree(values, HYPRE_MEMORY_HOST);

      ierr = HYPRE_IJVectorGetObject( ij_x, &object );
      x = (HYPRE_ParVector) object;
   }
   else if ( build_src_type == 3 )
   {
      if (myid == 0)
      {
         hypre_printf("  Source vector has random components in range 0 - 1\n");
         hypre_printf("  Initial unknown vector is 0\n");
      }

      /* RHS */
      HYPRE_IJVectorCreate(hypre_MPI_COMM_WORLD, first_local_row, last_local_row, &ij_b);
      HYPRE_IJVectorSetObjectType(ij_b, HYPRE_PARCSR);
      HYPRE_IJVectorInitialize(ij_b);
      values = hypre_CTAlloc(HYPRE_Real,  local_num_rows, HYPRE_MEMORY_HOST);

      hypre_SeedRand(myid);
      for (i = 0; i < local_num_rows; i++)
         values[i] = hypre_Rand();

      HYPRE_IJVectorSetValues(ij_b, local_num_rows, NULL, values);
      hypre_TFree(values, HYPRE_MEMORY_HOST);

      ierr = HYPRE_IJVectorGetObject( ij_b, &object );
      b = (HYPRE_ParVector) object;

      /* Initial guess */
      HYPRE_IJVectorCreate(hypre_MPI_COMM_WORLD, first_local_col, last_local_col, &ij_x);
      HYPRE_IJVectorSetObjectType(ij_x, HYPRE_PARCSR);
      HYPRE_IJVectorInitialize(ij_x);

      /* For backward Euler the previous backward Euler iterate (assumed
         0 here) is usually used as the initial guess */
      values = hypre_CTAlloc(HYPRE_Real,  local_num_cols, HYPRE_MEMORY_HOST);
      for (i = 0; i < local_num_cols; i++)
         values[i] = 0.;
      HYPRE_IJVectorSetValues(ij_x, local_num_cols, NULL, values);
      hypre_TFree(values, HYPRE_MEMORY_HOST);

      ierr = HYPRE_IJVectorGetObject( ij_x, &object );
      x = (HYPRE_ParVector) object;
   }
   else if ( build_src_type == 4 )
   {
      if (myid == 0)
      {
         hypre_printf("  Source vector is 0 \n");
         hypre_printf("  Initial unknown vector has random components in range 0 - 1\n");
      }

      /* RHS */
      HYPRE_IJVectorCreate(hypre_MPI_COMM_WORLD, first_local_row, last_local_row, &ij_b);
      HYPRE_IJVectorSetObjectType(ij_b, HYPRE_PARCSR);
      HYPRE_IJVectorInitialize(ij_b);

      values = hypre_CTAlloc(HYPRE_Real,  local_num_rows, HYPRE_MEMORY_HOST);
      hypre_SeedRand(myid);
      for (i = 0; i < local_num_rows; i++)
         values[i] = hypre_Rand()/dt;
      HYPRE_IJVectorSetValues(ij_b, local_num_rows, NULL, values);
      hypre_TFree(values, HYPRE_MEMORY_HOST);

      ierr = HYPRE_IJVectorGetObject( ij_b, &object );
      b = (HYPRE_ParVector) object;

      /* Initial guess */
      HYPRE_IJVectorCreate(hypre_MPI_COMM_WORLD, first_local_col, last_local_col, &ij_x);
      HYPRE_IJVectorSetObjectType(ij_x, HYPRE_PARCSR);
      HYPRE_IJVectorInitialize(ij_x);

      /* For backward Euler the previous backward Euler iterate (assumed
         random in 0 - 1 here) is usually used as the initial guess */
      values = hypre_CTAlloc(HYPRE_Real,  local_num_cols, HYPRE_MEMORY_HOST);
      hypre_SeedRand(myid);
      for (i = 0; i < local_num_cols; i++)
         values[i] = hypre_Rand();
      HYPRE_IJVectorSetValues(ij_x, local_num_cols, NULL, values);
      hypre_TFree(values, HYPRE_MEMORY_HOST);

      ierr = HYPRE_IJVectorGetObject( ij_x, &object );
      x = (HYPRE_ParVector) object;
   }
   else if ( build_src_type == 5 )
   {
      if (myid == 0)
      {
         hypre_printf("  Initial guess is random \n");
      }

      /* Initial guess */
      HYPRE_IJVectorCreate(hypre_MPI_COMM_WORLD, first_local_col, last_local_col, &ij_x);
      HYPRE_IJVectorSetObjectType(ij_x, HYPRE_PARCSR);
      HYPRE_IJVectorInitialize(ij_x);

      /* For backward Euler the previous backward Euler iterate (assumed
         random in 0 - 1 here) is usually used as the initial guess */
<<<<<<< HEAD
      values = hypre_CTAlloc(HYPRE_Real,  local_num_cols, HYPRE_MEMORY_HOST);
      /* hypre_SeedRand(myid+2747); */
=======
      values = hypre_CTAlloc(HYPRE_Real, local_num_cols);
>>>>>>> 82e6c4d9
      hypre_SeedRand(myid);
      for (i = 0; i < local_num_cols; i++)
      {
         values[i] = hypre_Rand();
      }
      HYPRE_IJVectorSetValues(ij_x, local_num_cols, NULL, values);
      hypre_TFree(values, HYPRE_MEMORY_HOST);

      ierr = HYPRE_IJVectorGetObject( ij_x, &object );
      x = (HYPRE_ParVector) object;
   }

   /* initial guess */
   if ( build_x0_type == 0 )
   {
      if (myid == 0)
      {
         hypre_printf("  Initial guess vector read from file %s\n", argv[build_x0_arg_index]);
      }
      /* x0 */
      if (ij_x)
      {
         HYPRE_IJVectorDestroy(ij_x);
      }
      ierr = HYPRE_IJVectorRead( argv[build_x0_arg_index], hypre_MPI_COMM_WORLD, 
                                 HYPRE_PARCSR, &ij_x );
      if (ierr)
      {
         hypre_printf("ERROR: Problem reading in x0!\n");
         exit(1);
      }
      ierr = HYPRE_IJVectorGetObject( ij_x, &object );
      x = (HYPRE_ParVector) object;
   }

   hypre_EndTiming(time_index);
   hypre_PrintTiming("IJ Vector Setup", hypre_MPI_COMM_WORLD);
   hypre_FinalizeTiming(time_index);
   hypre_ClearTiming();
   
   if (num_functions > 1)
   {
      dof_func = NULL;
      if (build_funcs_type == 1)
      {
	 BuildFuncsFromOneFile(argc, argv, build_funcs_arg_index, parcsr_A, &dof_func);
      }
      else if (build_funcs_type == 2)
      {
	 BuildFuncsFromFiles(argc, argv, build_funcs_arg_index, parcsr_A, &dof_func);
      }
      else
      {
         if (myid == 0)
	    hypre_printf (" Number of functions = %d \n", num_functions);
      }
   }

   /*-----------------------------------------------------------
    * Print out the system and initial guess
    *-----------------------------------------------------------*/

   if (print_system)
   {
      HYPRE_IJMatrixPrint(ij_A, "IJ.out.A");
      if (ij_b)
      {
         HYPRE_IJVectorPrint(ij_b, "IJ.out.b");
      }
      else if (b)
      {
         HYPRE_ParVectorPrint(b, "ParVec.out.b");
      }
      HYPRE_IJVectorPrint(ij_x, "IJ.out.x0");

      /* HYPRE_ParCSRMatrixPrint( parcsr_A, "new_mat.A" );*/
   }

   /*-----------------------------------------------------------
    * Solve the system using the hybrid solver
    *-----------------------------------------------------------*/

   if (solver_id == 20)
   {
      if (myid == 0) hypre_printf("Solver:  AMG\n");
      time_index = hypre_InitializeTiming("AMG_hybrid Setup");
      hypre_BeginTiming(time_index);

      HYPRE_ParCSRHybridCreate(&amg_solver);
      HYPRE_ParCSRHybridSetTol(amg_solver, tol);
      HYPRE_ParCSRHybridSetAbsoluteTol(amg_solver, atol);
      HYPRE_ParCSRHybridSetConvergenceTol(amg_solver, cf_tol);
      HYPRE_ParCSRHybridSetSolverType(amg_solver, solver_type);
      HYPRE_ParCSRHybridSetLogging(amg_solver, ioutdat);
      HYPRE_ParCSRHybridSetPrintLevel(amg_solver, poutdat);
      HYPRE_ParCSRHybridSetDSCGMaxIter(amg_solver, max_iter);
      HYPRE_ParCSRHybridSetPCGMaxIter(amg_solver, mg_max_iter);
      HYPRE_ParCSRHybridSetCoarsenType(amg_solver, coarsen_type);
      HYPRE_ParCSRHybridSetStrongThreshold(amg_solver, strong_threshold);
      HYPRE_ParCSRHybridSetTruncFactor(amg_solver, trunc_factor);
      HYPRE_ParCSRHybridSetPMaxElmts(amg_solver, P_max_elmts);
      HYPRE_ParCSRHybridSetMaxLevels(amg_solver, max_levels);
      HYPRE_ParCSRHybridSetMaxRowSum(amg_solver, max_row_sum);
      HYPRE_ParCSRHybridSetNumSweeps(amg_solver, num_sweeps);
      if (relax_type > -1) HYPRE_ParCSRHybridSetRelaxType(amg_solver, relax_type);
      HYPRE_ParCSRHybridSetAggNumLevels(amg_solver, agg_num_levels);
      HYPRE_ParCSRHybridSetNumPaths(amg_solver, num_paths);
      HYPRE_ParCSRHybridSetNumFunctions(amg_solver, num_functions);
      HYPRE_ParCSRHybridSetNodal(amg_solver, nodal);
      if (relax_down > -1)
         HYPRE_ParCSRHybridSetCycleRelaxType(amg_solver, relax_down, 1);
      if (relax_up > -1)
         HYPRE_ParCSRHybridSetCycleRelaxType(amg_solver, relax_up, 2);
      if (relax_coarse > -1)
         HYPRE_ParCSRHybridSetCycleRelaxType(amg_solver, relax_coarse, 3);
      HYPRE_ParCSRHybridSetRelaxOrder(amg_solver, relax_order);
      HYPRE_ParCSRHybridSetMaxCoarseSize(amg_solver, coarse_threshold);
      HYPRE_ParCSRHybridSetMinCoarseSize(amg_solver, min_coarse_size);
      HYPRE_ParCSRHybridSetSeqThreshold(amg_solver, seq_threshold);
      HYPRE_ParCSRHybridSetRelaxWt(amg_solver, relax_wt);
      HYPRE_ParCSRHybridSetOuterWt(amg_solver, outer_wt);
      if (level_w > -1)
         HYPRE_ParCSRHybridSetLevelRelaxWt(amg_solver, relax_wt_level, level_w);
      if (level_ow > -1)
         HYPRE_ParCSRHybridSetLevelOuterWt(amg_solver, outer_wt_level, level_ow);
  
      HYPRE_ParCSRHybridSetup(amg_solver, parcsr_A, b, x);

      hypre_EndTiming(time_index);
      hypre_PrintTiming("Setup phase times", hypre_MPI_COMM_WORLD);
      hypre_FinalizeTiming(time_index);
      hypre_ClearTiming();
 
      time_index = hypre_InitializeTiming("ParCSR Hybrid Solve");
      hypre_BeginTiming(time_index);

      HYPRE_ParCSRHybridSolve(amg_solver, parcsr_A, b, x);

      hypre_EndTiming(time_index);
      hypre_PrintTiming("Solve phase times", hypre_MPI_COMM_WORLD);
      hypre_FinalizeTiming(time_index);
      hypre_ClearTiming();

      HYPRE_ParCSRHybridGetNumIterations(amg_solver, &num_iterations);
      HYPRE_ParCSRHybridGetPCGNumIterations(amg_solver, &pcg_num_its);
      HYPRE_ParCSRHybridGetDSCGNumIterations(amg_solver, &dscg_num_its);
      HYPRE_ParCSRHybridGetFinalRelativeResidualNorm(amg_solver, 
                                                     &final_res_norm);

      if (myid == 0)
      {
         hypre_printf("\n");
         hypre_printf("Iterations = %d\n", num_iterations);
         hypre_printf("PCG_Iterations = %d\n", pcg_num_its);
         hypre_printf("DSCG_Iterations = %d\n", dscg_num_its);
         hypre_printf("Final Relative Residual Norm = %e\n", final_res_norm);
         hypre_printf("\n");
      }

      HYPRE_ParCSRHybridDestroy(amg_solver);
   }
   /*-----------------------------------------------------------
    * Solve the system using AMG
    *-----------------------------------------------------------*/

   if (solver_id == 0)
   {
      if (myid == 0) hypre_printf("Solver:  AMG\n");
      time_index = hypre_InitializeTiming("BoomerAMG Setup");
      hypre_BeginTiming(time_index);

      HYPRE_BoomerAMGCreate(&amg_solver); 
     
      if (air)
      {
         /* RL: specify restriction */
         hypre_assert(restri_type >= 0);
         HYPRE_BoomerAMGSetRestriction(amg_solver, restri_type); /* 0: P^T, 1: AIR, 2: AIR-2 */
         HYPRE_BoomerAMGSetGridRelaxPoints(amg_solver, grid_relax_points);
      }

      /* BM Aug 25, 2006 */
      HYPRE_BoomerAMGSetCGCIts(amg_solver, cgcits);
      HYPRE_BoomerAMGSetInterpType(amg_solver, interp_type);
      HYPRE_BoomerAMGSetPostInterpType(amg_solver, post_interp_type);
      HYPRE_BoomerAMGSetNumSamples(amg_solver, gsmg_samples);
      HYPRE_BoomerAMGSetCoarsenType(amg_solver, coarsen_type);
      HYPRE_BoomerAMGSetMeasureType(amg_solver, measure_type);
      HYPRE_BoomerAMGSetTol(amg_solver, tol);
      HYPRE_BoomerAMGSetStrongThreshold(amg_solver, strong_threshold);
      HYPRE_BoomerAMGSetSeqThreshold(amg_solver, seq_threshold);
      HYPRE_BoomerAMGSetRedundant(amg_solver, redundant);
      HYPRE_BoomerAMGSetMaxCoarseSize(amg_solver, coarse_threshold);
      HYPRE_BoomerAMGSetMinCoarseSize(amg_solver, min_coarse_size);
      HYPRE_BoomerAMGSetTruncFactor(amg_solver, trunc_factor);
      HYPRE_BoomerAMGSetPMaxElmts(amg_solver, P_max_elmts);
      HYPRE_BoomerAMGSetJacobiTruncThreshold(amg_solver, jacobi_trunc_threshold);
      HYPRE_BoomerAMGSetSCommPkgSwitch(amg_solver, S_commpkg_switch);
      /* note: log is written to standard output, not to file */
      HYPRE_BoomerAMGSetPrintLevel(amg_solver, 3);
      HYPRE_BoomerAMGSetPrintFileName(amg_solver, "driver.out.log"); 
      HYPRE_BoomerAMGSetCycleType(amg_solver, cycle_type);
      HYPRE_BoomerAMGSetNumSweeps(amg_solver, num_sweeps);
      HYPRE_BoomerAMGSetISType(amg_solver, IS_type);
      HYPRE_BoomerAMGSetNumCRRelaxSteps(amg_solver, num_CR_relax_steps);
      HYPRE_BoomerAMGSetCRRate(amg_solver, CR_rate);
      HYPRE_BoomerAMGSetCRStrongTh(amg_solver, CR_strong_th);
      HYPRE_BoomerAMGSetCRUseCG(amg_solver, CR_use_CG);
      if (relax_type > -1) HYPRE_BoomerAMGSetRelaxType(amg_solver, relax_type);
      if (relax_down > -1)
         HYPRE_BoomerAMGSetCycleRelaxType(amg_solver, relax_down, 1);
      if (relax_up > -1)
         HYPRE_BoomerAMGSetCycleRelaxType(amg_solver, relax_up, 2);
      if (relax_coarse > -1)
         HYPRE_BoomerAMGSetCycleRelaxType(amg_solver, relax_coarse, 3);
      HYPRE_BoomerAMGSetAddRelaxType(amg_solver, add_relax_type);
      HYPRE_BoomerAMGSetAddRelaxWt(amg_solver, add_relax_wt);
      HYPRE_BoomerAMGSetChebyOrder(amg_solver, cheby_order);
      HYPRE_BoomerAMGSetChebyFraction(amg_solver, cheby_fraction);
      HYPRE_BoomerAMGSetChebyEigEst(amg_solver, cheby_eig_est);
      HYPRE_BoomerAMGSetChebyVariant(amg_solver, cheby_variant);
      HYPRE_BoomerAMGSetChebyScale(amg_solver, cheby_scale);
      HYPRE_BoomerAMGSetRelaxOrder(amg_solver, relax_order);
      HYPRE_BoomerAMGSetRelaxWt(amg_solver, relax_wt);
      HYPRE_BoomerAMGSetOuterWt(amg_solver, outer_wt);
      HYPRE_BoomerAMGSetMaxLevels(amg_solver, max_levels);
      if (level_w > -1)
         HYPRE_BoomerAMGSetLevelRelaxWt(amg_solver, relax_wt_level, level_w);
      if (level_ow > -1)
         HYPRE_BoomerAMGSetLevelOuterWt(amg_solver, outer_wt_level, level_ow);
      HYPRE_BoomerAMGSetSmoothType(amg_solver, smooth_type);
      HYPRE_BoomerAMGSetSmoothNumSweeps(amg_solver, smooth_num_sweeps);
      HYPRE_BoomerAMGSetSmoothNumLevels(amg_solver, smooth_num_levels);
      HYPRE_BoomerAMGSetMaxRowSum(amg_solver, max_row_sum);
      HYPRE_BoomerAMGSetDebugFlag(amg_solver, debug_flag);
      HYPRE_BoomerAMGSetVariant(amg_solver, variant);
      HYPRE_BoomerAMGSetOverlap(amg_solver, overlap);
      HYPRE_BoomerAMGSetDomainType(amg_solver, domain_type);
      HYPRE_BoomerAMGSetSchwarzUseNonSymm(amg_solver, use_nonsymm_schwarz);
     
      HYPRE_BoomerAMGSetSchwarzRlxWeight(amg_solver, schwarz_rlx_weight);
      if (eu_level < 0) eu_level = 0;
      HYPRE_BoomerAMGSetEuLevel(amg_solver, eu_level);
      HYPRE_BoomerAMGSetEuBJ(amg_solver, eu_bj);
      HYPRE_BoomerAMGSetEuSparseA(amg_solver, eu_sparse_A);
      HYPRE_BoomerAMGSetNumFunctions(amg_solver, num_functions);
      HYPRE_BoomerAMGSetAggNumLevels(amg_solver, agg_num_levels);
      HYPRE_BoomerAMGSetAggInterpType(amg_solver, agg_interp_type);
      HYPRE_BoomerAMGSetAggTruncFactor(amg_solver, agg_trunc_factor);
      HYPRE_BoomerAMGSetAggP12TruncFactor(amg_solver, agg_P12_trunc_factor);
      HYPRE_BoomerAMGSetAggPMaxElmts(amg_solver, agg_P_max_elmts);
      HYPRE_BoomerAMGSetAggP12MaxElmts(amg_solver, agg_P12_max_elmts);
      HYPRE_BoomerAMGSetNumPaths(amg_solver, num_paths);
      HYPRE_BoomerAMGSetNodal(amg_solver, nodal);
      HYPRE_BoomerAMGSetNodalDiag(amg_solver, nodal_diag);
      HYPRE_BoomerAMGSetCycleNumSweeps(amg_solver, ns_coarse, 3);
      HYPRE_BoomerAMGSetCycleNumSweeps(amg_solver, ns_down,   1);
      HYPRE_BoomerAMGSetCycleNumSweeps(amg_solver, ns_up,     2);
      if (num_functions > 1)
	 HYPRE_BoomerAMGSetDofFunc(amg_solver, dof_func);
      HYPRE_BoomerAMGSetAdditive(amg_solver, additive);
      HYPRE_BoomerAMGSetMultAdditive(amg_solver, mult_add);
      HYPRE_BoomerAMGSetSimple(amg_solver, simple);
      HYPRE_BoomerAMGSetAddLastLvl(amg_solver, add_last_lvl);
      HYPRE_BoomerAMGSetMultAddPMaxElmts(amg_solver, add_P_max_elmts);
      HYPRE_BoomerAMGSetMultAddTruncFactor(amg_solver, add_trunc_factor);

      HYPRE_BoomerAMGSetMaxIter(amg_solver, mg_max_iter);
      HYPRE_BoomerAMGSetRAP2(amg_solver, rap2);
      HYPRE_BoomerAMGSetKeepTranspose(amg_solver, keepTranspose);
      /*HYPRE_BoomerAMGSetNonGalerkTol(amg_solver, nongalerk_num_tol, nongalerk_tol);*/
      if (nongalerk_tol)
      {
         HYPRE_BoomerAMGSetNonGalerkinTol(amg_solver, nongalerk_tol[nongalerk_num_tol-1]);
         for (i=0; i < nongalerk_num_tol-1; i++)
            HYPRE_BoomerAMGSetLevelNonGalerkinTol(amg_solver, nongalerk_tol[i], i);
      }
      if (build_rbm)
      {
         HYPRE_BoomerAMGSetInterpVectors(amg_solver, num_interp_vecs, interp_vecs);
         HYPRE_BoomerAMGSetInterpVecVariant(amg_solver, interp_vec_variant);
         HYPRE_BoomerAMGSetInterpVecQMax(amg_solver, Q_max);
         HYPRE_BoomerAMGSetInterpVecAbsQTrunc(amg_solver, Q_trunc);
      }

      /* BM Oct 23, 2006 */
      if (plot_grids) {
         HYPRE_BoomerAMGSetPlotGrids (amg_solver, 1);
         HYPRE_BoomerAMGSetPlotFileName (amg_solver, plot_file_name);
         HYPRE_BoomerAMGSetCoordDim (amg_solver, coord_dim);
         HYPRE_BoomerAMGSetCoordinates (amg_solver, coordinates);
      }

      HYPRE_BoomerAMGSetup(amg_solver, parcsr_A, b, x);

      hypre_EndTiming(time_index);
      hypre_PrintTiming("Setup phase times", hypre_MPI_COMM_WORLD);
      hypre_FinalizeTiming(time_index);
      hypre_ClearTiming();
 
      time_index = hypre_InitializeTiming("BoomerAMG Solve");
      hypre_BeginTiming(time_index);

      HYPRE_BoomerAMGSolve(amg_solver, parcsr_A, b, x);

      hypre_EndTiming(time_index);
      hypre_PrintTiming("Solve phase times", hypre_MPI_COMM_WORLD);
      hypre_FinalizeTiming(time_index);
      hypre_ClearTiming();

      HYPRE_BoomerAMGGetNumIterations(amg_solver, &num_iterations);
      HYPRE_BoomerAMGGetFinalRelativeResidualNorm(amg_solver, &final_res_norm);

      if (myid == 0)
      {
         hypre_printf("\n");
         hypre_printf("BoomerAMG Iterations = %d\n", num_iterations);
         hypre_printf("Final Relative Residual Norm = %e\n", final_res_norm);
         hypre_printf("\n");
      }

#if SECOND_TIME
      /* run a second time to check for memory leaks */
      HYPRE_ParVectorSetRandomValues(x, 775);
      HYPRE_BoomerAMGSetup(amg_solver, parcsr_A, b, x);
      HYPRE_BoomerAMGSolve(amg_solver, parcsr_A, b, x);
#endif

      HYPRE_BoomerAMGDestroy(amg_solver);
   }

   /*-----------------------------------------------------------
    * Solve the system using GSMG
    *-----------------------------------------------------------*/

   if (solver_id == 13)
   {
      /* reset some smoother parameters */
 
      relax_order = 0;
 
      if (myid == 0) hypre_printf("Solver:  GSMG\n");
      time_index = hypre_InitializeTiming("BoomerAMG Setup");
      hypre_BeginTiming(time_index);
 
      HYPRE_BoomerAMGCreate(&amg_solver);
      HYPRE_BoomerAMGSetGSMG(amg_solver, 4); /* specify GSMG */
      /* BM Aug 25, 2006 */
      HYPRE_BoomerAMGSetCGCIts(amg_solver, cgcits);
      HYPRE_BoomerAMGSetInterpType(amg_solver, interp_type);
      HYPRE_BoomerAMGSetPostInterpType(amg_solver, post_interp_type);
      HYPRE_BoomerAMGSetNumSamples(amg_solver, gsmg_samples);
      HYPRE_BoomerAMGSetCoarsenType(amg_solver, coarsen_type);
      HYPRE_BoomerAMGSetMeasureType(amg_solver, measure_type);
      HYPRE_BoomerAMGSetTol(amg_solver, tol);
      HYPRE_BoomerAMGSetStrongThreshold(amg_solver, strong_threshold);
      HYPRE_BoomerAMGSetSeqThreshold(amg_solver, seq_threshold);
      HYPRE_BoomerAMGSetRedundant(amg_solver, redundant);
      HYPRE_BoomerAMGSetMaxCoarseSize(amg_solver, coarse_threshold);
      HYPRE_BoomerAMGSetMinCoarseSize(amg_solver, min_coarse_size);
      HYPRE_BoomerAMGSetTruncFactor(amg_solver, trunc_factor);
      HYPRE_BoomerAMGSetPMaxElmts(amg_solver, P_max_elmts);
      HYPRE_BoomerAMGSetJacobiTruncThreshold(amg_solver, jacobi_trunc_threshold);
      HYPRE_BoomerAMGSetSCommPkgSwitch(amg_solver, S_commpkg_switch);
      /* note: log is written to standard output, not to file */
      HYPRE_BoomerAMGSetPrintLevel(amg_solver, 3);
      HYPRE_BoomerAMGSetPrintFileName(amg_solver, "driver.out.log");
      HYPRE_BoomerAMGSetMaxIter(amg_solver, mg_max_iter);
      HYPRE_BoomerAMGSetCycleType(amg_solver, cycle_type);
      HYPRE_BoomerAMGSetNumSweeps(amg_solver, num_sweeps);
      if (relax_type > -1) HYPRE_BoomerAMGSetRelaxType(amg_solver, relax_type);
      if (relax_down > -1)
         HYPRE_BoomerAMGSetCycleRelaxType(amg_solver, relax_down, 1);
      if (relax_up > -1)
         HYPRE_BoomerAMGSetCycleRelaxType(amg_solver, relax_up, 2);
      if (relax_coarse > -1)
         HYPRE_BoomerAMGSetCycleRelaxType(amg_solver, relax_coarse, 3);
      HYPRE_BoomerAMGSetAddRelaxType(amg_solver, add_relax_type);
      HYPRE_BoomerAMGSetAddRelaxWt(amg_solver, add_relax_wt);
      HYPRE_BoomerAMGSetChebyOrder(amg_solver, cheby_order);
      HYPRE_BoomerAMGSetChebyFraction(amg_solver, cheby_fraction);
      HYPRE_BoomerAMGSetChebyEigEst(amg_solver, cheby_eig_est);
      HYPRE_BoomerAMGSetChebyVariant(amg_solver, cheby_variant);
      HYPRE_BoomerAMGSetChebyScale(amg_solver, cheby_scale);
      HYPRE_BoomerAMGSetRelaxOrder(amg_solver, relax_order);
      HYPRE_BoomerAMGSetRelaxWt(amg_solver, relax_wt);
      HYPRE_BoomerAMGSetOuterWt(amg_solver, outer_wt);
      if (level_w > -1)
         HYPRE_BoomerAMGSetLevelRelaxWt(amg_solver, relax_wt_level, level_w);
      if (level_ow > -1)
         HYPRE_BoomerAMGSetLevelOuterWt(amg_solver, outer_wt_level, level_ow);
      HYPRE_BoomerAMGSetSmoothType(amg_solver, smooth_type);
      HYPRE_BoomerAMGSetSmoothNumSweeps(amg_solver, smooth_num_sweeps);
      HYPRE_BoomerAMGSetSmoothNumLevels(amg_solver, smooth_num_levels);
      HYPRE_BoomerAMGSetMaxLevels(amg_solver, max_levels);
      HYPRE_BoomerAMGSetMaxRowSum(amg_solver, max_row_sum);
      HYPRE_BoomerAMGSetDebugFlag(amg_solver, debug_flag);
      HYPRE_BoomerAMGSetVariant(amg_solver, variant);
      HYPRE_BoomerAMGSetOverlap(amg_solver, overlap);
      HYPRE_BoomerAMGSetDomainType(amg_solver, domain_type);
      HYPRE_BoomerAMGSetSchwarzUseNonSymm(amg_solver, use_nonsymm_schwarz);
      HYPRE_BoomerAMGSetSchwarzRlxWeight(amg_solver, schwarz_rlx_weight);
      if (eu_level < 0) eu_level = 0;
      HYPRE_BoomerAMGSetEuLevel(amg_solver, eu_level);
      HYPRE_BoomerAMGSetEuBJ(amg_solver, eu_bj);
      HYPRE_BoomerAMGSetEuSparseA(amg_solver, eu_sparse_A);
      HYPRE_BoomerAMGSetNumFunctions(amg_solver, num_functions);
      HYPRE_BoomerAMGSetAggNumLevels(amg_solver, agg_num_levels);
      HYPRE_BoomerAMGSetAggInterpType(amg_solver, agg_interp_type);
      HYPRE_BoomerAMGSetAggTruncFactor(amg_solver, agg_trunc_factor);
      HYPRE_BoomerAMGSetAggP12TruncFactor(amg_solver, agg_P12_trunc_factor);
      HYPRE_BoomerAMGSetAggPMaxElmts(amg_solver, agg_P_max_elmts);
      HYPRE_BoomerAMGSetAggP12MaxElmts(amg_solver, agg_P12_max_elmts);
      HYPRE_BoomerAMGSetNumPaths(amg_solver, num_paths);
      HYPRE_BoomerAMGSetNodal(amg_solver, nodal);
      HYPRE_BoomerAMGSetNodalDiag(amg_solver, nodal_diag);
      if (num_functions > 1)
         HYPRE_BoomerAMGSetDofFunc(amg_solver, dof_func);
      HYPRE_BoomerAMGSetAdditive(amg_solver, additive);
      HYPRE_BoomerAMGSetMultAdditive(amg_solver, mult_add);
      HYPRE_BoomerAMGSetSimple(amg_solver, simple);
      HYPRE_BoomerAMGSetAddLastLvl(amg_solver, add_last_lvl);
      HYPRE_BoomerAMGSetMultAddPMaxElmts(amg_solver, add_P_max_elmts);
      HYPRE_BoomerAMGSetMultAddTruncFactor(amg_solver, add_trunc_factor);
      HYPRE_BoomerAMGSetRAP2(amg_solver, rap2);
      HYPRE_BoomerAMGSetKeepTranspose(amg_solver, keepTranspose);
      if (nongalerk_tol)
      {
         HYPRE_BoomerAMGSetNonGalerkinTol(amg_solver, nongalerk_tol[nongalerk_num_tol-1]);
         for (i=0; i < nongalerk_num_tol-1; i++)
            HYPRE_BoomerAMGSetLevelNonGalerkinTol(amg_solver, nongalerk_tol[i], i);
      }
 
      HYPRE_BoomerAMGSetup(amg_solver, parcsr_A, b, x);
 
      hypre_EndTiming(time_index);
      hypre_PrintTiming("Setup phase times", hypre_MPI_COMM_WORLD);
      hypre_FinalizeTiming(time_index);
      hypre_ClearTiming();
 
      time_index = hypre_InitializeTiming("BoomerAMG Solve");
      hypre_BeginTiming(time_index);
 
      HYPRE_BoomerAMGSolve(amg_solver, parcsr_A, b, x);
 
      hypre_EndTiming(time_index);
      hypre_PrintTiming("Solve phase times", hypre_MPI_COMM_WORLD);
      hypre_FinalizeTiming(time_index);
      hypre_ClearTiming();

#if SECOND_TIME
      /* run a second time to check for memory leaks */
      HYPRE_ParVectorSetRandomValues(x, 775);
      HYPRE_BoomerAMGSetup(amg_solver, parcsr_A, b, x);
      HYPRE_BoomerAMGSolve(amg_solver, parcsr_A, b, x);
#endif
 
      HYPRE_BoomerAMGDestroy(amg_solver);
   }

   if (solver_id == 999)
   {
      HYPRE_IJMatrix ij_M;
      HYPRE_ParCSRMatrix  parcsr_mat;

      /* use ParaSails preconditioner */
      if (myid == 0) hypre_printf("Test ParaSails Build IJMatrix\n");

      HYPRE_IJMatrixPrint(ij_A, "parasails.in");

      HYPRE_ParaSailsCreate(hypre_MPI_COMM_WORLD, &pcg_precond);
      HYPRE_ParaSailsSetParams(pcg_precond, 0., 0);
      HYPRE_ParaSailsSetFilter(pcg_precond, 0.);
      HYPRE_ParaSailsSetLogging(pcg_precond, ioutdat);

      HYPRE_IJMatrixGetObject( ij_A, &object);
      parcsr_mat = (HYPRE_ParCSRMatrix) object;

      HYPRE_ParaSailsSetup(pcg_precond, parcsr_mat, NULL, NULL);
      HYPRE_ParaSailsBuildIJMatrix(pcg_precond, &ij_M);
      HYPRE_IJMatrixPrint(ij_M, "parasails.out");

      if (myid == 0) hypre_printf("Printed to parasails.out.\n");
      exit(0);
   }

   /*-----------------------------------------------------------
    * Solve the system using PCG 
    *-----------------------------------------------------------*/

   /* begin lobpcg */
   if (!lobpcgFlag && (solver_id == 1 || solver_id == 2 || solver_id == 8 || 
       solver_id == 12 || solver_id == 14 || solver_id == 43 || solver_id == 71))
   /*end lobpcg */
   {
      time_index = hypre_InitializeTiming("PCG Setup");
      hypre_BeginTiming(time_index);
 
      HYPRE_ParCSRPCGCreate(hypre_MPI_COMM_WORLD, &pcg_solver);
      HYPRE_PCGSetMaxIter(pcg_solver, max_iter);
      HYPRE_PCGSetTol(pcg_solver, tol);
      HYPRE_PCGSetTwoNorm(pcg_solver, 1);
      HYPRE_PCGSetRelChange(pcg_solver, rel_change);
      HYPRE_PCGSetPrintLevel(pcg_solver, ioutdat);
      HYPRE_PCGSetAbsoluteTol(pcg_solver, atol);

      if (solver_id == 1)
      {
         /* use BoomerAMG as preconditioner */
         if (myid == 0) hypre_printf("Solver: AMG-PCG\n");
         HYPRE_BoomerAMGCreate(&pcg_precond); 
         /* BM Aug 25, 2006 */
         HYPRE_BoomerAMGSetCGCIts(pcg_precond, cgcits);
         HYPRE_BoomerAMGSetInterpType(pcg_precond, interp_type);
         HYPRE_BoomerAMGSetPostInterpType(pcg_precond, post_interp_type);
         HYPRE_BoomerAMGSetNumSamples(pcg_precond, gsmg_samples);
         HYPRE_BoomerAMGSetTol(pcg_precond, pc_tol);
         HYPRE_BoomerAMGSetCoarsenType(pcg_precond, coarsen_type);
         HYPRE_BoomerAMGSetMeasureType(pcg_precond, measure_type);
         HYPRE_BoomerAMGSetStrongThreshold(pcg_precond, strong_threshold);
         HYPRE_BoomerAMGSetSeqThreshold(pcg_precond, seq_threshold);
         HYPRE_BoomerAMGSetRedundant(pcg_precond, redundant);
         HYPRE_BoomerAMGSetMaxCoarseSize(pcg_precond, coarse_threshold);
         HYPRE_BoomerAMGSetMinCoarseSize(pcg_precond, min_coarse_size);
         HYPRE_BoomerAMGSetTruncFactor(pcg_precond, trunc_factor);
         HYPRE_BoomerAMGSetPMaxElmts(pcg_precond, P_max_elmts);
         HYPRE_BoomerAMGSetJacobiTruncThreshold(pcg_precond, jacobi_trunc_threshold);
         HYPRE_BoomerAMGSetSCommPkgSwitch(pcg_precond, S_commpkg_switch);
         HYPRE_BoomerAMGSetPrintLevel(pcg_precond, poutdat);
         HYPRE_BoomerAMGSetPrintFileName(pcg_precond, "driver.out.log");
         HYPRE_BoomerAMGSetMaxIter(pcg_precond, 1);
         HYPRE_BoomerAMGSetCycleType(pcg_precond, cycle_type);
         HYPRE_BoomerAMGSetNumSweeps(pcg_precond, num_sweeps);
         HYPRE_BoomerAMGSetISType(pcg_precond, IS_type);
         HYPRE_BoomerAMGSetNumCRRelaxSteps(pcg_precond, num_CR_relax_steps);
         HYPRE_BoomerAMGSetCRRate(pcg_precond, CR_rate);
         HYPRE_BoomerAMGSetCRStrongTh(pcg_precond, CR_strong_th);
         HYPRE_BoomerAMGSetCRUseCG(pcg_precond, CR_use_CG);
         if (relax_type > -1) HYPRE_BoomerAMGSetRelaxType(pcg_precond, relax_type);
         if (relax_down > -1)
            HYPRE_BoomerAMGSetCycleRelaxType(pcg_precond, relax_down, 1);
         if (relax_up > -1)
            HYPRE_BoomerAMGSetCycleRelaxType(pcg_precond, relax_up, 2);
         if (relax_coarse > -1)
            HYPRE_BoomerAMGSetCycleRelaxType(pcg_precond, relax_coarse, 3);
         HYPRE_BoomerAMGSetAddRelaxType(pcg_precond, add_relax_type);
         HYPRE_BoomerAMGSetAddRelaxWt(pcg_precond, add_relax_wt);
         HYPRE_BoomerAMGSetChebyOrder(pcg_precond, cheby_order);
         HYPRE_BoomerAMGSetChebyFraction(pcg_precond, cheby_fraction);
         HYPRE_BoomerAMGSetChebyEigEst(pcg_precond, cheby_eig_est);
         HYPRE_BoomerAMGSetChebyVariant(pcg_precond, cheby_variant);
         HYPRE_BoomerAMGSetChebyScale(pcg_precond, cheby_scale);
         HYPRE_BoomerAMGSetRelaxOrder(pcg_precond, relax_order);
         HYPRE_BoomerAMGSetRelaxWt(pcg_precond, relax_wt);
         HYPRE_BoomerAMGSetOuterWt(pcg_precond, outer_wt);
         if (level_w > -1)
            HYPRE_BoomerAMGSetLevelRelaxWt(pcg_precond, relax_wt_level,level_w);
         if (level_ow > -1)
            HYPRE_BoomerAMGSetLevelOuterWt(pcg_precond,outer_wt_level,level_ow);
         HYPRE_BoomerAMGSetSmoothType(pcg_precond, smooth_type);
         HYPRE_BoomerAMGSetSmoothNumLevels(pcg_precond, smooth_num_levels);
         HYPRE_BoomerAMGSetSmoothNumSweeps(pcg_precond, smooth_num_sweeps);
         HYPRE_BoomerAMGSetMaxLevels(pcg_precond, max_levels);
         HYPRE_BoomerAMGSetMaxRowSum(pcg_precond, max_row_sum);
         HYPRE_BoomerAMGSetDebugFlag(pcg_precond, debug_flag);
         HYPRE_BoomerAMGSetNumFunctions(pcg_precond, num_functions);
         HYPRE_BoomerAMGSetAggNumLevels(pcg_precond, agg_num_levels);
         HYPRE_BoomerAMGSetAggInterpType(pcg_precond, agg_interp_type);
         HYPRE_BoomerAMGSetAggTruncFactor(pcg_precond, agg_trunc_factor);
         HYPRE_BoomerAMGSetAggP12TruncFactor(pcg_precond, agg_P12_trunc_factor);
         HYPRE_BoomerAMGSetAggPMaxElmts(pcg_precond, agg_P_max_elmts);
         HYPRE_BoomerAMGSetAggP12MaxElmts(pcg_precond, agg_P12_max_elmts);
         HYPRE_BoomerAMGSetNumPaths(pcg_precond, num_paths);
         HYPRE_BoomerAMGSetNodal(pcg_precond, nodal);
         HYPRE_BoomerAMGSetNodalDiag(pcg_precond, nodal_diag);
         HYPRE_BoomerAMGSetVariant(pcg_precond, variant);
         HYPRE_BoomerAMGSetOverlap(pcg_precond, overlap);
         HYPRE_BoomerAMGSetDomainType(pcg_precond, domain_type);
         HYPRE_BoomerAMGSetSchwarzUseNonSymm(pcg_precond, use_nonsymm_schwarz);
         HYPRE_BoomerAMGSetSchwarzRlxWeight(pcg_precond, schwarz_rlx_weight);
         if (eu_level < 0) eu_level = 0;
         HYPRE_BoomerAMGSetEuLevel(pcg_precond, eu_level);
         HYPRE_BoomerAMGSetEuBJ(pcg_precond, eu_bj);
         HYPRE_BoomerAMGSetEuSparseA(pcg_precond, eu_sparse_A);
         HYPRE_BoomerAMGSetCycleNumSweeps(pcg_precond, ns_coarse, 3);
         if (num_functions > 1)
            HYPRE_BoomerAMGSetDofFunc(pcg_precond, dof_func);
         HYPRE_BoomerAMGSetAdditive(pcg_precond, additive);
         HYPRE_BoomerAMGSetMultAdditive(pcg_precond, mult_add);
         HYPRE_BoomerAMGSetSimple(pcg_precond, simple);
         HYPRE_BoomerAMGSetAddLastLvl(pcg_precond, add_last_lvl);
         HYPRE_BoomerAMGSetMultAddPMaxElmts(pcg_precond, add_P_max_elmts);
         HYPRE_BoomerAMGSetMultAddTruncFactor(pcg_precond, add_trunc_factor);
         HYPRE_BoomerAMGSetRAP2(pcg_precond, rap2);
         HYPRE_BoomerAMGSetKeepTranspose(pcg_precond, keepTranspose);
         if (nongalerk_tol)
         {
            HYPRE_BoomerAMGSetNonGalerkinTol(pcg_precond, nongalerk_tol[nongalerk_num_tol-1]);
            for (i=0; i < nongalerk_num_tol-1; i++)
               HYPRE_BoomerAMGSetLevelNonGalerkinTol(pcg_precond, nongalerk_tol[i], i);
         }
         if (build_rbm)
         {
            HYPRE_BoomerAMGSetInterpVectors(pcg_precond, num_interp_vecs, interp_vecs);
            HYPRE_BoomerAMGSetInterpVecVariant(pcg_precond, interp_vec_variant);
            HYPRE_BoomerAMGSetInterpVecQMax(pcg_precond, Q_max);
            HYPRE_BoomerAMGSetInterpVecAbsQTrunc(pcg_precond, Q_trunc);
         }
         HYPRE_PCGSetMaxIter(pcg_solver, mg_max_iter);
         HYPRE_PCGSetPrecond(pcg_solver,
                             (HYPRE_PtrToSolverFcn) HYPRE_BoomerAMGSolve,
                             (HYPRE_PtrToSolverFcn) HYPRE_BoomerAMGSetup,
                             pcg_precond);
      }
      else if (solver_id == 2)
      {
         
         /* use diagonal scaling as preconditioner */
         if (myid == 0) hypre_printf("Solver: DS-PCG\n");
         pcg_precond = NULL;

         HYPRE_PCGSetPrecond(pcg_solver,
                             (HYPRE_PtrToSolverFcn) HYPRE_ParCSRDiagScale,
                             (HYPRE_PtrToSolverFcn) HYPRE_ParCSRDiagScaleSetup,
                             pcg_precond);
      }
      else if (solver_id == 8)
      {
         /* use ParaSails preconditioner */
         if (myid == 0) hypre_printf("Solver: ParaSails-PCG\n");

	 HYPRE_ParaSailsCreate(hypre_MPI_COMM_WORLD, &pcg_precond);
         HYPRE_ParaSailsSetParams(pcg_precond, sai_threshold, max_levels);
         HYPRE_ParaSailsSetFilter(pcg_precond, sai_filter);
         HYPRE_ParaSailsSetLogging(pcg_precond, poutdat);

         HYPRE_PCGSetPrecond(pcg_solver,
                             (HYPRE_PtrToSolverFcn) HYPRE_ParaSailsSolve,
                             (HYPRE_PtrToSolverFcn) HYPRE_ParaSailsSetup,
                             pcg_precond);
      }
      else if (solver_id == 12)
      {
         /* use Schwarz preconditioner */
         if (myid == 0) hypre_printf("Solver: Schwarz-PCG\n");

	 HYPRE_SchwarzCreate(&pcg_precond);
	 HYPRE_SchwarzSetVariant(pcg_precond, variant);
	 HYPRE_SchwarzSetOverlap(pcg_precond, overlap);
	 HYPRE_SchwarzSetDomainType(pcg_precond, domain_type);
         HYPRE_SchwarzSetRelaxWeight(pcg_precond, schwarz_rlx_weight);
         HYPRE_SchwarzSetNonSymm(pcg_precond, use_nonsymm_schwarz);
         HYPRE_PCGSetPrecond(pcg_solver,
                             (HYPRE_PtrToSolverFcn) HYPRE_SchwarzSolve,
                             (HYPRE_PtrToSolverFcn) HYPRE_SchwarzSetup,
                             pcg_precond);
      }
      else if (solver_id == 14)
      {
         /* use GSMG as preconditioner */

         /* reset some smoother parameters */
    
         /* fine grid */
         relax_order = 0;
 
         if (myid == 0) hypre_printf("Solver: GSMG-PCG\n");
         HYPRE_BoomerAMGCreate(&pcg_precond); 
         HYPRE_BoomerAMGSetGSMG(pcg_precond, 4); 
         /* BM Aug 25, 2006 */
         HYPRE_BoomerAMGSetCGCIts(pcg_precond, cgcits);
         HYPRE_BoomerAMGSetInterpType(pcg_precond, interp_type);
         HYPRE_BoomerAMGSetPostInterpType(pcg_precond, post_interp_type);
         HYPRE_BoomerAMGSetNumSamples(pcg_precond, gsmg_samples);
         HYPRE_BoomerAMGSetTol(pcg_precond, pc_tol);
         HYPRE_BoomerAMGSetCoarsenType(pcg_precond, coarsen_type);
         HYPRE_BoomerAMGSetMeasureType(pcg_precond, measure_type);
         HYPRE_BoomerAMGSetStrongThreshold(pcg_precond, strong_threshold);
         HYPRE_BoomerAMGSetSeqThreshold(pcg_precond, seq_threshold);
         HYPRE_BoomerAMGSetRedundant(pcg_precond, redundant);
         HYPRE_BoomerAMGSetMaxCoarseSize(pcg_precond, coarse_threshold);
         HYPRE_BoomerAMGSetMinCoarseSize(pcg_precond, min_coarse_size);
         HYPRE_BoomerAMGSetTruncFactor(pcg_precond, trunc_factor);
         HYPRE_BoomerAMGSetPMaxElmts(pcg_precond, P_max_elmts);
         HYPRE_BoomerAMGSetJacobiTruncThreshold(pcg_precond, jacobi_trunc_threshold);
         HYPRE_BoomerAMGSetSCommPkgSwitch(pcg_precond, S_commpkg_switch);
         HYPRE_BoomerAMGSetPrintLevel(pcg_precond, poutdat);
         HYPRE_BoomerAMGSetPrintFileName(pcg_precond, "driver.out.log");
         HYPRE_BoomerAMGSetMaxIter(pcg_precond, 1);
         HYPRE_BoomerAMGSetCycleType(pcg_precond, cycle_type);
         HYPRE_BoomerAMGSetNumSweeps(pcg_precond, num_sweeps);
         HYPRE_BoomerAMGSetISType(pcg_precond, IS_type);
         HYPRE_BoomerAMGSetNumCRRelaxSteps(pcg_precond, num_CR_relax_steps);
         HYPRE_BoomerAMGSetCRRate(pcg_precond, CR_rate);
         HYPRE_BoomerAMGSetCRStrongTh(pcg_precond, CR_strong_th);
         HYPRE_BoomerAMGSetCRUseCG(pcg_precond, CR_use_CG);
         if (relax_type > -1) HYPRE_BoomerAMGSetRelaxType(pcg_precond, relax_type);
         if (relax_down > -1)
            HYPRE_BoomerAMGSetCycleRelaxType(pcg_precond, relax_down, 1);
         if (relax_up > -1)
            HYPRE_BoomerAMGSetCycleRelaxType(pcg_precond, relax_up, 2);
         if (relax_coarse > -1)
            HYPRE_BoomerAMGSetCycleRelaxType(pcg_precond, relax_coarse, 3);
         HYPRE_BoomerAMGSetAddRelaxType(pcg_precond, add_relax_type);
         HYPRE_BoomerAMGSetAddRelaxWt(pcg_precond, add_relax_wt);
         HYPRE_BoomerAMGSetRelaxOrder(pcg_precond, relax_order);
         HYPRE_BoomerAMGSetChebyOrder(pcg_precond, cheby_order);
         HYPRE_BoomerAMGSetChebyFraction(pcg_precond, cheby_fraction);
         HYPRE_BoomerAMGSetChebyEigEst(pcg_precond, cheby_eig_est);
         HYPRE_BoomerAMGSetChebyVariant(pcg_precond, cheby_variant);
         HYPRE_BoomerAMGSetChebyScale(pcg_precond, cheby_scale);
         HYPRE_BoomerAMGSetRelaxWt(pcg_precond, relax_wt);
         HYPRE_BoomerAMGSetOuterWt(pcg_precond, outer_wt);
         if (level_w > -1)
            HYPRE_BoomerAMGSetLevelRelaxWt(pcg_precond, relax_wt_level,level_w);
         if (level_ow > -1)
            HYPRE_BoomerAMGSetLevelOuterWt(pcg_precond,outer_wt_level,level_ow);
         HYPRE_BoomerAMGSetSmoothType(pcg_precond, smooth_type);
         HYPRE_BoomerAMGSetSmoothNumLevels(pcg_precond, smooth_num_levels);
         HYPRE_BoomerAMGSetSmoothNumSweeps(pcg_precond, smooth_num_sweeps);
         HYPRE_BoomerAMGSetVariant(pcg_precond, variant);
         HYPRE_BoomerAMGSetOverlap(pcg_precond, overlap);
         HYPRE_BoomerAMGSetDomainType(pcg_precond, domain_type);
         HYPRE_BoomerAMGSetSchwarzRlxWeight(pcg_precond, schwarz_rlx_weight);
         if (eu_level < 0) eu_level = 0;
         HYPRE_BoomerAMGSetEuLevel(pcg_precond, eu_level);
         HYPRE_BoomerAMGSetEuBJ(pcg_precond, eu_bj);
         HYPRE_BoomerAMGSetEuSparseA(pcg_precond, eu_sparse_A);
         HYPRE_BoomerAMGSetMaxLevels(pcg_precond, max_levels);
         HYPRE_BoomerAMGSetMaxRowSum(pcg_precond, max_row_sum);
         HYPRE_BoomerAMGSetDebugFlag(pcg_precond, debug_flag);
         HYPRE_BoomerAMGSetNumFunctions(pcg_precond, num_functions);
         HYPRE_BoomerAMGSetAggNumLevels(pcg_precond, agg_num_levels);
         HYPRE_BoomerAMGSetAggInterpType(pcg_precond, agg_interp_type);
         HYPRE_BoomerAMGSetAggTruncFactor(pcg_precond, agg_trunc_factor);
         HYPRE_BoomerAMGSetAggP12TruncFactor(pcg_precond, agg_P12_trunc_factor);
         HYPRE_BoomerAMGSetAggPMaxElmts(pcg_precond, agg_P_max_elmts);
         HYPRE_BoomerAMGSetAggP12MaxElmts(pcg_precond, agg_P12_max_elmts);
         HYPRE_BoomerAMGSetNumPaths(pcg_precond, num_paths);
         HYPRE_BoomerAMGSetNodal(pcg_precond, nodal);
         HYPRE_BoomerAMGSetNodalDiag(pcg_precond, nodal_diag);
         HYPRE_BoomerAMGSetCycleNumSweeps(pcg_precond, ns_coarse, 3);
         if (num_functions > 1)
            HYPRE_BoomerAMGSetDofFunc(pcg_precond, dof_func);
         HYPRE_BoomerAMGSetAdditive(pcg_precond, additive);
         HYPRE_BoomerAMGSetMultAdditive(pcg_precond, mult_add);
         HYPRE_BoomerAMGSetSimple(pcg_precond, simple);
         HYPRE_BoomerAMGSetAddLastLvl(pcg_precond, add_last_lvl);
         HYPRE_BoomerAMGSetMultAddPMaxElmts(pcg_precond, add_P_max_elmts);
         HYPRE_BoomerAMGSetMultAddTruncFactor(pcg_precond, add_trunc_factor);
         HYPRE_BoomerAMGSetRAP2(pcg_precond, rap2);
         HYPRE_BoomerAMGSetKeepTranspose(pcg_precond, keepTranspose);
         if (nongalerk_tol)
         {
            HYPRE_BoomerAMGSetNonGalerkinTol(pcg_precond, nongalerk_tol[nongalerk_num_tol-1]);
            for (i=0; i < nongalerk_num_tol-1; i++)
               HYPRE_BoomerAMGSetLevelNonGalerkinTol(pcg_precond, nongalerk_tol[i], i);
         }
         HYPRE_PCGSetMaxIter(pcg_solver, mg_max_iter);
         HYPRE_PCGSetPrecond(pcg_solver,
                             (HYPRE_PtrToSolverFcn) HYPRE_BoomerAMGSolve,
                             (HYPRE_PtrToSolverFcn) HYPRE_BoomerAMGSetup,
                             pcg_precond);
      }
      else if (solver_id == 43)
      {
         /* use Euclid preconditioning */
         if (myid == 0) hypre_printf("Solver: Euclid-PCG\n");

         HYPRE_EuclidCreate(hypre_MPI_COMM_WORLD, &pcg_precond);

         /* note: There are three three methods of setting run-time 
            parameters for Euclid: (see HYPRE_parcsr_ls.h); here
            we'll use what I think is simplest: let Euclid internally 
            parse the command line.
         */   
         if (eu_level > -1) HYPRE_EuclidSetLevel(pcg_precond, eu_level);
         if (eu_ilut) HYPRE_EuclidSetILUT(pcg_precond, eu_ilut);
         if (eu_sparse_A) HYPRE_EuclidSetSparseA(pcg_precond, eu_sparse_A);
         if (eu_row_scale) HYPRE_EuclidSetRowScale(pcg_precond, eu_row_scale);
         if (eu_bj) HYPRE_EuclidSetBJ(pcg_precond, eu_bj);
         HYPRE_EuclidSetStats(pcg_precond, eu_stats);
         HYPRE_EuclidSetMem(pcg_precond, eu_mem);

         /*HYPRE_EuclidSetParams(pcg_precond, argc, argv);*/

         HYPRE_PCGSetPrecond(pcg_solver,
                             (HYPRE_PtrToSolverFcn) HYPRE_EuclidSolve,
                             (HYPRE_PtrToSolverFcn) HYPRE_EuclidSetup,
                             pcg_precond);
      }
      else if( solver_id == 71 )
      {
         /* use MGR preconditioning */
         if (myid == 0) hypre_printf("Solver:  MGR-PCG\n");
      
         HYPRE_MGRCreate(&pcg_precond);

         mgr_num_cindexes = hypre_CTAlloc(HYPRE_Int,  mgr_nlevels, HYPRE_MEMORY_HOST);
         for(i=0; i<mgr_nlevels; i++)
         { /* assume 1 coarse index per level */
            mgr_num_cindexes[i] = 1;
         }
         mgr_cindexes = hypre_CTAlloc(HYPRE_Int*,  mgr_nlevels, HYPRE_MEMORY_HOST);
         for(i=0; i<mgr_nlevels; i++)
         {
            mgr_cindexes[i] = hypre_CTAlloc(HYPRE_Int,  mgr_num_cindexes[i], HYPRE_MEMORY_HOST);
         }
         for(i=0; i<mgr_nlevels; i++)
         { /* assume coarse point is at index 0 */
            mgr_cindexes[i][0] = 0;
         }
         mgr_reserved_coarse_indexes = hypre_CTAlloc(HYPRE_Int,  mgr_num_reserved_nodes, HYPRE_MEMORY_HOST);
         for(i=0; i<mgr_num_reserved_nodes; i++)
         { /* generate artificial reserved nodes */
            mgr_reserved_coarse_indexes[i] = last_local_row-i;//2*i+1;
         }
      
         /* set MGR data by block */
         HYPRE_MGRSetCpointsByBlock( pcg_precond, mgr_bsize, mgr_nlevels, mgr_num_cindexes,mgr_cindexes);
         /* set reserved coarse nodes */
         if(mgr_num_reserved_nodes)HYPRE_MGRSetReservedCoarseNodes(pcg_precond, mgr_num_reserved_nodes, mgr_reserved_coarse_indexes);
      
         /* set intermediate coarse grid strategy */
         HYPRE_MGRSetNonCpointsToFpoints(pcg_precond, mgr_non_c_to_f);
         /* set F relaxation strategy */
         HYPRE_MGRSetFRelaxMethod(pcg_precond, mgr_frelax_method);
         /* set relax type for single level F-relaxation and post-relaxation */
         HYPRE_MGRSetRelaxType(pcg_precond, 0);
         HYPRE_MGRSetNumRelaxSweeps(pcg_precond, 2);
         /* set interpolation type */
         HYPRE_MGRSetInterpType(pcg_precond, 2);
         HYPRE_MGRSetNumInterpSweeps(pcg_precond, 2);
         /* set print level */
         HYPRE_MGRSetPrintLevel(pcg_precond, 1);
         /* set max iterations */
         HYPRE_MGRSetMaxIter(pcg_precond, 1);
         HYPRE_MGRSetTol(pcg_precond, pc_tol);
      
         /* create AMG coarse grid solver */
      
         HYPRE_BoomerAMGCreate(&amg_solver); 
         /* BM Aug 25, 2006 */
         HYPRE_BoomerAMGSetCGCIts(amg_solver, cgcits);
         HYPRE_BoomerAMGSetInterpType(amg_solver, 0);
         HYPRE_BoomerAMGSetPostInterpType(amg_solver, post_interp_type);
         HYPRE_BoomerAMGSetCoarsenType(amg_solver, 6);
         HYPRE_BoomerAMGSetPMaxElmts(amg_solver, 0);
         /* note: log is written to standard output, not to file */
         HYPRE_BoomerAMGSetPrintLevel(amg_solver, 1);
         HYPRE_BoomerAMGSetCycleType(amg_solver, cycle_type);
         HYPRE_BoomerAMGSetNumSweeps(amg_solver, num_sweeps);
         HYPRE_BoomerAMGSetRelaxType(amg_solver, 3);
         if (relax_down > -1)
            HYPRE_BoomerAMGSetCycleRelaxType(amg_solver, relax_down, 1);
         if (relax_up > -1)
            HYPRE_BoomerAMGSetCycleRelaxType(amg_solver, relax_up, 2);
         if (relax_coarse > -1)
            HYPRE_BoomerAMGSetCycleRelaxType(amg_solver, relax_coarse, 3);
         HYPRE_BoomerAMGSetRelaxOrder(amg_solver, 1);
         HYPRE_BoomerAMGSetMaxLevels(amg_solver, max_levels);
         HYPRE_BoomerAMGSetSmoothType(amg_solver, smooth_type);
         HYPRE_BoomerAMGSetSmoothNumSweeps(amg_solver, smooth_num_sweeps);
         HYPRE_BoomerAMGSetMaxIter(amg_solver, 1);
         HYPRE_BoomerAMGSetTol(amg_solver, 0.0);

         /* set the MGR coarse solver. Comment out to use default CG solver in MGR */
         HYPRE_MGRSetCoarseSolver( pcg_precond, HYPRE_BoomerAMGSolve, HYPRE_BoomerAMGSetup, amg_solver);
      
         /* setup MGR-PCG solver */         
         HYPRE_PCGSetPrecond(pcg_solver,
                             (HYPRE_PtrToSolverFcn) HYPRE_MGRSolve,
                             (HYPRE_PtrToSolverFcn) HYPRE_MGRSetup,
                             pcg_precond);
      
      }
 
      HYPRE_PCGGetPrecond(pcg_solver, &pcg_precond_gotten);
      if (pcg_precond_gotten !=  pcg_precond)
      {
         hypre_printf("HYPRE_ParCSRPCGGetPrecond got bad precond\n");
         return(-1);
      }
      else 
         if (myid == 0)
            hypre_printf("HYPRE_ParCSRPCGGetPrecond got good precond\n");

      HYPRE_PCGSetup(pcg_solver, (HYPRE_Matrix)parcsr_A, 
                     (HYPRE_Vector)b, (HYPRE_Vector)x);

      hypre_EndTiming(time_index);
      hypre_PrintTiming("Setup phase times", hypre_MPI_COMM_WORLD);
      hypre_FinalizeTiming(time_index);
      hypre_ClearTiming();
   
      time_index = hypre_InitializeTiming("PCG Solve");
      hypre_BeginTiming(time_index);
 
      HYPRE_PCGSolve(pcg_solver, (HYPRE_Matrix)parcsr_A, 
                     (HYPRE_Vector)b, (HYPRE_Vector)x);
 
      hypre_EndTiming(time_index);
      hypre_PrintTiming("Solve phase times", hypre_MPI_COMM_WORLD);
      hypre_FinalizeTiming(time_index);
      hypre_ClearTiming();
 
      HYPRE_PCGGetNumIterations(pcg_solver, &num_iterations);
      HYPRE_PCGGetFinalRelativeResidualNorm(pcg_solver, &final_res_norm);

#if SECOND_TIME
      /* run a second time to check for memory leaks */
      HYPRE_ParVectorSetRandomValues(x, 775);
      HYPRE_PCGSetup(pcg_solver, (HYPRE_Matrix)parcsr_A, 
                     (HYPRE_Vector)b, (HYPRE_Vector)x);
      HYPRE_PCGSolve(pcg_solver, (HYPRE_Matrix)parcsr_A, 
                     (HYPRE_Vector)b, (HYPRE_Vector)x);
#endif

      HYPRE_ParCSRPCGDestroy(pcg_solver);
 
      if (solver_id == 1)
      {
         HYPRE_BoomerAMGDestroy(pcg_precond);
      }
      else if (solver_id == 8)
      {
	 HYPRE_ParaSailsDestroy(pcg_precond);
      }
      else if (solver_id == 12)
      {
	 HYPRE_SchwarzDestroy(pcg_precond);
      }
      else if (solver_id == 14)
      {
	 HYPRE_BoomerAMGDestroy(pcg_precond);
      }
      else if (solver_id == 43)
      {
         HYPRE_EuclidDestroy(pcg_precond);
      }
      else if(solver_id == 71)
      {     
         /* free memory */
         if(mgr_num_cindexes)
            hypre_TFree(mgr_num_cindexes, HYPRE_MEMORY_HOST);
         mgr_num_cindexes = NULL; 
      
         if(mgr_reserved_coarse_indexes)
            hypre_TFree(mgr_reserved_coarse_indexes, HYPRE_MEMORY_HOST);
         mgr_reserved_coarse_indexes = NULL; 
      
         if(mgr_cindexes)
         {
            for( i=0; i<mgr_nlevels; i++)
            {
            if(mgr_cindexes[i])
               hypre_TFree(mgr_cindexes[i], HYPRE_MEMORY_HOST);
            }
            hypre_TFree(mgr_cindexes, HYPRE_MEMORY_HOST);
            mgr_cindexes = NULL;
         }

         HYPRE_BoomerAMGDestroy(amg_solver);
         HYPRE_MGRDestroy(pcg_precond);
      }

      if (myid == 0)
      {
         hypre_printf("\n");
         hypre_printf("Iterations = %d\n", num_iterations);
         hypre_printf("Final Relative Residual Norm = %e\n", final_res_norm);
         hypre_printf("\n");
      }
 
   }

   /* begin lobpcg */

   /*-----------------------------------------------------------
    * Solve the eigenvalue problem using LOBPCG 
    *-----------------------------------------------------------*/

   if ( lobpcgFlag ) {

     interpreter = hypre_CTAlloc(mv_InterfaceInterpreter, 1, HYPRE_MEMORY_HOST);

     HYPRE_ParCSRSetupInterpreter( interpreter );
     HYPRE_ParCSRSetupMatvec(&matvec_fn);

     if (myid != 0)
       verbosity = 0;

     if ( lobpcgGen ) {
       BuildParIsoLaplacian(argc, argv, &parcsr_B);

       ierr = HYPRE_ParCSRMatrixGetLocalRange( parcsr_B,
                                               &first_local_row, &last_local_row ,
                                               &first_local_col, &last_local_col );

       local_num_rows = last_local_row - first_local_row + 1;
       local_num_cols = last_local_col - first_local_col + 1;
       ierr += HYPRE_ParCSRMatrixGetDims( parcsr_B, &M, &N );

       ierr += HYPRE_IJMatrixCreate( comm, first_local_row, last_local_row,
                                     first_local_col, last_local_col,
                                     &ij_B );

       ierr += HYPRE_IJMatrixSetObjectType( ij_B, HYPRE_PARCSR );

       if (sparsity_known == 1) {
         diag_sizes = hypre_CTAlloc(HYPRE_Int,  local_num_rows, HYPRE_MEMORY_HOST);
         offdiag_sizes = hypre_CTAlloc(HYPRE_Int,  local_num_rows, HYPRE_MEMORY_HOST);
         local_row = 0;
         for (i=first_local_row; i<= last_local_row; i++) {
           ierr += HYPRE_ParCSRMatrixGetRow( parcsr_B, i, &size,
                                             &col_inds, &values );
           for (j=0; j < size; j++)
             {
               if (col_inds[j] < first_local_row || col_inds[j] > last_local_row)
                 offdiag_sizes[local_row]++;
               else
                 diag_sizes[local_row]++;
             }
           local_row++;
           ierr += HYPRE_ParCSRMatrixRestoreRow( parcsr_B, i, &size,
                                                 &col_inds, &values );
         }
         ierr += HYPRE_IJMatrixSetDiagOffdSizes( ij_B,
                                                 (const HYPRE_Int *) diag_sizes,
                                                 (const HYPRE_Int *) offdiag_sizes );
         hypre_TFree(diag_sizes, HYPRE_MEMORY_HOST);
         hypre_TFree(offdiag_sizes, HYPRE_MEMORY_HOST);

         ierr = HYPRE_IJMatrixInitialize( ij_B );

         for (i=first_local_row; i<= last_local_row; i++)
           {
             ierr += HYPRE_ParCSRMatrixGetRow( parcsr_B, i, &size,
                                               &col_inds, &values );

             ierr += HYPRE_IJMatrixSetValues( ij_B, 1, &size, &i,
                                              (const HYPRE_Int *) col_inds,
                                              (const HYPRE_Real *) values );

             ierr += HYPRE_ParCSRMatrixRestoreRow( parcsr_B, i, &size,
                                                   &col_inds, &values );
           }
       }
       else
         {
           row_sizes = hypre_CTAlloc(HYPRE_Int,  local_num_rows, HYPRE_MEMORY_HOST);

           size = 5; /* this is in general too low, and supposed to test
                        the capability of the reallocation of the interface */

           if (sparsity_known == 0) /* tries a more accurate estimate of the
                                       storage */
             {
               if (build_matrix_type == 2) size = 7;
               if (build_matrix_type == 3) size = 9;
               if (build_matrix_type == 4) size = 27;
             }

           for (i=0; i < local_num_rows; i++)
             row_sizes[i] = size;

           ierr = HYPRE_IJMatrixSetRowSizes ( ij_B, (const HYPRE_Int *) row_sizes );

           hypre_TFree(row_sizes, HYPRE_MEMORY_HOST);

           ierr = HYPRE_IJMatrixInitialize( ij_B );

           /* Loop through all locally stored rows and insert them into ij_matrix */
           for (i=first_local_row; i<= last_local_row; i++)
             {
               ierr += HYPRE_ParCSRMatrixGetRow( parcsr_B, i, &size,
                                                 &col_inds, &values );

               ierr += HYPRE_IJMatrixSetValues( ij_B, 1, &size, &i,
                                                (const HYPRE_Int *) col_inds,
                                                (const HYPRE_Real *) values );

               ierr += HYPRE_ParCSRMatrixRestoreRow( parcsr_B, i, &size,
                                                     &col_inds, &values );
             }
         }

       ierr += HYPRE_IJMatrixAssemble( ij_B );

       ierr += HYPRE_ParCSRMatrixDestroy(parcsr_B);

       ierr += HYPRE_IJMatrixGetObject( ij_B, &object);
       parcsr_B = (HYPRE_ParCSRMatrix) object;

     } /* if ( lobpcgGen ) */


     if ( pcgIterations > 0 ) { /* do inner pcg iterations */

       time_index = hypre_InitializeTiming("PCG Setup");
       hypre_BeginTiming(time_index);

       HYPRE_ParCSRPCGCreate(hypre_MPI_COMM_WORLD, &pcg_solver);
       HYPRE_PCGSetMaxIter(pcg_solver, pcgIterations);
       HYPRE_PCGSetTol(pcg_solver, pcgTol);
       HYPRE_PCGSetTwoNorm(pcg_solver, two_norm);
       HYPRE_PCGSetRelChange(pcg_solver, 0);
       HYPRE_PCGSetPrintLevel(pcg_solver, 0);

       HYPRE_PCGGetPrecond(pcg_solver, &pcg_precond);

       if (solver_id == 1)
       {
           /* use BoomerAMG as preconditioner */
           if (myid == 0) hypre_printf("Solver: AMG-PCG\n");
           HYPRE_BoomerAMGCreate(&pcg_precond);
           /* BM Aug 25, 2006 */
           HYPRE_BoomerAMGSetCGCIts(pcg_precond, cgcits);
           HYPRE_BoomerAMGSetInterpType(pcg_precond, interp_type);
           HYPRE_BoomerAMGSetNumSamples(pcg_precond, gsmg_samples);
           HYPRE_BoomerAMGSetTol(pcg_precond, pc_tol);
           HYPRE_BoomerAMGSetCoarsenType(pcg_precond, (hybrid*coarsen_type));
           HYPRE_BoomerAMGSetMeasureType(pcg_precond, measure_type);
           HYPRE_BoomerAMGSetStrongThreshold(pcg_precond, strong_threshold);
           HYPRE_BoomerAMGSetTruncFactor(pcg_precond, trunc_factor);
           HYPRE_BoomerAMGSetPMaxElmts(pcg_precond, P_max_elmts);
           HYPRE_BoomerAMGSetPostInterpType(pcg_precond, post_interp_type);
           HYPRE_BoomerAMGSetJacobiTruncThreshold(pcg_precond, jacobi_trunc_threshold);
           HYPRE_BoomerAMGSetPrintLevel(pcg_precond, poutdat);
           HYPRE_BoomerAMGSetPrintFileName(pcg_precond, "driver.out.log");
           HYPRE_BoomerAMGSetMaxIter(pcg_precond, 1);
           HYPRE_BoomerAMGSetCycleType(pcg_precond, cycle_type);
           HYPRE_BoomerAMGSetNumSweeps(pcg_precond, num_sweeps);
           if (relax_type > -1) HYPRE_BoomerAMGSetRelaxType(pcg_precond, relax_type);
           if (relax_down > -1)
              HYPRE_BoomerAMGSetCycleRelaxType(pcg_precond, relax_down, 1);
           if (relax_up > -1)
              HYPRE_BoomerAMGSetCycleRelaxType(pcg_precond, relax_up, 2);
           if (relax_coarse > -1)
              HYPRE_BoomerAMGSetCycleRelaxType(pcg_precond, relax_coarse, 3);
           HYPRE_BoomerAMGSetAddRelaxType(pcg_precond, add_relax_type);
           HYPRE_BoomerAMGSetAddRelaxWt(pcg_precond, add_relax_wt);
           HYPRE_BoomerAMGSetRelaxWt(pcg_precond, relax_wt);
           HYPRE_BoomerAMGSetOuterWt(pcg_precond, outer_wt);
           HYPRE_BoomerAMGSetSmoothType(pcg_precond, smooth_type);
           HYPRE_BoomerAMGSetSmoothNumLevels(pcg_precond, smooth_num_levels);
           HYPRE_BoomerAMGSetSmoothNumSweeps(pcg_precond, smooth_num_sweeps);
           HYPRE_BoomerAMGSetRelaxOrder(pcg_precond, relax_order);
           HYPRE_BoomerAMGSetMaxLevels(pcg_precond, max_levels);
           HYPRE_BoomerAMGSetMaxRowSum(pcg_precond, max_row_sum);
           HYPRE_BoomerAMGSetDebugFlag(pcg_precond, debug_flag);
           HYPRE_BoomerAMGSetNumFunctions(pcg_precond, num_functions);
           HYPRE_BoomerAMGSetNumPaths(pcg_precond, num_paths);
           HYPRE_BoomerAMGSetAggNumLevels(pcg_precond, agg_num_levels);
           HYPRE_BoomerAMGSetVariant(pcg_precond, variant);
           HYPRE_BoomerAMGSetOverlap(pcg_precond, overlap);
           HYPRE_BoomerAMGSetDomainType(pcg_precond, domain_type);
           HYPRE_BoomerAMGSetSchwarzRlxWeight(pcg_precond, schwarz_rlx_weight);
           if (num_functions > 1)
             HYPRE_BoomerAMGSetDofFunc(pcg_precond, dof_func);
           HYPRE_PCGSetPrecond(pcg_solver,
                               (HYPRE_PtrToSolverFcn) HYPRE_BoomerAMGSolve,
                               (HYPRE_PtrToSolverFcn) HYPRE_BoomerAMGSetup,
                               pcg_precond);
         }
       else if (solver_id == 2)
         {

           /* use diagonal scaling as preconditioner */
           if (myid == 0) hypre_printf("Solver: DS-PCG\n");
           pcg_precond = NULL;

           HYPRE_PCGSetPrecond(pcg_solver,
                               (HYPRE_PtrToSolverFcn) HYPRE_ParCSRDiagScale,
                               (HYPRE_PtrToSolverFcn) HYPRE_ParCSRDiagScaleSetup,
                               pcg_precond);
         }
       else if (solver_id == 8)
         {
           /* use ParaSails preconditioner */
           if (myid == 0) hypre_printf("Solver: ParaSails-PCG\n");

           HYPRE_ParaSailsCreate(hypre_MPI_COMM_WORLD, &pcg_precond);
           HYPRE_ParaSailsSetParams(pcg_precond, sai_threshold, max_levels);
           HYPRE_ParaSailsSetFilter(pcg_precond, sai_filter);
           HYPRE_ParaSailsSetLogging(pcg_precond, poutdat);

           HYPRE_PCGSetPrecond(pcg_solver,
                               (HYPRE_PtrToSolverFcn) HYPRE_ParaSailsSolve,
                               (HYPRE_PtrToSolverFcn) HYPRE_ParaSailsSetup,
                               pcg_precond);
         }
       else if (solver_id == 12)
         {
           /* use Schwarz preconditioner */
           if (myid == 0) hypre_printf("Solver: Schwarz-PCG\n");

           HYPRE_SchwarzCreate(&pcg_precond);
           HYPRE_SchwarzSetVariant(pcg_precond, variant);
           HYPRE_SchwarzSetOverlap(pcg_precond, overlap);
           HYPRE_SchwarzSetDomainType(pcg_precond, domain_type);
           HYPRE_SchwarzSetRelaxWeight(pcg_precond, schwarz_rlx_weight);

           HYPRE_PCGSetPrecond(pcg_solver,
                               (HYPRE_PtrToSolverFcn) HYPRE_SchwarzSolve,
                               (HYPRE_PtrToSolverFcn) HYPRE_SchwarzSetup,
                               pcg_precond);
         }
       else if (solver_id == 14)
         {
           /* use GSMG as preconditioner */

           /* reset some smoother parameters */

           num_sweeps = num_sweep;
           relax_type = relax_default;
           relax_order = 0;

           if (myid == 0) hypre_printf("Solver: GSMG-PCG\n");
           HYPRE_BoomerAMGCreate(&pcg_precond);
           /* BM Aug 25, 2006 */
           HYPRE_BoomerAMGSetCGCIts(pcg_precond, cgcits);
           HYPRE_BoomerAMGSetGSMG(pcg_precond, 4);
           HYPRE_BoomerAMGSetInterpType(pcg_precond, interp_type);
           HYPRE_BoomerAMGSetNumSamples(pcg_precond, gsmg_samples);
           HYPRE_BoomerAMGSetTol(pcg_precond, pc_tol);
           HYPRE_BoomerAMGSetCoarsenType(pcg_precond, (hybrid*coarsen_type));
           HYPRE_BoomerAMGSetMeasureType(pcg_precond, measure_type);
           HYPRE_BoomerAMGSetStrongThreshold(pcg_precond, strong_threshold);
           HYPRE_BoomerAMGSetTruncFactor(pcg_precond, trunc_factor);
           HYPRE_BoomerAMGSetPMaxElmts(pcg_precond, P_max_elmts);
           HYPRE_BoomerAMGSetPostInterpType(pcg_precond, post_interp_type);
           HYPRE_BoomerAMGSetJacobiTruncThreshold(pcg_precond, jacobi_trunc_threshold);
           HYPRE_BoomerAMGSetPrintLevel(pcg_precond, poutdat);
           HYPRE_BoomerAMGSetPrintFileName(pcg_precond, "driver.out.log");
           HYPRE_BoomerAMGSetMaxIter(pcg_precond, 1);
           HYPRE_BoomerAMGSetCycleType(pcg_precond, cycle_type);
           HYPRE_BoomerAMGSetNumSweeps(pcg_precond, num_sweeps);
           HYPRE_BoomerAMGSetRelaxType(pcg_precond, relax_type);
           HYPRE_BoomerAMGSetRelaxWt(pcg_precond, relax_wt);
           HYPRE_BoomerAMGSetAddRelaxType(pcg_precond, add_relax_type);
           HYPRE_BoomerAMGSetAddRelaxWt(pcg_precond, add_relax_wt);
           HYPRE_BoomerAMGSetOuterWt(pcg_precond, outer_wt);
           HYPRE_BoomerAMGSetSmoothType(pcg_precond, smooth_type);
           HYPRE_BoomerAMGSetSmoothNumLevels(pcg_precond, smooth_num_levels);
           HYPRE_BoomerAMGSetSmoothNumSweeps(pcg_precond, smooth_num_sweeps);
           HYPRE_BoomerAMGSetVariant(pcg_precond, variant);
           HYPRE_BoomerAMGSetOverlap(pcg_precond, overlap);
           HYPRE_BoomerAMGSetDomainType(pcg_precond, domain_type);
           HYPRE_BoomerAMGSetSchwarzRlxWeight(pcg_precond, schwarz_rlx_weight);
           HYPRE_BoomerAMGSetRelaxOrder(pcg_precond, relax_order);
           HYPRE_BoomerAMGSetMaxLevels(pcg_precond, max_levels);
           HYPRE_BoomerAMGSetMaxRowSum(pcg_precond, max_row_sum);
           HYPRE_BoomerAMGSetDebugFlag(pcg_precond, debug_flag);
           HYPRE_BoomerAMGSetNumFunctions(pcg_precond, num_functions);
           HYPRE_BoomerAMGSetNumPaths(pcg_precond, num_paths);
           HYPRE_BoomerAMGSetAggNumLevels(pcg_precond, agg_num_levels);
           if (num_functions > 1)
             HYPRE_BoomerAMGSetDofFunc(pcg_precond, dof_func);
           HYPRE_PCGSetPrecond(pcg_solver,
                               (HYPRE_PtrToSolverFcn) HYPRE_BoomerAMGSolve,
                               (HYPRE_PtrToSolverFcn) HYPRE_BoomerAMGSetup,
                               pcg_precond);
         }
       else if (solver_id == 43)
         {
           /* use Euclid preconditioning */
           if (myid == 0) hypre_printf("Solver: Euclid-PCG\n");

           HYPRE_EuclidCreate(hypre_MPI_COMM_WORLD, &pcg_precond);

           /* note: There are three three methods of setting run-time 
 *               parameters for Euclid: (see HYPRE_parcsr_ls.h); here
 *                             we'll use what I think is simplest: let Euclid internally 
 *                                           parse the command line.
 *                                                      */
           HYPRE_EuclidSetParams(pcg_precond, argc, argv);

           HYPRE_PCGSetPrecond(pcg_solver,
                               (HYPRE_PtrToSolverFcn) HYPRE_EuclidSolve,
                               (HYPRE_PtrToSolverFcn) HYPRE_EuclidSetup,
                               pcg_precond);
         }
       else if (solver_id != NO_SOLVER )
         {
           if ( verbosity )
             hypre_printf("Solver ID not recognized - running inner PCG iterations without preconditioner\n\n");
         }

       HYPRE_PCGGetPrecond(pcg_solver, &pcg_precond_gotten);
       if (pcg_precond_gotten !=  pcg_precond)
         {
           hypre_printf("HYPRE_ParCSRPCGGetPrecond got bad precond\n");
           return(-1);
         }
       else
         if (myid == 0)
           hypre_printf("HYPRE_ParCSRPCGGetPrecond got good precond\n");

       /*      HYPRE_PCGSetup(pcg_solver, (HYPRE_Matrix)parcsr_A, 
 *                     (HYPRE_Vector)b, (HYPRE_Vector)x); */

       hypre_EndTiming(time_index);
       hypre_PrintTiming("Setup phase times", hypre_MPI_COMM_WORLD);
       hypre_FinalizeTiming(time_index);
       hypre_ClearTiming();

       HYPRE_LOBPCGCreate(interpreter, &matvec_fn, &lobpcg_solver);

       HYPRE_LOBPCGSetMaxIter(lobpcg_solver, maxIterations);
       HYPRE_LOBPCGSetPrecondUsageMode(lobpcg_solver, pcgMode);
       HYPRE_LOBPCGSetTol(lobpcg_solver, tol);
       HYPRE_LOBPCGSetPrintLevel(lobpcg_solver, verbosity);

       HYPRE_LOBPCGSetPrecond(lobpcg_solver,
                              (HYPRE_PtrToSolverFcn) HYPRE_PCGSolve,
                              (HYPRE_PtrToSolverFcn) HYPRE_PCGSetup,
                              pcg_solver);

       HYPRE_LOBPCGSetupT(lobpcg_solver, (HYPRE_Matrix)parcsr_A,
                          (HYPRE_Vector)x);

       HYPRE_LOBPCGSetup(lobpcg_solver, (HYPRE_Matrix)parcsr_A,
                         (HYPRE_Vector)b, (HYPRE_Vector)x);

       if ( lobpcgGen )
         HYPRE_LOBPCGSetupB(lobpcg_solver, (HYPRE_Matrix)parcsr_B,
                            (HYPRE_Vector)x);

       if ( vFromFileFlag ) {
         eigenvectors = mv_MultiVectorWrap( interpreter,
                         hypre_ParCSRMultiVectorRead(hypre_MPI_COMM_WORLD,
                                                     interpreter,
                                                     "vectors" ),1);
         hypre_assert( eigenvectors != NULL );
         blockSize = mv_MultiVectorWidth( eigenvectors );
       }
       else {
         eigenvectors = mv_MultiVectorCreateFromSampleVector( interpreter,
                                                                 blockSize,
                                                                 x );
         if ( lobpcgSeed )
           mv_MultiVectorSetRandom( eigenvectors, lobpcgSeed );
         else
           mv_MultiVectorSetRandom( eigenvectors, (HYPRE_Int)time(0) );
       }

       if ( constrained ) {
         constraints = mv_MultiVectorWrap( interpreter,
                         hypre_ParCSRMultiVectorRead(hypre_MPI_COMM_WORLD,
                                                     interpreter,
                                                     "vectors" ),1);
         hypre_assert( constraints != NULL );
       }

       eigenvalues = hypre_CTAlloc(HYPRE_Real,  blockSize, HYPRE_MEMORY_HOST);

       time_index = hypre_InitializeTiming("LOBPCG Solve");
       hypre_BeginTiming(time_index);

       HYPRE_LOBPCGSolve(lobpcg_solver, constraints, eigenvectors, eigenvalues );

       hypre_EndTiming(time_index);
       hypre_PrintTiming("Solve phase times", hypre_MPI_COMM_WORLD);
       hypre_FinalizeTiming(time_index);
       hypre_ClearTiming();


       if ( checkOrtho ) {

         gramXX = utilities_FortranMatrixCreate();
         identity = utilities_FortranMatrixCreate();

         utilities_FortranMatrixAllocateData( blockSize, blockSize, gramXX );
         utilities_FortranMatrixAllocateData( blockSize, blockSize, identity );

         if ( lobpcgGen ) {
           workspace = mv_MultiVectorCreateCopy( eigenvectors, 0 );
           hypre_LOBPCGMultiOperatorB( lobpcg_solver,
                                       mv_MultiVectorGetData(eigenvectors),
                                       mv_MultiVectorGetData(workspace) );
           lobpcg_MultiVectorByMultiVector( eigenvectors, workspace, gramXX );
         }
         else
           lobpcg_MultiVectorByMultiVector( eigenvectors, eigenvectors, gramXX );

         utilities_FortranMatrixSetToIdentity( identity );
         utilities_FortranMatrixAdd( -1, identity, gramXX, gramXX );
         nonOrthF = utilities_FortranMatrixFNorm( gramXX );
         if ( myid == 0 )
           hypre_printf("Non-orthonormality of eigenvectors: %12.5e\n", nonOrthF);

         utilities_FortranMatrixDestroy( gramXX );
         utilities_FortranMatrixDestroy( identity );

       }

       if ( printLevel ) {

         hypre_ParCSRMultiVectorPrint( mv_MultiVectorGetData(eigenvectors), "vectors" );

         if ( myid == 0 ) {
           if ( (filePtr = fopen("values.txt", "w")) ) {
             hypre_fprintf(filePtr, "%d\n", blockSize);
             for ( i = 0; i < blockSize; i++ )
               hypre_fprintf(filePtr, "%22.14e\n", eigenvalues[i]);
             fclose(filePtr);
           }

           if ( (filePtr = fopen("residuals.txt", "w")) ) {
             residualNorms = HYPRE_LOBPCGResidualNorms( lobpcg_solver );
             residuals = utilities_FortranMatrixValues( residualNorms );
             hypre_fprintf(filePtr, "%d\n", blockSize);
             for ( i = 0; i < blockSize; i++ )
               hypre_fprintf(filePtr, "%22.14e\n", residuals[i]);
             fclose(filePtr);
           }

           if ( printLevel > 1 ) {

             printBuffer = utilities_FortranMatrixCreate();

             iterations = HYPRE_LOBPCGIterations( lobpcg_solver );

             eigenvaluesHistory = HYPRE_LOBPCGEigenvaluesHistory( lobpcg_solver );
             utilities_FortranMatrixSelectBlock( eigenvaluesHistory,
                                                 1, blockSize, 1, iterations + 1, printBuffer );
             utilities_FortranMatrixPrint( printBuffer, "val_hist.txt" );
             residualNormsHistory = HYPRE_LOBPCGResidualNormsHistory( lobpcg_solver );
             utilities_FortranMatrixSelectBlock(residualNormsHistory,
                                                1, blockSize, 1, iterations + 1, printBuffer );
             utilities_FortranMatrixPrint( printBuffer, "res_hist.txt" );

             utilities_FortranMatrixDestroy( printBuffer );
           }
         }
       }

       HYPRE_LOBPCGDestroy(lobpcg_solver);
       mv_MultiVectorDestroy( eigenvectors );
       if ( constrained )
         mv_MultiVectorDestroy( constraints );
       if ( lobpcgGen )
         mv_MultiVectorDestroy( workspace );
       free( eigenvalues );

       HYPRE_ParCSRPCGDestroy(pcg_solver);

       if (solver_id == 1)
         {
           HYPRE_BoomerAMGDestroy(pcg_precond);
         }
       else if (solver_id == 8)
         {
           HYPRE_ParaSailsDestroy(pcg_precond);
         }
       else if (solver_id == 12)
         {
           HYPRE_SchwarzDestroy(pcg_precond);
         }
       else if (solver_id == 14)
         {
           HYPRE_BoomerAMGDestroy(pcg_precond);
         }
       else if (solver_id == 43)
         {
           HYPRE_EuclidDestroy(pcg_precond);
         }

     }
     else { /* pcgIterations <= 0 --> use the preconditioner directly */

       time_index = hypre_InitializeTiming("LOBPCG Setup");
       hypre_BeginTiming(time_index);
       if (myid != 0)
         verbosity = 0;
       HYPRE_LOBPCGCreate(interpreter, &matvec_fn, &pcg_solver);
       HYPRE_LOBPCGSetMaxIter(pcg_solver, maxIterations);
       HYPRE_LOBPCGSetTol(pcg_solver, tol);
       HYPRE_LOBPCGSetPrintLevel(pcg_solver, verbosity);

       HYPRE_LOBPCGGetPrecond(pcg_solver, &pcg_precond);

       if (solver_id == 1)
       {
           /* use BoomerAMG as preconditioner */
           if (myid == 0)
             hypre_printf("Solver: AMG-PCG\n");

           HYPRE_BoomerAMGCreate(&pcg_precond);
           /* BM Aug 25, 2006 */
           HYPRE_BoomerAMGSetCGCIts(pcg_precond, cgcits);
           HYPRE_BoomerAMGSetInterpType(pcg_precond, interp_type);
           HYPRE_BoomerAMGSetNumSamples(pcg_precond, gsmg_samples);
           HYPRE_BoomerAMGSetTol(pcg_precond, pc_tol);
           HYPRE_BoomerAMGSetCoarsenType(pcg_precond, (hybrid*coarsen_type));
           HYPRE_BoomerAMGSetMeasureType(pcg_precond, measure_type);
           HYPRE_BoomerAMGSetStrongThreshold(pcg_precond, strong_threshold);
           HYPRE_BoomerAMGSetTruncFactor(pcg_precond, trunc_factor);
           HYPRE_BoomerAMGSetPMaxElmts(pcg_precond, P_max_elmts);
           HYPRE_BoomerAMGSetPostInterpType(pcg_precond, post_interp_type);
           HYPRE_BoomerAMGSetJacobiTruncThreshold(pcg_precond, jacobi_trunc_threshold);
           HYPRE_BoomerAMGSetPrintLevel(pcg_precond, poutdat);
           HYPRE_BoomerAMGSetPrintFileName(pcg_precond, "driver.out.log");
           HYPRE_BoomerAMGSetMaxIter(pcg_precond, 1);
           HYPRE_BoomerAMGSetCycleType(pcg_precond, cycle_type);
           HYPRE_BoomerAMGSetNumSweeps(pcg_precond, num_sweeps);
           if (relax_type > -1) HYPRE_BoomerAMGSetRelaxType(pcg_precond, relax_type);
           if (relax_down > -1)
              HYPRE_BoomerAMGSetCycleRelaxType(pcg_precond, relax_down, 1);
           if (relax_up > -1)
              HYPRE_BoomerAMGSetCycleRelaxType(pcg_precond, relax_up, 2);
           if (relax_coarse > -1)
              HYPRE_BoomerAMGSetCycleRelaxType(pcg_precond, relax_coarse, 3);
           HYPRE_BoomerAMGSetAddRelaxType(pcg_precond, add_relax_type);
           HYPRE_BoomerAMGSetAddRelaxWt(pcg_precond, add_relax_wt);
           HYPRE_BoomerAMGSetRelaxWt(pcg_precond, relax_wt);
           HYPRE_BoomerAMGSetOuterWt(pcg_precond, outer_wt);
           HYPRE_BoomerAMGSetSmoothType(pcg_precond, smooth_type);
           HYPRE_BoomerAMGSetSmoothNumLevels(pcg_precond, smooth_num_levels);
           HYPRE_BoomerAMGSetSmoothNumSweeps(pcg_precond, smooth_num_sweeps);
           HYPRE_BoomerAMGSetRelaxOrder(pcg_precond, relax_order);
           HYPRE_BoomerAMGSetMaxLevels(pcg_precond, max_levels);
           HYPRE_BoomerAMGSetMaxRowSum(pcg_precond, max_row_sum);
           HYPRE_BoomerAMGSetDebugFlag(pcg_precond, debug_flag);
           HYPRE_BoomerAMGSetNumFunctions(pcg_precond, num_functions);
           HYPRE_BoomerAMGSetNumPaths(pcg_precond, num_paths);
           HYPRE_BoomerAMGSetAggNumLevels(pcg_precond, agg_num_levels);
           HYPRE_BoomerAMGSetVariant(pcg_precond, variant);
           HYPRE_BoomerAMGSetOverlap(pcg_precond, overlap);
           HYPRE_BoomerAMGSetDomainType(pcg_precond, domain_type);
           HYPRE_BoomerAMGSetSchwarzRlxWeight(pcg_precond, schwarz_rlx_weight);
           if (num_functions > 1)
             HYPRE_BoomerAMGSetDofFunc(pcg_precond, dof_func);
           HYPRE_LOBPCGSetPrecond(pcg_solver,
                                  (HYPRE_PtrToSolverFcn) HYPRE_BoomerAMGSolve,
                                  (HYPRE_PtrToSolverFcn) HYPRE_BoomerAMGSetup,
                                  pcg_precond);
       }
       else if (solver_id == 2)
       {

           /* use diagonal scaling as preconditioner */
           if (myid == 0)
             hypre_printf("Solver: DS-PCG\n");

           pcg_precond = NULL;

           HYPRE_LOBPCGSetPrecond(pcg_solver,
                                  (HYPRE_PtrToSolverFcn) HYPRE_ParCSRDiagScale,
                                  (HYPRE_PtrToSolverFcn) HYPRE_ParCSRDiagScaleSetup,
                                  pcg_precond);
       }
       else if (solver_id == 8)
       {
           /* use ParaSails preconditioner */
           if (myid == 0)
             hypre_printf("Solver: ParaSails-PCG\n");

           HYPRE_ParaSailsCreate(hypre_MPI_COMM_WORLD, &pcg_precond);
           HYPRE_ParaSailsSetParams(pcg_precond, sai_threshold, max_levels);
           HYPRE_ParaSailsSetFilter(pcg_precond, sai_filter);
           HYPRE_ParaSailsSetLogging(pcg_precond, poutdat);

           HYPRE_LOBPCGSetPrecond(pcg_solver,
                                  (HYPRE_PtrToSolverFcn) HYPRE_ParaSailsSolve,
                                  (HYPRE_PtrToSolverFcn) HYPRE_ParaSailsSetup,
                                  pcg_precond);
       }
       else if (solver_id == 12)
       {
           /* use Schwarz preconditioner */
           if (myid == 0)
             hypre_printf("Solver: Schwarz-PCG\n");

           HYPRE_SchwarzCreate(&pcg_precond);
           HYPRE_SchwarzSetVariant(pcg_precond, variant);
           HYPRE_SchwarzSetOverlap(pcg_precond, overlap);
           HYPRE_SchwarzSetDomainType(pcg_precond, domain_type);
           HYPRE_SchwarzSetRelaxWeight(pcg_precond, schwarz_rlx_weight);

           HYPRE_LOBPCGSetPrecond(pcg_solver,
                                  (HYPRE_PtrToSolverFcn) HYPRE_SchwarzSolve,
                                  (HYPRE_PtrToSolverFcn) HYPRE_SchwarzSetup,
                                  pcg_precond);
       }
       else if (solver_id == 14)
       {
           /* use GSMG as preconditioner */

           /* reset some smoother parameters */

           num_sweeps = num_sweep;
           relax_type = relax_default;
           relax_order = 0;

           if (myid == 0) hypre_printf("Solver: GSMG-PCG\n");
           HYPRE_BoomerAMGCreate(&pcg_precond);
           /* BM Aug 25, 2006 */
           HYPRE_BoomerAMGSetCGCIts(pcg_precond, cgcits);
           HYPRE_BoomerAMGSetGSMG(pcg_precond, 4);
           HYPRE_BoomerAMGSetInterpType(pcg_precond, interp_type);
           HYPRE_BoomerAMGSetNumSamples(pcg_precond, gsmg_samples);
           HYPRE_BoomerAMGSetTol(pcg_precond, pc_tol);
           HYPRE_BoomerAMGSetCoarsenType(pcg_precond, (hybrid*coarsen_type));
           HYPRE_BoomerAMGSetMeasureType(pcg_precond, measure_type);
           HYPRE_BoomerAMGSetStrongThreshold(pcg_precond, strong_threshold);
           HYPRE_BoomerAMGSetTruncFactor(pcg_precond, trunc_factor);
           HYPRE_BoomerAMGSetPMaxElmts(pcg_precond, P_max_elmts);
           HYPRE_BoomerAMGSetPostInterpType(pcg_precond, post_interp_type);
           HYPRE_BoomerAMGSetJacobiTruncThreshold(pcg_precond, jacobi_trunc_threshold);
           HYPRE_BoomerAMGSetPrintLevel(pcg_precond, poutdat);
           HYPRE_BoomerAMGSetPrintFileName(pcg_precond, "driver.out.log");
           HYPRE_BoomerAMGSetMaxIter(pcg_precond, 1);
           HYPRE_BoomerAMGSetCycleType(pcg_precond, cycle_type);
           HYPRE_BoomerAMGSetNumSweeps(pcg_precond, num_sweeps);
           HYPRE_BoomerAMGSetRelaxType(pcg_precond, relax_type);
           HYPRE_BoomerAMGSetAddRelaxType(pcg_precond, add_relax_type);
           HYPRE_BoomerAMGSetAddRelaxWt(pcg_precond, add_relax_wt);
           HYPRE_BoomerAMGSetRelaxWt(pcg_precond, relax_wt);
           HYPRE_BoomerAMGSetOuterWt(pcg_precond, outer_wt);
           HYPRE_BoomerAMGSetSmoothType(pcg_precond, smooth_type);
           HYPRE_BoomerAMGSetSmoothNumLevels(pcg_precond, smooth_num_levels);
           HYPRE_BoomerAMGSetSmoothNumSweeps(pcg_precond, smooth_num_sweeps);
           HYPRE_BoomerAMGSetVariant(pcg_precond, variant);
           HYPRE_BoomerAMGSetOverlap(pcg_precond, overlap);
           HYPRE_BoomerAMGSetDomainType(pcg_precond, domain_type);
           HYPRE_BoomerAMGSetSchwarzRlxWeight(pcg_precond, schwarz_rlx_weight);
           HYPRE_BoomerAMGSetRelaxOrder(pcg_precond, relax_order);
           HYPRE_BoomerAMGSetMaxLevels(pcg_precond, max_levels);
           HYPRE_BoomerAMGSetMaxRowSum(pcg_precond, max_row_sum);
           HYPRE_BoomerAMGSetDebugFlag(pcg_precond, debug_flag);
           HYPRE_BoomerAMGSetNumFunctions(pcg_precond, num_functions);
           HYPRE_BoomerAMGSetNumPaths(pcg_precond, num_paths);
           HYPRE_BoomerAMGSetAggNumLevels(pcg_precond, agg_num_levels);
           if (num_functions > 1)
             HYPRE_BoomerAMGSetDofFunc(pcg_precond, dof_func);

           HYPRE_LOBPCGSetPrecond(pcg_solver,
                                  (HYPRE_PtrToSolverFcn) HYPRE_BoomerAMGSolve,
                                  (HYPRE_PtrToSolverFcn) HYPRE_BoomerAMGSetup,
                                  pcg_precond);
       }
       else if (solver_id == 43)
       {
           /* use Euclid preconditioning */
           if (myid == 0)
             hypre_printf("Solver: Euclid-PCG\n");

           HYPRE_EuclidCreate(hypre_MPI_COMM_WORLD, &pcg_precond);

           /* note: There are three three methods of setting run-time 
 *               parameters for Euclid: (see HYPRE_parcsr_ls.h); here
 *                             we'll use what I think is simplest: let Euclid internally 
 *                                           parse the command line.
 *                                                      */
           HYPRE_EuclidSetParams(pcg_precond, argc, argv);

           HYPRE_LOBPCGSetPrecond(pcg_solver,
                                  (HYPRE_PtrToSolverFcn) HYPRE_EuclidSolve,
                                  (HYPRE_PtrToSolverFcn) HYPRE_EuclidSetup,
                                  pcg_precond);
       }
       else if (solver_id != NO_SOLVER )
       {
           if ( verbosity )
             hypre_printf("Solver ID not recognized - running LOBPCG without preconditioner\n\n");
       }

       HYPRE_LOBPCGGetPrecond(pcg_solver, &pcg_precond_gotten);
       if (pcg_precond_gotten !=  pcg_precond && pcgIterations)
       {
           hypre_printf("HYPRE_ParCSRLOBPCGGetPrecond got bad precond\n");
           return(-1);
       }
       else
         if (myid == 0)
           hypre_printf("HYPRE_ParCSRLOBPCGGetPrecond got good precond\n");

       HYPRE_LOBPCGSetup(pcg_solver, (HYPRE_Matrix)parcsr_A,
                         (HYPRE_Vector)b, (HYPRE_Vector)x);

       if ( lobpcgGen )
         HYPRE_LOBPCGSetupB(pcg_solver, (HYPRE_Matrix)parcsr_B,
                            (HYPRE_Vector)x);

       hypre_EndTiming(time_index);
       hypre_PrintTiming("Setup phase times", hypre_MPI_COMM_WORLD);
       hypre_FinalizeTiming(time_index);
       hypre_ClearTiming();

       if ( vFromFileFlag ) {
         eigenvectors = mv_MultiVectorWrap( interpreter,
                         hypre_ParCSRMultiVectorRead(hypre_MPI_COMM_WORLD,
                                                     interpreter,
                                                     "vectors" ),1);
         hypre_assert( eigenvectors != NULL );
         blockSize = mv_MultiVectorWidth( eigenvectors );
       }
       else {
         eigenvectors = mv_MultiVectorCreateFromSampleVector( interpreter,
                                                                 blockSize,
                                                                 x );
         if ( lobpcgSeed )
           mv_MultiVectorSetRandom( eigenvectors, lobpcgSeed );
         else
           mv_MultiVectorSetRandom( eigenvectors, (HYPRE_Int)time(0) );
       }

       if ( constrained ) {
         constraints = mv_MultiVectorWrap( interpreter,
                         hypre_ParCSRMultiVectorRead(hypre_MPI_COMM_WORLD,
                                                     interpreter,
                                                     "vectors" ),1);
         hypre_assert( constraints != NULL );
       }

       eigenvalues = hypre_CTAlloc(HYPRE_Real,  blockSize, HYPRE_MEMORY_HOST);

       time_index = hypre_InitializeTiming("LOBPCG Solve");
       hypre_BeginTiming(time_index);

       HYPRE_LOBPCGSolve(pcg_solver, constraints, eigenvectors, eigenvalues);

       hypre_EndTiming(time_index);
       hypre_PrintTiming("Solve phase times", hypre_MPI_COMM_WORLD);
       hypre_FinalizeTiming(time_index);
       hypre_ClearTiming();

       if ( checkOrtho ) {

         gramXX = utilities_FortranMatrixCreate();
         identity = utilities_FortranMatrixCreate();

         utilities_FortranMatrixAllocateData( blockSize, blockSize, gramXX );
         utilities_FortranMatrixAllocateData( blockSize, blockSize, identity );

         if ( lobpcgGen ) {
           workspace = mv_MultiVectorCreateCopy( eigenvectors, 0 );
           hypre_LOBPCGMultiOperatorB( pcg_solver,
                                       mv_MultiVectorGetData(eigenvectors),
                                       mv_MultiVectorGetData(workspace) );
           lobpcg_MultiVectorByMultiVector( eigenvectors, workspace, gramXX );
         }
         else
           lobpcg_MultiVectorByMultiVector( eigenvectors, eigenvectors, gramXX );

         utilities_FortranMatrixSetToIdentity( identity );
         utilities_FortranMatrixAdd( -1, identity, gramXX, gramXX );
         nonOrthF = utilities_FortranMatrixFNorm( gramXX );
         if ( myid == 0 )
           hypre_printf("Non-orthonormality of eigenvectors: %12.5e\n", nonOrthF);

         utilities_FortranMatrixDestroy( gramXX );
         utilities_FortranMatrixDestroy( identity );

       }

       if ( printLevel ) {
         hypre_ParCSRMultiVectorPrint( mv_MultiVectorGetData(eigenvectors), "vectors" );

         if ( myid == 0 ) {
           if ( (filePtr = fopen("values.txt", "w")) ) {
             hypre_fprintf(filePtr, "%d\n", blockSize);
             for ( i = 0; i < blockSize; i++ )
               hypre_fprintf(filePtr, "%22.14e\n", eigenvalues[i]);
             fclose(filePtr);
           }

           if ( (filePtr = fopen("residuals.txt", "w")) ) {
             residualNorms = HYPRE_LOBPCGResidualNorms( pcg_solver );
             residuals = utilities_FortranMatrixValues( residualNorms );
             hypre_fprintf(filePtr, "%d\n", blockSize);
             for ( i = 0; i < blockSize; i++ )
               hypre_fprintf(filePtr, "%22.14e\n", residuals[i]);
             fclose(filePtr);
           }

           if ( printLevel > 1 ) {

             printBuffer = utilities_FortranMatrixCreate();

             iterations = HYPRE_LOBPCGIterations( pcg_solver );

             eigenvaluesHistory = HYPRE_LOBPCGEigenvaluesHistory( pcg_solver );
             utilities_FortranMatrixSelectBlock( eigenvaluesHistory,
                                                 1, blockSize, 1, iterations + 1, printBuffer );
             utilities_FortranMatrixPrint( printBuffer, "val_hist.txt" );

             residualNormsHistory = HYPRE_LOBPCGResidualNormsHistory( pcg_solver );
             utilities_FortranMatrixSelectBlock(residualNormsHistory,
                                                1, blockSize, 1, iterations + 1, printBuffer );
             utilities_FortranMatrixPrint( printBuffer, "res_hist.txt" );

             utilities_FortranMatrixDestroy( printBuffer );
           }
         }
       }

#if SECOND_TIME
       /* run a second time to check for memory leaks */
       mv_MultiVectorSetRandom( eigenvectors, 775 );
       HYPRE_LOBPCGSetup(pcg_solver, (HYPRE_Matrix)parcsr_A,
                         (HYPRE_Vector)b, (HYPRE_Vector)x);
       HYPRE_LOBPCGSolve(pcg_solver, constraints, eigenvectors, eigenvalues );
#endif

       HYPRE_LOBPCGDestroy(pcg_solver);

       if (solver_id == 1)
         {
           HYPRE_BoomerAMGDestroy(pcg_precond);
         }
       else if (solver_id == 8)
         {
           HYPRE_ParaSailsDestroy(pcg_precond);
         }
       else if (solver_id == 12)
         {
           HYPRE_SchwarzDestroy(pcg_precond);
         }
       else if (solver_id == 14)
         {
           HYPRE_BoomerAMGDestroy(pcg_precond);
         }
       else if (solver_id == 43)
         {
           HYPRE_EuclidDestroy(pcg_precond);
         }

       mv_MultiVectorDestroy( eigenvectors );
       if ( constrained )
         mv_MultiVectorDestroy( constraints );
       if ( lobpcgGen )
         mv_MultiVectorDestroy( workspace );
       free( eigenvalues );

     } /* if ( pcgIterations > 0 ) */

     hypre_TFree( interpreter , HYPRE_MEMORY_HOST);

     if ( lobpcgGen )
       HYPRE_IJMatrixDestroy(ij_B);

   } /* if ( lobpcgFlag ) */

   /* end lobpcg */

   /*-----------------------------------------------------------
    * Solve the system using GMRES 
    *-----------------------------------------------------------*/

   if (solver_id == 3 || solver_id == 4 || solver_id == 7 ||
       solver_id == 15 || solver_id == 18 || solver_id == 44)
   {
      time_index = hypre_InitializeTiming("GMRES Setup");
      hypre_BeginTiming(time_index);
 
      HYPRE_ParCSRGMRESCreate(hypre_MPI_COMM_WORLD, &pcg_solver);
      HYPRE_GMRESSetKDim(pcg_solver, k_dim);
      HYPRE_GMRESSetMaxIter(pcg_solver, max_iter);
      HYPRE_GMRESSetTol(pcg_solver, tol);
      HYPRE_GMRESSetAbsoluteTol(pcg_solver, atol);
      HYPRE_GMRESSetLogging(pcg_solver, 1);
      HYPRE_GMRESSetPrintLevel(pcg_solver, ioutdat);
      HYPRE_GMRESSetRelChange(pcg_solver, rel_change);

      if (solver_id == 3)
      {
         /* use BoomerAMG as preconditioner */
         if (myid == 0) hypre_printf("Solver: AMG-GMRES\n");

         HYPRE_BoomerAMGCreate(&pcg_precond); 

         if (air)
         {
            /* RL: specify restriction */
            hypre_assert(restri_type >= 0);
            HYPRE_BoomerAMGSetRestriction(pcg_precond, restri_type); /* 0: P^T, 1: AIR, 2: AIR-2 */
            HYPRE_BoomerAMGSetGridRelaxPoints(pcg_precond, grid_relax_points);
         }

         HYPRE_BoomerAMGSetCGCIts(pcg_precond, cgcits);
         HYPRE_BoomerAMGSetInterpType(pcg_precond, interp_type);
         HYPRE_BoomerAMGSetPostInterpType(pcg_precond, post_interp_type);
         HYPRE_BoomerAMGSetNumSamples(pcg_precond, gsmg_samples);
         HYPRE_BoomerAMGSetTol(pcg_precond, pc_tol);
         HYPRE_BoomerAMGSetCoarsenType(pcg_precond, coarsen_type);
         HYPRE_BoomerAMGSetMeasureType(pcg_precond, measure_type);
         HYPRE_BoomerAMGSetStrongThreshold(pcg_precond, strong_threshold);
         HYPRE_BoomerAMGSetSeqThreshold(pcg_precond, seq_threshold);
         HYPRE_BoomerAMGSetRedundant(pcg_precond, redundant);
         HYPRE_BoomerAMGSetMaxCoarseSize(pcg_precond, coarse_threshold);
         HYPRE_BoomerAMGSetMinCoarseSize(pcg_precond, min_coarse_size);
         HYPRE_BoomerAMGSetTruncFactor(pcg_precond, trunc_factor);
         HYPRE_BoomerAMGSetPMaxElmts(pcg_precond, P_max_elmts);
         HYPRE_BoomerAMGSetJacobiTruncThreshold(pcg_precond, jacobi_trunc_threshold);
         HYPRE_BoomerAMGSetSCommPkgSwitch(pcg_precond, S_commpkg_switch);
         HYPRE_BoomerAMGSetPrintLevel(pcg_precond, poutdat);
         HYPRE_BoomerAMGSetPrintFileName(pcg_precond, "driver.out.log");
         HYPRE_BoomerAMGSetMaxIter(pcg_precond, 1);
         HYPRE_BoomerAMGSetCycleType(pcg_precond, cycle_type);
         HYPRE_BoomerAMGSetNumSweeps(pcg_precond, num_sweeps);
         HYPRE_BoomerAMGSetISType(pcg_precond, IS_type);
         HYPRE_BoomerAMGSetNumCRRelaxSteps(pcg_precond, num_CR_relax_steps);
         HYPRE_BoomerAMGSetCRRate(pcg_precond, CR_rate);
         HYPRE_BoomerAMGSetCRStrongTh(pcg_precond, CR_strong_th);
         HYPRE_BoomerAMGSetCRUseCG(pcg_precond, CR_use_CG);
         if (relax_type > -1) HYPRE_BoomerAMGSetRelaxType(pcg_precond, relax_type);
         if (relax_down > -1)
            HYPRE_BoomerAMGSetCycleRelaxType(pcg_precond, relax_down, 1);
         if (relax_up > -1)
            HYPRE_BoomerAMGSetCycleRelaxType(pcg_precond, relax_up, 2);
         if (relax_coarse > -1)
            HYPRE_BoomerAMGSetCycleRelaxType(pcg_precond, relax_coarse, 3);
         HYPRE_BoomerAMGSetAddRelaxType(pcg_precond, add_relax_type);
         HYPRE_BoomerAMGSetAddRelaxWt(pcg_precond, add_relax_wt);
         HYPRE_BoomerAMGSetChebyOrder(pcg_precond, cheby_order);
         HYPRE_BoomerAMGSetChebyFraction(pcg_precond, cheby_fraction);
         HYPRE_BoomerAMGSetChebyEigEst(pcg_precond, cheby_eig_est);
         HYPRE_BoomerAMGSetChebyVariant(pcg_precond, cheby_variant);
         HYPRE_BoomerAMGSetChebyScale(pcg_precond, cheby_scale);
         HYPRE_BoomerAMGSetRelaxOrder(pcg_precond, relax_order);
         HYPRE_BoomerAMGSetRelaxWt(pcg_precond, relax_wt);
         HYPRE_BoomerAMGSetOuterWt(pcg_precond, outer_wt);
         if (level_w > -1)
            HYPRE_BoomerAMGSetLevelRelaxWt(pcg_precond, relax_wt_level,level_w);
         if (level_ow > -1)
            HYPRE_BoomerAMGSetLevelOuterWt(pcg_precond,outer_wt_level,level_ow);
         HYPRE_BoomerAMGSetSmoothType(pcg_precond, smooth_type);
         HYPRE_BoomerAMGSetSmoothNumLevels(pcg_precond, smooth_num_levels);
         HYPRE_BoomerAMGSetSmoothNumSweeps(pcg_precond, smooth_num_sweeps);
         HYPRE_BoomerAMGSetMaxLevels(pcg_precond, max_levels);
         HYPRE_BoomerAMGSetMaxRowSum(pcg_precond, max_row_sum);
         HYPRE_BoomerAMGSetDebugFlag(pcg_precond, debug_flag);
         HYPRE_BoomerAMGSetNumFunctions(pcg_precond, num_functions);
         HYPRE_BoomerAMGSetAggNumLevels(pcg_precond, agg_num_levels);
         HYPRE_BoomerAMGSetAggInterpType(pcg_precond, agg_interp_type);
         HYPRE_BoomerAMGSetAggTruncFactor(pcg_precond, agg_trunc_factor);
         HYPRE_BoomerAMGSetAggP12TruncFactor(pcg_precond, agg_P12_trunc_factor);
         HYPRE_BoomerAMGSetAggPMaxElmts(pcg_precond, agg_P_max_elmts);
         HYPRE_BoomerAMGSetAggP12MaxElmts(pcg_precond, agg_P12_max_elmts);
         HYPRE_BoomerAMGSetNumPaths(pcg_precond, num_paths);
         HYPRE_BoomerAMGSetNodal(pcg_precond, nodal);
         HYPRE_BoomerAMGSetNodalDiag(pcg_precond, nodal_diag);
         HYPRE_BoomerAMGSetVariant(pcg_precond, variant);
         HYPRE_BoomerAMGSetOverlap(pcg_precond, overlap);
         HYPRE_BoomerAMGSetDomainType(pcg_precond, domain_type);
         HYPRE_BoomerAMGSetSchwarzUseNonSymm(pcg_precond, use_nonsymm_schwarz);
         HYPRE_BoomerAMGSetSchwarzRlxWeight(pcg_precond, schwarz_rlx_weight);
         if (eu_level < 0) eu_level = 0;
         HYPRE_BoomerAMGSetEuLevel(pcg_precond, eu_level);
         HYPRE_BoomerAMGSetEuBJ(pcg_precond, eu_bj);
         HYPRE_BoomerAMGSetEuSparseA(pcg_precond, eu_sparse_A);
         HYPRE_BoomerAMGSetCycleNumSweeps(pcg_precond, ns_coarse, 3);
         HYPRE_BoomerAMGSetCycleNumSweeps(pcg_precond, ns_down,   1);
         HYPRE_BoomerAMGSetCycleNumSweeps(pcg_precond, ns_up,     2);
         if (num_functions > 1)
            HYPRE_BoomerAMGSetDofFunc(pcg_precond, dof_func);
         HYPRE_BoomerAMGSetAdditive(pcg_precond, additive);
         HYPRE_BoomerAMGSetMultAdditive(pcg_precond, mult_add);
         HYPRE_BoomerAMGSetSimple(pcg_precond, simple);
         HYPRE_BoomerAMGSetAddLastLvl(pcg_precond, add_last_lvl);
         HYPRE_BoomerAMGSetMultAddPMaxElmts(pcg_precond, add_P_max_elmts);
         HYPRE_BoomerAMGSetMultAddTruncFactor(pcg_precond, add_trunc_factor);
         HYPRE_BoomerAMGSetRAP2(pcg_precond, rap2);
         HYPRE_BoomerAMGSetKeepTranspose(pcg_precond, keepTranspose);
         if (nongalerk_tol)
         {
            HYPRE_BoomerAMGSetNonGalerkinTol(pcg_precond, nongalerk_tol[nongalerk_num_tol-1]);
            for (i=0; i < nongalerk_num_tol-1; i++)
               HYPRE_BoomerAMGSetLevelNonGalerkinTol(pcg_precond, nongalerk_tol[i], i);
         }
         if (build_rbm)
         {
            HYPRE_BoomerAMGSetInterpVectors(pcg_precond, 1, interp_vecs);
            HYPRE_BoomerAMGSetInterpVecVariant(pcg_precond, interp_vec_variant);
            HYPRE_BoomerAMGSetInterpVecQMax(pcg_precond, Q_max);
            HYPRE_BoomerAMGSetInterpVecAbsQTrunc(pcg_precond, Q_trunc);
         }
         HYPRE_GMRESSetMaxIter(pcg_solver, mg_max_iter);
         HYPRE_GMRESSetPrecond(pcg_solver,
                               (HYPRE_PtrToSolverFcn) HYPRE_BoomerAMGSolve,
                               (HYPRE_PtrToSolverFcn) HYPRE_BoomerAMGSetup,
                               pcg_precond);
      }
      else if (solver_id == 4)
      {
         /* use diagonal scaling as preconditioner */
         if (myid == 0) hypre_printf("Solver: DS-GMRES\n");
         pcg_precond = NULL;

         HYPRE_GMRESSetPrecond(pcg_solver,
                               (HYPRE_PtrToSolverFcn) HYPRE_ParCSRDiagScale,
                               (HYPRE_PtrToSolverFcn) HYPRE_ParCSRDiagScaleSetup,
                               pcg_precond);
      }
      else if (solver_id == 7)
      {
         /* use PILUT as preconditioner */
         if (myid == 0) hypre_printf("Solver: PILUT-GMRES\n");

         ierr = HYPRE_ParCSRPilutCreate( hypre_MPI_COMM_WORLD, &pcg_precond ); 
         if (ierr) {
            hypre_printf("Error in ParPilutCreate\n");
         }

         HYPRE_GMRESSetPrecond(pcg_solver,
                               (HYPRE_PtrToSolverFcn) HYPRE_ParCSRPilutSolve,
                               (HYPRE_PtrToSolverFcn) HYPRE_ParCSRPilutSetup,
                               pcg_precond);

         if (drop_tol >= 0 )
            HYPRE_ParCSRPilutSetDropTolerance( pcg_precond,
                                               drop_tol );

         if (nonzeros_to_keep >= 0 )
            HYPRE_ParCSRPilutSetFactorRowSize( pcg_precond,
                                               nonzeros_to_keep );
      }
      else if (solver_id == 15)
      {
         /* use GSMG as preconditioner */

         /* reset some smoother parameters */
    
         relax_order = 0;
 
         if (myid == 0) hypre_printf("Solver: GSMG-GMRES\n");
         HYPRE_BoomerAMGCreate(&pcg_precond); 
         HYPRE_BoomerAMGSetGSMG(pcg_precond, 4); 
         HYPRE_BoomerAMGSetCGCIts(pcg_precond, cgcits);
         HYPRE_BoomerAMGSetInterpType(pcg_precond, interp_type);
         HYPRE_BoomerAMGSetPostInterpType(pcg_precond, post_interp_type);
         HYPRE_BoomerAMGSetNumSamples(pcg_precond, gsmg_samples);
         HYPRE_BoomerAMGSetTol(pcg_precond, pc_tol);
         HYPRE_BoomerAMGSetCoarsenType(pcg_precond, coarsen_type);
         HYPRE_BoomerAMGSetMeasureType(pcg_precond, measure_type);
         HYPRE_BoomerAMGSetStrongThreshold(pcg_precond, strong_threshold);
         HYPRE_BoomerAMGSetSeqThreshold(pcg_precond, seq_threshold);
         HYPRE_BoomerAMGSetRedundant(pcg_precond, redundant);
         HYPRE_BoomerAMGSetMaxCoarseSize(pcg_precond, coarse_threshold);
         HYPRE_BoomerAMGSetMinCoarseSize(pcg_precond, min_coarse_size);
         HYPRE_BoomerAMGSetTruncFactor(pcg_precond, trunc_factor);
         HYPRE_BoomerAMGSetPMaxElmts(pcg_precond, P_max_elmts);
         HYPRE_BoomerAMGSetJacobiTruncThreshold(pcg_precond, jacobi_trunc_threshold);
         HYPRE_BoomerAMGSetSCommPkgSwitch(pcg_precond, S_commpkg_switch);
         HYPRE_BoomerAMGSetPrintLevel(pcg_precond, poutdat);
         HYPRE_BoomerAMGSetPrintFileName(pcg_precond, "driver.out.log");
         HYPRE_BoomerAMGSetMaxIter(pcg_precond, 1);
         HYPRE_BoomerAMGSetCycleType(pcg_precond, cycle_type);
         HYPRE_BoomerAMGSetNumSweeps(pcg_precond, num_sweeps);
         HYPRE_BoomerAMGSetISType(pcg_precond, IS_type);
         HYPRE_BoomerAMGSetNumCRRelaxSteps(pcg_precond, num_CR_relax_steps);
         HYPRE_BoomerAMGSetCRRate(pcg_precond, CR_rate);
         HYPRE_BoomerAMGSetCRStrongTh(pcg_precond, CR_strong_th);
         HYPRE_BoomerAMGSetCRUseCG(pcg_precond, CR_use_CG);
         if (relax_type > -1) HYPRE_BoomerAMGSetRelaxType(pcg_precond, relax_type);
         if (relax_down > -1)
            HYPRE_BoomerAMGSetCycleRelaxType(pcg_precond, relax_down, 1);
         if (relax_up > -1)
            HYPRE_BoomerAMGSetCycleRelaxType(pcg_precond, relax_up, 2);
         if (relax_coarse > -1)
            HYPRE_BoomerAMGSetCycleRelaxType(pcg_precond, relax_coarse, 3);
         HYPRE_BoomerAMGSetAddRelaxType(pcg_precond, add_relax_type);
         HYPRE_BoomerAMGSetAddRelaxWt(pcg_precond, add_relax_wt);
         HYPRE_BoomerAMGSetChebyOrder(pcg_precond, cheby_order);
         HYPRE_BoomerAMGSetChebyFraction(pcg_precond, cheby_fraction);
         HYPRE_BoomerAMGSetChebyEigEst(pcg_precond, cheby_eig_est);
         HYPRE_BoomerAMGSetChebyVariant(pcg_precond, cheby_variant);
         HYPRE_BoomerAMGSetChebyScale(pcg_precond, cheby_scale);
         HYPRE_BoomerAMGSetRelaxOrder(pcg_precond, relax_order);
         HYPRE_BoomerAMGSetRelaxWt(pcg_precond, relax_wt);
         HYPRE_BoomerAMGSetOuterWt(pcg_precond, outer_wt);
         if (level_w > -1)
            HYPRE_BoomerAMGSetLevelRelaxWt(pcg_precond, relax_wt_level,level_w);
         if (level_ow > -1)
            HYPRE_BoomerAMGSetLevelOuterWt(pcg_precond,outer_wt_level,level_ow);
         HYPRE_BoomerAMGSetSmoothType(pcg_precond, smooth_type);
         HYPRE_BoomerAMGSetSmoothNumLevels(pcg_precond, smooth_num_levels);
         HYPRE_BoomerAMGSetSmoothNumSweeps(pcg_precond, smooth_num_sweeps);
         HYPRE_BoomerAMGSetVariant(pcg_precond, variant);
         HYPRE_BoomerAMGSetOverlap(pcg_precond, overlap);
         HYPRE_BoomerAMGSetDomainType(pcg_precond, domain_type);
         HYPRE_BoomerAMGSetSchwarzUseNonSymm(pcg_precond, use_nonsymm_schwarz);
         HYPRE_BoomerAMGSetSchwarzRlxWeight(pcg_precond, schwarz_rlx_weight);
         if (eu_level < 0) eu_level = 0;
         HYPRE_BoomerAMGSetEuLevel(pcg_precond, eu_level);
         HYPRE_BoomerAMGSetEuBJ(pcg_precond, eu_bj);
         HYPRE_BoomerAMGSetEuSparseA(pcg_precond, eu_sparse_A);
         HYPRE_BoomerAMGSetMaxLevels(pcg_precond, max_levels);
         HYPRE_BoomerAMGSetMaxRowSum(pcg_precond, max_row_sum);
         HYPRE_BoomerAMGSetDebugFlag(pcg_precond, debug_flag);
         HYPRE_BoomerAMGSetNumFunctions(pcg_precond, num_functions);
         HYPRE_BoomerAMGSetAggNumLevels(pcg_precond, agg_num_levels);
         HYPRE_BoomerAMGSetAggInterpType(pcg_precond, agg_interp_type);
         HYPRE_BoomerAMGSetAggTruncFactor(pcg_precond, agg_trunc_factor);
         HYPRE_BoomerAMGSetAggP12TruncFactor(pcg_precond, agg_P12_trunc_factor);
         HYPRE_BoomerAMGSetAggPMaxElmts(pcg_precond, agg_P_max_elmts);
         HYPRE_BoomerAMGSetAggP12MaxElmts(pcg_precond, agg_P12_max_elmts);
         HYPRE_BoomerAMGSetNumPaths(pcg_precond, num_paths);
         HYPRE_BoomerAMGSetNodal(pcg_precond, nodal);
         HYPRE_BoomerAMGSetNodalDiag(pcg_precond, nodal_diag);
         HYPRE_BoomerAMGSetCycleNumSweeps(pcg_precond, ns_coarse, 3);
         if (num_functions > 1)
            HYPRE_BoomerAMGSetDofFunc(pcg_precond, dof_func);
         HYPRE_BoomerAMGSetAdditive(pcg_precond, additive);
         HYPRE_BoomerAMGSetMultAdditive(pcg_precond, mult_add);
         HYPRE_BoomerAMGSetSimple(pcg_precond, simple);
         HYPRE_BoomerAMGSetAddLastLvl(pcg_precond, add_last_lvl);
         HYPRE_BoomerAMGSetMultAddPMaxElmts(pcg_precond, add_P_max_elmts);
         HYPRE_BoomerAMGSetMultAddTruncFactor(pcg_precond, add_trunc_factor);
         HYPRE_BoomerAMGSetRAP2(pcg_precond, rap2);
         HYPRE_BoomerAMGSetKeepTranspose(pcg_precond, keepTranspose);
         if (nongalerk_tol)
         {
            HYPRE_BoomerAMGSetNonGalerkinTol(pcg_precond, nongalerk_tol[nongalerk_num_tol-1]);
            for (i=0; i < nongalerk_num_tol-1; i++)
               HYPRE_BoomerAMGSetLevelNonGalerkinTol(pcg_precond, nongalerk_tol[i], i);
         }
         HYPRE_GMRESSetMaxIter(pcg_solver, mg_max_iter);
         HYPRE_GMRESSetPrecond(pcg_solver,
                               (HYPRE_PtrToSolverFcn) HYPRE_BoomerAMGSolve,
                               (HYPRE_PtrToSolverFcn) HYPRE_BoomerAMGSetup,
                               pcg_precond);
      }
      else if (solver_id == 18)
      {
         /* use ParaSails preconditioner */
         if (myid == 0) hypre_printf("Solver: ParaSails-GMRES\n");

	 HYPRE_ParaSailsCreate(hypre_MPI_COMM_WORLD, &pcg_precond);
	 HYPRE_ParaSailsSetParams(pcg_precond, sai_threshold, max_levels);
         HYPRE_ParaSailsSetFilter(pcg_precond, sai_filter);
         HYPRE_ParaSailsSetLogging(pcg_precond, poutdat);
	 HYPRE_ParaSailsSetSym(pcg_precond, 0);

         HYPRE_GMRESSetPrecond(pcg_solver,
                               (HYPRE_PtrToSolverFcn) HYPRE_ParaSailsSolve,
                               (HYPRE_PtrToSolverFcn) HYPRE_ParaSailsSetup,
                               pcg_precond);
      }
      else if (solver_id == 44)
      {
         /* use Euclid preconditioning */
         if (myid == 0) hypre_printf("Solver: Euclid-GMRES\n");

         HYPRE_EuclidCreate(hypre_MPI_COMM_WORLD, &pcg_precond);

         if (eu_level > -1) HYPRE_EuclidSetLevel(pcg_precond, eu_level);
         if (eu_ilut) HYPRE_EuclidSetILUT(pcg_precond, eu_ilut);
         if (eu_sparse_A) HYPRE_EuclidSetSparseA(pcg_precond, eu_sparse_A);
         if (eu_row_scale) HYPRE_EuclidSetRowScale(pcg_precond, eu_row_scale);
         if (eu_bj) HYPRE_EuclidSetBJ(pcg_precond, eu_bj);
         HYPRE_EuclidSetStats(pcg_precond, eu_stats);
         HYPRE_EuclidSetMem(pcg_precond, eu_mem);
         /*HYPRE_EuclidSetParams(pcg_precond, argc, argv);*/

         HYPRE_GMRESSetPrecond (pcg_solver,
                                (HYPRE_PtrToSolverFcn) HYPRE_EuclidSolve,
                                (HYPRE_PtrToSolverFcn) HYPRE_EuclidSetup,
                                pcg_precond);
      }
 
      HYPRE_GMRESGetPrecond(pcg_solver, &pcg_precond_gotten);
      if (pcg_precond_gotten != pcg_precond)
      {
         hypre_printf("HYPRE_GMRESGetPrecond got bad precond\n");
         return(-1);
      }
      else
         if (myid == 0)
            hypre_printf("HYPRE_GMRESGetPrecond got good precond\n");
      HYPRE_GMRESSetup
         (pcg_solver, (HYPRE_Matrix)parcsr_A, (HYPRE_Vector)b, (HYPRE_Vector)x);
 
      hypre_EndTiming(time_index);
      hypre_PrintTiming("Setup phase times", hypre_MPI_COMM_WORLD);
      hypre_FinalizeTiming(time_index);
      hypre_ClearTiming();
   
      time_index = hypre_InitializeTiming("GMRES Solve");
      hypre_BeginTiming(time_index);
 
      HYPRE_GMRESSolve
         (pcg_solver, (HYPRE_Matrix)parcsr_A, (HYPRE_Vector)b, (HYPRE_Vector)x);
 
      hypre_EndTiming(time_index);
      hypre_PrintTiming("Solve phase times", hypre_MPI_COMM_WORLD);
      hypre_FinalizeTiming(time_index);
      hypre_ClearTiming();
 
      HYPRE_GMRESGetNumIterations(pcg_solver, &num_iterations);
      HYPRE_GMRESGetFinalRelativeResidualNorm(pcg_solver,&final_res_norm);
#if SECOND_TIME
      /* run a second time to check for memory leaks */
      HYPRE_ParVectorSetRandomValues(x, 775);
      HYPRE_GMRESSetup(pcg_solver, (HYPRE_Matrix)parcsr_A, (HYPRE_Vector)b, 
                       (HYPRE_Vector)x);
      HYPRE_GMRESSolve(pcg_solver, (HYPRE_Matrix)parcsr_A, (HYPRE_Vector)b, 
                       (HYPRE_Vector)x);
#endif

      HYPRE_ParCSRGMRESDestroy(pcg_solver);
 
      if (solver_id == 3 || solver_id == 15)
      {
         HYPRE_BoomerAMGDestroy(pcg_precond);
      }

      if (solver_id == 7)
      {
         HYPRE_ParCSRPilutDestroy(pcg_precond);
      }
      else if (solver_id == 18)
      {
	 HYPRE_ParaSailsDestroy(pcg_precond);
      }
      else if (solver_id == 44)
      {
         HYPRE_EuclidDestroy(pcg_precond);
      }

      if (myid == 0)
      {
         hypre_printf("\n");
         hypre_printf("GMRES Iterations = %d\n", num_iterations);
         hypre_printf("Final GMRES Relative Residual Norm = %e\n", final_res_norm);
         hypre_printf("\n");
      }
   }
/*-----------------------------------------------------------
 * Solve the system using LGMRES 
 *-----------------------------------------------------------*/

   if (solver_id == 50 || solver_id == 51 )
   {
      time_index = hypre_InitializeTiming("LGMRES Setup");
      hypre_BeginTiming(time_index);
 
      HYPRE_ParCSRLGMRESCreate(hypre_MPI_COMM_WORLD, &pcg_solver);
      HYPRE_LGMRESSetKDim(pcg_solver, k_dim);
      HYPRE_LGMRESSetAugDim(pcg_solver, aug_dim);
      HYPRE_LGMRESSetMaxIter(pcg_solver, max_iter);
      HYPRE_LGMRESSetTol(pcg_solver, tol);
      HYPRE_LGMRESSetAbsoluteTol(pcg_solver, atol);
      HYPRE_LGMRESSetLogging(pcg_solver, 1);
      HYPRE_LGMRESSetPrintLevel(pcg_solver, ioutdat);
 
      if (solver_id == 51)
      {
         /* use BoomerAMG as preconditioner */
         if (myid == 0) hypre_printf("Solver: AMG-LGMRES\n");

         HYPRE_BoomerAMGCreate(&pcg_precond); 
         HYPRE_BoomerAMGSetCGCIts(pcg_precond, cgcits);
         HYPRE_BoomerAMGSetInterpType(pcg_precond, interp_type);
         HYPRE_BoomerAMGSetPostInterpType(pcg_precond, post_interp_type);
         HYPRE_BoomerAMGSetNumSamples(pcg_precond, gsmg_samples);
         HYPRE_BoomerAMGSetTol(pcg_precond, pc_tol);
         HYPRE_BoomerAMGSetCoarsenType(pcg_precond, coarsen_type);
         HYPRE_BoomerAMGSetMeasureType(pcg_precond, measure_type);
         HYPRE_BoomerAMGSetStrongThreshold(pcg_precond, strong_threshold);
         HYPRE_BoomerAMGSetSeqThreshold(pcg_precond, seq_threshold);
         HYPRE_BoomerAMGSetRedundant(pcg_precond, redundant);
         HYPRE_BoomerAMGSetMaxCoarseSize(pcg_precond, coarse_threshold);
         HYPRE_BoomerAMGSetMinCoarseSize(pcg_precond, min_coarse_size);
         HYPRE_BoomerAMGSetTruncFactor(pcg_precond, trunc_factor);
         HYPRE_BoomerAMGSetPMaxElmts(pcg_precond, P_max_elmts);
         HYPRE_BoomerAMGSetJacobiTruncThreshold(pcg_precond, jacobi_trunc_threshold);
         HYPRE_BoomerAMGSetSCommPkgSwitch(pcg_precond, S_commpkg_switch);
         HYPRE_BoomerAMGSetPrintLevel(pcg_precond, poutdat);
         HYPRE_BoomerAMGSetPrintFileName(pcg_precond, "driver.out.log");
         HYPRE_BoomerAMGSetMaxIter(pcg_precond, 1);
         HYPRE_BoomerAMGSetCycleType(pcg_precond, cycle_type);
         HYPRE_BoomerAMGSetNumSweeps(pcg_precond, num_sweeps);
         HYPRE_BoomerAMGSetISType(pcg_precond, IS_type);
         HYPRE_BoomerAMGSetNumCRRelaxSteps(pcg_precond, num_CR_relax_steps);
         HYPRE_BoomerAMGSetCRRate(pcg_precond, CR_rate);
         HYPRE_BoomerAMGSetCRStrongTh(pcg_precond, CR_strong_th);
         HYPRE_BoomerAMGSetCRUseCG(pcg_precond, CR_use_CG);
         if (relax_type > -1) HYPRE_BoomerAMGSetRelaxType(pcg_precond, relax_type);
         if (relax_down > -1)
            HYPRE_BoomerAMGSetCycleRelaxType(pcg_precond, relax_down, 1);
         if (relax_up > -1)
            HYPRE_BoomerAMGSetCycleRelaxType(pcg_precond, relax_up, 2);
         if (relax_coarse > -1)
            HYPRE_BoomerAMGSetCycleRelaxType(pcg_precond, relax_coarse, 3);
         HYPRE_BoomerAMGSetAddRelaxType(pcg_precond, add_relax_type);
         HYPRE_BoomerAMGSetAddRelaxWt(pcg_precond, add_relax_wt);
         HYPRE_BoomerAMGSetChebyOrder(pcg_precond, cheby_order);
         HYPRE_BoomerAMGSetChebyFraction(pcg_precond, cheby_fraction);
         HYPRE_BoomerAMGSetChebyEigEst(pcg_precond, cheby_eig_est);
         HYPRE_BoomerAMGSetChebyVariant(pcg_precond, cheby_variant);
         HYPRE_BoomerAMGSetChebyScale(pcg_precond, cheby_scale);
         HYPRE_BoomerAMGSetRelaxOrder(pcg_precond, relax_order);
         HYPRE_BoomerAMGSetRelaxWt(pcg_precond, relax_wt);
         HYPRE_BoomerAMGSetOuterWt(pcg_precond, outer_wt);
         if (level_w > -1)
            HYPRE_BoomerAMGSetLevelRelaxWt(pcg_precond, relax_wt_level,level_w);
         if (level_ow > -1)
            HYPRE_BoomerAMGSetLevelOuterWt(pcg_precond,outer_wt_level,level_ow);
         HYPRE_BoomerAMGSetSmoothType(pcg_precond, smooth_type);
         HYPRE_BoomerAMGSetSmoothNumLevels(pcg_precond, smooth_num_levels);
         HYPRE_BoomerAMGSetSmoothNumSweeps(pcg_precond, smooth_num_sweeps);
         HYPRE_BoomerAMGSetMaxLevels(pcg_precond, max_levels);
         HYPRE_BoomerAMGSetMaxRowSum(pcg_precond, max_row_sum);
         HYPRE_BoomerAMGSetDebugFlag(pcg_precond, debug_flag);
         HYPRE_BoomerAMGSetNumFunctions(pcg_precond, num_functions);
         HYPRE_BoomerAMGSetAggNumLevels(pcg_precond, agg_num_levels);
         HYPRE_BoomerAMGSetAggInterpType(pcg_precond, agg_interp_type);
         HYPRE_BoomerAMGSetAggTruncFactor(pcg_precond, agg_trunc_factor);
         HYPRE_BoomerAMGSetAggP12TruncFactor(pcg_precond, agg_P12_trunc_factor);
         HYPRE_BoomerAMGSetAggPMaxElmts(pcg_precond, agg_P_max_elmts);
         HYPRE_BoomerAMGSetAggP12MaxElmts(pcg_precond, agg_P12_max_elmts);
         HYPRE_BoomerAMGSetNumPaths(pcg_precond, num_paths);
         HYPRE_BoomerAMGSetNodal(pcg_precond, nodal);
         HYPRE_BoomerAMGSetNodalDiag(pcg_precond, nodal_diag);
         HYPRE_BoomerAMGSetVariant(pcg_precond, variant);
         HYPRE_BoomerAMGSetOverlap(pcg_precond, overlap);
         HYPRE_BoomerAMGSetDomainType(pcg_precond, domain_type);
         HYPRE_BoomerAMGSetSchwarzUseNonSymm(pcg_precond, use_nonsymm_schwarz);
         HYPRE_BoomerAMGSetSchwarzRlxWeight(pcg_precond, schwarz_rlx_weight);
         if (eu_level < 0) eu_level = 0;
         HYPRE_BoomerAMGSetEuLevel(pcg_precond, eu_level);
         HYPRE_BoomerAMGSetEuBJ(pcg_precond, eu_bj);
         HYPRE_BoomerAMGSetEuSparseA(pcg_precond, eu_sparse_A);
         HYPRE_BoomerAMGSetCycleNumSweeps(pcg_precond, ns_coarse, 3);
         if (num_functions > 1)
            HYPRE_BoomerAMGSetDofFunc(pcg_precond, dof_func);
         HYPRE_BoomerAMGSetAdditive(pcg_precond, additive);
         HYPRE_BoomerAMGSetMultAdditive(pcg_precond, mult_add);
         HYPRE_BoomerAMGSetSimple(pcg_precond, simple);
         HYPRE_BoomerAMGSetAddLastLvl(pcg_precond, add_last_lvl);
         HYPRE_BoomerAMGSetMultAddPMaxElmts(pcg_precond, add_P_max_elmts);
         HYPRE_BoomerAMGSetMultAddTruncFactor(pcg_precond, add_trunc_factor);
         HYPRE_BoomerAMGSetRAP2(pcg_precond, rap2);
         HYPRE_BoomerAMGSetKeepTranspose(pcg_precond, keepTranspose);
         if (nongalerk_tol)
         {
            HYPRE_BoomerAMGSetNonGalerkinTol(pcg_precond, nongalerk_tol[nongalerk_num_tol-1]);
            for (i=0; i < nongalerk_num_tol-1; i++)
               HYPRE_BoomerAMGSetLevelNonGalerkinTol(pcg_precond, nongalerk_tol[i], i);
         }
         HYPRE_LGMRESSetMaxIter(pcg_solver, mg_max_iter);
         HYPRE_LGMRESSetPrecond(pcg_solver,
                                (HYPRE_PtrToSolverFcn) HYPRE_BoomerAMGSolve,
                                (HYPRE_PtrToSolverFcn) HYPRE_BoomerAMGSetup,
                                pcg_precond);
      }
      else if (solver_id == 50)
      {
         /* use diagonal scaling as preconditioner */
         if (myid == 0) hypre_printf("Solver: DS-LGMRES\n");
         pcg_precond = NULL;

         HYPRE_LGMRESSetPrecond(pcg_solver,
                                (HYPRE_PtrToSolverFcn) HYPRE_ParCSRDiagScale,
                                (HYPRE_PtrToSolverFcn) HYPRE_ParCSRDiagScaleSetup,
                                pcg_precond);
      }

      HYPRE_LGMRESGetPrecond(pcg_solver, &pcg_precond_gotten);
      if (pcg_precond_gotten != pcg_precond)
      {
         hypre_printf("HYPRE_LGMRESGetPrecond got bad precond\n");
         return(-1);
      }
      else
         if (myid == 0)
            hypre_printf("HYPRE_LGMRESGetPrecond got good precond\n");
      HYPRE_LGMRESSetup
         (pcg_solver, (HYPRE_Matrix)parcsr_A, (HYPRE_Vector)b, (HYPRE_Vector)x);
 
      hypre_EndTiming(time_index);
      hypre_PrintTiming("Setup phase times", hypre_MPI_COMM_WORLD);
      hypre_FinalizeTiming(time_index);
      hypre_ClearTiming();
   
      time_index = hypre_InitializeTiming("LGMRES Solve");
      hypre_BeginTiming(time_index);
 
      HYPRE_LGMRESSolve
         (pcg_solver, (HYPRE_Matrix)parcsr_A, (HYPRE_Vector)b, (HYPRE_Vector)x);
 
      hypre_EndTiming(time_index);
      hypre_PrintTiming("Solve phase times", hypre_MPI_COMM_WORLD);
      hypre_FinalizeTiming(time_index);
      hypre_ClearTiming();
 
      HYPRE_LGMRESGetNumIterations(pcg_solver, &num_iterations);
      HYPRE_LGMRESGetFinalRelativeResidualNorm(pcg_solver,&final_res_norm);

      HYPRE_ParCSRLGMRESDestroy(pcg_solver);
 
      if (solver_id == 51)
      {
         HYPRE_BoomerAMGDestroy(pcg_precond);
      }

      if (myid == 0)
      {
         hypre_printf("\n");
         hypre_printf("LGMRES Iterations = %d\n", num_iterations);
         hypre_printf("Final LGMRES Relative Residual Norm = %e\n", final_res_norm);
         hypre_printf("\n");
      }
   }

   /*-----------------------------------------------------------
    * Solve the system using FlexGMRES 
    *-----------------------------------------------------------*/

   if (solver_id == 60 || solver_id == 61 || solver_id == 72)
   {
      time_index = hypre_InitializeTiming("FlexGMRES Setup");
      hypre_BeginTiming(time_index);
 
      HYPRE_ParCSRFlexGMRESCreate(hypre_MPI_COMM_WORLD, &pcg_solver);
      HYPRE_FlexGMRESSetKDim(pcg_solver, k_dim);
      HYPRE_FlexGMRESSetMaxIter(pcg_solver, max_iter);
      HYPRE_FlexGMRESSetTol(pcg_solver, tol);
      HYPRE_FlexGMRESSetAbsoluteTol(pcg_solver, atol);
      HYPRE_FlexGMRESSetLogging(pcg_solver, 1);
      HYPRE_FlexGMRESSetPrintLevel(pcg_solver, ioutdat);
 
      if (solver_id == 61)
      {
         /* use BoomerAMG as preconditioner */
         if (myid == 0) hypre_printf("Solver: AMG-FlexGMRES\n");

         HYPRE_BoomerAMGCreate(&pcg_precond); 
         HYPRE_BoomerAMGSetCGCIts(pcg_precond, cgcits);
         HYPRE_BoomerAMGSetInterpType(pcg_precond, interp_type);
         HYPRE_BoomerAMGSetPostInterpType(pcg_precond, post_interp_type);
         HYPRE_BoomerAMGSetNumSamples(pcg_precond, gsmg_samples);
         HYPRE_BoomerAMGSetTol(pcg_precond, pc_tol);
         HYPRE_BoomerAMGSetCoarsenType(pcg_precond, coarsen_type);
         HYPRE_BoomerAMGSetMeasureType(pcg_precond, measure_type);
         HYPRE_BoomerAMGSetStrongThreshold(pcg_precond, strong_threshold);
         HYPRE_BoomerAMGSetSeqThreshold(pcg_precond, seq_threshold);
         HYPRE_BoomerAMGSetRedundant(pcg_precond, redundant);
         HYPRE_BoomerAMGSetMaxCoarseSize(pcg_precond, coarse_threshold);
         HYPRE_BoomerAMGSetMinCoarseSize(pcg_precond, min_coarse_size);
         HYPRE_BoomerAMGSetTruncFactor(pcg_precond, trunc_factor);
         HYPRE_BoomerAMGSetPMaxElmts(pcg_precond, P_max_elmts);
         HYPRE_BoomerAMGSetJacobiTruncThreshold(pcg_precond, jacobi_trunc_threshold);
         HYPRE_BoomerAMGSetSCommPkgSwitch(pcg_precond, S_commpkg_switch);
         HYPRE_BoomerAMGSetPrintLevel(pcg_precond, poutdat);
         HYPRE_BoomerAMGSetPrintFileName(pcg_precond, "driver.out.log");
         HYPRE_BoomerAMGSetMaxIter(pcg_precond, 1);
         HYPRE_BoomerAMGSetCycleType(pcg_precond, cycle_type);
         HYPRE_BoomerAMGSetNumSweeps(pcg_precond, num_sweeps);
         HYPRE_BoomerAMGSetISType(pcg_precond, IS_type);
         HYPRE_BoomerAMGSetNumCRRelaxSteps(pcg_precond, num_CR_relax_steps);
         HYPRE_BoomerAMGSetCRRate(pcg_precond, CR_rate);
         HYPRE_BoomerAMGSetCRStrongTh(pcg_precond, CR_strong_th);
         HYPRE_BoomerAMGSetCRUseCG(pcg_precond, CR_use_CG);
         if (relax_type > -1) HYPRE_BoomerAMGSetRelaxType(pcg_precond, relax_type);
         if (relax_down > -1)
            HYPRE_BoomerAMGSetCycleRelaxType(pcg_precond, relax_down, 1);
         if (relax_up > -1)
            HYPRE_BoomerAMGSetCycleRelaxType(pcg_precond, relax_up, 2);
         if (relax_coarse > -1)
            HYPRE_BoomerAMGSetCycleRelaxType(pcg_precond, relax_coarse, 3);
         HYPRE_BoomerAMGSetAddRelaxType(pcg_precond, add_relax_type);
         HYPRE_BoomerAMGSetAddRelaxWt(pcg_precond, add_relax_wt);
         HYPRE_BoomerAMGSetChebyOrder(pcg_precond, cheby_order);
         HYPRE_BoomerAMGSetChebyFraction(pcg_precond, cheby_fraction);
         HYPRE_BoomerAMGSetChebyEigEst(pcg_precond, cheby_eig_est);
         HYPRE_BoomerAMGSetChebyVariant(pcg_precond, cheby_variant);
         HYPRE_BoomerAMGSetChebyScale(pcg_precond, cheby_scale);
         HYPRE_BoomerAMGSetRelaxOrder(pcg_precond, relax_order);
         HYPRE_BoomerAMGSetRelaxWt(pcg_precond, relax_wt);
         HYPRE_BoomerAMGSetOuterWt(pcg_precond, outer_wt);
         if (level_w > -1)
            HYPRE_BoomerAMGSetLevelRelaxWt(pcg_precond, relax_wt_level,level_w);
         if (level_ow > -1)
            HYPRE_BoomerAMGSetLevelOuterWt(pcg_precond,outer_wt_level,level_ow);
         HYPRE_BoomerAMGSetSmoothType(pcg_precond, smooth_type);
         HYPRE_BoomerAMGSetSmoothNumLevels(pcg_precond, smooth_num_levels);
         HYPRE_BoomerAMGSetSmoothNumSweeps(pcg_precond, smooth_num_sweeps);
         HYPRE_BoomerAMGSetMaxLevels(pcg_precond, max_levels);
         HYPRE_BoomerAMGSetMaxRowSum(pcg_precond, max_row_sum);
         HYPRE_BoomerAMGSetDebugFlag(pcg_precond, debug_flag);
         HYPRE_BoomerAMGSetNumFunctions(pcg_precond, num_functions);
         HYPRE_BoomerAMGSetAggNumLevels(pcg_precond, agg_num_levels);
         HYPRE_BoomerAMGSetAggInterpType(pcg_precond, agg_interp_type);
         HYPRE_BoomerAMGSetAggTruncFactor(pcg_precond, agg_trunc_factor);
         HYPRE_BoomerAMGSetAggP12TruncFactor(pcg_precond, agg_P12_trunc_factor);
         HYPRE_BoomerAMGSetAggPMaxElmts(pcg_precond, agg_P_max_elmts);
         HYPRE_BoomerAMGSetAggP12MaxElmts(pcg_precond, agg_P12_max_elmts);
         HYPRE_BoomerAMGSetNumPaths(pcg_precond, num_paths);
         HYPRE_BoomerAMGSetNodal(pcg_precond, nodal);
         HYPRE_BoomerAMGSetNodalDiag(pcg_precond, nodal_diag);
         HYPRE_BoomerAMGSetVariant(pcg_precond, variant);
         HYPRE_BoomerAMGSetOverlap(pcg_precond, overlap);
         HYPRE_BoomerAMGSetDomainType(pcg_precond, domain_type);
         HYPRE_BoomerAMGSetSchwarzUseNonSymm(pcg_precond, use_nonsymm_schwarz);
         HYPRE_BoomerAMGSetSchwarzRlxWeight(pcg_precond, schwarz_rlx_weight);
         if (eu_level < 0) eu_level = 0;
         HYPRE_BoomerAMGSetEuLevel(pcg_precond, eu_level);
         HYPRE_BoomerAMGSetEuBJ(pcg_precond, eu_bj);
         HYPRE_BoomerAMGSetEuSparseA(pcg_precond, eu_sparse_A);
         HYPRE_BoomerAMGSetCycleNumSweeps(pcg_precond, ns_coarse, 3);
         if (num_functions > 1)
            HYPRE_BoomerAMGSetDofFunc(pcg_precond, dof_func);
         HYPRE_BoomerAMGSetAdditive(pcg_precond, additive);
         HYPRE_BoomerAMGSetMultAdditive(pcg_precond, mult_add);
         HYPRE_BoomerAMGSetSimple(pcg_precond, simple);
         HYPRE_BoomerAMGSetAddLastLvl(pcg_precond, add_last_lvl);
         HYPRE_BoomerAMGSetMultAddPMaxElmts(pcg_precond, add_P_max_elmts);
         HYPRE_BoomerAMGSetMultAddTruncFactor(pcg_precond, add_trunc_factor);
         HYPRE_BoomerAMGSetRAP2(pcg_precond, rap2);
         HYPRE_BoomerAMGSetKeepTranspose(pcg_precond, keepTranspose);
         if (nongalerk_tol)
         {
            HYPRE_BoomerAMGSetNonGalerkinTol(pcg_precond, nongalerk_tol[nongalerk_num_tol-1]);
            for (i=0; i < nongalerk_num_tol-1; i++)
               HYPRE_BoomerAMGSetLevelNonGalerkinTol(pcg_precond, nongalerk_tol[i], i);
         }
         HYPRE_FlexGMRESSetMaxIter(pcg_solver, mg_max_iter);
         HYPRE_FlexGMRESSetPrecond(pcg_solver,
                                   (HYPRE_PtrToSolverFcn) HYPRE_BoomerAMGSolve,
                                   (HYPRE_PtrToSolverFcn) HYPRE_BoomerAMGSetup,
                                   pcg_precond);
      }
      else if( solver_id == 72 )
      {
         /* use MGR preconditioning */
         if (myid == 0) hypre_printf("Solver:  MGR-FlexGMRES\n");
      
         HYPRE_MGRCreate(&pcg_precond);

         mgr_num_cindexes = hypre_CTAlloc(HYPRE_Int,  mgr_nlevels, HYPRE_MEMORY_HOST);
         for(i=0; i<mgr_nlevels; i++)
         { /* assume 1 coarse index per level */
            mgr_num_cindexes[i] = 1;
         }
         mgr_cindexes = hypre_CTAlloc(HYPRE_Int*,  mgr_nlevels, HYPRE_MEMORY_HOST);
         for(i=0; i<mgr_nlevels; i++)
         {
            mgr_cindexes[i] = hypre_CTAlloc(HYPRE_Int,  mgr_num_cindexes[i], HYPRE_MEMORY_HOST);
         }
         for(i=0; i<mgr_nlevels; i++)
         { /* assume coarse point is at index 0 */
            mgr_cindexes[i][0] = 0;
         }
         mgr_reserved_coarse_indexes = hypre_CTAlloc(HYPRE_Int,  mgr_num_reserved_nodes, HYPRE_MEMORY_HOST);
         for(i=0; i<mgr_num_reserved_nodes; i++)
         { /* generate artificial reserved nodes */
            mgr_reserved_coarse_indexes[i] = last_local_row-i;//2*i+1;
         }
      
         /* set MGR data by block */
         HYPRE_MGRSetCpointsByBlock( pcg_precond, mgr_bsize, mgr_nlevels, mgr_num_cindexes,mgr_cindexes);
         /* set reserved coarse nodes */
         if(mgr_num_reserved_nodes)HYPRE_MGRSetReservedCoarseNodes(pcg_precond, mgr_num_reserved_nodes, mgr_reserved_coarse_indexes);
      
         /* set intermediate coarse grid strategy */
         HYPRE_MGRSetNonCpointsToFpoints(pcg_precond, mgr_non_c_to_f);
         /* set F relaxation strategy */
         HYPRE_MGRSetFRelaxMethod(pcg_precond, mgr_frelax_method);
         /* set relax type for single level F-relaxation and post-relaxation */
         HYPRE_MGRSetRelaxType(pcg_precond, 0);
         HYPRE_MGRSetNumRelaxSweeps(pcg_precond, 2);
         /* set interpolation type */
         HYPRE_MGRSetInterpType(pcg_precond, 2);
         HYPRE_MGRSetNumInterpSweeps(pcg_precond, 2);
         /* set print level */
         HYPRE_MGRSetPrintLevel(pcg_precond, 1);
         /* set max iterations */
         HYPRE_MGRSetMaxIter(pcg_precond, 1);
         HYPRE_MGRSetTol(pcg_precond, pc_tol);
      
         /* create AMG coarse grid solver */
      
         HYPRE_BoomerAMGCreate(&amg_solver); 
         /* BM Aug 25, 2006 */
         HYPRE_BoomerAMGSetCGCIts(amg_solver, cgcits);
         HYPRE_BoomerAMGSetInterpType(amg_solver, 0);
         HYPRE_BoomerAMGSetPostInterpType(amg_solver, post_interp_type);
         HYPRE_BoomerAMGSetCoarsenType(amg_solver, 6);
         HYPRE_BoomerAMGSetPMaxElmts(amg_solver, 0);
         /* note: log is written to standard output, not to file */
         HYPRE_BoomerAMGSetPrintLevel(amg_solver, 1);
         HYPRE_BoomerAMGSetCycleType(amg_solver, cycle_type);
         HYPRE_BoomerAMGSetNumSweeps(amg_solver, num_sweeps);
         HYPRE_BoomerAMGSetRelaxType(amg_solver, 3);
         if (relax_down > -1)
            HYPRE_BoomerAMGSetCycleRelaxType(amg_solver, relax_down, 1);
         if (relax_up > -1)
            HYPRE_BoomerAMGSetCycleRelaxType(amg_solver, relax_up, 2);
         if (relax_coarse > -1)
            HYPRE_BoomerAMGSetCycleRelaxType(amg_solver, relax_coarse, 3);
         HYPRE_BoomerAMGSetRelaxOrder(amg_solver, 1);
         HYPRE_BoomerAMGSetMaxLevels(amg_solver, max_levels);
         HYPRE_BoomerAMGSetSmoothType(amg_solver, smooth_type);
         HYPRE_BoomerAMGSetSmoothNumSweeps(amg_solver, smooth_num_sweeps);
         HYPRE_BoomerAMGSetMaxIter(amg_solver, 1);
         HYPRE_BoomerAMGSetTol(amg_solver, 0.0);

         /* set the MGR coarse solver. Comment out to use default CG solver in MGR */
         HYPRE_MGRSetCoarseSolver( pcg_precond, HYPRE_BoomerAMGSolve, HYPRE_BoomerAMGSetup, amg_solver);
      
         /* setup MGR-PCG solver */
	 HYPRE_FlexGMRESSetMaxIter(pcg_solver, mg_max_iter);
         HYPRE_FlexGMRESSetPrecond(pcg_solver,
				   (HYPRE_PtrToSolverFcn) HYPRE_MGRSolve,
				   (HYPRE_PtrToSolverFcn) HYPRE_MGRSetup,
                                   pcg_precond);
      }
      else if (solver_id == 60)
      {
         /* use diagonal scaling as preconditioner */
         if (myid == 0) hypre_printf("Solver: DS-FlexGMRES\n");
         pcg_precond = NULL;

         HYPRE_FlexGMRESSetPrecond(pcg_solver,
                                   (HYPRE_PtrToSolverFcn) HYPRE_ParCSRDiagScale,
                                   (HYPRE_PtrToSolverFcn) HYPRE_ParCSRDiagScaleSetup,
                                   pcg_precond);
      }

      HYPRE_FlexGMRESGetPrecond(pcg_solver, &pcg_precond_gotten);
      if (pcg_precond_gotten != pcg_precond)
      {
         hypre_printf("HYPRE_FlexGMRESGetPrecond got bad precond\n");
         return(-1);
      }
      else
         if (myid == 0)
            hypre_printf("HYPRE_FlexGMRESGetPrecond got good precond\n");


      /* this is optional - could be a user defined one instead (see ex5.c)*/
      HYPRE_FlexGMRESSetModifyPC( pcg_solver, 
                                  (HYPRE_PtrToModifyPCFcn) hypre_FlexGMRESModifyPCDefault);


      HYPRE_FlexGMRESSetup
         (pcg_solver, (HYPRE_Matrix)parcsr_A, (HYPRE_Vector)b, (HYPRE_Vector)x);
 
      hypre_EndTiming(time_index);
      hypre_PrintTiming("Setup phase times", hypre_MPI_COMM_WORLD);
      hypre_FinalizeTiming(time_index);
      hypre_ClearTiming();
   
      time_index = hypre_InitializeTiming("FlexGMRES Solve");
      hypre_BeginTiming(time_index);
 
      HYPRE_FlexGMRESSolve
         (pcg_solver, (HYPRE_Matrix)parcsr_A, (HYPRE_Vector)b, (HYPRE_Vector)x);
 
      hypre_EndTiming(time_index);
      hypre_PrintTiming("Solve phase times", hypre_MPI_COMM_WORLD);
      hypre_FinalizeTiming(time_index);
      hypre_ClearTiming();
 
      HYPRE_FlexGMRESGetNumIterations(pcg_solver, &num_iterations);
      HYPRE_FlexGMRESGetFinalRelativeResidualNorm(pcg_solver,&final_res_norm);

      HYPRE_ParCSRFlexGMRESDestroy(pcg_solver);
 
      if (solver_id == 61)
      {
         HYPRE_BoomerAMGDestroy(pcg_precond);
      }

      if (myid == 0)
      {
         hypre_printf("\n");
         hypre_printf("FlexGMRES Iterations = %d\n", num_iterations);
         hypre_printf("Final FlexGMRES Relative Residual Norm = %e\n", final_res_norm);
         hypre_printf("\n");
      }
   }

   /*-----------------------------------------------------------
    * Solve the system using BiCGSTAB 
    *-----------------------------------------------------------*/

   if (solver_id == 9 || solver_id == 10 || solver_id == 11 || solver_id == 45)
   {
      time_index = hypre_InitializeTiming("BiCGSTAB Setup");
      hypre_BeginTiming(time_index);
 
      HYPRE_ParCSRBiCGSTABCreate(hypre_MPI_COMM_WORLD, &pcg_solver);
      HYPRE_BiCGSTABSetMaxIter(pcg_solver, max_iter);
      HYPRE_BiCGSTABSetTol(pcg_solver, tol);
      HYPRE_BiCGSTABSetAbsoluteTol(pcg_solver, atol);
      HYPRE_BiCGSTABSetLogging(pcg_solver, ioutdat);
      HYPRE_BiCGSTABSetPrintLevel(pcg_solver, ioutdat);
 
      if (solver_id == 9)
      {
         /* use BoomerAMG as preconditioner */
         if (myid == 0) hypre_printf("Solver: AMG-BiCGSTAB\n");
         HYPRE_BoomerAMGCreate(&pcg_precond); 
         HYPRE_BoomerAMGSetCGCIts(pcg_precond, cgcits);
         HYPRE_BoomerAMGSetInterpType(pcg_precond, interp_type);
         HYPRE_BoomerAMGSetPostInterpType(pcg_precond, post_interp_type);
         HYPRE_BoomerAMGSetNumSamples(pcg_precond, gsmg_samples);
         HYPRE_BoomerAMGSetTol(pcg_precond, pc_tol);
         HYPRE_BoomerAMGSetCoarsenType(pcg_precond, coarsen_type);
         HYPRE_BoomerAMGSetMeasureType(pcg_precond, measure_type);
         HYPRE_BoomerAMGSetStrongThreshold(pcg_precond, strong_threshold);
         HYPRE_BoomerAMGSetSeqThreshold(pcg_precond, seq_threshold);
         HYPRE_BoomerAMGSetRedundant(pcg_precond, redundant);
         HYPRE_BoomerAMGSetMaxCoarseSize(pcg_precond, coarse_threshold);
         HYPRE_BoomerAMGSetMinCoarseSize(pcg_precond, min_coarse_size);
         HYPRE_BoomerAMGSetTruncFactor(pcg_precond, trunc_factor);
         HYPRE_BoomerAMGSetPMaxElmts(pcg_precond, P_max_elmts);
         HYPRE_BoomerAMGSetJacobiTruncThreshold(pcg_precond, jacobi_trunc_threshold);
         HYPRE_BoomerAMGSetSCommPkgSwitch(pcg_precond, S_commpkg_switch);
         HYPRE_BoomerAMGSetPrintLevel(pcg_precond, poutdat);
         HYPRE_BoomerAMGSetPrintFileName(pcg_precond, "driver.out.log");
         HYPRE_BoomerAMGSetMaxIter(pcg_precond, 1);
         HYPRE_BoomerAMGSetCycleType(pcg_precond, cycle_type);
         HYPRE_BoomerAMGSetNumSweeps(pcg_precond, num_sweeps);
         HYPRE_BoomerAMGSetISType(pcg_precond, IS_type);
         HYPRE_BoomerAMGSetNumCRRelaxSteps(pcg_precond, num_CR_relax_steps);
         HYPRE_BoomerAMGSetCRRate(pcg_precond, CR_rate);
         HYPRE_BoomerAMGSetCRStrongTh(pcg_precond, CR_strong_th);
         HYPRE_BoomerAMGSetCRUseCG(pcg_precond, CR_use_CG);
         if (relax_type > -1) HYPRE_BoomerAMGSetRelaxType(pcg_precond, relax_type);
         if (relax_down > -1)
            HYPRE_BoomerAMGSetCycleRelaxType(pcg_precond, relax_down, 1);
         if (relax_up > -1)
            HYPRE_BoomerAMGSetCycleRelaxType(pcg_precond, relax_up, 2);
         if (relax_coarse > -1)
            HYPRE_BoomerAMGSetCycleRelaxType(pcg_precond, relax_coarse, 3);
         HYPRE_BoomerAMGSetAddRelaxType(pcg_precond, add_relax_type);
         HYPRE_BoomerAMGSetAddRelaxWt(pcg_precond, add_relax_wt);
         HYPRE_BoomerAMGSetChebyOrder(pcg_precond, cheby_order);
         HYPRE_BoomerAMGSetChebyFraction(pcg_precond, cheby_fraction);
         HYPRE_BoomerAMGSetChebyEigEst(pcg_precond, cheby_eig_est);
         HYPRE_BoomerAMGSetChebyVariant(pcg_precond, cheby_variant);
         HYPRE_BoomerAMGSetChebyScale(pcg_precond, cheby_scale);
         HYPRE_BoomerAMGSetRelaxOrder(pcg_precond, relax_order);
         HYPRE_BoomerAMGSetRelaxWt(pcg_precond, relax_wt);
         HYPRE_BoomerAMGSetOuterWt(pcg_precond, outer_wt);
         if (level_w > -1)
            HYPRE_BoomerAMGSetLevelRelaxWt(pcg_precond, relax_wt_level,level_w);
         if (level_ow > -1)
            HYPRE_BoomerAMGSetLevelOuterWt(pcg_precond,outer_wt_level,level_ow);
         HYPRE_BoomerAMGSetSmoothType(pcg_precond, smooth_type);
         HYPRE_BoomerAMGSetSmoothNumLevels(pcg_precond, smooth_num_levels);
         HYPRE_BoomerAMGSetSmoothNumSweeps(pcg_precond, smooth_num_sweeps);
         HYPRE_BoomerAMGSetMaxLevels(pcg_precond, max_levels);
         HYPRE_BoomerAMGSetMaxRowSum(pcg_precond, max_row_sum);
         HYPRE_BoomerAMGSetDebugFlag(pcg_precond, debug_flag);
         HYPRE_BoomerAMGSetNumFunctions(pcg_precond, num_functions);
         HYPRE_BoomerAMGSetAggNumLevels(pcg_precond, agg_num_levels);
         HYPRE_BoomerAMGSetAggInterpType(pcg_precond, agg_interp_type);
         HYPRE_BoomerAMGSetAggTruncFactor(pcg_precond, agg_trunc_factor);
         HYPRE_BoomerAMGSetAggP12TruncFactor(pcg_precond, agg_P12_trunc_factor);
         HYPRE_BoomerAMGSetAggPMaxElmts(pcg_precond, agg_P_max_elmts);
         HYPRE_BoomerAMGSetAggP12MaxElmts(pcg_precond, agg_P12_max_elmts);
         HYPRE_BoomerAMGSetNumPaths(pcg_precond, num_paths);
         HYPRE_BoomerAMGSetNodal(pcg_precond, nodal);
         HYPRE_BoomerAMGSetNodalDiag(pcg_precond, nodal_diag);
         HYPRE_BoomerAMGSetVariant(pcg_precond, variant);
         HYPRE_BoomerAMGSetOverlap(pcg_precond, overlap);
         HYPRE_BoomerAMGSetDomainType(pcg_precond, domain_type);
         HYPRE_BoomerAMGSetSchwarzUseNonSymm(pcg_precond, use_nonsymm_schwarz);
       
         HYPRE_BoomerAMGSetSchwarzRlxWeight(pcg_precond, schwarz_rlx_weight);
         if (eu_level < 0) eu_level = 0;
         HYPRE_BoomerAMGSetEuLevel(pcg_precond, eu_level);
         HYPRE_BoomerAMGSetEuBJ(pcg_precond, eu_bj);
         HYPRE_BoomerAMGSetEuSparseA(pcg_precond, eu_sparse_A);
         HYPRE_BoomerAMGSetCycleNumSweeps(pcg_precond, ns_coarse, 3);
         if (num_functions > 1)
            HYPRE_BoomerAMGSetDofFunc(pcg_precond, dof_func);
         HYPRE_BoomerAMGSetAdditive(pcg_precond, additive);
         HYPRE_BoomerAMGSetMultAdditive(pcg_precond, mult_add);
         HYPRE_BoomerAMGSetSimple(pcg_precond, simple);
         HYPRE_BoomerAMGSetAddLastLvl(pcg_precond, add_last_lvl);
         HYPRE_BoomerAMGSetMultAddPMaxElmts(pcg_precond, add_P_max_elmts);
         HYPRE_BoomerAMGSetMultAddTruncFactor(pcg_precond, add_trunc_factor);
         HYPRE_BoomerAMGSetRAP2(pcg_precond, rap2);
         HYPRE_BoomerAMGSetKeepTranspose(pcg_precond, keepTranspose);
         if (nongalerk_tol)
         {
            HYPRE_BoomerAMGSetNonGalerkinTol(pcg_precond, nongalerk_tol[nongalerk_num_tol-1]);
            for (i=0; i < nongalerk_num_tol-1; i++)
               HYPRE_BoomerAMGSetLevelNonGalerkinTol(pcg_precond, nongalerk_tol[i], i);
         }
         HYPRE_BiCGSTABSetMaxIter(pcg_solver, mg_max_iter);
         HYPRE_BiCGSTABSetPrecond(pcg_solver,
                                  (HYPRE_PtrToSolverFcn) HYPRE_BoomerAMGSolve,
                                  (HYPRE_PtrToSolverFcn) HYPRE_BoomerAMGSetup,
                                  pcg_precond);
      }
      else if (solver_id == 10)
      {
         /* use diagonal scaling as preconditioner */
         if (myid == 0) hypre_printf("Solver: DS-BiCGSTAB\n");
         pcg_precond = NULL;

         HYPRE_BiCGSTABSetPrecond(pcg_solver,
                                  (HYPRE_PtrToSolverFcn) HYPRE_ParCSRDiagScale,
                                  (HYPRE_PtrToSolverFcn) HYPRE_ParCSRDiagScaleSetup,
                                  pcg_precond);
      }
      else if (solver_id == 11)
      {
         /* use PILUT as preconditioner */
         if (myid == 0) hypre_printf("Solver: PILUT-BiCGSTAB\n");

         ierr = HYPRE_ParCSRPilutCreate( hypre_MPI_COMM_WORLD, &pcg_precond ); 
         if (ierr) {
            hypre_printf("Error in ParPilutCreate\n");
         }

         HYPRE_BiCGSTABSetPrecond(pcg_solver,
                                  (HYPRE_PtrToSolverFcn) HYPRE_ParCSRPilutSolve,
                                  (HYPRE_PtrToSolverFcn) HYPRE_ParCSRPilutSetup,
                                  pcg_precond);

         if (drop_tol >= 0 )
            HYPRE_ParCSRPilutSetDropTolerance( pcg_precond,
                                               drop_tol );

         if (nonzeros_to_keep >= 0 )
            HYPRE_ParCSRPilutSetFactorRowSize( pcg_precond,
                                               nonzeros_to_keep );
      }
      else if (solver_id == 45)
      {
         /* use Euclid preconditioning */
         if (myid == 0) hypre_printf("Solver: Euclid-BICGSTAB\n");

         HYPRE_EuclidCreate(hypre_MPI_COMM_WORLD, &pcg_precond);

         /* note: There are three three methods of setting run-time 
            parameters for Euclid: (see HYPRE_parcsr_ls.h); here
            we'll use what I think is simplest: let Euclid internally 
            parse the command line.
         */   
         if (eu_level > -1) HYPRE_EuclidSetLevel(pcg_precond, eu_level);
         if (eu_ilut) HYPRE_EuclidSetILUT(pcg_precond, eu_ilut);
         if (eu_sparse_A) HYPRE_EuclidSetSparseA(pcg_precond, eu_sparse_A);
         if (eu_row_scale) HYPRE_EuclidSetRowScale(pcg_precond, eu_row_scale);
         if (eu_bj) HYPRE_EuclidSetBJ(pcg_precond, eu_bj);
         HYPRE_EuclidSetStats(pcg_precond, eu_stats);
         HYPRE_EuclidSetMem(pcg_precond, eu_mem);

         /*HYPRE_EuclidSetParams(pcg_precond, argc, argv);*/

         HYPRE_BiCGSTABSetPrecond(pcg_solver,
                                  (HYPRE_PtrToSolverFcn) HYPRE_EuclidSolve,
                                  (HYPRE_PtrToSolverFcn) HYPRE_EuclidSetup,
                                  pcg_precond);
      }
 
      HYPRE_BiCGSTABSetup(pcg_solver, (HYPRE_Matrix)parcsr_A, 
                          (HYPRE_Vector)b, (HYPRE_Vector)x);
 
      hypre_EndTiming(time_index);
      hypre_PrintTiming("Setup phase times", hypre_MPI_COMM_WORLD);
      hypre_FinalizeTiming(time_index);
      hypre_ClearTiming();
   
      time_index = hypre_InitializeTiming("BiCGSTAB Solve");
      hypre_BeginTiming(time_index);
 
      HYPRE_BiCGSTABSolve(pcg_solver, (HYPRE_Matrix)parcsr_A, 
                          (HYPRE_Vector)b, (HYPRE_Vector)x);
 
      hypre_EndTiming(time_index);
      hypre_PrintTiming("Solve phase times", hypre_MPI_COMM_WORLD);
      hypre_FinalizeTiming(time_index);
      hypre_ClearTiming();
 
      HYPRE_BiCGSTABGetNumIterations(pcg_solver, &num_iterations);
      HYPRE_BiCGSTABGetFinalRelativeResidualNorm(pcg_solver,&final_res_norm);
#if SECOND_TIME
      /* run a second time to check for memory leaks */
      HYPRE_ParVectorSetRandomValues(x, 775);
      HYPRE_BiCGSTABSetup(pcg_solver, (HYPRE_Matrix)parcsr_A, 
                          (HYPRE_Vector)b, (HYPRE_Vector)x);
      HYPRE_BiCGSTABSolve(pcg_solver, (HYPRE_Matrix)parcsr_A, 
                          (HYPRE_Vector)b, (HYPRE_Vector)x);
#endif

      HYPRE_ParCSRBiCGSTABDestroy(pcg_solver);
 
      if (solver_id == 9)
      {
         HYPRE_BoomerAMGDestroy(pcg_precond);
      }

      if (solver_id == 11)
      {
         HYPRE_ParCSRPilutDestroy(pcg_precond);
      }
      else if (solver_id == 45)
      {
         HYPRE_EuclidDestroy(pcg_precond);
      }

      if (myid == 0)
      {
         hypre_printf("\n");
         hypre_printf("BiCGSTAB Iterations = %d\n", num_iterations);
         hypre_printf("Final BiCGSTAB Relative Residual Norm = %e\n", final_res_norm);
         hypre_printf("\n");
      }
   }
   /*-----------------------------------------------------------
    * Solve the system using CGNR 
    *-----------------------------------------------------------*/

   if (solver_id == 5 || solver_id == 6)
   {
      time_index = hypre_InitializeTiming("CGNR Setup");
      hypre_BeginTiming(time_index);
 
      HYPRE_ParCSRCGNRCreate(hypre_MPI_COMM_WORLD, &pcg_solver);
      HYPRE_CGNRSetMaxIter(pcg_solver, max_iter);
      HYPRE_CGNRSetTol(pcg_solver, tol);
      HYPRE_CGNRSetLogging(pcg_solver, ioutdat);
 
      if (solver_id == 5)
      {
         /* use BoomerAMG as preconditioner */
         if (myid == 0) hypre_printf("Solver: AMG-CGNR\n");
         HYPRE_BoomerAMGCreate(&pcg_precond); 
         HYPRE_BoomerAMGSetCGCIts(pcg_precond, cgcits);
         HYPRE_BoomerAMGSetInterpType(pcg_precond, interp_type);
         HYPRE_BoomerAMGSetPostInterpType(pcg_precond, post_interp_type);
         HYPRE_BoomerAMGSetNumSamples(pcg_precond, gsmg_samples);
         HYPRE_BoomerAMGSetTol(pcg_precond, pc_tol);
         HYPRE_BoomerAMGSetCoarsenType(pcg_precond, coarsen_type);
         HYPRE_BoomerAMGSetMeasureType(pcg_precond, measure_type);
         HYPRE_BoomerAMGSetStrongThreshold(pcg_precond, strong_threshold);
         HYPRE_BoomerAMGSetSeqThreshold(pcg_precond, seq_threshold);
         HYPRE_BoomerAMGSetRedundant(pcg_precond, redundant);
         HYPRE_BoomerAMGSetMaxCoarseSize(pcg_precond, coarse_threshold);
         HYPRE_BoomerAMGSetMinCoarseSize(pcg_precond, min_coarse_size);
         HYPRE_BoomerAMGSetTruncFactor(pcg_precond, trunc_factor);
         HYPRE_BoomerAMGSetPMaxElmts(pcg_precond, P_max_elmts);
         HYPRE_BoomerAMGSetJacobiTruncThreshold(pcg_precond, jacobi_trunc_threshold);
         HYPRE_BoomerAMGSetSCommPkgSwitch(pcg_precond, S_commpkg_switch);
         HYPRE_BoomerAMGSetPrintLevel(pcg_precond, poutdat);
         HYPRE_BoomerAMGSetPrintFileName(pcg_precond, "driver.out.log");
         HYPRE_BoomerAMGSetMaxIter(pcg_precond, 1);
         HYPRE_BoomerAMGSetCycleType(pcg_precond, cycle_type);
         HYPRE_BoomerAMGSetNumSweeps(pcg_precond, num_sweeps);
         if (relax_type > -1) HYPRE_BoomerAMGSetRelaxType(pcg_precond, relax_type);
         if (relax_down > -1)
            HYPRE_BoomerAMGSetCycleRelaxType(pcg_precond, relax_down, 1);
         if (relax_up > -1)
            HYPRE_BoomerAMGSetCycleRelaxType(pcg_precond, relax_up, 2);
         if (relax_coarse > -1)
            HYPRE_BoomerAMGSetCycleRelaxType(pcg_precond, relax_coarse, 3);
         HYPRE_BoomerAMGSetAddRelaxType(pcg_precond, add_relax_type);
         HYPRE_BoomerAMGSetAddRelaxWt(pcg_precond, add_relax_wt);
         HYPRE_BoomerAMGSetChebyOrder(pcg_precond, cheby_order);
         HYPRE_BoomerAMGSetChebyFraction(pcg_precond, cheby_fraction);
         HYPRE_BoomerAMGSetChebyEigEst(pcg_precond, cheby_eig_est);
         HYPRE_BoomerAMGSetChebyVariant(pcg_precond, cheby_variant);
         HYPRE_BoomerAMGSetChebyScale(pcg_precond, cheby_scale);
         HYPRE_BoomerAMGSetRelaxOrder(pcg_precond, relax_order);
         HYPRE_BoomerAMGSetRelaxWt(pcg_precond, relax_wt);
         HYPRE_BoomerAMGSetOuterWt(pcg_precond, outer_wt);
         if (level_w > -1)
            HYPRE_BoomerAMGSetLevelRelaxWt(pcg_precond, relax_wt_level,level_w);
         if (level_ow > -1)
            HYPRE_BoomerAMGSetLevelOuterWt(pcg_precond,outer_wt_level,level_ow);
         HYPRE_BoomerAMGSetSmoothType(pcg_precond, smooth_type);
         HYPRE_BoomerAMGSetSmoothNumLevels(pcg_precond, smooth_num_levels);
         HYPRE_BoomerAMGSetSmoothNumSweeps(pcg_precond, smooth_num_sweeps);
         HYPRE_BoomerAMGSetMaxLevels(pcg_precond, max_levels);
         HYPRE_BoomerAMGSetMaxRowSum(pcg_precond, max_row_sum);
         HYPRE_BoomerAMGSetDebugFlag(pcg_precond, debug_flag);
         HYPRE_BoomerAMGSetNumFunctions(pcg_precond, num_functions);
         HYPRE_BoomerAMGSetAggNumLevels(pcg_precond, agg_num_levels);
         HYPRE_BoomerAMGSetAggInterpType(pcg_precond, agg_interp_type);
         HYPRE_BoomerAMGSetAggTruncFactor(pcg_precond, agg_trunc_factor);
         HYPRE_BoomerAMGSetAggP12TruncFactor(pcg_precond, agg_P12_trunc_factor);
         HYPRE_BoomerAMGSetAggPMaxElmts(pcg_precond, agg_P_max_elmts);
         HYPRE_BoomerAMGSetAggP12MaxElmts(pcg_precond, agg_P12_max_elmts);
         HYPRE_BoomerAMGSetNumPaths(pcg_precond, num_paths);
         HYPRE_BoomerAMGSetNodal(pcg_precond, nodal);
         HYPRE_BoomerAMGSetNodalDiag(pcg_precond, nodal_diag);
         HYPRE_BoomerAMGSetVariant(pcg_precond, variant);
         HYPRE_BoomerAMGSetOverlap(pcg_precond, overlap);
         HYPRE_BoomerAMGSetDomainType(pcg_precond, domain_type);
         if (num_functions > 1)
            HYPRE_BoomerAMGSetDofFunc(pcg_precond, dof_func);
         HYPRE_BoomerAMGSetAdditive(pcg_precond, additive);
         HYPRE_BoomerAMGSetMultAdditive(pcg_precond, mult_add);
         HYPRE_BoomerAMGSetSimple(pcg_precond, simple);
         HYPRE_BoomerAMGSetAddLastLvl(pcg_precond, add_last_lvl);
         HYPRE_BoomerAMGSetMultAddPMaxElmts(pcg_precond, add_P_max_elmts);
         HYPRE_BoomerAMGSetMultAddTruncFactor(pcg_precond, add_trunc_factor);
         HYPRE_BoomerAMGSetRAP2(pcg_precond, rap2);
         HYPRE_BoomerAMGSetKeepTranspose(pcg_precond, keepTranspose);
         if (nongalerk_tol)
         {
            HYPRE_BoomerAMGSetNonGalerkinTol(pcg_precond, nongalerk_tol[nongalerk_num_tol-1]);
            for (i=0; i < nongalerk_num_tol-1; i++)
               HYPRE_BoomerAMGSetLevelNonGalerkinTol(pcg_precond, nongalerk_tol[i], i);
         }
         HYPRE_CGNRSetMaxIter(pcg_solver, mg_max_iter);
         HYPRE_CGNRSetPrecond(pcg_solver,
                              (HYPRE_PtrToSolverFcn) HYPRE_BoomerAMGSolve,
                              (HYPRE_PtrToSolverFcn) HYPRE_BoomerAMGSolveT,
                              (HYPRE_PtrToSolverFcn) HYPRE_BoomerAMGSetup,
                              pcg_precond);
      }
      else if (solver_id == 6)
      {
         /* use diagonal scaling as preconditioner */
         if (myid == 0) hypre_printf("Solver: DS-CGNR\n");
         pcg_precond = NULL;

         HYPRE_CGNRSetPrecond(pcg_solver,
                              (HYPRE_PtrToSolverFcn) HYPRE_ParCSRDiagScale,
                              (HYPRE_PtrToSolverFcn) HYPRE_ParCSRDiagScale,
                              (HYPRE_PtrToSolverFcn) HYPRE_ParCSRDiagScaleSetup,
                              pcg_precond);
      }
 
      HYPRE_CGNRGetPrecond(pcg_solver, &pcg_precond_gotten);
      if (pcg_precond_gotten != pcg_precond)
      {
         hypre_printf("HYPRE_ParCSRCGNRGetPrecond got bad precond\n");
         return(-1);
      }
      else
         if (myid == 0)
            hypre_printf("HYPRE_ParCSRCGNRGetPrecond got good precond\n");
      HYPRE_CGNRSetup(pcg_solver, (HYPRE_Matrix)parcsr_A, (HYPRE_Vector)b, 
                      (HYPRE_Vector)x);
 
      hypre_EndTiming(time_index);
      hypre_PrintTiming("Setup phase times", hypre_MPI_COMM_WORLD);
      hypre_FinalizeTiming(time_index);
      hypre_ClearTiming();
   
      time_index = hypre_InitializeTiming("CGNR Solve");
      hypre_BeginTiming(time_index);
 
      HYPRE_CGNRSolve(pcg_solver, (HYPRE_Matrix)parcsr_A, (HYPRE_Vector)b, 
                      (HYPRE_Vector)x);
 
      hypre_EndTiming(time_index);
      hypre_PrintTiming("Solve phase times", hypre_MPI_COMM_WORLD);
      hypre_FinalizeTiming(time_index);
      hypre_ClearTiming();
 
      HYPRE_CGNRGetNumIterations(pcg_solver, &num_iterations);
      HYPRE_CGNRGetFinalRelativeResidualNorm(pcg_solver,&final_res_norm);

#if SECOND_TIME
      /* run a second time to check for memory leaks */
      HYPRE_ParVectorSetRandomValues(x, 775);
      HYPRE_CGNRSetup(pcg_solver, (HYPRE_Matrix)parcsr_A, (HYPRE_Vector)b, 
                      (HYPRE_Vector)x);
      HYPRE_CGNRSolve(pcg_solver, (HYPRE_Matrix)parcsr_A, (HYPRE_Vector)b, 
                      (HYPRE_Vector)x);
#endif

      HYPRE_ParCSRCGNRDestroy(pcg_solver);
 
      if (solver_id == 5)
      {
         HYPRE_BoomerAMGDestroy(pcg_precond);
      }
      if (myid == 0 /* begin lobpcg */ && !lobpcgFlag /* end lobpcg */)
      {
         hypre_printf("\n");
         hypre_printf("Iterations = %d\n", num_iterations);
         hypre_printf("Final Relative Residual Norm = %e\n", final_res_norm);
         hypre_printf("\n");
      }
   }

   /*-----------------------------------------------------------
    * Solve the system using MGR
    *-----------------------------------------------------------*/   

   if (solver_id == 70)
   {
      if (myid == 0) hypre_printf("Solver:  MGR\n");
      time_index = hypre_InitializeTiming("MGR Setup");
      hypre_BeginTiming(time_index);
      
      HYPRE_Solver mgr_solver;
      HYPRE_MGRCreate(&mgr_solver);

      mgr_num_cindexes = hypre_CTAlloc(HYPRE_Int,  mgr_nlevels, HYPRE_MEMORY_HOST);
      for(i=0; i<mgr_nlevels; i++)
      { /* assume 1 coarse index per level */
         mgr_num_cindexes[i] = 1;
      }
      mgr_cindexes = hypre_CTAlloc(HYPRE_Int*,  mgr_nlevels, HYPRE_MEMORY_HOST);
      for(i=0; i<mgr_nlevels; i++)
      {
         mgr_cindexes[i] = hypre_CTAlloc(HYPRE_Int,  mgr_num_cindexes[i], HYPRE_MEMORY_HOST);
      }
      for(i=0; i<mgr_nlevels; i++)
      { /* assume coarse point is at index 0 */
         mgr_cindexes[i][0] = 0;
      }
      mgr_reserved_coarse_indexes = hypre_CTAlloc(HYPRE_Int,  mgr_num_reserved_nodes, HYPRE_MEMORY_HOST);
      for(i=0; i<mgr_num_reserved_nodes; i++)
      { /* generate artificial reserved nodes */
         mgr_reserved_coarse_indexes[i] = last_local_row-i;//2*i+1;
      }
      
      /* set MGR data by block */
      HYPRE_MGRSetCpointsByBlock( mgr_solver, mgr_bsize, mgr_nlevels, mgr_num_cindexes,mgr_cindexes);
      /* set reserved coarse nodes */
      if(mgr_num_reserved_nodes)HYPRE_MGRSetReservedCoarseNodes(mgr_solver, mgr_num_reserved_nodes, mgr_reserved_coarse_indexes);
      
      /* set intermediate coarse grid strategy */
      HYPRE_MGRSetNonCpointsToFpoints(mgr_solver, mgr_non_c_to_f);
      /* set F relaxation strategy */
      HYPRE_MGRSetFRelaxMethod(mgr_solver, mgr_frelax_method);
      /* set relax type for single level F-relaxation and post-relaxation */
      HYPRE_MGRSetRelaxType(mgr_solver, mgr_relax_type);
      HYPRE_MGRSetNumRelaxSweeps(mgr_solver, mgr_num_relax_sweeps);
      /* set interpolation type */
      HYPRE_MGRSetInterpType(mgr_solver, mgr_interp_type);
      HYPRE_MGRSetNumInterpSweeps(mgr_solver, mgr_num_interp_sweeps);
      /* set print level */
      HYPRE_MGRSetPrintLevel(mgr_solver, 3);
      /* set max iterations */
      HYPRE_MGRSetMaxIter(mgr_solver, max_iter);
      HYPRE_MGRSetTol(mgr_solver, tol);
      
      /* create AMG coarse grid solver */
      
      HYPRE_BoomerAMGCreate(&amg_solver); 
      /* BM Aug 25, 2006 */
      HYPRE_BoomerAMGSetCGCIts(amg_solver, cgcits);
      HYPRE_BoomerAMGSetInterpType(amg_solver, 0);
      HYPRE_BoomerAMGSetPostInterpType(amg_solver, post_interp_type);
      HYPRE_BoomerAMGSetCoarsenType(amg_solver, 6);
      HYPRE_BoomerAMGSetTol(amg_solver, tol);
      HYPRE_BoomerAMGSetPMaxElmts(amg_solver, 0);
      HYPRE_BoomerAMGSetCycleType(amg_solver, cycle_type);
      HYPRE_BoomerAMGSetNumSweeps(amg_solver, num_sweeps);
      HYPRE_BoomerAMGSetRelaxType(amg_solver, 3);
      if (relax_down > -1)
         HYPRE_BoomerAMGSetCycleRelaxType(amg_solver, relax_down, 1);
      if (relax_up > -1)
         HYPRE_BoomerAMGSetCycleRelaxType(amg_solver, relax_up, 2);
      if (relax_coarse > -1)
         HYPRE_BoomerAMGSetCycleRelaxType(amg_solver, relax_coarse, 3);
      HYPRE_BoomerAMGSetRelaxOrder(amg_solver, 1);
      HYPRE_BoomerAMGSetMaxLevels(amg_solver, max_levels);
      HYPRE_BoomerAMGSetSmoothType(amg_solver, smooth_type);
      HYPRE_BoomerAMGSetSmoothNumSweeps(amg_solver, smooth_num_sweeps);
      if(mgr_nlevels < 1 || mgr_bsize < 2)
      {
         HYPRE_BoomerAMGSetMaxIter(amg_solver, max_iter);
         HYPRE_BoomerAMGSetPrintLevel(amg_solver, 3);
      }
      else
      {
         HYPRE_BoomerAMGSetMaxIter(amg_solver, 1);
         HYPRE_BoomerAMGSetTol(amg_solver, 0.0);
         HYPRE_BoomerAMGSetPrintLevel(amg_solver, 1);
      }
      /* set the MGR coarse solver. Comment out to use default CG solver in MGR */
      HYPRE_MGRSetCoarseSolver( mgr_solver, HYPRE_BoomerAMGSolve, HYPRE_BoomerAMGSetup, amg_solver);
      
      /* setup MGR solver */
      HYPRE_MGRSetup(mgr_solver, parcsr_A, b, x);

      hypre_EndTiming(time_index);
      hypre_PrintTiming("Setup phase times", hypre_MPI_COMM_WORLD);
      hypre_FinalizeTiming(time_index);
      hypre_ClearTiming();
 
      time_index = hypre_InitializeTiming("MGR Solve");
      hypre_BeginTiming(time_index);
      
      /* MGR solve */
      HYPRE_MGRSolve(mgr_solver, parcsr_A, b, x);

      hypre_EndTiming(time_index);
      hypre_PrintTiming("Solve phase times", hypre_MPI_COMM_WORLD);
      hypre_FinalizeTiming(time_index);
      hypre_ClearTiming();

      HYPRE_MGRGetNumIterations(mgr_solver, &num_iterations);
      HYPRE_MGRGetFinalRelativeResidualNorm(mgr_solver, &final_res_norm);

      if (myid == 0)
      {
         hypre_printf("\n");
         hypre_printf("MGR Iterations = %d\n", num_iterations);
         hypre_printf("Final Relative Residual Norm = %e\n", final_res_norm);
         hypre_printf("\n");
      }

#if SECOND_TIME
      /* run a second time to check for memory leaks */
      HYPRE_ParVectorSetRandomValues(x, 775);
      HYPRE_MGRSetup(mgr_solver, parcsr_A, b, x);
      HYPRE_MGRSolve(mgr_solver, parcsr_A, b, x);
#endif
      
      /* free memory */
      if(mgr_num_cindexes)
         hypre_TFree(mgr_num_cindexes, HYPRE_MEMORY_HOST);
      mgr_num_cindexes = NULL; 
      
      if(mgr_reserved_coarse_indexes)
         hypre_TFree(mgr_reserved_coarse_indexes, HYPRE_MEMORY_HOST);
      mgr_reserved_coarse_indexes = NULL; 
      
      if(mgr_cindexes)
      {
         for( i=0; i<mgr_nlevels; i++)
         {
            if(mgr_cindexes[i])
               hypre_TFree(mgr_cindexes[i], HYPRE_MEMORY_HOST);
         }
         hypre_TFree(mgr_cindexes, HYPRE_MEMORY_HOST);
         mgr_cindexes = NULL;
      }

      HYPRE_BoomerAMGDestroy(amg_solver);      
      HYPRE_MGRDestroy(mgr_solver);
   }

   /*-----------------------------------------------------------
    * Print the solution and other info
    *-----------------------------------------------------------*/

   /* RDF: Why is this here? */
   /*if (!(build_rhs_type ==1 || build_rhs_type ==7))
      HYPRE_IJVectorGetObjectType(ij_b, &j);*/

   if (print_system)
   {
      HYPRE_IJVectorPrint(ij_x, "IJ.out.x");
   }

   /*-----------------------------------------------------------
    * Finalize things
    *-----------------------------------------------------------*/

   if (test_ij || build_matrix_type == -1) HYPRE_IJMatrixDestroy(ij_A);
   else HYPRE_ParCSRMatrixDestroy(parcsr_A);

   /* for build_rhs_type = 1 or 7, we did not create ij_b  - just b*/
   if (build_rhs_type ==1 || build_rhs_type ==7 || build_rhs_type==6)
      HYPRE_ParVectorDestroy(b);
   else
      HYPRE_IJVectorDestroy(ij_b);

   HYPRE_IJVectorDestroy(ij_x);

   if (build_rbm) 
   {
      for (i=0; i< num_interp_vecs; i++) 
         HYPRE_IJVectorDestroy(ij_rbm[i]);
      hypre_TFree(ij_rbm, HYPRE_MEMORY_HOST);
      hypre_TFree(interp_vecs, HYPRE_MEMORY_HOST);
   }
   if (nongalerk_tol) hypre_TFree(nongalerk_tol, HYPRE_MEMORY_HOST);

/*
  hypre_FinalizeMemoryDebug();
*/
final: 

   hypre_GPUFinalize();
   hypre_MPI_Finalize();

   return (0);
}

/*----------------------------------------------------------------------
 * Build matrix from file. Expects three files on each processor.
 * filename.D.n contains the diagonal part, filename.O.n contains
 * the offdiagonal part and filename.INFO.n contains global row
 * and column numbers, number of columns of offdiagonal matrix
 * and the mapping of offdiagonal column numbers to global column numbers.
 * Parameters given in command line.
 *----------------------------------------------------------------------*/

HYPRE_Int
BuildParFromFile( HYPRE_Int                  argc,
                  char                *argv[],
                  HYPRE_Int                  arg_index,
                  HYPRE_ParCSRMatrix  *A_ptr     )
{
   char               *filename;

   HYPRE_ParCSRMatrix A;

   HYPRE_Int                 myid;

   /*-----------------------------------------------------------
    * Initialize some stuff
    *-----------------------------------------------------------*/

   hypre_MPI_Comm_rank(hypre_MPI_COMM_WORLD, &myid );

   /*-----------------------------------------------------------
    * Parse command line
    *-----------------------------------------------------------*/

   if (arg_index < argc)
   {
      filename = argv[arg_index];
   }
   else
   {
      hypre_printf("Error: No filename specified \n");
      exit(1);
   }

   /*-----------------------------------------------------------
    * Print driver parameters
    *-----------------------------------------------------------*/
 
   if (myid == 0)
   {
      hypre_printf("  FromFile: %s\n", filename);
   }

   /*-----------------------------------------------------------
    * Generate the matrix 
    *-----------------------------------------------------------*/
 
   HYPRE_ParCSRMatrixRead(hypre_MPI_COMM_WORLD, filename,&A);

   *A_ptr = A;

   return (0);
}


/*----------------------------------------------------------------------
 * Build rhs from file. Expects two files on each processor.
 * filename.n contains the data and
 * and filename.INFO.n contains global row
 * numbers
 *----------------------------------------------------------------------*/

HYPRE_Int
BuildParRhsFromFile( HYPRE_Int                  argc,
                     char                *argv[],
                     HYPRE_Int                  arg_index,
                     HYPRE_ParVector      *b_ptr     )
{
   char               *filename;

   HYPRE_ParVector b;

   HYPRE_Int                 myid;

   /*-----------------------------------------------------------
    * Initialize some stuff
    *-----------------------------------------------------------*/

   hypre_MPI_Comm_rank(hypre_MPI_COMM_WORLD, &myid );

   /*-----------------------------------------------------------
    * Parse command line
    *-----------------------------------------------------------*/

   if (arg_index < argc)
   {
      filename = argv[arg_index];
   }
   else
   {
      hypre_printf("Error: No filename specified \n");
      exit(1);
   }

   /*-----------------------------------------------------------
    * Print driver parameters
    *-----------------------------------------------------------*/
 
   if (myid == 0)
   {
      hypre_printf("  RhsFromParFile: %s\n", filename);
   }

   /*-----------------------------------------------------------
    * Generate the matrix 
    *-----------------------------------------------------------*/
 
   HYPRE_ParVectorRead(hypre_MPI_COMM_WORLD, filename,&b);

   *b_ptr = b;

   return (0);
}




/*----------------------------------------------------------------------
 * Build standard 7-point laplacian in 3D with grid and anisotropy.
 * Parameters given in command line.
 *----------------------------------------------------------------------*/

HYPRE_Int
BuildParLaplacian( HYPRE_Int                  argc,
                   char                *argv[],
                   HYPRE_Int                  arg_index,
                   HYPRE_ParCSRMatrix  *A_ptr     )
{
   HYPRE_Int                 nx, ny, nz;
   HYPRE_Int                 P, Q, R;
   HYPRE_Real          cx, cy, cz;

   HYPRE_ParCSRMatrix  A;

   HYPRE_Int                 num_procs, myid;
   HYPRE_Int                 p, q, r;
   HYPRE_Int                 num_fun = 1;
   HYPRE_Real         *values;
   HYPRE_Real         *mtrx;

   HYPRE_Real          ep = .1;
   
   HYPRE_Int                 system_vcoef = 0;
   HYPRE_Int                 sys_opt = 0;
   HYPRE_Int                 vcoef_opt = 0;
   
   
   /*-----------------------------------------------------------
    * Initialize some stuff
    *-----------------------------------------------------------*/

   hypre_MPI_Comm_size(hypre_MPI_COMM_WORLD, &num_procs );
   hypre_MPI_Comm_rank(hypre_MPI_COMM_WORLD, &myid );

   /*-----------------------------------------------------------
    * Set defaults
    *-----------------------------------------------------------*/
 
   nx = 10;
   ny = 10;
   nz = 10;

   P  = 1;
   Q  = num_procs;
   R  = 1;

   cx = 1.;
   cy = 1.;
   cz = 1.;

   /*-----------------------------------------------------------
    * Parse command line
    *-----------------------------------------------------------*/
   arg_index = 0;
   while (arg_index < argc)
   {
      if ( strcmp(argv[arg_index], "-n") == 0 )
      {
         arg_index++;
         nx = atoi(argv[arg_index++]);
         ny = atoi(argv[arg_index++]);
         nz = atoi(argv[arg_index++]);
      }
      else if ( strcmp(argv[arg_index], "-P") == 0 )
      {
         arg_index++;
         P  = atoi(argv[arg_index++]);
         Q  = atoi(argv[arg_index++]);
         R  = atoi(argv[arg_index++]);
      }
      else if ( strcmp(argv[arg_index], "-c") == 0 )
      {
         arg_index++;
         cx = atof(argv[arg_index++]);
         cy = atof(argv[arg_index++]);
         cz = atof(argv[arg_index++]);
      }
      else if ( strcmp(argv[arg_index], "-sysL") == 0 )
      {
         arg_index++;
         num_fun = atoi(argv[arg_index++]);
      }
      else if ( strcmp(argv[arg_index], "-sysL_opt") == 0 )
      {
         arg_index++;
         sys_opt = atoi(argv[arg_index++]);
      }
      else if ( strcmp(argv[arg_index], "-sys_vcoef") == 0 )
      {
         /* have to use -sysL for this to */
         arg_index++;
         system_vcoef = 1;
      }
      else if ( strcmp(argv[arg_index], "-sys_vcoef_opt") == 0 )
      {
         arg_index++;
         vcoef_opt = atoi(argv[arg_index++]); 
      }
      else if ( strcmp(argv[arg_index], "-ep") == 0 )
      {
         arg_index++;
         ep = atof(argv[arg_index++]); 
      }
      else
      {
         arg_index++;
      }
   }

   /*-----------------------------------------------------------
    * Check a few things
    *-----------------------------------------------------------*/

   if ((P*Q*R) != num_procs)
   {
      hypre_printf("Error: Invalid number of processors or processor topology \n");
      exit(1);
   }

   /*-----------------------------------------------------------
    * Print driver parameters
    *-----------------------------------------------------------*/
 
   if (myid == 0)
   {
      hypre_printf("  Laplacian:   num_fun = %d\n", num_fun);
      hypre_printf("    (nx, ny, nz) = (%d, %d, %d)\n", nx, ny, nz);
      hypre_printf("    (Px, Py, Pz) = (%d, %d, %d)\n", P,  Q,  R);
      hypre_printf("    (cx, cy, cz) = (%f, %f, %f)\n\n", cx, cy, cz);
   }

   /*-----------------------------------------------------------
    * Set up the grid structure
    *-----------------------------------------------------------*/

   /* compute p,q,r from P,Q,R and myid */
   p = myid % P;
   q = (( myid - p)/P) % Q;
   r = ( myid - p - P*q)/( P*Q );

   /*-----------------------------------------------------------
    * Generate the matrix 
    *-----------------------------------------------------------*/
 
   values = hypre_CTAlloc(HYPRE_Real,  4, HYPRE_MEMORY_HOST);

   values[1] = -cx;
   values[2] = -cy;
   values[3] = -cz;

   values[0] = 0.;
   if (nx > 1)
   {
      values[0] += 2.0*cx;
   }
   if (ny > 1)
   {
      values[0] += 2.0*cy;
   }
   if (nz > 1)
   {
      values[0] += 2.0*cz;
   }

   if (num_fun == 1)
      A = (HYPRE_ParCSRMatrix) GenerateLaplacian(hypre_MPI_COMM_WORLD, 
                                                 nx, ny, nz, P, Q, R, p, q, r, values);
   else
   {
      mtrx = hypre_CTAlloc(HYPRE_Real,  num_fun*num_fun, HYPRE_MEMORY_HOST);

      if (num_fun == 2)
      {
         if (sys_opt ==1) /* identity  */
         {
            mtrx[0] = 1.0;
            mtrx[1] = 0.0; 
            mtrx[2] = 0.0;
            mtrx[3] = 1.0; 
         }
         else if (sys_opt ==2)
         {
            mtrx[0] = 1.0;
            mtrx[1] = 0.0; 
            mtrx[2] = 0.0;
            mtrx[3] = 20.0; 
         }
         else if (sys_opt ==3) /* similar to barry's talk - ex1 */
         {
            mtrx[0] = 1.0;
            mtrx[1] = 2.0; 
            mtrx[2] = 2.0;
            mtrx[3] = 1.0; 
         }
         else if (sys_opt ==4) /* can use with vcoef to get barry's ex*/
         {
            mtrx[0] = 1.0;
            mtrx[1] = 1.0; 
            mtrx[2] = 1.0;
            mtrx[3] = 1.0; 
         }
         else if (sys_opt ==5) /* barry's talk - ex1 */
         {
            mtrx[0] = 1.0;
            mtrx[1] = 1.1; 
            mtrx[2] = 1.1;
            mtrx[3] = 1.0; 
         }
         else if (sys_opt ==6) /*  */
         {
            mtrx[0] = 1.1;
            mtrx[1] = 1.0; 
            mtrx[2] = 1.0;
            mtrx[3] = 1.1; 
         }

         else /* == 0 */
         {
            mtrx[0] = 2;
            mtrx[1] = 1;
            mtrx[2] = 1;
            mtrx[3] = 2;
         }
      }
      else if (num_fun == 3)
      {
         if (sys_opt ==1)
         {
            mtrx[0] = 1.0;
            mtrx[1] = 0.0;
            mtrx[2] = 0.0;
            mtrx[3] = 0.0;
            mtrx[4] = 1.0;
            mtrx[5] = 0.0;
            mtrx[6] = 0.0;
            mtrx[7] = 0.0;
            mtrx[8] = 1.0;
         }
         else if (sys_opt ==2)
         {
            mtrx[0] = 1.0;
            mtrx[1] = 0.0;
            mtrx[2] = 0.0;
            mtrx[3] = 0.0;
            mtrx[4] = 20.0;
            mtrx[5] = 0.0;
            mtrx[6] = 0.0;
            mtrx[7] = 0.0;
            mtrx[8] =.01;
         }
         else if (sys_opt ==3)
         {
            mtrx[0] = 1.01;
            mtrx[1] = 1;
            mtrx[2] = 0.0;
            mtrx[3] = 1;
            mtrx[4] = 2;
            mtrx[5] = 1;
            mtrx[6] = 0.0;
            mtrx[7] = 1;
            mtrx[8] = 1.01;  
         }
         else if (sys_opt ==4) /* barry ex4 */
         {
            mtrx[0] = 3;
            mtrx[1] = 1;
            mtrx[2] = 0.0;
            mtrx[3] = 1;
            mtrx[4] = 4;
            mtrx[5] = 2;
            mtrx[6] = 0.0;
            mtrx[7] = 2;
            mtrx[8] = .25;  
         }
         else /* == 0 */
         {
            mtrx[0] = 2.0;
            mtrx[1] = 1.0;
            mtrx[2] = 0.0;
            mtrx[3] = 1.0;
            mtrx[4] = 2.0;
            mtrx[5] = 1.0;
            mtrx[6] = 0.0;
            mtrx[7] = 1.0;
            mtrx[8] = 2.0;
         }

      } 
      else if (num_fun == 4)
      {
         mtrx[0] = 1.01;
         mtrx[1] = 1;
         mtrx[2] = 0.0;
         mtrx[3] = 0.0;
         mtrx[4] = 1;
         mtrx[5] = 2;
         mtrx[6] = 1;
         mtrx[7] = 0.0;
         mtrx[8] = 0.0;
         mtrx[9] = 1;
         mtrx[10] = 1.01;
         mtrx[11] = 0.0;
         mtrx[12] = 2;
         mtrx[13] = 1;
         mtrx[14] = 0.0;
         mtrx[15] = 1;
      } 




      if (!system_vcoef)
      {
         A = (HYPRE_ParCSRMatrix) GenerateSysLaplacian(hypre_MPI_COMM_WORLD, 
                                                       nx, ny, nz, P, Q, 
                                                       R, p, q, r, num_fun, mtrx, values);
      }
      else
      {
       
    
         HYPRE_Real *mtrx_values;

         mtrx_values = hypre_CTAlloc(HYPRE_Real,  num_fun*num_fun*4, HYPRE_MEMORY_HOST);

         if (num_fun == 2)
         {
            if (vcoef_opt == 1)
            {
               /* Barry's talk * - must also have sys_opt = 4, all fail */
               mtrx[0] = 1.0;
               SetSysVcoefValues(num_fun, nx, ny, nz, 1.0, .10, 1.0, 0, mtrx_values);
               
               mtrx[1]  = 1.0;
               SetSysVcoefValues(num_fun, nx, ny, nz, .1, 1.0, 1.0, 1, mtrx_values);
               
               mtrx[2] = 1.0;
               SetSysVcoefValues(num_fun, nx, ny, nz, .01, 1.0, 1.0, 2, mtrx_values);
               
               mtrx[3] = 1.0;
               SetSysVcoefValues(num_fun, nx, ny, nz, 2.0, .02, 1.0, 3, mtrx_values);
               
            }
            else if (vcoef_opt == 2)
            {
               /* Barry's talk * - ex2 - if have sys-opt = 4*/
               mtrx[0] = 1.0;
               SetSysVcoefValues(num_fun, nx, ny, nz, 1.0, .010, 1.0, 0, mtrx_values);
               
               mtrx[1]  = 200.0;
               SetSysVcoefValues(num_fun, nx, ny, nz, 1.0, 1.0, 1.0, 1, mtrx_values);

               mtrx[2] = 200.0;
               SetSysVcoefValues(num_fun, nx, ny, nz, 1.0, 1.0, 1.0, 2, mtrx_values);
               
               mtrx[3] = 1.0;
               SetSysVcoefValues(num_fun, nx, ny, nz, 2.0, .02, 1.0, 3, mtrx_values);
               
            }
            else if (vcoef_opt == 3) /* use with default sys_opt  - ulrike ex 3*/
            {
               
               /* mtrx[0] */
               SetSysVcoefValues(num_fun, nx, ny, nz, ep*1.0, 1.0, 1.0, 0, mtrx_values);
               
               /* mtrx[1] */
               SetSysVcoefValues(num_fun, nx, ny, nz, 1.0, 1.0, 1.0, 1, mtrx_values);
               
               /* mtrx[2] */
               SetSysVcoefValues(num_fun, nx, ny, nz, ep*1.0, 1.0, 1.0, 2, mtrx_values);
               
               /* mtrx[3] */
               SetSysVcoefValues(num_fun, nx, ny, nz, 1.0, 1.0, 1.0, 3, mtrx_values);
            }
            else if (vcoef_opt == 4) /* use with default sys_opt  - ulrike ex 4*/
            {
               HYPRE_Real ep2 = ep;
               
               /* mtrx[0] */
               SetSysVcoefValues(num_fun, nx, ny, nz, ep*1.0, 1.0, 1.0, 0, mtrx_values);
               
               /* mtrx[1] */
               SetSysVcoefValues(num_fun, nx, ny, nz, 1.0, ep*1.0, 1.0, 1, mtrx_values);
               
               /* mtrx[2] */
               SetSysVcoefValues(num_fun, nx, ny, nz, ep*1.0, 1.0, 1.0, 2, mtrx_values);
               
               /* mtrx[3] */
               SetSysVcoefValues(num_fun, nx, ny, nz, 1.0, ep2*1.0, 1.0, 3, mtrx_values);
            }
            else if (vcoef_opt == 5) /* use with default sys_opt  - */
            {
               HYPRE_Real  alp, beta;
               alp = .001;
               beta = 10;
               
               /* mtrx[0] */
               SetSysVcoefValues(num_fun, nx, ny, nz, alp*1.0, 1.0, 1.0, 0, mtrx_values);
               
               /* mtrx[1] */
               SetSysVcoefValues(num_fun, nx, ny, nz, 1.0, beta*1.0, 1.0, 1, mtrx_values);
               
               /* mtrx[2] */
               SetSysVcoefValues(num_fun, nx, ny, nz, alp*1.0, 1.0, 1.0, 2, mtrx_values);
               
               /* mtrx[3] */
               SetSysVcoefValues(num_fun, nx, ny, nz, 1.0, beta*1.0, 1.0, 3, mtrx_values);
            }
            else  /* = 0 */
            {
               /* mtrx[0] */
               SetSysVcoefValues(num_fun, nx, ny, nz, 1.0, 1.0, 1.0, 0, mtrx_values);
               
               /* mtrx[1] */
               SetSysVcoefValues(num_fun, nx, ny, nz, 1.0, 2.0, 1.0, 1, mtrx_values);
               
               /* mtrx[2] */
               SetSysVcoefValues(num_fun, nx, ny, nz, 2.0, 1.0, 0.0, 2, mtrx_values);
               
               /* mtrx[3] */
               SetSysVcoefValues(num_fun, nx, ny, nz, 1.0, 3.0, 1.0, 3, mtrx_values);
            }

         }
         else if (num_fun == 3)
         {
            mtrx[0] = 1;
            SetSysVcoefValues(num_fun, nx, ny, nz, 1, .01, 1, 0, mtrx_values);

            mtrx[1] = 1;
            SetSysVcoefValues(num_fun, nx, ny, nz, 1, 1, 1, 1, mtrx_values);

            mtrx[2] = 0.0;
            SetSysVcoefValues(num_fun, nx, ny, nz, 1, 1, 1, 2, mtrx_values);

            mtrx[3] = 1;
            SetSysVcoefValues(num_fun, nx, ny, nz, 1, 1, 1, 3, mtrx_values);

            mtrx[4] = 1;
            SetSysVcoefValues(num_fun, nx, ny, nz, 2, .02, 1, 4, mtrx_values);

            mtrx[5] = 2;
            SetSysVcoefValues(num_fun, nx, ny, nz, 1, 1, 1, 5, mtrx_values);

            mtrx[6] = 0.0;
            SetSysVcoefValues(num_fun, nx, ny, nz, 1, 1, 1, 6, mtrx_values);

            mtrx[7] = 2;
            SetSysVcoefValues(num_fun, nx, ny, nz, 1, 1, 1, 7, mtrx_values);

            mtrx[8] = 1;
            SetSysVcoefValues(num_fun, nx, ny, nz, 1.5, .04, 1, 8, mtrx_values);

         }

         A = (HYPRE_ParCSRMatrix) GenerateSysLaplacianVCoef(hypre_MPI_COMM_WORLD, 
                                                            nx, ny, nz, P, Q, 
                                                            R, p, q, r, num_fun, mtrx, mtrx_values);





         hypre_TFree(mtrx_values, HYPRE_MEMORY_HOST);
      }

      hypre_TFree(mtrx, HYPRE_MEMORY_HOST);
   }

   hypre_TFree(values, HYPRE_MEMORY_HOST);

   *A_ptr = A;

   return (0);
}

/*----------------------------------------------------------------------
 * returns the sign of a real number
 *  1 : positive
 *  0 : zero
 * -1 : negative
 *----------------------------------------------------------------------*/
static inline HYPRE_Int sign_double(HYPRE_Real a)
{
   return ( (0.0 < a) - (0.0 > a) );
}

/*----------------------------------------------------------------------
 * Build standard 7-point convection-diffusion operator 
 * Parameters given in command line.
 * Operator:
 *
 *  -cx Dxx - cy Dyy - cz Dzz + ax Dx + ay Dy + az Dz = f
 *
 *----------------------------------------------------------------------*/

HYPRE_Int
BuildParDifConv( HYPRE_Int                  argc,
                 char                *argv[],
                 HYPRE_Int                  arg_index,
                 HYPRE_ParCSRMatrix  *A_ptr)
{
   HYPRE_Int           nx, ny, nz;
   HYPRE_Int           P, Q, R;
   HYPRE_Real          cx, cy, cz;
   HYPRE_Real          ax, ay, az, atype;
   HYPRE_Real          hinx,hiny,hinz;
   HYPRE_Int           sign_prod;

   HYPRE_ParCSRMatrix  A;

   HYPRE_Int           num_procs, myid;
   HYPRE_Int           p, q, r;
   HYPRE_Real         *values;

   /*-----------------------------------------------------------
    * Initialize some stuff
    *-----------------------------------------------------------*/

   hypre_MPI_Comm_size(hypre_MPI_COMM_WORLD, &num_procs );
   hypre_MPI_Comm_rank(hypre_MPI_COMM_WORLD, &myid );

   /*-----------------------------------------------------------
    * Set defaults
    *-----------------------------------------------------------*/
 
   nx = 10;
   ny = 10;
   nz = 10;

   P  = 1;
   Q  = num_procs;
   R  = 1;

   cx = 1.;
   cy = 1.;
   cz = 1.;

   ax = 1.;
   ay = 1.;
   az = 1.;

   atype = 0;

   /*-----------------------------------------------------------
    * Parse command line
    *-----------------------------------------------------------*/
   arg_index = 0;
   while (arg_index < argc)
   {
      if ( strcmp(argv[arg_index], "-n") == 0 )
      {
         arg_index++;
         nx = atoi(argv[arg_index++]);
         ny = atoi(argv[arg_index++]);
         nz = atoi(argv[arg_index++]);
      }
      else if ( strcmp(argv[arg_index], "-P") == 0 )
      {
         arg_index++;
         P  = atoi(argv[arg_index++]);
         Q  = atoi(argv[arg_index++]);
         R  = atoi(argv[arg_index++]);
      }
      else if ( strcmp(argv[arg_index], "-c") == 0 )
      {
         arg_index++;
         cx = atof(argv[arg_index++]);
         cy = atof(argv[arg_index++]);
         cz = atof(argv[arg_index++]);
      }
      else if ( strcmp(argv[arg_index], "-a") == 0 )
      {
         arg_index++;
         ax = atof(argv[arg_index++]);
         ay = atof(argv[arg_index++]);
         az = atof(argv[arg_index++]);
      }
      else if ( strcmp(argv[arg_index], "-atype") == 0 )
      {
         arg_index++;
         atype = atoi(argv[arg_index++]);
      }
      else
      {
         arg_index++;
      }
   }

   /*-----------------------------------------------------------
    * Check a few things
    *-----------------------------------------------------------*/

   if ((P*Q*R) != num_procs)
   {
      hypre_printf("Error: Invalid number of processors or processor topology \n");
      exit(1);
   }

   /*-----------------------------------------------------------
    * Print driver parameters
    *-----------------------------------------------------------*/
 
   if (myid == 0)
   {
      hypre_printf("  Convection-Diffusion: \n");
      hypre_printf("    -cx Dxx - cy Dyy - cz Dzz + ax Dx + ay Dy + az Dz = f\n");  
      hypre_printf("    (nx, ny, nz) = (%d, %d, %d)\n", nx, ny, nz);
      hypre_printf("    (Px, Py, Pz) = (%d, %d, %d)\n", P,  Q,  R);
      hypre_printf("    (cx, cy, cz) = (%f, %f, %f)\n", cx, cy, cz);
      hypre_printf("    (ax, ay, az) = (%f, %f, %f)\n\n", ax, ay, az);
   }

   /*-----------------------------------------------------------
    * Set up the grid structure
    *-----------------------------------------------------------*/

   /* compute p,q,r from P,Q,R and myid */
   p = myid % P;
   q = (( myid - p)/P) % Q;
   r = ( myid - p - P*q)/( P*Q );

   hinx = 1./(nx+1);
   hiny = 1./(ny+1);
   hinz = 1./(nz+1);

   /*-----------------------------------------------------------
    * Generate the matrix 
    *-----------------------------------------------------------*/
   /* values[7]:
    *    [0]: center
    *    [1]: X-
    *    [2]: Y-
    *    [3]: Z-
    *    [4]: X+
    *    [5]: Y+
    *    [6]: Z+
    */    
   values = hypre_CTAlloc(HYPRE_Real,  7, HYPRE_MEMORY_HOST);

   values[0] = 0.;

   if (0 == atype) /* forward scheme for conv */
   {
      values[1] = -cx/(hinx*hinx);
      values[2] = -cy/(hiny*hiny);
      values[3] = -cz/(hinz*hinz);
      values[4] = -cx/(hinx*hinx) + ax/hinx;
      values[5] = -cy/(hiny*hiny) + ay/hiny;
      values[6] = -cz/(hinz*hinz) + az/hinz;

      if (nx > 1)
      {
         values[0] += 2.0*cx/(hinx*hinx) - 1.*ax/hinx;
      }
      if (ny > 1)
      {
         values[0] += 2.0*cy/(hiny*hiny) - 1.*ay/hiny;
      }
      if (nz > 1)
      {
         values[0] += 2.0*cz/(hinz*hinz) - 1.*az/hinz;
      }
   } 
   else if (1 == atype) /* backward scheme for conv */
   {
      values[1] = -cx/(hinx*hinx) - ax/hinx;
      values[2] = -cy/(hiny*hiny) - ay/hiny;
      values[3] = -cz/(hinz*hinz) - az/hinz;
      values[4] = -cx/(hinx*hinx);
      values[5] = -cy/(hiny*hiny);
      values[6] = -cz/(hinz*hinz);

      if (nx > 1)
      {
         values[0] += 2.0*cx/(hinx*hinx) + 1.*ax/hinx;
      }
      if (ny > 1)
      {
         values[0] += 2.0*cy/(hiny*hiny) + 1.*ay/hiny;
      }
      if (nz > 1)
      {
         values[0] += 2.0*cz/(hinz*hinz) + 1.*az/hinz;
      }
   }
   else if (3 == atype) /* upwind scheme */
   {
      sign_prod = sign_double(cx) * sign_double(ax);
      if (sign_prod == 1) /* same sign use back scheme */
      {
         values[1] = -cx/(hinx*hinx) - ax/hinx;
         values[4] = -cx/(hinx*hinx);
         if (nx > 1)
         {
            values[0] += 2.0*cx/(hinx*hinx) + 1.*ax/hinx;
         }
      }
      else /* diff sign use forward scheme */
      {
         values[1] = -cx/(hinx*hinx);
         values[4] = -cx/(hinx*hinx) + ax/hinx;
         if (nx > 1)
         {
            values[0] += 2.0*cx/(hinx*hinx) - 1.*ax/hinx;
         }
      }

      sign_prod = sign_double(cy) * sign_double(ay);
      if (sign_prod == 1) /* same sign use back scheme */
      {
         values[2] = -cy/(hiny*hiny) - ay/hiny;
         values[5] = -cy/(hiny*hiny);
         if (ny > 1)
         {
            values[0] += 2.0*cy/(hiny*hiny) + 1.*ay/hiny;
         }
      }
      else /* diff sign use forward scheme */
      {
         values[2] = -cy/(hiny*hiny);
         values[5] = -cy/(hiny*hiny) + ay/hiny;
         if (ny > 1)
         {
            values[0] += 2.0*cy/(hiny*hiny) - 1.*ay/hiny;
         }
      }

      sign_prod = sign_double(cz) * sign_double(az);
      if (sign_prod == 1) /* same sign use back scheme */
      {
         values[3] = -cz/(hinz*hinz) - az/hinz;
         values[6] = -cz/(hinz*hinz);
         if (nz > 1)
         {
            values[0] += 2.0*cz/(hinz*hinz) + 1.*az/hinz;
         }
      }
      else /* diff sign use forward scheme */
      {
         values[3] = -cz/(hinz*hinz);
         values[6] = -cz/(hinz*hinz) + az/hinz;
         if (nz > 1)
         {
            values[0] += 2.0*cz/(hinz*hinz) - 1.*az/hinz;
         }
      }
   }
   else /* centered difference scheme */
   {
      values[1] = -cx/(hinx*hinx) - ax/(2.*hinx);
      values[2] = -cy/(hiny*hiny) - ay/(2.*hiny);
      values[3] = -cz/(hinz*hinz) - az/(2.*hinz);
      values[4] = -cx/(hinx*hinx) + ax/(2.*hinx);
      values[5] = -cy/(hiny*hiny) + ay/(2.*hiny);
      values[6] = -cz/(hinz*hinz) + az/(2.*hinz);

      if (nx > 1)
      {
         values[0] += 2.0*cx/(hinx*hinx);
      }
      if (ny > 1)
      {
         values[0] += 2.0*cy/(hiny*hiny);
      }
      if (nz > 1)
      {
         values[0] += 2.0*cz/(hinz*hinz);
      }
   }

   A = (HYPRE_ParCSRMatrix) GenerateDifConv(hypre_MPI_COMM_WORLD,
                                            nx, ny, nz, P, Q, R, p, q, r, values);

   hypre_TFree(values, HYPRE_MEMORY_HOST);

   *A_ptr = A;

   return (0);
}

/*----------------------------------------------------------------------
 * Build matrix from one file on Proc. 0. Expects matrix to be in
 * CSR format. Distributes matrix across processors giving each about
 * the same number of rows.
 * Parameters given in command line.
 *----------------------------------------------------------------------*/

HYPRE_Int
BuildParFromOneFile( HYPRE_Int                  argc,
                     char                *argv[],
                     HYPRE_Int                  arg_index,
                     HYPRE_Int                  num_functions,
                     HYPRE_ParCSRMatrix  *A_ptr     )
{
   char               *filename;

   HYPRE_ParCSRMatrix  A;
   HYPRE_CSRMatrix  A_CSR = NULL;

   HYPRE_Int                 myid, numprocs;
   HYPRE_Int                 i, rest, size, num_nodes, num_dofs;
   HYPRE_Int		      *row_part;
   HYPRE_Int		      *col_part;

   /*-----------------------------------------------------------
    * Initialize some stuff
    *-----------------------------------------------------------*/

   hypre_MPI_Comm_rank(hypre_MPI_COMM_WORLD, &myid );
   hypre_MPI_Comm_size(hypre_MPI_COMM_WORLD, &numprocs );

   /*-----------------------------------------------------------
    * Parse command line
    *-----------------------------------------------------------*/

   if (arg_index < argc)
   {
      filename = argv[arg_index];
   }
   else
   {
      hypre_printf("Error: No filename specified \n");
      exit(1);
   }

   /*-----------------------------------------------------------
    * Print driver parameters
    *-----------------------------------------------------------*/
 
   if (myid == 0)
   {
      hypre_printf("  FromFile: %s\n", filename);

      /*-----------------------------------------------------------
       * Generate the matrix 
       *-----------------------------------------------------------*/
 
      A_CSR = HYPRE_CSRMatrixRead(filename);
   }

   row_part = NULL;
   col_part = NULL;
   if (myid == 0 && num_functions > 1)
   {
      HYPRE_CSRMatrixGetNumRows(A_CSR, &num_dofs);
      num_nodes = num_dofs/num_functions;
      if (num_dofs != num_functions*num_nodes)
      {
	 row_part = NULL;
	 col_part = NULL;
      }
      else
      {
         row_part = hypre_CTAlloc(HYPRE_Int,  numprocs+1, HYPRE_MEMORY_HOST);
	 row_part[0] = 0;
	 size = num_nodes/numprocs;
	 rest = num_nodes-size*numprocs;
	 for (i=0; i < numprocs; i++)
	 {
	    row_part[i+1] = row_part[i]+size*num_functions;
	    if (i < rest) row_part[i+1] += num_functions;
         }
         col_part = row_part;
      }
   }

   HYPRE_CSRMatrixToParCSRMatrix(hypre_MPI_COMM_WORLD, A_CSR, row_part, col_part, &A);

   *A_ptr = A;

   if (myid == 0) HYPRE_CSRMatrixDestroy(A_CSR);

   return (0);
}

/*----------------------------------------------------------------------
 * Build Function array from files on different processors
 *----------------------------------------------------------------------*/

HYPRE_Int
BuildFuncsFromFiles(    HYPRE_Int                  argc,
                        char                *argv[],
                        HYPRE_Int                  arg_index,
                        HYPRE_ParCSRMatrix   parcsr_A,
                        HYPRE_Int                **dof_func_ptr     )
{
/*----------------------------------------------------------------------
 * Build Function array from files on different processors
 *----------------------------------------------------------------------*/

   hypre_printf (" Feature is not implemented yet!\n");	
   return(0);

}


HYPRE_Int
BuildFuncsFromOneFile(  HYPRE_Int                  argc,
                        char                *argv[],
                        HYPRE_Int                  arg_index,
                        HYPRE_ParCSRMatrix   parcsr_A,
                        HYPRE_Int                **dof_func_ptr     )
{
   char           *filename;

   HYPRE_Int             myid, num_procs;
   HYPRE_Int            *partitioning;
   HYPRE_Int            *dof_func;
   HYPRE_Int            *dof_func_local;
   HYPRE_Int             i, j;
   HYPRE_Int             local_size, global_size;
   hypre_MPI_Request	  *requests;
   hypre_MPI_Status	  *status, status0;
   MPI_Comm	   comm;

   /*-----------------------------------------------------------
    * Initialize some stuff
    *-----------------------------------------------------------*/

   comm = hypre_MPI_COMM_WORLD;
   hypre_MPI_Comm_rank(hypre_MPI_COMM_WORLD, &myid );
   hypre_MPI_Comm_size(hypre_MPI_COMM_WORLD, &num_procs );

   /*-----------------------------------------------------------
    * Parse command line
    *-----------------------------------------------------------*/

   if (arg_index < argc)
   {
      filename = argv[arg_index];
   }
   else
   {
      hypre_printf("Error: No filename specified \n");
      exit(1);
   }

   /*-----------------------------------------------------------
    * Print driver parameters
    *-----------------------------------------------------------*/
 
   if (myid == 0)
   {
      FILE *fp;
      hypre_printf("  Funcs FromFile: %s\n", filename);

      /*-----------------------------------------------------------
       * read in the data
       *-----------------------------------------------------------*/
      fp = fopen(filename, "r");

      hypre_fscanf(fp, "%d", &global_size);
      dof_func = hypre_CTAlloc(HYPRE_Int,  global_size, HYPRE_MEMORY_HOST);

      for (j = 0; j < global_size; j++)
      {
         hypre_fscanf(fp, "%d", &dof_func[j]);
      }

      fclose(fp);
 
   }
   HYPRE_ParCSRMatrixGetRowPartitioning(parcsr_A, &partitioning);
   local_size = partitioning[myid+1]-partitioning[myid];
   dof_func_local = hypre_CTAlloc(HYPRE_Int, local_size, HYPRE_MEMORY_HOST);

   if (myid == 0)
   {
      requests = hypre_CTAlloc(hypre_MPI_Request, num_procs-1, HYPRE_MEMORY_HOST);
      status = hypre_CTAlloc(hypre_MPI_Status, num_procs-1, HYPRE_MEMORY_HOST);
      j = 0;
      for (i=1; i < num_procs; i++)
         hypre_MPI_Isend(&dof_func[partitioning[i]],
                         partitioning[i+1]-partitioning[i],
                         HYPRE_MPI_INT, i, 0, comm, &requests[j++]);
      for (i=0; i < local_size; i++)
         dof_func_local[i] = dof_func[i];
      hypre_MPI_Waitall(num_procs-1,requests, status);
      hypre_TFree(requests, HYPRE_MEMORY_HOST);
      hypre_TFree(status, HYPRE_MEMORY_HOST);
   }
   else
   {
      hypre_MPI_Recv(dof_func_local,local_size,HYPRE_MPI_INT,0,0,comm,&status0);
   }

   *dof_func_ptr = dof_func_local;

   if (myid == 0) hypre_TFree(dof_func, HYPRE_MEMORY_HOST);

   return (0);
}

/*----------------------------------------------------------------------
 * Build Rhs from one file on Proc. 0. Distributes vector across processors 
 * giving each about using the distribution of the matrix A.
 *----------------------------------------------------------------------*/

HYPRE_Int
BuildRhsParFromOneFile( HYPRE_Int                  argc,
                        char                *argv[],
                        HYPRE_Int                  arg_index,
                        HYPRE_Int                 *partitioning,
                        HYPRE_ParVector     *b_ptr     )
{
   char           *filename;

   HYPRE_ParVector b;
   HYPRE_Vector    b_CSR=NULL;

   HYPRE_Int             myid;

   /*-----------------------------------------------------------
    * Initialize some stuff
    *-----------------------------------------------------------*/

   hypre_MPI_Comm_rank(hypre_MPI_COMM_WORLD, &myid );

   /*-----------------------------------------------------------
    * Parse command line
    *-----------------------------------------------------------*/

   if (arg_index < argc)
   {
      filename = argv[arg_index];
   }
   else
   {
      hypre_printf("Error: No filename specified \n");
      exit(1);
   }

   /*-----------------------------------------------------------
    * Print driver parameters
    *-----------------------------------------------------------*/
 
   if (myid == 0)
   {
      hypre_printf("  Rhs FromFile: %s\n", filename);

      /*-----------------------------------------------------------
       * Generate the matrix 
       *-----------------------------------------------------------*/
 
      b_CSR = HYPRE_VectorRead(filename);
   }
   HYPRE_VectorToParVector(hypre_MPI_COMM_WORLD, b_CSR, partitioning,&b); 

   *b_ptr = b;

   HYPRE_VectorDestroy(b_CSR);

   return (0);
}

/*----------------------------------------------------------------------
 * Build standard 9-point laplacian in 2D with grid and anisotropy.
 * Parameters given in command line.
 *----------------------------------------------------------------------*/

HYPRE_Int
BuildParLaplacian9pt( HYPRE_Int                  argc,
                      char                *argv[],
                      HYPRE_Int                  arg_index,
                      HYPRE_ParCSRMatrix  *A_ptr     )
{
   HYPRE_Int                 nx, ny;
   HYPRE_Int                 P, Q;

   HYPRE_ParCSRMatrix  A;

   HYPRE_Int                 num_procs, myid;
   HYPRE_Int                 p, q;
   HYPRE_Real         *values;

   /*-----------------------------------------------------------
    * Initialize some stuff
    *-----------------------------------------------------------*/

   hypre_MPI_Comm_size(hypre_MPI_COMM_WORLD, &num_procs );
   hypre_MPI_Comm_rank(hypre_MPI_COMM_WORLD, &myid );

   /*-----------------------------------------------------------
    * Set defaults
    *-----------------------------------------------------------*/
 
   nx = 10;
   ny = 10;

   P  = 1;
   Q  = num_procs;

   /*-----------------------------------------------------------
    * Parse command line
    *-----------------------------------------------------------*/
   arg_index = 0;
   while (arg_index < argc)
   {
      if ( strcmp(argv[arg_index], "-n") == 0 )
      {
         arg_index++;
         nx = atoi(argv[arg_index++]);
         ny = atoi(argv[arg_index++]);
      }
      else if ( strcmp(argv[arg_index], "-P") == 0 )
      {
         arg_index++;
         P  = atoi(argv[arg_index++]);
         Q  = atoi(argv[arg_index++]);
      }
      else
      {
         arg_index++;
      }
   }

   /*-----------------------------------------------------------
    * Check a few things
    *-----------------------------------------------------------*/

   if ((P*Q) != num_procs)
   {
      hypre_printf("Error: Invalid number of processors or processor topology \n");
      exit(1);
   }

   /*-----------------------------------------------------------
    * Print driver parameters
    *-----------------------------------------------------------*/
 
   if (myid == 0)
   {
      hypre_printf("  Laplacian 9pt:\n");
      hypre_printf("    (nx, ny) = (%d, %d)\n", nx, ny);
      hypre_printf("    (Px, Py) = (%d, %d)\n\n", P,  Q);
   }

   /*-----------------------------------------------------------
    * Set up the grid structure
    *-----------------------------------------------------------*/

   /* compute p,q from P,Q and myid */
   p = myid % P;
   q = ( myid - p)/P;

   /*-----------------------------------------------------------
    * Generate the matrix 
    *-----------------------------------------------------------*/
 
   values = hypre_CTAlloc(HYPRE_Real,  2, HYPRE_MEMORY_HOST);

   values[1] = -1.;

   values[0] = 0.;
   if (nx > 1)
   {
      values[0] += 2.0;
   }
   if (ny > 1)
   {
      values[0] += 2.0;
   }
   if (nx > 1 && ny > 1)
   {
      values[0] += 4.0;
   }

   A = (HYPRE_ParCSRMatrix) GenerateLaplacian9pt(hypre_MPI_COMM_WORLD,
                                                 nx, ny, P, Q, p, q, values);

   hypre_TFree(values, HYPRE_MEMORY_HOST);

   *A_ptr = A;

   return (0);
}
/*----------------------------------------------------------------------
 * Build 27-point laplacian in 3D,
 * Parameters given in command line.
 *----------------------------------------------------------------------*/

HYPRE_Int
BuildParLaplacian27pt( HYPRE_Int                  argc,
                       char                *argv[],
                       HYPRE_Int                  arg_index,
                       HYPRE_ParCSRMatrix  *A_ptr     )
{
   HYPRE_Int                 nx, ny, nz;
   HYPRE_Int                 P, Q, R;

   HYPRE_ParCSRMatrix  A;

   HYPRE_Int                 num_procs, myid;
   HYPRE_Int                 p, q, r;
   HYPRE_Real         *values;

   /*-----------------------------------------------------------
    * Initialize some stuff
    *-----------------------------------------------------------*/

   hypre_MPI_Comm_size(hypre_MPI_COMM_WORLD, &num_procs );
   hypre_MPI_Comm_rank(hypre_MPI_COMM_WORLD, &myid );

   /*-----------------------------------------------------------
    * Set defaults
    *-----------------------------------------------------------*/
 
   nx = 10;
   ny = 10;
   nz = 10;

   P  = 1;
   Q  = num_procs;
   R  = 1;

   /*-----------------------------------------------------------
    * Parse command line
    *-----------------------------------------------------------*/
   arg_index = 0;
   while (arg_index < argc)
   {
      if ( strcmp(argv[arg_index], "-n") == 0 )
      {
         arg_index++;
         nx = atoi(argv[arg_index++]);
         ny = atoi(argv[arg_index++]);
         nz = atoi(argv[arg_index++]);
      }
      else if ( strcmp(argv[arg_index], "-P") == 0 )
      {
         arg_index++;
         P  = atoi(argv[arg_index++]);
         Q  = atoi(argv[arg_index++]);
         R  = atoi(argv[arg_index++]);
      }
      else
      {
         arg_index++;
      }
   }

   /*-----------------------------------------------------------
    * Check a few things
    *-----------------------------------------------------------*/

   if ((P*Q*R) != num_procs)
   {
      hypre_printf("Error: Invalid number of processors or processor topology \n");
      exit(1);
   }

   /*-----------------------------------------------------------
    * Print driver parameters
    *-----------------------------------------------------------*/
 
   if (myid == 0)
   {
      hypre_printf("  Laplacian_27pt:\n");
      hypre_printf("    (nx, ny, nz) = (%d, %d, %d)\n", nx, ny, nz);
      hypre_printf("    (Px, Py, Pz) = (%d, %d, %d)\n\n", P,  Q,  R);
   }

   /*-----------------------------------------------------------
    * Set up the grid structure
    *-----------------------------------------------------------*/

   /* compute p,q,r from P,Q,R and myid */
   p = myid % P;
   q = (( myid - p)/P) % Q;
   r = ( myid - p - P*q)/( P*Q );

   /*-----------------------------------------------------------
    * Generate the matrix 
    *-----------------------------------------------------------*/
 
   values = hypre_CTAlloc(HYPRE_Real,  2, HYPRE_MEMORY_HOST);

   values[0] = 26.0;
   if (nx == 1 || ny == 1 || nz == 1)
      values[0] = 8.0;
   if (nx*ny == 1 || nx*nz == 1 || ny*nz == 1)
      values[0] = 2.0;
   values[1] = -1.;

   A = (HYPRE_ParCSRMatrix) GenerateLaplacian27pt(hypre_MPI_COMM_WORLD,
                                                  nx, ny, nz, P, Q, R, p, q, r, values);

   hypre_TFree(values, HYPRE_MEMORY_HOST);

   *A_ptr = A;

   return (0);
}


/*----------------------------------------------------------------------
 * Build 7-point in 2D 
 * Parameters given in command line.
 *----------------------------------------------------------------------*/

HYPRE_Int
BuildParRotate7pt( HYPRE_Int                  argc,
                   char                *argv[],
                   HYPRE_Int                  arg_index,
                   HYPRE_ParCSRMatrix  *A_ptr     )
{
   HYPRE_Int                 nx, ny;
   HYPRE_Int                 P, Q;

   HYPRE_ParCSRMatrix  A;

   HYPRE_Int                 num_procs, myid;
   HYPRE_Int                 p, q;
   HYPRE_Real          eps, alpha;

   /*-----------------------------------------------------------
    * Initialize some stuff
    *-----------------------------------------------------------*/

   hypre_MPI_Comm_size(hypre_MPI_COMM_WORLD, &num_procs );
   hypre_MPI_Comm_rank(hypre_MPI_COMM_WORLD, &myid );

   /*-----------------------------------------------------------
    * Set defaults
    *-----------------------------------------------------------*/

   nx = 10;
   ny = 10;

   P  = 1;
   Q  = num_procs;

   /*-----------------------------------------------------------
    * Parse command line
    *-----------------------------------------------------------*/
   arg_index = 0;
   while (arg_index < argc)
   {
      if ( strcmp(argv[arg_index], "-n") == 0 )
      {
         arg_index++;
         nx = atoi(argv[arg_index++]);
         ny = atoi(argv[arg_index++]);
      }
      else if ( strcmp(argv[arg_index], "-P") == 0 )
      {
         arg_index++;
         P  = atoi(argv[arg_index++]);
         Q  = atoi(argv[arg_index++]);
      }
      else if ( strcmp(argv[arg_index], "-alpha") == 0 )
      {
         arg_index++;
         alpha  = atof(argv[arg_index++]);
      }
      else if ( strcmp(argv[arg_index], "-eps") == 0 )
      {
         arg_index++;
         eps  = atof(argv[arg_index++]);
      }
      else
      {
         arg_index++;
      }
   }

   /*-----------------------------------------------------------
    * Check a few things
    *-----------------------------------------------------------*/

   if ((P*Q) != num_procs)
   {
      hypre_printf("Error: Invalid number of processors or processor topology \n");
      exit(1);
   }

   /*-----------------------------------------------------------
    * Print driver parameters
    *-----------------------------------------------------------*/

   if (myid == 0)
   {
      hypre_printf("  Rotate 7pt:\n");
      hypre_printf("    alpha = %f, eps = %f\n", alpha,eps);
      hypre_printf("    (nx, ny) = (%d, %d)\n", nx, ny);
      hypre_printf("    (Px, Py) = (%d, %d)\n", P,  Q);
   }

   /*-----------------------------------------------------------
    * Set up the grid structure
    *-----------------------------------------------------------*/

   /* compute p,q from P,Q and myid */
   p = myid % P;
   q = ( myid - p)/P;

   /*-----------------------------------------------------------
    * Generate the matrix 
    *-----------------------------------------------------------*/

   A = (HYPRE_ParCSRMatrix) GenerateRotate7pt(hypre_MPI_COMM_WORLD,
                                              nx, ny, P, Q, p, q, alpha, eps);

   *A_ptr = A;

   return (0);
}

/*----------------------------------------------------------------------
 * Build standard 7-point difference operator using centered differences
 *
 *  eps*(a(x,y,z) ux)x + (b(x,y,z) uy)y + (c(x,y,z) uz)z 
 *  d(x,y,z) ux + e(x,y,z) uy + f(x,y,z) uz + g(x,y,z) u
 *
 *  functions a,b,c,d,e,f,g need to be defined inside par_vardifconv.c
 *
 *----------------------------------------------------------------------*/

HYPRE_Int
BuildParVarDifConv( HYPRE_Int                  argc,
                    char                *argv[],
                    HYPRE_Int                  arg_index,
                    HYPRE_ParCSRMatrix  *A_ptr    ,
                    HYPRE_ParVector  *rhs_ptr     )
{
   HYPRE_Int                 nx, ny, nz;
   HYPRE_Int                 P, Q, R;

   HYPRE_ParCSRMatrix  A;
   HYPRE_ParVector  rhs;

   HYPRE_Int           num_procs, myid;
   HYPRE_Int           p, q, r;
   HYPRE_Int           type;
   HYPRE_Real          eps;

   /*-----------------------------------------------------------
    * Initialize some stuff
    *-----------------------------------------------------------*/

   hypre_MPI_Comm_size(hypre_MPI_COMM_WORLD, &num_procs );
   hypre_MPI_Comm_rank(hypre_MPI_COMM_WORLD, &myid );

   /*-----------------------------------------------------------
    * Set defaults
    *-----------------------------------------------------------*/

   nx = 10;
   ny = 10;
   nz = 10;
   P  = 1;
   Q  = num_procs;
   R  = 1;
   eps = 1.0;

   /* type: 0   : default FD;
    *       1-3 : FD and examples 1-3 in Ruge-Stuben paper */
   type = 0;

   /*-----------------------------------------------------------
    * Parse command line
    *-----------------------------------------------------------*/
   arg_index = 0;
   while (arg_index < argc)
   {
      if ( strcmp(argv[arg_index], "-n") == 0 )
      {
         arg_index++;
         nx = atoi(argv[arg_index++]);
         ny = atoi(argv[arg_index++]);
         nz = atoi(argv[arg_index++]);
      }
      else if ( strcmp(argv[arg_index], "-P") == 0 )
      {
         arg_index++;
         P  = atoi(argv[arg_index++]);
         Q  = atoi(argv[arg_index++]);
         R  = atoi(argv[arg_index++]);
      }
      else if ( strcmp(argv[arg_index], "-eps") == 0 )
      {
         arg_index++;
         eps  = atof(argv[arg_index++]);
      }
      else if ( strcmp(argv[arg_index], "-vardifconvRS") == 0 )
      {
         arg_index++;
         type = atoi(argv[arg_index++]);
      }
      else
      {
         arg_index++;
      }
   }

   /*-----------------------------------------------------------
    * Check a few things
    *-----------------------------------------------------------*/

   if ((P*Q*R) != num_procs)
   {
      hypre_printf("Error: Invalid number of processors or processor topology \n");
      exit(1);
   }

   /*-----------------------------------------------------------
    * Print driver parameters
    *-----------------------------------------------------------*/

   if (myid == 0)
   {
      hypre_printf("  ell PDE: eps = %f\n", eps);
      hypre_printf("    Dx(aDxu) + Dy(bDyu) + Dz(cDzu) + d Dxu + e Dyu + f Dzu  + g u= f\n");
      hypre_printf("    (nx, ny, nz) = (%d, %d, %d)\n", nx, ny, nz);
      hypre_printf("    (Px, Py, Pz) = (%d, %d, %d)\n", P,  Q,  R);
   }
   /*-----------------------------------------------------------
    * Set up the grid structure
    *-----------------------------------------------------------*/

   /* compute p,q,r from P,Q,R and myid */
   p = myid % P;
   q = (( myid - p)/P) % Q;
   r = ( myid - p - P*q)/( P*Q );

   /*-----------------------------------------------------------
    * Generate the matrix
    *-----------------------------------------------------------*/

   if (0 == type)
   {
      A = (HYPRE_ParCSRMatrix) GenerateVarDifConv(hypre_MPI_COMM_WORLD,
                                                  nx, ny, nz, P, Q, R, p, q, r, eps, &rhs);
   }
   else
   {
      A = (HYPRE_ParCSRMatrix) GenerateRSVarDifConv(hypre_MPI_COMM_WORLD,
                                                    nx, ny, nz, P, Q, R, p, q, r, eps, &rhs,
                                                    type);
   }

   *A_ptr = A;
   *rhs_ptr = rhs;

   return (0);
}

/**************************************************************************/


HYPRE_Int SetSysVcoefValues(HYPRE_Int num_fun, HYPRE_Int nx, HYPRE_Int ny, HYPRE_Int nz, HYPRE_Real vcx, 
                            HYPRE_Real vcy, HYPRE_Real vcz, HYPRE_Int mtx_entry, HYPRE_Real *values)
{


   HYPRE_Int sz = num_fun*num_fun;

   values[1*sz + mtx_entry] = -vcx;
   values[2*sz + mtx_entry] = -vcy;
   values[3*sz + mtx_entry] = -vcz;
   values[0*sz + mtx_entry] = 0.0;

   if (nx > 1)
   {
      values[0*sz + mtx_entry] += 2.0*vcx;
   }
   if (ny > 1)
   {
      values[0*sz + mtx_entry] += 2.0*vcy;
   }
   if (nz > 1)
   {
      values[0*sz + mtx_entry] += 2.0*vcz;
   }

   return 0;
   
}
                                                                                
/*----------------------------------------------------------------------
 * Build coordinates for 1D/2D/3D
 *----------------------------------------------------------------------*/
                                                                                
HYPRE_Int
BuildParCoordinates( HYPRE_Int                  argc,
                     char                *argv[],
                     HYPRE_Int                  arg_index,
                     HYPRE_Int                 *coorddim_ptr,
                     float               **coord_ptr     )
{
   HYPRE_Int                 nx, ny, nz;
   HYPRE_Int                 P, Q, R;
                                                                                
   HYPRE_Int                 num_procs, myid;
   HYPRE_Int                 p, q, r;
                                                                                
   HYPRE_Int                 coorddim;
   float               *coordinates;
                                                                                
   /*-----------------------------------------------------------
    * Initialize some stuff
    *-----------------------------------------------------------*/
                                                                                
   hypre_MPI_Comm_size(hypre_MPI_COMM_WORLD, &num_procs );
   hypre_MPI_Comm_rank(hypre_MPI_COMM_WORLD, &myid );
                                                                                
   /*-----------------------------------------------------------
    * Set defaults
    *-----------------------------------------------------------*/
                                                                                
   nx = 10;
   ny = 10;
   nz = 10;
                                                                                
   P  = 1;
   Q  = num_procs;
   R  = 1;
                                                                                
   /*-----------------------------------------------------------
    * Parse command line
    *-----------------------------------------------------------*/
   arg_index = 0;
   while (arg_index < argc)
   {
      if ( strcmp(argv[arg_index], "-n") == 0 )
      {
         arg_index++;
         nx = atoi(argv[arg_index++]);
         ny = atoi(argv[arg_index++]);
         nz = atoi(argv[arg_index++]);
      }
      else if ( strcmp(argv[arg_index], "-P") == 0 )
      {
         arg_index++;
         P  = atoi(argv[arg_index++]);
         Q  = atoi(argv[arg_index++]);
         R  = atoi(argv[arg_index++]);
      }
      else
      {
         arg_index++;
      }
   }
                                                                                
   /* compute p,q,r from P,Q,R and myid */
   p = myid % P;
   q = (( myid - p)/P) % Q;
   r = ( myid - p - P*q)/( P*Q );
                                                                                
   /*-----------------------------------------------------------
    * Generate the coordinates
    *-----------------------------------------------------------*/
                                                                                
   coorddim = 3;
   if (nx<2) coorddim--;
   if (ny<2) coorddim--;
   if (nz<2) coorddim--;
                                                                                
   if (coorddim>0)
      coordinates = GenerateCoordinates (hypre_MPI_COMM_WORLD,
                                         nx, ny, nz, P, Q, R, p, q, r, coorddim);
   else
      coordinates=NULL;
                                                                                
   *coorddim_ptr = coorddim;
   *coord_ptr = coordinates;
   return (0);
}


/* begin lobpcg */

/*----------------------------------------------------------------------
 *  * Build standard 7-point laplacian in 3D.
 *   *----------------------------------------------------------------------*/

HYPRE_Int
BuildParIsoLaplacian( HYPRE_Int argc, char** argv, HYPRE_ParCSRMatrix *A_ptr )
{

   HYPRE_Int                 nx, ny, nz;
   HYPRE_Real          cx, cy, cz;

   HYPRE_Int                 P, Q, R;

   HYPRE_ParCSRMatrix  A;

   HYPRE_Int                 num_procs, myid;
   HYPRE_Int                 p, q, r;
   HYPRE_Real         *values;

   HYPRE_Int arg_index;

   /*-----------------------------------------------------------
 *     * Initialize some stuff
 *         *-----------------------------------------------------------*/

   hypre_MPI_Comm_size(hypre_MPI_COMM_WORLD, &num_procs );
   hypre_MPI_Comm_rank(hypre_MPI_COMM_WORLD, &myid );

   /*-----------------------------------------------------------
 *     * Set defaults
 *         *-----------------------------------------------------------*/

   P  = 1;
   Q  = num_procs;
   R  = 1;

   nx = 10;
   ny = 10;
   nz = 10;

   cx = 1.0;
   cy = 1.0;
   cz = 1.0;


   arg_index = 0;
   while (arg_index < argc)
   {
      if ( strcmp(argv[arg_index], "-n") == 0 )
      {
         arg_index++;
         nx = atoi(argv[arg_index++]);
         ny = atoi(argv[arg_index++]);
         nz = atoi(argv[arg_index++]);
      }
      else
      {
         arg_index++;
      }
   }

   /*-----------------------------------------------------------
 *     * Print driver parameters
 *         *-----------------------------------------------------------*/

   if (myid == 0)
   {
      hypre_printf("  Laplacian:\n");
      hypre_printf("    (nx, ny, nz) = (%d, %d, %d)\n", nx, ny, nz);
      hypre_printf("    (Px, Py, Pz) = (%d, %d, %d)\n", P,  Q,  R);
      hypre_printf("    (cx, cy, cz) = (%f, %f, %f)\n\n", cx, cy, cz);
   }

   /*-----------------------------------------------------------
 *     * Set up the grid structure
 *         *-----------------------------------------------------------*/

   /* compute p,q,r from P,Q,R and myid */
   p = myid % P;
   q = (( myid - p)/P) % Q;
   r = ( myid - p - P*q)/( P*Q );

   /*-----------------------------------------------------------
 *     * Generate the matrix 
 *         *-----------------------------------------------------------*/

   values = hypre_CTAlloc(HYPRE_Real,  4, HYPRE_MEMORY_HOST);

   values[1] = -cx;
   values[2] = -cy;
   values[3] = -cz;

   values[0] = 0.;
   if (nx > 1)
   {
      values[0] += 2.0*cx;
   }
   if (ny > 1)
   {
      values[0] += 2.0*cy;
   }
   if (nz > 1)
   {
      values[0] += 2.0*cz;
   }

   A = (HYPRE_ParCSRMatrix) GenerateLaplacian(hypre_MPI_COMM_WORLD,
                nx, ny, nz, P, Q, R, p, q, r, values);

   hypre_TFree(values, HYPRE_MEMORY_HOST);

   *A_ptr = A;

   return (0);
}

/* end lobpcg */
<|MERGE_RESOLUTION|>--- conflicted
+++ resolved
@@ -2521,12 +2521,8 @@
 
       /* For backward Euler the previous backward Euler iterate (assumed
          random in 0 - 1 here) is usually used as the initial guess */
-<<<<<<< HEAD
       values = hypre_CTAlloc(HYPRE_Real,  local_num_cols, HYPRE_MEMORY_HOST);
-      /* hypre_SeedRand(myid+2747); */
-=======
-      values = hypre_CTAlloc(HYPRE_Real, local_num_cols);
->>>>>>> 82e6c4d9
+      hypre_SeedRand(myid+2747);
       hypre_SeedRand(myid);
       for (i = 0; i < local_num_cols; i++)
       {
