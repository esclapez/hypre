--- conflicted
+++ resolved
@@ -341,7 +341,6 @@
    HYPRE_Int *col_nums = NULL;
    HYPRE_Int i_indx, j_indx, num_rows;
    HYPRE_Real *data = NULL;
-
 
    HYPRE_Int air = 0;
    HYPRE_Int **grid_relax_points = NULL;
@@ -1479,7 +1478,6 @@
          hypre_printf("      18=use non-systems interp = 8 for a system (w/unknown or hybrid approach) \n");
          hypre_printf("      19=use non-systems interp = 0 for a system (w/unknown or hybrid approach) \n");
 
-
          hypre_printf("      10=classical block interpolation for nodal systems AMG\n");
          hypre_printf("      11=classical block interpolation with diagonal blocks for nodal systems AMG\n");
          hypre_printf("      20=same as 10, but don't add weak connect. to diag \n");
@@ -1487,124 +1485,15 @@
          hypre_printf("      22=classical block interpolation w/Ruge's variant for nodal systems AMG \n");
          hypre_printf("      23=same as 22, but use row sums for diag scaling matrices,for nodal systems AMG \n");
          hypre_printf("      24=direct block interpolation for nodal systems AMG\n");
-
-<<<<<<< HEAD
-      hypre_printf("      10=classical block interpolation for nodal systems AMG\n");
-      hypre_printf("      11=classical block interpolation with diagonal blocks for nodal systems AMG\n");
-      hypre_printf("      20=same as 10, but don't add weak connect. to diag \n");
-      hypre_printf("      21=same as 11, but don't add weak connect. to diag \n");
-      hypre_printf("      22=classical block interpolation w/Ruge's variant for nodal systems AMG \n");
-      hypre_printf("      23=same as 22, but use row sums for diag scaling matrices,for nodal systems AMG \n");
-      hypre_printf("      24=direct block interpolation for nodal systems AMG\n");
-      hypre_printf("     100=One point interpolation [a Boolean matrix]\n");
-      hypre_printf("\n");
-
-      /* RL */
-      hypre_printf("  -restritype  <val>    : set restriction type\n");
-      hypre_printf("       0=transpose of the interpolation  \n");
-      hypre_printf("       1=local approximate ideal restriction (AIR)  \n");
-      hypre_printf("\n");
-
-      hypre_printf("  -rlx  <val>            : relaxation type\n");
-      hypre_printf("       0=Weighted Jacobi  \n");
-      hypre_printf("       1=Gauss-Seidel (very slow!)  \n");
-      hypre_printf("       3=Hybrid Gauss-Seidel  \n");
-      hypre_printf("       4=Hybrid backward Gauss-Seidel  \n");
-      hypre_printf("       6=Hybrid symmetric Gauss-Seidel  \n");
-      hypre_printf("       8= symmetric L1-Gauss-Seidel  \n");
-      hypre_printf("       13= forward L1-Gauss-Seidel  \n");
-      hypre_printf("       14= backward L1-Gauss-Seidel  \n");
-      hypre_printf("       15=CG  \n");
-      hypre_printf("       16=Chebyshev  \n");
-      hypre_printf("       17=FCF-Jacobi  \n");
-      hypre_printf("       18=L1-Jacobi (may be used with -CF) \n");
-      hypre_printf("       9=Gauss elimination (use for coarsest grid only)  \n");
-      hypre_printf("       99=Gauss elimination with pivoting (use for coarsest grid only)  \n");
-      hypre_printf("       20= Nodal Weighted Jacobi (for systems only) \n");
-      hypre_printf("       23= Nodal Hybrid Jacobi/Gauss-Seidel (for systems only) \n");
-      hypre_printf("       26= Nodal Hybrid Symmetric Gauss-Seidel  (for systems only)\n");
-      hypre_printf("       29= Nodal Gauss elimination (use for coarsest grid only)  \n");
-      hypre_printf("  -rlx_coarse  <val>       : set relaxation type for coarsest grid\n");
-      hypre_printf("  -rlx_down    <val>       : set relaxation type for down cycle\n");
-      hypre_printf("  -rlx_up      <val>       : set relaxation type for up cycle\n");
-      hypre_printf("  -cheby_order  <val> : set order (1-4) for Chebyshev poly. smoother (default is 2)\n");
-      hypre_printf("  -cheby_fraction <val> : fraction of the spectrum for Chebyshev poly. smoother (default is .3)\n");
-      hypre_printf("  -nodal  <val>            : nodal system type\n");
-      hypre_printf("       0 = Unknown approach \n");
-      hypre_printf("       1 = Frobenius norm  \n");
-      hypre_printf("       2 = Sum of Abs.value of elements  \n");
-      hypre_printf("       3 = Largest magnitude element (includes its sign)  \n");
-      hypre_printf("       4 = Inf. norm  \n");
-      hypre_printf("       5 = One norm  (note: use with block version only) \n");
-      hypre_printf("       6 = Sum of all elements in block  \n");
-      hypre_printf("  -nodal_diag <val>        :how to treat diag elements\n");
-      hypre_printf("       0 = no special treatment \n");
-      hypre_printf("       1 = make diag = neg.sum of the off_diag  \n");
-      hypre_printf("       2 = make diag = neg. of diag \n");
-      hypre_printf("  -ns <val>              : Use <val> sweeps on each level\n");
-      hypre_printf("                           (default C/F down, F/C up, F/C fine\n");
-      hypre_printf("  -ns_coarse  <val>       : set no. of sweeps for coarsest grid\n");
-      /* RL restore these */
-      hypre_printf("  -ns_down    <val>       : set no. of sweeps for down cycle\n");
-      hypre_printf("  -ns_up      <val>       : set no. of sweeps for up cycle\n");
-      hypre_printf("\n"); 
-      hypre_printf("  -mu   <val>            : set AMG cycles (1=V, 2=W, etc.)\n"); 
-      hypre_printf("  -th   <val>            : set AMG threshold Theta = val \n");
-      hypre_printf("  -tr   <val>            : set AMG interpolation truncation factor = val \n");
-      hypre_printf("  -Pmx  <val>            : set maximal no. of elmts per row for AMG interpolation (default: 4)\n");
-      hypre_printf("  -jtr  <val>            : set truncation threshold for Jacobi interpolation = val \n");
-      hypre_printf("  -Ssw  <val>            : set S-commpkg-switch = val \n");
-      hypre_printf("  -mxrs <val>            : set AMG maximum row sum threshold for dependency weakening \n");
-      hypre_printf("  -nf <val>              : set number of functions for systems AMG\n");
-      hypre_printf("  -numsamp <val>         : set number of sample vectors for GSMG\n");
-    
-      hypre_printf("  -postinterptype <val>  : invokes <val> no. of Jacobi interpolation steps after main interpolation\n");
-      hypre_printf("\n");
-      hypre_printf("  -cgcitr <val>          : set maximal number of coarsening iterations for CGC\n");
-      hypre_printf("  -solver_type <val>     : sets solver within Hybrid solver\n");
-      hypre_printf("                         : 1  PCG  (default)\n");
-      hypre_printf("                         : 2  GMRES\n");
-      hypre_printf("                         : 3  BiCGSTAB\n");
-     
-      hypre_printf("  -w   <val>             : set Jacobi relax weight = val\n");
-      hypre_printf("  -k   <val>             : dimension Krylov space for GMRES\n");
-      hypre_printf("  -aug   <val>           : number of augmentation vectors for LGMRES (-k indicates total approx space size)\n");
-
-      hypre_printf("  -mxl  <val>            : maximum number of levels (AMG, ParaSAILS)\n");
-      hypre_printf("  -tol  <val>            : set solver convergence tolerance = val\n");
-      hypre_printf("  -atol  <val>           : set solver absolute convergence tolerance = val\n");
-      hypre_printf("  -max_iter  <val>       : set max iterations\n");
-      hypre_printf("  -mg_max_iter  <val>    : set max iterations for mg solvers\n");
-      hypre_printf("  -agg_nl  <val>         : set number of aggressive coarsening levels (default:0)\n");
-      hypre_printf("  -np  <val>             : set number of paths of length 2 for aggr. coarsening\n");
-      hypre_printf("\n");
-      hypre_printf("  -sai_th   <val>        : set ParaSAILS threshold = val \n");
-      hypre_printf("  -sai_filt <val>        : set ParaSAILS filter = val \n");
-      hypre_printf("\n");
-      hypre_printf("  -level   <val>         : set k in ILU(k) for Euclid \n");
-      hypre_printf("  -bj <val>              : enable block Jacobi ILU for Euclid \n");
-      hypre_printf("  -ilut <val>            : set drop tolerance for ILUT in Euclid\n");
-      hypre_printf("                           Note ILUT is sequential only!\n");
-      hypre_printf("  -sparseA <val>         : set drop tolerance in ILU(k) for Euclid \n");
-      hypre_printf("  -rowScale <val>        : enable row scaling in Euclid \n");
-      hypre_printf("\n");  
-      hypre_printf("  -drop_tol  <val>       : set threshold for dropping in PILUT\n");
-      hypre_printf("  -nonzeros_to_keep <val>: number of nonzeros in each row to keep\n");
-      hypre_printf("\n");  
-      hypre_printf("  -iout <val>            : set output flag\n");
-      hypre_printf("       0=no output    1=matrix stats\n"); 
-      hypre_printf("       2=cycle stats  3=matrix & cycle stats\n"); 
-      hypre_printf("\n");  
-      hypre_printf("  -dbg <val>             : set debug flag\n");
-      hypre_printf("       0=no debugging\n       1=internal timing\n       2=interpolation truncation\n       3=more detailed timing in coarsening routine\n");
-      hypre_printf("\n");
-      hypre_printf("  -print                 : print out the system\n");
-      hypre_printf("\n");
-      /* begin lobpcg */
-=======
-
-
+         hypre_printf("     100=One point interpolation [a Boolean matrix]\n");
          hypre_printf("\n");
+
+         /* RL */
+         hypre_printf("  -restritype  <val>    : set restriction type\n");
+         hypre_printf("       0=transpose of the interpolation  \n");
+         hypre_printf("       1=local approximate ideal restriction (AIR)  \n");
+         hypre_printf("\n");
+
          hypre_printf("  -rlx  <val>            : relaxation type\n");
          hypre_printf("       0=Weighted Jacobi  \n");
          hypre_printf("       1=Gauss-Seidel (very slow!)  \n");
@@ -1644,9 +1533,10 @@
          hypre_printf("  -ns <val>              : Use <val> sweeps on each level\n");
          hypre_printf("                           (default C/F down, F/C up, F/C fine\n");
          hypre_printf("  -ns_coarse  <val>       : set no. of sweeps for coarsest grid\n");
-         /*hypre_printf("  -ns_down    <val>       : set no. of sweeps for down cycle\n");
-           hypre_printf("  -ns_up      <val>       : set no. of sweeps for up cycle\n");*/
-         hypre_printf("\n"); 
+         /* RL restore these */
+         hypre_printf("  -ns_down    <val>       : set no. of sweeps for down cycle\n");
+         hypre_printf("  -ns_up      <val>       : set no. of sweeps for up cycle\n");
+         hypre_printf("\n");
          hypre_printf("  -mu   <val>            : set AMG cycles (1=V, 2=W, etc.)\n"); 
          hypre_printf("  -th   <val>            : set AMG threshold Theta = val \n");
          hypre_printf("  -tr   <val>            : set AMG interpolation truncation factor = val \n");
@@ -1700,7 +1590,6 @@
          hypre_printf("  -print                 : print out the system\n");
          hypre_printf("\n");
          /* begin lobpcg */
->>>>>>> 308fd1b6
 
          hypre_printf("LOBPCG options:\n");
          hypre_printf("\n");
@@ -3892,7 +3781,7 @@
 
        if (solver_id == 1)
        {
-          /* use BoomerAMG as preconditioner */
+           /* use BoomerAMG as preconditioner */
            if (myid == 0)
              hypre_printf("Solver: AMG-PCG\n");
 
@@ -5438,6 +5327,7 @@
       hypre_TFree(interp_vecs);
    }
    if (nongalerk_tol) hypre_TFree (nongalerk_tol);
+
 /*
   hypre_FinalizeMemoryDebug();
 */
