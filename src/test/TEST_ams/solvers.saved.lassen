--- conflicted
+++ resolved
@@ -1,40 +1,4 @@
 # Output file: solvers.out.0
-<<<<<<< HEAD
-    Cycle 14   1.054478e-04    0.445757     7.853156e-06 
-    Cycle 15   4.703282e-05    0.446029     3.502737e-06 
-    Cycle 16   2.098690e-05    0.446218     1.562985e-06 
-    Cycle 17   9.373710e-06    0.446646     6.981007e-07 
-
-
- Average Convergence Factor = 0.434388
-
-# Output file: solvers.out.1
-    Cycle 14   1.054478e-04    0.445757     7.853156e-06 
-    Cycle 15   4.703282e-05    0.446029     3.502737e-06 
-    Cycle 16   2.098690e-05    0.446218     1.562985e-06 
-    Cycle 17   9.373710e-06    0.446646     6.981007e-07 
-
-
- Average Convergence Factor = 0.434388
-
-# Output file: solvers.out.2
-    Cycle 38   3.417846e-05    0.714086     2.545418e-06 
-    Cycle 39   2.441156e-05    0.714238     1.818035e-06 
-    Cycle 40   1.743958e-05    0.714398     1.298801e-06 
-    Cycle 41   1.245576e-05    0.714224     9.276344e-07 
-
-
- Average Convergence Factor = 0.712628
-
-# Output file: solvers.out.3
-    Cycle 38   3.417846e-05    0.714086     2.545418e-06 
-    Cycle 39   2.441156e-05    0.714238     1.818035e-06 
-    Cycle 40   1.743958e-05    0.714398     1.298801e-06 
-    Cycle 41   1.245576e-05    0.714224     9.276344e-07 
-
-
- Average Convergence Factor = 0.712628
-=======
     Cycle 15   6.478944e-05    0.463357     4.825149e-06 
     Cycle 16   3.003155e-05    0.463525     2.236579e-06 
     Cycle 17   1.392108e-05    0.463548     1.036763e-06 
@@ -69,33 +33,15 @@
 
 
  Average Convergence Factor = 0.736690
->>>>>>> 298a5bf8
 
 # Output file: solvers.out.4
 
 Iterations = 6
-<<<<<<< HEAD
-Final Relative Residual Norm = 7.352465e-07
-=======
 Final Relative Residual Norm = 6.584680e-07
->>>>>>> 298a5bf8
 
 # Output file: solvers.out.5
 
 Iterations = 6
-<<<<<<< HEAD
-Final Relative Residual Norm = 7.352465e-07
-
-# Output file: solvers.out.6
-
-Iterations = 9
-Final Relative Residual Norm = 9.475608e-07
-
-# Output file: solvers.out.7
-
-Iterations = 9
-Final Relative Residual Norm = 9.475608e-07
-=======
 Final Relative Residual Norm = 6.584680e-07
 
 # Output file: solvers.out.6
@@ -107,27 +53,10 @@
 
 Iterations = 10
 Final Relative Residual Norm = 7.160548e-07
->>>>>>> 298a5bf8
 
 # Output file: solvers.out.12
 
 Iterations = 18
-<<<<<<< HEAD
-Final Relative Residual Norm = 5.591967e-02
-
-# Output file: solvers.out.8
-
-Eigenvalue lambda   3.02357653918673e+01
-Eigenvalue lambda   3.03135374700735e+01
-Eigenvalue lambda   3.85013899425918e+01
-Eigenvalue lambda   5.14395940122046e+01
-Eigenvalue lambda   5.15742481830709e+01
-Residual   5.45122420791808e-05
-Residual   5.41874132679039e-05
-Residual   4.58109636742846e-05
-Residual   1.03718794371086e-04
-Residual   1.13017859488408e-04
-=======
 Final Relative Residual Norm = 2.430368e-02
 
 # Output file: solvers.out.8
@@ -142,23 +71,10 @@
 Residual   4.59333507933485e-05
 Residual   1.49299552109781e-04
 Residual   1.02557076678218e-04
->>>>>>> 298a5bf8
 
 17 iterations
 # Output file: solvers.out.9
 
-<<<<<<< HEAD
-Eigenvalue lambda   3.02357653918673e+01
-Eigenvalue lambda   3.03135374700735e+01
-Eigenvalue lambda   3.85013899425918e+01
-Eigenvalue lambda   5.14395940122046e+01
-Eigenvalue lambda   5.15742481830709e+01
-Residual   5.45122420791808e-05
-Residual   5.41874132679039e-05
-Residual   4.58109636742846e-05
-Residual   1.03718794371086e-04
-Residual   1.13017859488408e-04
-=======
 Eigenvalue lambda   3.02357653919004e+01
 Eigenvalue lambda   3.03135374700742e+01
 Eigenvalue lambda   3.85013899425933e+01
@@ -169,39 +85,10 @@
 Residual   4.59333507933485e-05
 Residual   1.49299552109781e-04
 Residual   1.02557076678218e-04
->>>>>>> 298a5bf8
 
 17 iterations
 # Output file: solvers.out.10
 
-<<<<<<< HEAD
-Eigenvalue lambda   3.02357653920185e+01
-Eigenvalue lambda   3.03135374702117e+01
-Eigenvalue lambda   3.85013899426694e+01
-Eigenvalue lambda   5.14395940116967e+01
-Eigenvalue lambda   5.15742481836677e+01
-Residual   8.81901639497406e-05
-Residual   7.78848958672566e-05
-Residual   5.70368727912352e-05
-Residual   9.62552222772437e-05
-Residual   1.07926410082192e-04
-
-23 iterations
-# Output file: solvers.out.11
-
-Eigenvalue lambda   3.02357653920185e+01
-Eigenvalue lambda   3.03135374702117e+01
-Eigenvalue lambda   3.85013899426694e+01
-Eigenvalue lambda   5.14395940116967e+01
-Eigenvalue lambda   5.15742481836677e+01
-Residual   8.81901639497406e-05
-Residual   7.78848958672566e-05
-Residual   5.70368727912352e-05
-Residual   9.62552222772437e-05
-Residual   1.07926410082192e-04
-
-23 iterations
-=======
 Eigenvalue lambda   3.02357653919167e+01
 Eigenvalue lambda   3.03135374704520e+01
 Eigenvalue lambda   3.85013899427407e+01
@@ -227,5 +114,4 @@
 Residual   8.68039049050194e-05
 Residual   1.13776728261752e-04
 
-22 iterations
->>>>>>> 298a5bf8
+22 iterations