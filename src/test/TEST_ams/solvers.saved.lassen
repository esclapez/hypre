# Output file: solvers.out.0
<<<<<<< HEAD
    Cycle 15   6.478944e-05    0.463357     4.825149e-06 
    Cycle 16   3.003155e-05    0.463525     2.236579e-06 
    Cycle 17   1.392108e-05    0.463548     1.036763e-06 
    Cycle 18   6.451436e-06    0.463429     4.804663e-07 


 Average Convergence Factor = 0.445637

# Output file: solvers.out.1
    Cycle 15   6.478944e-05    0.463357     4.825149e-06 
    Cycle 16   3.003155e-05    0.463525     2.236579e-06 
    Cycle 17   1.392108e-05    0.463548     1.036763e-06 
    Cycle 18   6.451436e-06    0.463429     4.804663e-07 


 Average Convergence Factor = 0.445637

# Output file: solvers.out.2
    Cycle 43   2.523271e-05    0.747342     1.879189e-06 
    Cycle 44   1.886273e-05    0.747551     1.404789e-06 
    Cycle 45   1.410378e-05    0.747706     1.050369e-06 
    Cycle 46   1.054642e-05    0.747773     7.854375e-07 


 Average Convergence Factor = 0.736690

# Output file: solvers.out.3
    Cycle 43   2.523271e-05    0.747342     1.879189e-06 
    Cycle 44   1.886273e-05    0.747551     1.404789e-06 
    Cycle 45   1.410378e-05    0.747706     1.050369e-06 
    Cycle 46   1.054642e-05    0.747773     7.854375e-07 


 Average Convergence Factor = 0.736690
=======
    Cycle 14   1.003820e-04    0.443695     7.475878e-06 
    Cycle 15   4.456509e-05    0.443955     3.318954e-06 
    Cycle 16   1.978675e-05    0.443997     1.473605e-06 
    Cycle 17   8.792626e-06    0.444369     6.548248e-07 


 Average Convergence Factor = 0.432756

# Output file: solvers.out.1
    Cycle 14   1.003820e-04    0.443695     7.475878e-06 
    Cycle 15   4.456509e-05    0.443955     3.318954e-06 
    Cycle 16   1.978675e-05    0.443997     1.473605e-06 
    Cycle 17   8.792626e-06    0.444369     6.548248e-07 


 Average Convergence Factor = 0.432756

# Output file: solvers.out.2
    Cycle 38   3.369434e-05    0.713724     2.509363e-06 
    Cycle 39   2.404713e-05    0.713685     1.790894e-06 
    Cycle 40   1.716799e-05    0.713931     1.278574e-06 
    Cycle 41   1.225526e-05    0.713844     9.127023e-07 


 Average Convergence Factor = 0.712346

# Output file: solvers.out.3
    Cycle 38   3.369434e-05    0.713724     2.509363e-06 
    Cycle 39   2.404713e-05    0.713685     1.790894e-06 
    Cycle 40   1.716799e-05    0.713931     1.278574e-06 
    Cycle 41   1.225526e-05    0.713844     9.127023e-07 


 Average Convergence Factor = 0.712346
>>>>>>> eaff5505

# Output file: solvers.out.4

Iterations = 6
<<<<<<< HEAD
Final Relative Residual Norm = 6.584680e-07
=======
Final Relative Residual Norm = 6.842679e-07
>>>>>>> eaff5505

# Output file: solvers.out.5

Iterations = 6
<<<<<<< HEAD
Final Relative Residual Norm = 6.584680e-07

# Output file: solvers.out.6

Iterations = 10
Final Relative Residual Norm = 7.160548e-07

# Output file: solvers.out.7

Iterations = 10
Final Relative Residual Norm = 7.160548e-07
=======
Final Relative Residual Norm = 6.842679e-07

# Output file: solvers.out.6

Iterations = 9
Final Relative Residual Norm = 9.378342e-07

# Output file: solvers.out.7

Iterations = 9
Final Relative Residual Norm = 9.378342e-07
>>>>>>> eaff5505

# Output file: solvers.out.12

Iterations = 18
<<<<<<< HEAD
Final Relative Residual Norm = 2.430368e-02

# Output file: solvers.out.8

Eigenvalue lambda   3.02357653919004e+01
Eigenvalue lambda   3.03135374700742e+01
Eigenvalue lambda   3.85013899425933e+01
Eigenvalue lambda   5.14395940122937e+01
Eigenvalue lambda   5.15742481830616e+01
Residual   6.25360234464733e-05
Residual   5.34381012351547e-05
Residual   4.59333507933485e-05
Residual   1.49299552109781e-04
Residual   1.02557076678218e-04
=======
Final Relative Residual Norm = 5.754561e-02

# Output file: solvers.out.8

Eigenvalue lambda   3.02357653918663e+01
Eigenvalue lambda   3.03135374700730e+01
Eigenvalue lambda   3.85013899425891e+01
Eigenvalue lambda   5.14395940123130e+01
Eigenvalue lambda   5.15742481829733e+01
Residual   5.33482232270343e-05
Residual   5.22860302078229e-05
Residual   4.48232393059438e-05
Residual   1.06939003829700e-04
Residual   1.08675530154519e-04
>>>>>>> eaff5505

17 iterations
# Output file: solvers.out.9

<<<<<<< HEAD
Eigenvalue lambda   3.02357653919004e+01
Eigenvalue lambda   3.03135374700742e+01
Eigenvalue lambda   3.85013899425933e+01
Eigenvalue lambda   5.14395940122937e+01
Eigenvalue lambda   5.15742481830616e+01
Residual   6.25360234464733e-05
Residual   5.34381012351547e-05
Residual   4.59333507933485e-05
Residual   1.49299552109781e-04
Residual   1.02557076678218e-04
=======
Eigenvalue lambda   3.02357653918663e+01
Eigenvalue lambda   3.03135374700730e+01
Eigenvalue lambda   3.85013899425891e+01
Eigenvalue lambda   5.14395940123130e+01
Eigenvalue lambda   5.15742481829733e+01
Residual   5.33482232270343e-05
Residual   5.22860302078229e-05
Residual   4.48232393059438e-05
Residual   1.06939003829700e-04
Residual   1.08675530154519e-04
>>>>>>> eaff5505

17 iterations
# Output file: solvers.out.10

<<<<<<< HEAD
Eigenvalue lambda   3.02357653919167e+01
Eigenvalue lambda   3.03135374704520e+01
Eigenvalue lambda   3.85013899427407e+01
Eigenvalue lambda   5.14395940116142e+01
Eigenvalue lambda   5.15742481838304e+01
Residual   6.49272731879800e-05
Residual   1.08729991843782e-04
Residual   6.03872789896387e-05
Residual   8.68039049050194e-05
Residual   1.13776728261752e-04

22 iterations
# Output file: solvers.out.11

Eigenvalue lambda   3.02357653919167e+01
Eigenvalue lambda   3.03135374704520e+01
Eigenvalue lambda   3.85013899427407e+01
Eigenvalue lambda   5.14395940116142e+01
Eigenvalue lambda   5.15742481838304e+01
Residual   6.49272731879800e-05
Residual   1.08729991843782e-04
Residual   6.03872789896387e-05
Residual   8.68039049050194e-05
Residual   1.13776728261752e-04

22 iterations
=======
Eigenvalue lambda   3.02357653920130e+01
Eigenvalue lambda   3.03135374702041e+01
Eigenvalue lambda   3.85013899426646e+01
Eigenvalue lambda   5.14395940117347e+01
Eigenvalue lambda   5.15742481837296e+01
Residual   8.66608457629204e-05
Residual   7.54689609250768e-05
Residual   5.61686440230009e-05
Residual   9.69558816562899e-05
Residual   1.09642437331197e-04

23 iterations
# Output file: solvers.out.11

Eigenvalue lambda   3.02357653920130e+01
Eigenvalue lambda   3.03135374702041e+01
Eigenvalue lambda   3.85013899426646e+01
Eigenvalue lambda   5.14395940117347e+01
Eigenvalue lambda   5.15742481837296e+01
Residual   8.66608457629204e-05
Residual   7.54689609250768e-05
Residual   5.61686440230009e-05
Residual   9.69558816562899e-05
Residual   1.09642437331197e-04

23 iterations
>>>>>>> eaff5505
<|MERGE_RESOLUTION|>--- conflicted
+++ resolved
@@ -1,40 +1,4 @@
 # Output file: solvers.out.0
-<<<<<<< HEAD
-    Cycle 15   6.478944e-05    0.463357     4.825149e-06 
-    Cycle 16   3.003155e-05    0.463525     2.236579e-06 
-    Cycle 17   1.392108e-05    0.463548     1.036763e-06 
-    Cycle 18   6.451436e-06    0.463429     4.804663e-07 
-
-
- Average Convergence Factor = 0.445637
-
-# Output file: solvers.out.1
-    Cycle 15   6.478944e-05    0.463357     4.825149e-06 
-    Cycle 16   3.003155e-05    0.463525     2.236579e-06 
-    Cycle 17   1.392108e-05    0.463548     1.036763e-06 
-    Cycle 18   6.451436e-06    0.463429     4.804663e-07 
-
-
- Average Convergence Factor = 0.445637
-
-# Output file: solvers.out.2
-    Cycle 43   2.523271e-05    0.747342     1.879189e-06 
-    Cycle 44   1.886273e-05    0.747551     1.404789e-06 
-    Cycle 45   1.410378e-05    0.747706     1.050369e-06 
-    Cycle 46   1.054642e-05    0.747773     7.854375e-07 
-
-
- Average Convergence Factor = 0.736690
-
-# Output file: solvers.out.3
-    Cycle 43   2.523271e-05    0.747342     1.879189e-06 
-    Cycle 44   1.886273e-05    0.747551     1.404789e-06 
-    Cycle 45   1.410378e-05    0.747706     1.050369e-06 
-    Cycle 46   1.054642e-05    0.747773     7.854375e-07 
-
-
- Average Convergence Factor = 0.736690
-=======
     Cycle 14   1.003820e-04    0.443695     7.475878e-06 
     Cycle 15   4.456509e-05    0.443955     3.318954e-06 
     Cycle 16   1.978675e-05    0.443997     1.473605e-06 
@@ -69,33 +33,15 @@
 
 
  Average Convergence Factor = 0.712346
->>>>>>> eaff5505
 
 # Output file: solvers.out.4
 
 Iterations = 6
-<<<<<<< HEAD
-Final Relative Residual Norm = 6.584680e-07
-=======
 Final Relative Residual Norm = 6.842679e-07
->>>>>>> eaff5505
 
 # Output file: solvers.out.5
 
 Iterations = 6
-<<<<<<< HEAD
-Final Relative Residual Norm = 6.584680e-07
-
-# Output file: solvers.out.6
-
-Iterations = 10
-Final Relative Residual Norm = 7.160548e-07
-
-# Output file: solvers.out.7
-
-Iterations = 10
-Final Relative Residual Norm = 7.160548e-07
-=======
 Final Relative Residual Norm = 6.842679e-07
 
 # Output file: solvers.out.6
@@ -107,27 +53,10 @@
 
 Iterations = 9
 Final Relative Residual Norm = 9.378342e-07
->>>>>>> eaff5505
 
 # Output file: solvers.out.12
 
 Iterations = 18
-<<<<<<< HEAD
-Final Relative Residual Norm = 2.430368e-02
-
-# Output file: solvers.out.8
-
-Eigenvalue lambda   3.02357653919004e+01
-Eigenvalue lambda   3.03135374700742e+01
-Eigenvalue lambda   3.85013899425933e+01
-Eigenvalue lambda   5.14395940122937e+01
-Eigenvalue lambda   5.15742481830616e+01
-Residual   6.25360234464733e-05
-Residual   5.34381012351547e-05
-Residual   4.59333507933485e-05
-Residual   1.49299552109781e-04
-Residual   1.02557076678218e-04
-=======
 Final Relative Residual Norm = 5.754561e-02
 
 # Output file: solvers.out.8
@@ -142,23 +71,10 @@
 Residual   4.48232393059438e-05
 Residual   1.06939003829700e-04
 Residual   1.08675530154519e-04
->>>>>>> eaff5505
 
 17 iterations
 # Output file: solvers.out.9
 
-<<<<<<< HEAD
-Eigenvalue lambda   3.02357653919004e+01
-Eigenvalue lambda   3.03135374700742e+01
-Eigenvalue lambda   3.85013899425933e+01
-Eigenvalue lambda   5.14395940122937e+01
-Eigenvalue lambda   5.15742481830616e+01
-Residual   6.25360234464733e-05
-Residual   5.34381012351547e-05
-Residual   4.59333507933485e-05
-Residual   1.49299552109781e-04
-Residual   1.02557076678218e-04
-=======
 Eigenvalue lambda   3.02357653918663e+01
 Eigenvalue lambda   3.03135374700730e+01
 Eigenvalue lambda   3.85013899425891e+01
@@ -169,39 +85,10 @@
 Residual   4.48232393059438e-05
 Residual   1.06939003829700e-04
 Residual   1.08675530154519e-04
->>>>>>> eaff5505
 
 17 iterations
 # Output file: solvers.out.10
 
-<<<<<<< HEAD
-Eigenvalue lambda   3.02357653919167e+01
-Eigenvalue lambda   3.03135374704520e+01
-Eigenvalue lambda   3.85013899427407e+01
-Eigenvalue lambda   5.14395940116142e+01
-Eigenvalue lambda   5.15742481838304e+01
-Residual   6.49272731879800e-05
-Residual   1.08729991843782e-04
-Residual   6.03872789896387e-05
-Residual   8.68039049050194e-05
-Residual   1.13776728261752e-04
-
-22 iterations
-# Output file: solvers.out.11
-
-Eigenvalue lambda   3.02357653919167e+01
-Eigenvalue lambda   3.03135374704520e+01
-Eigenvalue lambda   3.85013899427407e+01
-Eigenvalue lambda   5.14395940116142e+01
-Eigenvalue lambda   5.15742481838304e+01
-Residual   6.49272731879800e-05
-Residual   1.08729991843782e-04
-Residual   6.03872789896387e-05
-Residual   8.68039049050194e-05
-Residual   1.13776728261752e-04
-
-22 iterations
-=======
 Eigenvalue lambda   3.02357653920130e+01
 Eigenvalue lambda   3.03135374702041e+01
 Eigenvalue lambda   3.85013899426646e+01
@@ -227,5 +114,4 @@
 Residual   9.69558816562899e-05
 Residual   1.09642437331197e-04
 
-23 iterations
->>>>>>> eaff5505
+23 iterations