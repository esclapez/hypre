--- conflicted
+++ resolved
@@ -33,7 +33,7 @@
 #include "fake_mpi.h"
 #endif
 
-#if defined(HYPRE_USING_OPENMP) && !defined(HYPRE_MODE)
+#if defined(USING_OPENMP) && !defined(HYPRE_MODE)
 #include <omp.h>
 #endif
 
@@ -132,13 +132,8 @@
 extern void EuclidInitialize(HYPRE_Int argc, char *argv[], char *help); /* instantiates global objects */
 extern void EuclidFinalize();    /* deletes global objects */
 extern bool EuclidIsInitialized();
-<<<<<<< HEAD
-extern void printf_dh(char *fmt, ...);
-extern void fprintf_dh(FILE *fp, char *fmt, ...);
-=======
 extern void printf_dh(const char *fmt, ...);
 extern void fprintf_dh(FILE *fp, const char *fmt, ...);
->>>>>>> 414fa671
 
   /* echo command line invocation to stdout.
      The "prefix" string is for grepping; it may be NULL.
