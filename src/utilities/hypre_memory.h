/*BHEADER**********************************************************************
 * Copyright (c) 2008,  Lawrence Livermore National Security, LLC.
 * Produced at the Lawrence Livermore National Laboratory.
 * This file is part of HYPRE.  See file COPYRIGHT for details.
 *
 * HYPRE is free software; you can redistribute it and/or modify it under the
 * terms of the GNU Lesser General Public License (as published by the Free
 * Software Foundation) version 2.1 dated February 1999.
 *
 * $Revision$
 ***********************************************************************EHEADER*/

/******************************************************************************
 *
 * Header file for memory management utilities
 *
 * The abstract memory model has a Host (think CPU) and a Device (think GPU) and
 * three basic types of memory management utilities:
 *
 *    1. Malloc(..., location) 
 *             location=LOCATION_DEVICE - malloc memory on the device
 *             location=LOCATION_HOST   - malloc memory on the host
 *    2. MemCopy(..., method)
 *             method=HOST_TO_DEVICE    - copy from host to device
 *             method=DEVICE_TO_HOST    - copy from device to host
 *             method=DEVICE_TO_DEVICE  - copy from device to device
 *    3. SetExecutionMode
 *             location=LOCATION_DEVICE - execute on the device
 *             location=LOCATION_HOST   - execute on the host
 *
 * Although the abstract model does not explicitly reflect a managed memory
 * model (i.e., unified memory), it can support it.  Here is a summary of how
 * the abstract model would be mapped to specific hardware scenarios:
 *
 *    Not using a device, not using managed memory
 *       Malloc(..., location) 
 *             location=LOCATION_DEVICE - host malloc          e.g., malloc
 *             location=LOCATION_HOST   - host malloc          e.g., malloc
 *       MemoryCopy(..., locTo,locFrom)
 *             locTo=LOCATION_HOST,   locFrom=LOCATION_DEVICE  - copy from host to host e.g., memcpy
 *             locTo=LOCATION_DEVICE, locFrom=LOCATION_HOST    - copy from host to host e.g., memcpy
 *             locTo=LOCATION_DEVICE, locFrom=LOCATION_DEVICE  - copy from host to host e.g., memcpy
 *       SetExecutionMode
 *             location=LOCATION_DEVICE - execute on the host
 *             location=LOCATION_HOST   - execute on the host    
 *
 *    Using a device, not using managed memory
 *       Malloc(..., location) 
 *             location=LOCATION_DEVICE - device malloc        e.g., cudaMalloc
 *             location=LOCATION_HOST   - host malloc          e.g., malloc
 *       MemoryCopy(..., locTo,locFrom)
 *             locTo=LOCATION_HOST,   locFrom=LOCATION_DEVICE  - copy from device to host e.g., cudaMemcpy
 *             locTo=LOCATION_DEVICE, locFrom=LOCATION_HOST    - copy from host to device e.g., cudaMemcpy
 *             locTo=LOCATION_DEVICE, locFrom=LOCATION_DEVICE  - copy from device to device e.g., cudaMemcpy
 *       SetExecutionMode
 *             location=LOCATION_DEVICE - execute on the device
 *             location=LOCATION_HOST   - execute on the host 
 *
 *    Using a device, using managed memory
 *       Malloc(..., location) 
 *             location=LOCATION_DEVICE - managed malloc        e.g., cudaMallocManaged
 *             location=LOCATION_HOST   - host malloc          e.g., malloc
 *       MemoryCopy(..., locTo,locFrom)
 *             locTo=LOCATION_HOST,   locFrom=LOCATION_DEVICE  - copy from device to host e.g., cudaMallocManaged
 *             locTo=LOCATION_DEVICE, locFrom=LOCATION_HOST    - copy from host to device e.g., cudaMallocManaged
 *             locTo=LOCATION_DEVICE, locFrom=LOCATION_DEVICE  - copy from device to device e.g., cudaMallocManaged
 *       SetExecutionMode
 *             location=LOCATION_DEVICE - execute on the device
 *             location=LOCATION_HOST   - execute on the host 
 *
 * Questions:
 *
 *    1. Pinned memory, prefetch?
 *
 *****************************************************************************/

#ifndef hypre_MEMORY_HEADER
#define hypre_MEMORY_HEADER

#include <stdio.h>
#include <stdlib.h>

#ifdef __cplusplus
extern "C" {
#endif

<<<<<<< HEAD
/*--------------------------------------------------------------------------
 * NEW INTERFACE
 *--------------------------------------------------------------------------*/
#define HYPRE_LOCATION_DEVICE ( 0)
#define HYPRE_LOCATION_HOST   ( 1)
#define HYPRE_LOCATION_UNSET  (-1)

extern HYPRE_Int hypre_exec_policy;

/* Using a device, not using managed memory */

#define hypre_TAlloc(type, count, location)\
( (type *)hypre_MAlloc((size_t)(sizeof(type) * (count)), location) )

#define hypre_CTAlloc(type, count, location)\
( (type *)hypre_CAlloc(count, sizeof(type), location ) )
  
#define hypre_TReAlloc(type, count, location)\
( (type *)hypre_ReAlloc(count, sizeof(type), location ) )

#define hypre_TFree(type, count, location)\
( hypre_Free((size_t)(sizeof(type) * (count)), location ), ptr = NULL  )

#define hypre_MemoryCopy(ptrTo, ptrFrom, type, count, locTo, locFrom)	\
( hypre_Memcpy( ptrTo, ptrFrom, sizeof(type)*count, locTo, locFrom); )

#define hypre_MemoryCopy(ptrTo, ptrFrom, type, count, locTo, locFrom)	\
( hypre_MemcpyAsync( ptrTo, ptrFrom, sizeof(type)*count, locTo, locFrom); )

#if defined(HYPRE_USE_OMP45)
#define hypre_SetExecutionMode(location)\
   if (location==LOCATION_DEVICE)\
   {\
      HYPRE_OMP45_OFFLOAD_ON();\
   }\
   else if (location==LOCATION_HOST)\
   {\
      HYPRE_OMP45_OFFLOAD_OFF();\
   }
#else
#define hypre_SetExecutionMode(location)\
     hypre_exec_policy = location;
#endif

/*--------------------------------------------------------------------------
 * CURRENT CODE
 *--------------------------------------------------------------------------*/

#if defined(HYPRE_MEMORY_GPU) || defined(HYPRE_USE_MANAGED)
#ifdef __cplusplus
extern "C++" {
#endif
#include <cuda.h>
#include <cuda_runtime.h>
#ifdef __cplusplus
}
#endif
#define HYPRE_CUDA_GLOBAL __host__ __device__
  
#if defined(HYPRE_MEMORY_GPU)
#define hypre_DeviceTAlloc(type, count) \
  ({									\
    type * ptr;								\
    cudaError_t cudaerr = cudaMalloc((void**)&ptr,sizeof(type)*(count)); \
    if ( cudaerr != cudaSuccess ) {					\
      printf("\n ERROR hypre_DataTAlloc %lu : %s in %s(%d) function %s\n",sizeof(type)*(count),cudaGetErrorString(cudaerr),__FILE__,__LINE__,__FUNCTION__); \
      HYPRE_Int *p = NULL; *p = 1;						\
    }									\
    ptr;})
	
#define hypre_DeviceCTAlloc(type, count) \
	({								   \
	type * ptr;						   \
	cudaError_t cudaerr = cudaMalloc((void**)&ptr,sizeof(type)*(count)); \
	if ( cudaerr != cudaSuccess ) {										\
		printf("\n hypre_DataCTAlloc %lu : %s in %s(%d) function %s\n",sizeof(type)*(count),cudaGetErrorString(cudaerr),__FILE__,__LINE__,__FUNCTION__); \
		HYPRE_Int *p = NULL; *p = 1;\
	}		\
	cudaMemset(ptr,0,sizeof(type)*(count));	   \
	ptr;})									   \
	
#define hypre_DeviceTReAlloc(ptr, type, count) {type *newptr;				\
	                                         cudaMalloc((void**)&,sizeof(type)*(count), cudaMemAttachGlobal);	\
											 memcpy(newptr, ptr, sizeof(type)*(count)); \
											 cudaFree(ptr);				\
											 ptr = newptr;}
#else
 #define hypre_DeviceTAlloc(type, count) \
	({																	\
	type * ptr;															\
	cudaError_t cudaerr = cudaMallocManaged((void**)&ptr,sizeof(type)*(count), cudaMemAttachGlobal);\
	if ( cudaerr != cudaSuccess ) {										\
		printf("\n ERROR hypre_DataTAlloc %lu : %s in %s(%d) function %s\n",sizeof(type)*(count),cudaGetErrorString(cudaerr),__FILE__,__LINE__,__FUNCTION__); \
		HYPRE_Int *p = NULL; *p = 1;\
	}\
	ptr;})
	
#define hypre_DeviceCTAlloc(type, count) \
	({								   \
	type * ptr;						   \
	cudaError_t cudaerr = cudaMallocManaged((void**)&ptr,sizeof(type)*(count), cudaMemAttachGlobal); \
	if ( cudaerr != cudaSuccess ) {										\
		printf("\n hypre_DataCTAlloc %lu : %s in %s(%d) function %s\n",sizeof(type)*(count),cudaGetErrorString(cudaerr),__FILE__,__LINE__,__FUNCTION__); \
		HYPRE_Int *p = NULL; *p = 1;\
	}		\
	cudaMemset(ptr,0,sizeof(type)*(count));	   \
	ptr;})									   \
	
#define hypre_DeviceTReAlloc(ptr, type, count) {type *newptr;				\
	                                      cudaMallocManaged((void**)&ptr,sizeof(type)*(count), cudaMemAttachGlobal);	\
					      memcpy(newptr, ptr, sizeof(type)*(count)); \
					      cudaFree(ptr);		\
					      ptr = newptr;} 
#endif
  
#define hypre_DeviceTFree(ptr) \
	{											\
		cudaError_t cudaerr = cudaFree(ptr);							\
		if ( cudaerr != cudaSuccess ) {									\
			printf("\n CudaFree : %s in %s(%d) function %s\n",cudaGetErrorString(cudaerr),__FILE__,__LINE__,__FUNCTION__); \
			HYPRE_Int *p = NULL; *p = 1;										\
		}																\
	}																	\
	
=======
#define HYPRE_MEMORY_DEVICE ( 0)
#define HYPRE_MEMORY_HOST   ( 1)
#define HYPRE_MEMORY_SHARED ( 2)
#define HYPRE_MEMORY_UNSET  (-1)
>>>>>>> 55fee7a4

#define HYPRE_CUDA_GLOBAL

<<<<<<< HEAD
#define hypre_TAlloc(type, count) \
( (type *)hypre_MAlloc((size_t)(sizeof(type) * (count))) )

#define hypre_CTAlloc(type, count) \
( (type *)hypre_CAlloc((size_t)(count), (size_t)sizeof(type)) )

#define hypre_TReAlloc(ptr, type, count) \
( (type *)hypre_ReAlloc((char *)ptr, (size_t)(sizeof(type) * (count))) )

#define hypre_TFree(ptr) \
( hypre_Free((char *)ptr), ptr = NULL )
  
  //#define hypre_TAlloc(type, count)  hypre_UMTAlloc(type, count)
  //#define hypre_CTAlloc(type, count) hypre_UMCTAlloc(type, count)
  //#define hypre_TReAlloc(ptr, type, count) hypre_UMTReAlloc(type, count)
  //#define hypre_TFree(ptr) hypre_UMTFree(ptr)

#define hypre_SharedTAlloc(type, count) hypre_TAlloc(type, (count))
#define hypre_SharedCTAlloc(type, count) hypre_CTAlloc(type, (count))
#define hypre_SharedTReAlloc(type, count) hypre_TReAlloc(type, (count))
#define hypre_SharedTFree(ptr) hypre_TFree(ptr)
#else
#define HYPRE_CUDA_GLOBAL 

/*--------------------------------------------------------------------------
 * Use standard memory routines
 *--------------------------------------------------------------------------*/

#define hypre_TAlloc(type, count) \
( (type *)hypre_MAlloc((size_t)(sizeof(type) * (count))) )

#define hypre_CTAlloc(type, count) \
( (type *)hypre_CAlloc((size_t)(count), (size_t)sizeof(type)) )
=======
#define hypre_InitMemoryDebug(id)
#define hypre_FinalizeMemoryDebug()

#define hypre_TAlloc(type, count, location) \
( (type *)hypre_MAlloc((size_t)(sizeof(type) * (count)), location) )

#define hypre_CTAlloc(type, count, location) \
( (type *)hypre_CAlloc((size_t)(count), (size_t)sizeof(type), location) )
>>>>>>> 55fee7a4

#define hypre_TReAlloc(ptr, type, count, location) \
( (type *)hypre_ReAlloc((char *)ptr, (size_t)(sizeof(type) * (count)), location) )

<<<<<<< HEAD
#define hypre_TFree(ptr) \
( hypre_Free((char *)ptr), ptr = NULL )

#define hypre_SharedTAlloc(type, count) hypre_TAlloc(type, (count))
#define hypre_SharedCTAlloc(type, count) hypre_CTAlloc(type, (count))
#define hypre_SharedTReAlloc(type, count) hypre_TReAlloc(type, (count))
#define hypre_SharedTFree(ptr) hypre_TFree(ptr)
=======
#define hypre_TFree(ptr,location) \
( hypre_Free((char *)ptr, location), ptr = NULL )

#define hypre_TMemcpy(dst, src, type, count, locdst, locsrc) \
(hypre_Memcpy((char *)(dst),(char *)(src),(size_t)(sizeof(type) * (count)),locdst, locsrc))
>>>>>>> 55fee7a4

#define hypre_DeviceMemset(ptr,value,type,count)	memset(ptr,value,count*sizeof(type))
  
#define hypre_PinnedTAlloc(type, count)\
( (type *)hypre_MAllocPinned((size_t)(sizeof(type) * (count))) )

/*--------------------------------------------------------------------------
 * Prototypes
 *--------------------------------------------------------------------------*/

/* hypre_memory.c */
HYPRE_Int hypre_OutOfMemory ( size_t size );
<<<<<<< HEAD
  char *hypre_MAlloc ( size_t size, HYPRE_Int location );
char *hypre_CAlloc ( size_t count , size_t elt_size );
char *hypre_MAllocPinned( size_t size );
char *hypre_ReAlloc ( char *ptr , size_t size );
void hypre_Free ( char *ptr );
void hypre_Memcpy( char *dst, char *src, size_t size, HYPRE_Int locdst, HYPRE_Int locsrc );
void hypre_MemcpyAsync( char *dst, char *src, size_t size, HYPRE_Int locdst, HYPRE_Int locsrc );
=======
char *hypre_MAlloc( size_t size , HYPRE_Int location );
char *hypre_CAlloc( size_t count ,  size_t elt_size , HYPRE_Int location);
char *hypre_MAllocPinned( size_t size );
char *hypre_ReAlloc( char *ptr ,  size_t size , HYPRE_Int location);
void hypre_Free( char *ptr , HYPRE_Int location );
>>>>>>> 55fee7a4
char *hypre_CAllocHost( size_t count,size_t elt_size );
char *hypre_MAllocHost( size_t size );
char *hypre_ReAllocHost( char   *ptr,size_t  size );
void hypre_FreeHost( char *ptr );
char *hypre_SharedMAlloc ( size_t size );
char *hypre_SharedCAlloc ( size_t count , size_t elt_size );
char *hypre_SharedReAlloc ( char *ptr , size_t size );
void hypre_SharedFree ( char *ptr );
void hypre_Memcpy( char *dst, char *src, size_t size, HYPRE_Int locdst, HYPRE_Int locsrc );
void hypre_MemcpyAsync( char *dst, char *src, size_t size, HYPRE_Int locdst, HYPRE_Int locsrc );	
HYPRE_Real *hypre_IncrementSharedDataPtr ( HYPRE_Real *ptr , size_t size );

#ifdef __cplusplus
}
#endif

#endif
<|MERGE_RESOLUTION|>--- conflicted
+++ resolved
@@ -84,175 +84,13 @@
 extern "C" {
 #endif
 
-<<<<<<< HEAD
-/*--------------------------------------------------------------------------
- * NEW INTERFACE
- *--------------------------------------------------------------------------*/
-#define HYPRE_LOCATION_DEVICE ( 0)
-#define HYPRE_LOCATION_HOST   ( 1)
-#define HYPRE_LOCATION_UNSET  (-1)
-
-extern HYPRE_Int hypre_exec_policy;
-
-/* Using a device, not using managed memory */
-
-#define hypre_TAlloc(type, count, location)\
-( (type *)hypre_MAlloc((size_t)(sizeof(type) * (count)), location) )
-
-#define hypre_CTAlloc(type, count, location)\
-( (type *)hypre_CAlloc(count, sizeof(type), location ) )
-  
-#define hypre_TReAlloc(type, count, location)\
-( (type *)hypre_ReAlloc(count, sizeof(type), location ) )
-
-#define hypre_TFree(type, count, location)\
-( hypre_Free((size_t)(sizeof(type) * (count)), location ), ptr = NULL  )
-
-#define hypre_MemoryCopy(ptrTo, ptrFrom, type, count, locTo, locFrom)	\
-( hypre_Memcpy( ptrTo, ptrFrom, sizeof(type)*count, locTo, locFrom); )
-
-#define hypre_MemoryCopy(ptrTo, ptrFrom, type, count, locTo, locFrom)	\
-( hypre_MemcpyAsync( ptrTo, ptrFrom, sizeof(type)*count, locTo, locFrom); )
-
-#if defined(HYPRE_USE_OMP45)
-#define hypre_SetExecutionMode(location)\
-   if (location==LOCATION_DEVICE)\
-   {\
-      HYPRE_OMP45_OFFLOAD_ON();\
-   }\
-   else if (location==LOCATION_HOST)\
-   {\
-      HYPRE_OMP45_OFFLOAD_OFF();\
-   }
-#else
-#define hypre_SetExecutionMode(location)\
-     hypre_exec_policy = location;
-#endif
-
-/*--------------------------------------------------------------------------
- * CURRENT CODE
- *--------------------------------------------------------------------------*/
-
-#if defined(HYPRE_MEMORY_GPU) || defined(HYPRE_USE_MANAGED)
-#ifdef __cplusplus
-extern "C++" {
-#endif
-#include <cuda.h>
-#include <cuda_runtime.h>
-#ifdef __cplusplus
-}
-#endif
-#define HYPRE_CUDA_GLOBAL __host__ __device__
-  
-#if defined(HYPRE_MEMORY_GPU)
-#define hypre_DeviceTAlloc(type, count) \
-  ({									\
-    type * ptr;								\
-    cudaError_t cudaerr = cudaMalloc((void**)&ptr,sizeof(type)*(count)); \
-    if ( cudaerr != cudaSuccess ) {					\
-      printf("\n ERROR hypre_DataTAlloc %lu : %s in %s(%d) function %s\n",sizeof(type)*(count),cudaGetErrorString(cudaerr),__FILE__,__LINE__,__FUNCTION__); \
-      HYPRE_Int *p = NULL; *p = 1;						\
-    }									\
-    ptr;})
-	
-#define hypre_DeviceCTAlloc(type, count) \
-	({								   \
-	type * ptr;						   \
-	cudaError_t cudaerr = cudaMalloc((void**)&ptr,sizeof(type)*(count)); \
-	if ( cudaerr != cudaSuccess ) {										\
-		printf("\n hypre_DataCTAlloc %lu : %s in %s(%d) function %s\n",sizeof(type)*(count),cudaGetErrorString(cudaerr),__FILE__,__LINE__,__FUNCTION__); \
-		HYPRE_Int *p = NULL; *p = 1;\
-	}		\
-	cudaMemset(ptr,0,sizeof(type)*(count));	   \
-	ptr;})									   \
-	
-#define hypre_DeviceTReAlloc(ptr, type, count) {type *newptr;				\
-	                                         cudaMalloc((void**)&,sizeof(type)*(count), cudaMemAttachGlobal);	\
-											 memcpy(newptr, ptr, sizeof(type)*(count)); \
-											 cudaFree(ptr);				\
-											 ptr = newptr;}
-#else
- #define hypre_DeviceTAlloc(type, count) \
-	({																	\
-	type * ptr;															\
-	cudaError_t cudaerr = cudaMallocManaged((void**)&ptr,sizeof(type)*(count), cudaMemAttachGlobal);\
-	if ( cudaerr != cudaSuccess ) {										\
-		printf("\n ERROR hypre_DataTAlloc %lu : %s in %s(%d) function %s\n",sizeof(type)*(count),cudaGetErrorString(cudaerr),__FILE__,__LINE__,__FUNCTION__); \
-		HYPRE_Int *p = NULL; *p = 1;\
-	}\
-	ptr;})
-	
-#define hypre_DeviceCTAlloc(type, count) \
-	({								   \
-	type * ptr;						   \
-	cudaError_t cudaerr = cudaMallocManaged((void**)&ptr,sizeof(type)*(count), cudaMemAttachGlobal); \
-	if ( cudaerr != cudaSuccess ) {										\
-		printf("\n hypre_DataCTAlloc %lu : %s in %s(%d) function %s\n",sizeof(type)*(count),cudaGetErrorString(cudaerr),__FILE__,__LINE__,__FUNCTION__); \
-		HYPRE_Int *p = NULL; *p = 1;\
-	}		\
-	cudaMemset(ptr,0,sizeof(type)*(count));	   \
-	ptr;})									   \
-	
-#define hypre_DeviceTReAlloc(ptr, type, count) {type *newptr;				\
-	                                      cudaMallocManaged((void**)&ptr,sizeof(type)*(count), cudaMemAttachGlobal);	\
-					      memcpy(newptr, ptr, sizeof(type)*(count)); \
-					      cudaFree(ptr);		\
-					      ptr = newptr;} 
-#endif
-  
-#define hypre_DeviceTFree(ptr) \
-	{											\
-		cudaError_t cudaerr = cudaFree(ptr);							\
-		if ( cudaerr != cudaSuccess ) {									\
-			printf("\n CudaFree : %s in %s(%d) function %s\n",cudaGetErrorString(cudaerr),__FILE__,__LINE__,__FUNCTION__); \
-			HYPRE_Int *p = NULL; *p = 1;										\
-		}																\
-	}																	\
-	
-=======
 #define HYPRE_MEMORY_DEVICE ( 0)
 #define HYPRE_MEMORY_HOST   ( 1)
 #define HYPRE_MEMORY_SHARED ( 2)
 #define HYPRE_MEMORY_UNSET  (-1)
->>>>>>> 55fee7a4
 
 #define HYPRE_CUDA_GLOBAL
 
-<<<<<<< HEAD
-#define hypre_TAlloc(type, count) \
-( (type *)hypre_MAlloc((size_t)(sizeof(type) * (count))) )
-
-#define hypre_CTAlloc(type, count) \
-( (type *)hypre_CAlloc((size_t)(count), (size_t)sizeof(type)) )
-
-#define hypre_TReAlloc(ptr, type, count) \
-( (type *)hypre_ReAlloc((char *)ptr, (size_t)(sizeof(type) * (count))) )
-
-#define hypre_TFree(ptr) \
-( hypre_Free((char *)ptr), ptr = NULL )
-  
-  //#define hypre_TAlloc(type, count)  hypre_UMTAlloc(type, count)
-  //#define hypre_CTAlloc(type, count) hypre_UMCTAlloc(type, count)
-  //#define hypre_TReAlloc(ptr, type, count) hypre_UMTReAlloc(type, count)
-  //#define hypre_TFree(ptr) hypre_UMTFree(ptr)
-
-#define hypre_SharedTAlloc(type, count) hypre_TAlloc(type, (count))
-#define hypre_SharedCTAlloc(type, count) hypre_CTAlloc(type, (count))
-#define hypre_SharedTReAlloc(type, count) hypre_TReAlloc(type, (count))
-#define hypre_SharedTFree(ptr) hypre_TFree(ptr)
-#else
-#define HYPRE_CUDA_GLOBAL 
-
-/*--------------------------------------------------------------------------
- * Use standard memory routines
- *--------------------------------------------------------------------------*/
-
-#define hypre_TAlloc(type, count) \
-( (type *)hypre_MAlloc((size_t)(sizeof(type) * (count))) )
-
-#define hypre_CTAlloc(type, count) \
-( (type *)hypre_CAlloc((size_t)(count), (size_t)sizeof(type)) )
-=======
 #define hypre_InitMemoryDebug(id)
 #define hypre_FinalizeMemoryDebug()
 
@@ -261,26 +99,15 @@
 
 #define hypre_CTAlloc(type, count, location) \
 ( (type *)hypre_CAlloc((size_t)(count), (size_t)sizeof(type), location) )
->>>>>>> 55fee7a4
 
 #define hypre_TReAlloc(ptr, type, count, location) \
 ( (type *)hypre_ReAlloc((char *)ptr, (size_t)(sizeof(type) * (count)), location) )
 
-<<<<<<< HEAD
-#define hypre_TFree(ptr) \
-( hypre_Free((char *)ptr), ptr = NULL )
-
-#define hypre_SharedTAlloc(type, count) hypre_TAlloc(type, (count))
-#define hypre_SharedCTAlloc(type, count) hypre_CTAlloc(type, (count))
-#define hypre_SharedTReAlloc(type, count) hypre_TReAlloc(type, (count))
-#define hypre_SharedTFree(ptr) hypre_TFree(ptr)
-=======
 #define hypre_TFree(ptr,location) \
 ( hypre_Free((char *)ptr, location), ptr = NULL )
 
 #define hypre_TMemcpy(dst, src, type, count, locdst, locsrc) \
 (hypre_Memcpy((char *)(dst),(char *)(src),(size_t)(sizeof(type) * (count)),locdst, locsrc))
->>>>>>> 55fee7a4
 
 #define hypre_DeviceMemset(ptr,value,type,count)	memset(ptr,value,count*sizeof(type))
   
@@ -293,21 +120,11 @@
 
 /* hypre_memory.c */
 HYPRE_Int hypre_OutOfMemory ( size_t size );
-<<<<<<< HEAD
-  char *hypre_MAlloc ( size_t size, HYPRE_Int location );
-char *hypre_CAlloc ( size_t count , size_t elt_size );
-char *hypre_MAllocPinned( size_t size );
-char *hypre_ReAlloc ( char *ptr , size_t size );
-void hypre_Free ( char *ptr );
-void hypre_Memcpy( char *dst, char *src, size_t size, HYPRE_Int locdst, HYPRE_Int locsrc );
-void hypre_MemcpyAsync( char *dst, char *src, size_t size, HYPRE_Int locdst, HYPRE_Int locsrc );
-=======
 char *hypre_MAlloc( size_t size , HYPRE_Int location );
 char *hypre_CAlloc( size_t count ,  size_t elt_size , HYPRE_Int location);
 char *hypre_MAllocPinned( size_t size );
 char *hypre_ReAlloc( char *ptr ,  size_t size , HYPRE_Int location);
 void hypre_Free( char *ptr , HYPRE_Int location );
->>>>>>> 55fee7a4
 char *hypre_CAllocHost( size_t count,size_t elt_size );
 char *hypre_MAllocHost( size_t size );
 char *hypre_ReAllocHost( char   *ptr,size_t  size );
@@ -320,6 +137,14 @@
 void hypre_MemcpyAsync( char *dst, char *src, size_t size, HYPRE_Int locdst, HYPRE_Int locsrc );	
 HYPRE_Real *hypre_IncrementSharedDataPtr ( HYPRE_Real *ptr , size_t size );
 
+/* memory_dmalloc.c */
+HYPRE_Int hypre_InitMemoryDebugDML( HYPRE_Int id );
+HYPRE_Int hypre_FinalizeMemoryDebugDML( void );
+char *hypre_MAllocDML( HYPRE_Int size , char *file , HYPRE_Int line );
+char *hypre_CAllocDML( HYPRE_Int count , HYPRE_Int elt_size , char *file , HYPRE_Int line );
+char *hypre_ReAllocDML( char *ptr , HYPRE_Int size , char *file , HYPRE_Int line );
+void hypre_FreeDML( char *ptr , char *file , HYPRE_Int line );
+
 #ifdef __cplusplus
 }
 #endif
