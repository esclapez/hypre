/******************************************************************************
 * Copyright 1998-2019 Lawrence Livermore National Security, LLC and other
 * HYPRE Project Developers. See the top-level COPYRIGHT file for details.
 *
 * SPDX-License-Identifier: (Apache-2.0 OR MIT)
 ******************************************************************************/

#ifndef HYPRE_CUDA_UTILS_H
#define HYPRE_CUDA_UTILS_H

#if defined(HYPRE_USING_GPU)

#if defined(HYPRE_USING_CUDA) || defined(HYPRE_USING_DEVICE_OPENMP)
#include <cuda.h>
#include <cuda_runtime.h>
#include <cuda_profiler_api.h>
#include <curand.h>
#include <cublas_v2.h>
#include <cusparse.h>

#ifndef CUDART_VERSION
#error CUDART_VERSION Undefined!
#endif

#ifndef CUDA_VERSION
#error CUDA_VERSION Undefined!
#endif

#if CUDA_VERSION >= 11000
#define THRUST_IGNORE_DEPRECATED_CPP11
#define CUB_IGNORE_DEPRECATED_CPP11
#define THRUST_IGNORE_DEPRECATED_CPP_DIALECT
#define CUB_IGNORE_DEPRECATED_CPP_DIALECT
#endif

#define CUSPARSE_NEWAPI_VERSION 11000

#elif defined(HYPRE_USING_HIP)

#include <hip/hip_runtime.h>

#endif // defined(HYPRE_USING_CUDA) || defined(HYPRE_USING_DEVICE_OPENMP)

#if defined(HYPRE_USING_ROCSPARSE)
#include <rocsparse.h>
#endif

#if defined(HYPRE_USING_ROCRAND)
#include <rocrand.h>
#endif

#if defined(HYPRE_USING_CUDA) || defined(HYPRE_USING_DEVICE_OPENMP)
#define HYPRE_CUDA_CALL(call) do {                                                           \
   cudaError_t err = call;                                                                   \
   if (cudaSuccess != err) {                                                                 \
      printf("CUDA ERROR (code = %d, %s) at %s:%d\n", err, cudaGetErrorString(err),          \
                   __FILE__, __LINE__);                                                      \
      hypre_assert(0); exit(1);                                                              \
   } } while(0)

#elif defined(HYPRE_USING_HIP)
#define HYPRE_HIP_CALL(call) do {                                                            \
   hipError_t err = call;                                                                    \
   if (hipSuccess != err) {                                                                  \
      printf("HIP ERROR (code = %d, %s) at %s:%d\n", err, hipGetErrorString(err),            \
                   __FILE__, __LINE__);                                                      \
      hypre_assert(0); exit(1);                                                              \
   } } while(0)

#endif // defined(HYPRE_USING_CUDA) || defined(HYPRE_USING_DEVICE_OPENMP)

#define HYPRE_CUBLAS_CALL(call) do {                                                         \
   cublasStatus_t err = call;                                                                \
   if (CUBLAS_STATUS_SUCCESS != err) {                                                       \
      printf("CUBLAS ERROR (code = %d, %d) at %s:%d\n",                                      \
            err, err == CUBLAS_STATUS_EXECUTION_FAILED, __FILE__, __LINE__);                 \
      hypre_assert(0); exit(1);                                                              \
   } } while(0)

#define HYPRE_CUSPARSE_CALL(call) do {                                                       \
   cusparseStatus_t err = call;                                                              \
   if (CUSPARSE_STATUS_SUCCESS != err) {                                                     \
      printf("CUSPARSE ERROR (code = %d, %s) at %s:%d\n",                                    \
            err, cusparseGetErrorString(err), __FILE__, __LINE__);                           \
      hypre_assert(0); exit(1);                                                              \
   } } while(0)

#define HYPRE_ROCSPARSE_CALL(call) do {                                                      \
   rocsparse_status err = call;                                                              \
   if (rocsparse_status_success != err) {                                                    \
      printf("rocSPARSE ERROR (code = %d) at %s:%d\n",                                       \
            err, __FILE__, __LINE__);                                                        \
      assert(0); exit(1);                                                                    \
   } } while(0)

#define HYPRE_CURAND_CALL(call) do {                                                         \
   curandStatus_t err = call;                                                                \
   if (CURAND_STATUS_SUCCESS != err) {                                                       \
      printf("CURAND ERROR (code = %d) at %s:%d\n", err, __FILE__, __LINE__);                \
      hypre_assert(0); exit(1);                                                              \
   } } while(0)

#define HYPRE_ROCRAND_CALL(call) do {                                                        \
   rocrand_status err = call;                                                                \
   if (ROCRAND_STATUS_SUCCESS != err) {                                                      \
      printf("ROCRAND ERROR (code = %d) at %s:%d\n", err, __FILE__, __LINE__);               \
      hypre_assert(0); exit(1);                                                              \
   } } while(0)

struct hypre_cub_CachingDeviceAllocator;
typedef struct hypre_cub_CachingDeviceAllocator hypre_cub_CachingDeviceAllocator;

// HYPRE_WARP_BITSHIFT is just log2 of HYPRE_WARP_SIZE
#if defined(HYPRE_USING_CUDA) || defined(HYPRE_USING_DEVICE_OPENMP)
#define HYPRE_WARP_SIZE       32
#define HYPRE_WARP_BITSHIFT   5
#elif defined(HYPRE_USING_HIP)
#define HYPRE_WARP_SIZE       64
#define HYPRE_WARP_BITSHIFT   6
#endif

#define HYPRE_WARP_FULL_MASK  0xFFFFFFFF
#define HYPRE_MAX_NUM_WARPS   (64 * 64 * 32)
#define HYPRE_FLT_LARGE       1e30
#define HYPRE_1D_BLOCK_SIZE   512
#define HYPRE_MAX_NUM_STREAMS 10

struct hypre_CudaData
{
#if defined(HYPRE_USING_CURAND)
   curandGenerator_t                 curand_generator;
#endif

#if defined(HYPRE_USING_ROCRAND)
   rocrand_generator                 curand_generator;
#endif

#if defined(HYPRE_USING_CUBLAS)
   cublasHandle_t                    cublas_handle;
#endif

#if defined(HYPRE_USING_CUSPARSE)
   cusparseHandle_t                  cusparse_handle;
#endif

#if defined(HYPRE_USING_ROCSPARSE)
   rocsparse_handle                  cusparse_handle;
#endif

#if defined(HYPRE_USING_CUDA) || defined(HYPRE_USING_DEVICE_OPENMP)
   cudaStream_t                      cuda_streams[HYPRE_MAX_NUM_STREAMS];
#elif defined(HYPRE_USING_HIP)
   hipStream_t                       cuda_streams[HYPRE_MAX_NUM_STREAMS];
#endif

#ifdef HYPRE_USING_DEVICE_POOL
   hypre_uint                        cub_bin_growth;
   hypre_uint                        cub_min_bin;
   hypre_uint                        cub_max_bin;
   size_t                            cub_max_cached_bytes;
   hypre_cub_CachingDeviceAllocator *cub_dev_allocator;
   hypre_cub_CachingDeviceAllocator *cub_uvm_allocator;
#endif

#if defined(HYPRE_USING_CUDA) || defined(HYPRE_USING_HIP)
   hypre_device_allocator            device_allocator;
#endif

   HYPRE_Int                         cuda_device;
   /* by default, hypre puts GPU computations in this stream
    * Do not be confused with the default (null) CUDA stream */
   HYPRE_Int                         cuda_compute_stream_num;
   /* work space for hypre's CUDA reducer */
   void                             *cuda_reduce_buffer;
   /* the device buffers needed to do MPI communication for struct comm */
   HYPRE_Complex*                    struct_comm_recv_buffer;
   HYPRE_Complex*                    struct_comm_send_buffer;
   HYPRE_Int                         struct_comm_recv_buffer_size;
   HYPRE_Int                         struct_comm_send_buffer_size;
   /* device spgemm options */
   HYPRE_Int                         spgemm_use_cusparse;
   HYPRE_Int                         spgemm_algorithm;
   HYPRE_Int                         spgemm_rownnz_estimate_method;
   HYPRE_Int                         spgemm_rownnz_estimate_nsamples;
   float                             spgemm_rownnz_estimate_mult_factor;
   char                              spgemm_hash_type;
   /* PMIS */
   HYPRE_Int                         use_gpu_rand;
};

#define hypre_CudaDataCubBinGrowth(data)                   ((data) -> cub_bin_growth)
#define hypre_CudaDataCubMinBin(data)                      ((data) -> cub_min_bin)
#define hypre_CudaDataCubMaxBin(data)                      ((data) -> cub_max_bin)
#define hypre_CudaDataCubMaxCachedBytes(data)              ((data) -> cub_max_cached_bytes)
#define hypre_CudaDataCubDevAllocator(data)                ((data) -> cub_dev_allocator)
#define hypre_CudaDataCubUvmAllocator(data)                ((data) -> cub_uvm_allocator)
#define hypre_CudaDataCudaDevice(data)                     ((data) -> cuda_device)
#define hypre_CudaDataCudaComputeStreamNum(data)           ((data) -> cuda_compute_stream_num)
#define hypre_CudaDataCudaReduceBuffer(data)               ((data) -> cuda_reduce_buffer)
#define hypre_CudaDataStructCommRecvBuffer(data)           ((data) -> struct_comm_recv_buffer)
#define hypre_CudaDataStructCommSendBuffer(data)           ((data) -> struct_comm_send_buffer)
#define hypre_CudaDataStructCommRecvBufferSize(data)       ((data) -> struct_comm_recv_buffer_size)
#define hypre_CudaDataStructCommSendBufferSize(data)       ((data) -> struct_comm_send_buffer_size)
#define hypre_CudaDataSpgemmUseCusparse(data)              ((data) -> spgemm_use_cusparse)
#define hypre_CudaDataSpgemmAlgorithm(data)                ((data) -> spgemm_algorithm)
#define hypre_CudaDataSpgemmRownnzEstimateMethod(data)     ((data) -> spgemm_rownnz_estimate_method)
#define hypre_CudaDataSpgemmRownnzEstimateNsamples(data)   ((data) -> spgemm_rownnz_estimate_nsamples)
#define hypre_CudaDataSpgemmRownnzEstimateMultFactor(data) ((data) -> spgemm_rownnz_estimate_mult_factor)
#define hypre_CudaDataSpgemmHashType(data)                 ((data) -> spgemm_hash_type)
#define hypre_CudaDataDeviceAllocator(data)                ((data) -> device_allocator)
#define hypre_CudaDataUseGpuRand(data)                     ((data) -> use_gpu_rand)

hypre_CudaData*     hypre_CudaDataCreate();
void                hypre_CudaDataDestroy(hypre_CudaData* data);

#if defined(HYPRE_USING_CURAND)
curandGenerator_t   hypre_CudaDataCurandGenerator(hypre_CudaData *data);
#endif

#if defined(HYPRE_USING_ROCRAND)
rocrand_generator   hypre_CudaDataCurandGenerator(hypre_CudaData *data);
#endif

#if defined(HYPRE_USING_CUBLAS)
cublasHandle_t      hypre_CudaDataCublasHandle(hypre_CudaData *data);
#endif

#if defined(HYPRE_USING_CUSPARSE)
cusparseHandle_t    hypre_CudaDataCusparseHandle(hypre_CudaData *data);
#endif

#if defined(HYPRE_USING_ROCSPARSE)
rocsparse_handle    hypre_CudaDataCusparseHandle(hypre_CudaData *data);
#endif

#if defined(HYPRE_USING_CUDA) || defined(HYPRE_USING_DEVICE_OPENMP)
cudaStream_t        hypre_CudaDataCudaStream(hypre_CudaData *data, HYPRE_Int i);
cudaStream_t        hypre_CudaDataCudaComputeStream(hypre_CudaData *data);
#elif defined(HYPRE_USING_HIP)
hipStream_t         hypre_CudaDataCudaStream(hypre_CudaData *data, HYPRE_Int i);
hipStream_t         hypre_CudaDataCudaComputeStream(hypre_CudaData *data);
#endif

// Data structure and accessor routines for Cuda Sparse Triangular Matrices
struct hypre_CsrsvData
{
#if defined(HYPRE_USING_CUSPARSE)
   csrsv2Info_t info_L;
   csrsv2Info_t info_U;
#elif defined(HYPRE_USING_ROCSPARSE)
   rocsparse_mat_info info_L;
   rocsparse_mat_info info_U;
#endif
   hypre_int    BufferSize;
   char        *Buffer;
};

#define hypre_CsrsvDataInfoL(data)      ((data) -> info_L)
#define hypre_CsrsvDataInfoU(data)      ((data) -> info_U)
#define hypre_CsrsvDataBufferSize(data) ((data) -> BufferSize)
#define hypre_CsrsvDataBuffer(data)     ((data) -> Buffer)

struct hypre_GpuMatData
{
#if defined(HYPRE_USING_CUSPARSE)
   cusparseMatDescr_t    mat_descr;
#endif

#if defined(HYPRE_USING_ROCSPARSE)
   rocsparse_mat_descr   mat_descr;
   rocsparse_mat_info    mat_info;
#endif
};

#define hypre_GpuMatDataMatDecsr(data) ((data) -> mat_descr)
#define hypre_GpuMatDataMatInfo(data)  ((data) -> mat_info)

#endif //#if defined(HYPRE_USING_GPU)

#if defined(HYPRE_USING_CUDA) || defined(HYPRE_USING_HIP)

#include <thrust/execution_policy.h>
#if defined(HYPRE_USING_CUDA)
#include <thrust/system/cuda/execution_policy.h>
#elif defined(HYPRE_USING_HIP)
#include <thrust/system/hip/execution_policy.h>
#endif
#include <thrust/count.h>
#include <thrust/device_ptr.h>
#include <thrust/unique.h>
#include <thrust/sort.h>
#include <thrust/binary_search.h>
#include <thrust/iterator/constant_iterator.h>
#include <thrust/iterator/counting_iterator.h>
#include <thrust/iterator/zip_iterator.h>
#include <thrust/transform.h>
#include <thrust/functional.h>
#include <thrust/gather.h>
#include <thrust/scan.h>
#include <thrust/fill.h>
#include <thrust/adjacent_difference.h>
#include <thrust/inner_product.h>
#include <thrust/logical.h>
#include <thrust/replace.h>
#include <thrust/sequence.h>
#include <thrust/for_each.h>

using namespace thrust::placeholders;

/* - - - - - - - - - - - - - - - - - - - - - - - - - - - - - - - - - - - -
 * macro for launching CUDA kernels, CUDA, Thrust, Cusparse, Curand calls
 *                    NOTE: IN HYPRE'S DEFAULT STREAM
 * - - - - - - - - - - - - - - - - - - - - - - - - - - - - - - - - - - - -
 */

#if defined(HYPRE_DEBUG)
#if defined(HYPRE_USING_CUDA)
<<<<<<< HEAD
#define HYPRE_CUDA_LAUNCH(kernel_name, gridsize, blocksize, ...)                                                     \
{                                                                                                                    \
   if ( gridsize.x  == 0 || gridsize.y  == 0 || gridsize.z  == 0 ||                                                  \
        blocksize.x == 0 || blocksize.y == 0 || blocksize.z == 0 )                                                   \
   {                                                                                                                 \
      /* printf("Warning %s %d: Zero CUDA grid/block (%d %d %d) (%d %d %d)\n",                                       \
                 __FILE__, __LINE__,                                                                                 \
                 gridsize.x, gridsize.y, gridsize.z, blocksize.x, blocksize.y, blocksize.z); */                      \
   }                                                                                                                 \
   else                                                                                                              \
   {                                                                                                                 \
      (kernel_name) <<< (gridsize), (blocksize), 0, hypre_HandleCudaComputeStream(hypre_handle()) >>> (__VA_ARGS__); \
   }                                                                                                                 \
   hypre_SyncCudaComputeStream(hypre_handle());                                                                      \
   HYPRE_CUDA_CALL( cudaGetLastError() );                                                                            \
}
#elif defined(HYPRE_USING_HIP)
#define HYPRE_CUDA_LAUNCH(kernel_name, gridsize, blocksize, ...)                                                     \
{                                                                                                                    \
   if ( gridsize.x  == 0 || gridsize.y  == 0 || gridsize.z  == 0 ||                                                  \
        blocksize.x == 0 || blocksize.y == 0 || blocksize.z == 0 )                                                   \
   {                                                                                                                 \
      /* printf("Warning %s %d: Zero CUDA grid/block (%d %d %d) (%d %d %d)\n",                                       \
                 __FILE__, __LINE__,                                                                                 \
                 gridsize.x, gridsize.y, gridsize.z, blocksize.x, blocksize.y, blocksize.z); */                      \
   }                                                                                                                 \
   else                                                                                                              \
   {                                                                                                                 \
      (kernel_name) <<< (gridsize), (blocksize), 0, hypre_HandleCudaComputeStream(hypre_handle()) >>> (__VA_ARGS__); \
   }                                                                                                                 \
   hypre_SyncCudaComputeStream(hypre_handle());                                                                      \
   HYPRE_HIP_CALL( hipGetLastError() );                                                                            \
}
#endif //HYPRE_USING_CUDA

=======
#define GPU_LAUNCH_SYNC { hypre_SyncCudaComputeStream(hypre_handle()); HYPRE_CUDA_CALL( cudaGetLastError() ); }
#elif defined(HYPRE_USING_HIP)
#define GPU_LAUNCH_SYNC { hypre_SyncCudaComputeStream(hypre_handle()); HYPRE_CUDA_CALL( hipGetLastError() );  }
#endif
>>>>>>> eaff5505
#else // #if defined(HYPRE_DEBUG)
#define GPU_LAUNCH_SYNC
#endif // defined(HYPRE_DEBUG)

<<<<<<< HEAD
#define HYPRE_CUDA_LAUNCH(kernel_name, gridsize, blocksize, ...)                                                     \
{                                                                                                                    \
   if ( gridsize.x  == 0 || gridsize.y  == 0 || gridsize.z  == 0 ||                                                  \
        blocksize.x == 0 || blocksize.y == 0 || blocksize.z == 0 )                                                   \
   {                                                                                                                 \
      /* printf("Warning %s %d: Zero CUDA grid/block (%d %d %d) (%d %d %d)\n",                                       \
                 __FILE__, __LINE__,                                                                                 \
                 gridsize.x, gridsize.y, gridsize.z, blocksize.x, blocksize.y, blocksize.z); */                      \
   }                                                                                                                 \
   else                                                                                                              \
   {                                                                                                                 \
      (kernel_name) <<< (gridsize), (blocksize), 0, hypre_HandleCudaComputeStream(hypre_handle()) >>> (__VA_ARGS__); \
   }                                                                                                                 \
=======
#define HYPRE_CUDA_LAUNCH2(kernel_name, gridsize, blocksize, shmem_size, ...)                                                 \
{                                                                                                                             \
   if ( gridsize.x  == 0 || gridsize.y  == 0 || gridsize.z  == 0 ||                                                           \
        blocksize.x == 0 || blocksize.y == 0 || blocksize.z == 0 )                                                            \
   {                                                                                                                          \
      /* printf("Warning %s %d: Zero CUDA grid/block (%d %d %d) (%d %d %d)\n",                                                \
                 __FILE__, __LINE__,                                                                                          \
                 gridsize.x, gridsize.y, gridsize.z, blocksize.x, blocksize.y, blocksize.z); */                               \
   }                                                                                                                          \
   else                                                                                                                       \
   {                                                                                                                          \
      (kernel_name) <<< (gridsize), (blocksize), shmem_size, hypre_HandleCudaComputeStream(hypre_handle()) >>> (__VA_ARGS__); \
      GPU_LAUNCH_SYNC;                                                                                                        \
   }                                                                                                                          \
>>>>>>> eaff5505
}

#define HYPRE_CUDA_LAUNCH(kernel_name, gridsize, blocksize, ...) HYPRE_CUDA_LAUNCH2(kernel_name, gridsize, blocksize, 0, __VA_ARGS__)

/* RL: TODO Want macro HYPRE_THRUST_CALL to return value but I don't know how to do it right
 * The following one works OK for now */

#if defined(HYPRE_USING_CUDA)
#define HYPRE_THRUST_CALL(func_name, ...) \
   thrust::func_name(thrust::cuda::par(hypre_HandleDeviceAllocator(hypre_handle())).on(hypre_HandleCudaComputeStream(hypre_handle())), __VA_ARGS__);
#elif defined(HYPRE_USING_HIP)
#define HYPRE_THRUST_CALL(func_name, ...) \
   thrust::func_name(thrust::hip::par(hypre_HandleDeviceAllocator(hypre_handle())).on(hypre_HandleCudaComputeStream(hypre_handle())), __VA_ARGS__);
#endif

/* return the number of threads in block */
template <hypre_int dim>
static __device__ __forceinline__
hypre_int hypre_cuda_get_num_threads()
{
   switch (dim)
   {
      case 1:
         return (blockDim.x);
      case 2:
         return (blockDim.x * blockDim.y);
      case 3:
         return (blockDim.x * blockDim.y * blockDim.z);
   }

   return -1;
}

/* return the flattened thread id in block */
template <hypre_int dim>
static __device__ __forceinline__
hypre_int hypre_cuda_get_thread_id()
{
   switch (dim)
   {
      case 1:
         return (threadIdx.x);
      case 2:
         return (threadIdx.y * blockDim.x + threadIdx.x);
      case 3:
         return (threadIdx.z * blockDim.x * blockDim.y + threadIdx.y * blockDim.x +
                 threadIdx.x);
   }

   return -1;
}

/* return the number of warps in block */
template <hypre_int dim>
static __device__ __forceinline__
hypre_int hypre_cuda_get_num_warps()
{
   return hypre_cuda_get_num_threads<dim>() >> HYPRE_WARP_BITSHIFT;
}

/* return the warp id in block */
template <hypre_int dim>
static __device__ __forceinline__
hypre_int hypre_cuda_get_warp_id()
{
   return hypre_cuda_get_thread_id<dim>() >> HYPRE_WARP_BITSHIFT;
}

/* return the thread lane id in warp */
template <hypre_int dim>
static __device__ __forceinline__
hypre_int hypre_cuda_get_lane_id()
{
   return hypre_cuda_get_thread_id<dim>() & (HYPRE_WARP_SIZE-1);
}

/* return the num of blocks in grid */
template <hypre_int dim>
static __device__ __forceinline__
hypre_int hypre_cuda_get_num_blocks()
{
   switch (dim)
   {
      case 1:
         return (gridDim.x);
      case 2:
         return (gridDim.x * gridDim.y);
      case 3:
         return (gridDim.x * gridDim.y * gridDim.z);
   }

   return -1;
}

/* return the flattened block id in grid */
template <hypre_int dim>
static __device__ __forceinline__
hypre_int hypre_cuda_get_block_id()
{
   switch (dim)
   {
      case 1:
         return (blockIdx.x);
      case 2:
         return (blockIdx.y * gridDim.x + blockIdx.x);
      case 3:
         return (blockIdx.z * gridDim.x * gridDim.y + blockIdx.y * gridDim.x +
                 blockIdx.x);
   }

   return -1;
}

/* return the number of threads in grid */
template <hypre_int bdim, hypre_int gdim>
static __device__ __forceinline__
hypre_int hypre_cuda_get_grid_num_threads()
{
   return hypre_cuda_get_num_blocks<gdim>() * hypre_cuda_get_num_threads<bdim>();
}

/* return the flattened thread id in grid */
template <hypre_int bdim, hypre_int gdim>
static __device__ __forceinline__
hypre_int hypre_cuda_get_grid_thread_id()
{
   return hypre_cuda_get_block_id<gdim>() * hypre_cuda_get_num_threads<bdim>() +
          hypre_cuda_get_thread_id<bdim>();
}

/* return the number of warps in grid */
template <hypre_int bdim, hypre_int gdim>
static __device__ __forceinline__
hypre_int hypre_cuda_get_grid_num_warps()
{
   return hypre_cuda_get_num_blocks<gdim>() * hypre_cuda_get_num_warps<bdim>();
}

/* return the flattened warp id in grid */
template <hypre_int bdim, hypre_int gdim>
static __device__ __forceinline__
hypre_int hypre_cuda_get_grid_warp_id()
{
   return hypre_cuda_get_block_id<gdim>() * hypre_cuda_get_num_warps<bdim>() +
          hypre_cuda_get_warp_id<bdim>();
}

#if defined(__CUDA_ARCH__) && __CUDA_ARCH__ < 600
static __device__ __forceinline__
hypre_double atomicAdd(hypre_double* address, hypre_double val)
{
    hypre_ulonglongint* address_as_ull = (hypre_ulonglongint*) address;
    hypre_ulonglongint old = *address_as_ull, assumed;

    do {
        assumed = old;
        old = atomicCAS(address_as_ull, assumed,
                        __double_as_longlong(val +
                               __longlong_as_double(assumed)));

    // Note: uses integer comparison to avoid hang in case of NaN (since NaN != NaN)
    } while (assumed != old);

    return __longlong_as_double(old);
}
#endif

// There are no *_sync functions in HIP
#if defined(HYPRE_USING_HIP) || (CUDA_VERSION < 9000)

template <typename T>
static __device__ __forceinline__
T __shfl_sync(unsigned mask, T val, hypre_int src_line, hypre_int width=HYPRE_WARP_SIZE)
{
   return __shfl(val, src_line, width);
}

template <typename T>
static __device__ __forceinline__
T __shfl_down_sync(unsigned mask, T val, unsigned delta, hypre_int width=HYPRE_WARP_SIZE)
{
   return __shfl_down(val, delta, width);
}

template <typename T>
static __device__ __forceinline__
T __shfl_xor_sync(unsigned mask, T val, unsigned lanemask, hypre_int width=HYPRE_WARP_SIZE)
{
   return __shfl_xor(val, lanemask, width);
}

template <typename T>
static __device__ __forceinline__
T __shfl_up_sync(unsigned mask, T val, unsigned delta, hypre_int width=HYPRE_WARP_SIZE)
{
   return __shfl_up(val, delta, width);
}

static __device__ __forceinline__
void __syncwarp()
{
}

#endif // #if defined(HYPRE_USING_HIP) || (CUDA_VERSION < 9000)


// __any was technically deprecated in CUDA 7 so we don't bother
// with this overload for CUDA, just for HIP.
#if defined(HYPRE_USING_HIP)
static __device__ __forceinline__
hypre_int __any_sync(unsigned mask, hypre_int predicate)
{
  return __any(predicate);
}
#endif


template <typename T>
static __device__ __forceinline__
T read_only_load( const T *ptr )
{
   return __ldg( ptr );
}

/* exclusive prefix scan */
template <typename T>
static __device__ __forceinline__
T warp_prefix_sum(hypre_int lane_id, T in, T &all_sum)
{
#pragma unroll
   for (hypre_int d = 2; d <=HYPRE_WARP_SIZE; d <<= 1)
   {
      T t = __shfl_up_sync(HYPRE_WARP_FULL_MASK, in, d >> 1);
      if ( (lane_id & (d - 1)) == (d - 1) )
      {
         in += t;
      }
   }

   all_sum = __shfl_sync(HYPRE_WARP_FULL_MASK, in, HYPRE_WARP_SIZE-1);

   if (lane_id == HYPRE_WARP_SIZE-1)
   {
      in = 0;
   }

#pragma unroll
   for (hypre_int d = HYPRE_WARP_SIZE/2; d > 0; d >>= 1)
   {
      T t = __shfl_xor_sync(HYPRE_WARP_FULL_MASK, in, d);

      if ( (lane_id & (d - 1)) == (d - 1))
      {
        if ( (lane_id & ((d << 1) - 1)) == ((d << 1) - 1) )
         {
            in += t;
         }
         else
         {
            in = t;
         }
      }
   }
   return in;
}

template <typename T>
static __device__ __forceinline__
T warp_reduce_sum(T in)
{
#pragma unroll
  for (hypre_int d = HYPRE_WARP_SIZE/2; d > 0; d >>= 1)
  {
    in += __shfl_down_sync(HYPRE_WARP_FULL_MASK, in, d);
  }
  return in;
}

template <typename T>
static __device__ __forceinline__
T warp_allreduce_sum(T in)
{
#pragma unroll
  for (hypre_int d = HYPRE_WARP_SIZE/2; d > 0; d >>= 1)
  {
    in += __shfl_xor_sync(HYPRE_WARP_FULL_MASK, in, d);
  }
  return in;
}

template <typename T>
static __device__ __forceinline__
T warp_reduce_max(T in)
{
#pragma unroll
  for (hypre_int d = HYPRE_WARP_SIZE/2; d > 0; d >>= 1)
  {
    in = max(in, __shfl_down_sync(HYPRE_WARP_FULL_MASK, in, d));
  }
  return in;
}

template <typename T>
static __device__ __forceinline__
T warp_allreduce_max(T in)
{
#pragma unroll
  for (hypre_int d = HYPRE_WARP_SIZE/2; d > 0; d >>= 1)
  {
    in = max(in, __shfl_xor_sync(HYPRE_WARP_FULL_MASK, in, d));
  }
  return in;
}

template <typename T>
static __device__ __forceinline__
T warp_reduce_min(T in)
{
#pragma unroll
  for (hypre_int d = HYPRE_WARP_SIZE/2; d > 0; d >>= 1)
  {
    in = min(in, __shfl_down_sync(HYPRE_WARP_FULL_MASK, in, d));
  }
  return in;
}

template <typename T>
static __device__ __forceinline__
T warp_allreduce_min(T in)
{
#pragma unroll
  for (hypre_int d = HYPRE_WARP_SIZE/2; d > 0; d >>= 1)
  {
    in = min(in, __shfl_xor_sync(HYPRE_WARP_FULL_MASK, in, d));
  }
  return in;
}

static __device__ __forceinline__
hypre_int next_power_of_2(hypre_int n)
{
   if (n <= 0)
   {
      return 0;
   }

   /* if n is power of 2, return itself */
   if ( (n & (n - 1)) == 0 )
   {
      return n;
   }

   n |= (n >>  1);
   n |= (n >>  2);
   n |= (n >>  4);
   n |= (n >>  8);
   n |= (n >> 16);
   n ^= (n >>  1);
   n  = (n <<  1);

   return n;
}

template<typename T>
struct absolute_value : public thrust::unary_function<T,T>
{
  __host__ __device__ T operator()(const T &x) const
  {
    return x < T(0) ? -x : x;
  }
};

template<typename T1, typename T2>
struct TupleComp2
{
   typedef thrust::tuple<T1, T2> Tuple;

   __host__ __device__ bool operator()(const Tuple& t1, const Tuple& t2)
   {
      if (thrust::get<0>(t1) < thrust::get<0>(t2))
      {
         return true;
      }
      if (thrust::get<0>(t1) > thrust::get<0>(t2))
      {
         return false;
      }
      return hypre_abs(thrust::get<1>(t1)) > hypre_abs(thrust::get<1>(t2));
   }
};

template<typename T1, typename T2>
struct TupleComp3
{
   typedef thrust::tuple<T1, T2> Tuple;

   __host__ __device__ bool operator()(const Tuple& t1, const Tuple& t2)
   {
      if (thrust::get<0>(t1) < thrust::get<0>(t2))
      {
         return true;
      }
      if (thrust::get<0>(t1) > thrust::get<0>(t2))
      {
         return false;
      }
      if (thrust::get<0>(t2) == thrust::get<1>(t2))
      {
         return false;
      }
      return thrust::get<0>(t1) == thrust::get<1>(t1) || thrust::get<1>(t1) < thrust::get<1>(t2);
   }
};

template<typename T>
struct is_negative : public thrust::unary_function<T,bool>
{
   __host__ __device__ bool operator()(const T &x)
   {
      return (x < 0);
   }
};

template<typename T>
struct is_positive : public thrust::unary_function<T,bool>
{
   __host__ __device__ bool operator()(const T &x)
   {
      return (x > 0);
   }
};

template<typename T>
struct is_nonnegative : public thrust::unary_function<T,bool>
{
   __host__ __device__ bool operator()(const T &x)
   {
      return (x >= 0);
   }
};

template<typename T>
struct in_range : public thrust::unary_function<T, bool>
{
   T low, up;

   in_range(T low_, T up_) { low = low_; up = up_; }

   __host__ __device__ bool operator()(const T &x)
   {
      return (x >= low && x <= up);
   }
};

template<typename T>
struct out_of_range : public thrust::unary_function<T,bool>
{
   T low, up;

   out_of_range(T low_, T up_) { low = low_; up = up_; }

   __host__ __device__ bool operator()(const T &x)
   {
      return (x < low || x > up);
   }
};

template<typename T>
struct less_than : public thrust::unary_function<T,bool>
{
   T val;

   less_than(T val_) { val = val_; }

   __host__ __device__ bool operator()(const T &x)
   {
      return (x < val);
   }
};

template<typename T>
struct equal : public thrust::unary_function<T,bool>
{
   T val;

   equal(T val_) { val = val_; }

   __host__ __device__ bool operator()(const T &x)
   {
      return (x == val);
   }
};

struct print_functor
{
   __host__ __device__ void operator()(HYPRE_Real val)
   {
      printf("%f\n", val);
   }
};

/* cuda_utils.c */
dim3 hypre_GetDefaultCUDABlockDimension();

dim3 hypre_GetDefaultCUDAGridDimension( HYPRE_Int n, const char *granularity, dim3 bDim );

template <typename T1, typename T2, typename T3> HYPRE_Int hypreDevice_StableSortByTupleKey(HYPRE_Int N, T1 *keys1, T2 *keys2, T3 *vals, HYPRE_Int opt);

template <typename T1, typename T2, typename T3, typename T4> HYPRE_Int hypreDevice_StableSortTupleByTupleKey(HYPRE_Int N, T1 *keys1, T2 *keys2, T3 *vals1, T4 *vals2, HYPRE_Int opt);

template <typename T1, typename T2, typename T3> HYPRE_Int hypreDevice_ReduceByTupleKey(HYPRE_Int N, T1 *keys1_in,  T2 *keys2_in,  T3 *vals_in, T1 *keys1_out, T2 *keys2_out, T3 *vals_out);

template <typename T>
HYPRE_Int hypreDevice_CsrRowPtrsToIndicesWithRowNum(HYPRE_Int nrows, HYPRE_Int nnz, HYPRE_Int *d_row_ptr, T *d_row_num, T *d_row_ind);

template <typename T>
HYPRE_Int hypreDevice_ScatterConstant(T *x, HYPRE_Int n, HYPRE_Int *map, T v);

HYPRE_Int hypreDevice_GetRowNnz(HYPRE_Int nrows, HYPRE_Int *d_row_indices, HYPRE_Int *d_diag_ia, HYPRE_Int *d_offd_ia, HYPRE_Int *d_rownnz);

HYPRE_Int hypreDevice_CopyParCSRRows(HYPRE_Int nrows, HYPRE_Int *d_row_indices, HYPRE_Int job, HYPRE_Int has_offd, HYPRE_BigInt first_col, HYPRE_BigInt *d_col_map_offd_A, HYPRE_Int *d_diag_i, HYPRE_Int *d_diag_j, HYPRE_Complex *d_diag_a, HYPRE_Int *d_offd_i, HYPRE_Int *d_offd_j, HYPRE_Complex *d_offd_a, HYPRE_Int *d_ib, HYPRE_BigInt *d_jb, HYPRE_Complex *d_ab);

HYPRE_Int hypreDevice_IntegerReduceSum(HYPRE_Int m, HYPRE_Int *d_i);

HYPRE_Int hypreDevice_IntegerInclusiveScan(HYPRE_Int n, HYPRE_Int *d_i);

HYPRE_Int hypreDevice_IntegerExclusiveScan(HYPRE_Int n, HYPRE_Int *d_i);

HYPRE_Int* hypreDevice_CsrRowPtrsToIndices(HYPRE_Int nrows, HYPRE_Int nnz, HYPRE_Int *d_row_ptr);

HYPRE_Int hypreDevice_CsrRowPtrsToIndices_v2(HYPRE_Int nrows, HYPRE_Int nnz, HYPRE_Int *d_row_ptr, HYPRE_Int *d_row_ind);

HYPRE_Int* hypreDevice_CsrRowIndicesToPtrs(HYPRE_Int nrows, HYPRE_Int nnz, HYPRE_Int *d_row_ind);

HYPRE_Int hypreDevice_CsrRowIndicesToPtrs_v2(HYPRE_Int nrows, HYPRE_Int nnz, HYPRE_Int *d_row_ind, HYPRE_Int *d_row_ptr);

HYPRE_Int hypreDevice_GenScatterAdd(HYPRE_Real *x, HYPRE_Int ny, HYPRE_Int *map, HYPRE_Real *y, char *work);

HYPRE_Int hypreDevice_BigToSmallCopy(HYPRE_Int *tgt, const HYPRE_BigInt *src, HYPRE_Int size);

void hypre_CudaCompileFlagCheck();

#if defined(HYPRE_USING_CUDA)
cudaError_t hypre_CachingMallocDevice(void **ptr, size_t nbytes);

cudaError_t hypre_CachingMallocManaged(void **ptr, size_t nbytes);

cudaError_t hypre_CachingFreeDevice(void *ptr);

cudaError_t hypre_CachingFreeManaged(void *ptr);
#endif

hypre_cub_CachingDeviceAllocator * hypre_CudaDataCubCachingAllocatorCreate(hypre_uint bin_growth, hypre_uint min_bin, hypre_uint max_bin, size_t max_cached_bytes, bool skip_cleanup, bool debug, bool use_managed_memory);

void hypre_CudaDataCubCachingAllocatorDestroy(hypre_CudaData *data);

#endif // #if defined(HYPRE_USING_CUDA) || defined(HYPRE_USING_HIP)

#if defined(HYPRE_USING_CUSPARSE)

cudaDataType hypre_HYPREComplexToCudaDataType();

cusparseIndexType_t hypre_HYPREIntToCusparseIndexType();

#endif // #if defined(HYPRE_USING_CUSPARSE)

#endif /* #ifndef HYPRE_CUDA_UTILS_H */<|MERGE_RESOLUTION|>--- conflicted
+++ resolved
@@ -315,67 +315,14 @@
 
 #if defined(HYPRE_DEBUG)
 #if defined(HYPRE_USING_CUDA)
-<<<<<<< HEAD
-#define HYPRE_CUDA_LAUNCH(kernel_name, gridsize, blocksize, ...)                                                     \
-{                                                                                                                    \
-   if ( gridsize.x  == 0 || gridsize.y  == 0 || gridsize.z  == 0 ||                                                  \
-        blocksize.x == 0 || blocksize.y == 0 || blocksize.z == 0 )                                                   \
-   {                                                                                                                 \
-      /* printf("Warning %s %d: Zero CUDA grid/block (%d %d %d) (%d %d %d)\n",                                       \
-                 __FILE__, __LINE__,                                                                                 \
-                 gridsize.x, gridsize.y, gridsize.z, blocksize.x, blocksize.y, blocksize.z); */                      \
-   }                                                                                                                 \
-   else                                                                                                              \
-   {                                                                                                                 \
-      (kernel_name) <<< (gridsize), (blocksize), 0, hypre_HandleCudaComputeStream(hypre_handle()) >>> (__VA_ARGS__); \
-   }                                                                                                                 \
-   hypre_SyncCudaComputeStream(hypre_handle());                                                                      \
-   HYPRE_CUDA_CALL( cudaGetLastError() );                                                                            \
-}
-#elif defined(HYPRE_USING_HIP)
-#define HYPRE_CUDA_LAUNCH(kernel_name, gridsize, blocksize, ...)                                                     \
-{                                                                                                                    \
-   if ( gridsize.x  == 0 || gridsize.y  == 0 || gridsize.z  == 0 ||                                                  \
-        blocksize.x == 0 || blocksize.y == 0 || blocksize.z == 0 )                                                   \
-   {                                                                                                                 \
-      /* printf("Warning %s %d: Zero CUDA grid/block (%d %d %d) (%d %d %d)\n",                                       \
-                 __FILE__, __LINE__,                                                                                 \
-                 gridsize.x, gridsize.y, gridsize.z, blocksize.x, blocksize.y, blocksize.z); */                      \
-   }                                                                                                                 \
-   else                                                                                                              \
-   {                                                                                                                 \
-      (kernel_name) <<< (gridsize), (blocksize), 0, hypre_HandleCudaComputeStream(hypre_handle()) >>> (__VA_ARGS__); \
-   }                                                                                                                 \
-   hypre_SyncCudaComputeStream(hypre_handle());                                                                      \
-   HYPRE_HIP_CALL( hipGetLastError() );                                                                            \
-}
-#endif //HYPRE_USING_CUDA
-
-=======
 #define GPU_LAUNCH_SYNC { hypre_SyncCudaComputeStream(hypre_handle()); HYPRE_CUDA_CALL( cudaGetLastError() ); }
 #elif defined(HYPRE_USING_HIP)
 #define GPU_LAUNCH_SYNC { hypre_SyncCudaComputeStream(hypre_handle()); HYPRE_CUDA_CALL( hipGetLastError() );  }
 #endif
->>>>>>> eaff5505
 #else // #if defined(HYPRE_DEBUG)
 #define GPU_LAUNCH_SYNC
 #endif // defined(HYPRE_DEBUG)
 
-<<<<<<< HEAD
-#define HYPRE_CUDA_LAUNCH(kernel_name, gridsize, blocksize, ...)                                                     \
-{                                                                                                                    \
-   if ( gridsize.x  == 0 || gridsize.y  == 0 || gridsize.z  == 0 ||                                                  \
-        blocksize.x == 0 || blocksize.y == 0 || blocksize.z == 0 )                                                   \
-   {                                                                                                                 \
-      /* printf("Warning %s %d: Zero CUDA grid/block (%d %d %d) (%d %d %d)\n",                                       \
-                 __FILE__, __LINE__,                                                                                 \
-                 gridsize.x, gridsize.y, gridsize.z, blocksize.x, blocksize.y, blocksize.z); */                      \
-   }                                                                                                                 \
-   else                                                                                                              \
-   {                                                                                                                 \
-      (kernel_name) <<< (gridsize), (blocksize), 0, hypre_HandleCudaComputeStream(hypre_handle()) >>> (__VA_ARGS__); \
-   }                                                                                                                 \
-=======
 #define HYPRE_CUDA_LAUNCH2(kernel_name, gridsize, blocksize, shmem_size, ...)                                                 \
 {                                                                                                                             \
    if ( gridsize.x  == 0 || gridsize.y  == 0 || gridsize.z  == 0 ||                                                           \
@@ -390,7 +337,6 @@
       (kernel_name) <<< (gridsize), (blocksize), shmem_size, hypre_HandleCudaComputeStream(hypre_handle()) >>> (__VA_ARGS__); \
       GPU_LAUNCH_SYNC;                                                                                                        \
    }                                                                                                                          \
->>>>>>> eaff5505
 }
 
 #define HYPRE_CUDA_LAUNCH(kernel_name, gridsize, blocksize, ...) HYPRE_CUDA_LAUNCH2(kernel_name, gridsize, blocksize, 0, __VA_ARGS__)
