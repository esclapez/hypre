--- conflicted
+++ resolved
@@ -40,20 +40,7 @@
  binsearch.c\
  exchange_data.c\
  fortran_matrix.c\
-<<<<<<< HEAD
- general.c\
- hypre_ap.c\
- hypre_complex.c\
- hypre_error.c\
- hypre_hopscotch_hash.c\
- hypre_merge_sort.c\
- hypre_mpi_comm_f2c.c\
- hypre_prefix_sum.c\
- hypre_printf.c\
- hypre_qsort.c\
- hypre_unique.c\
- hypre_utilities.c\
-=======
+ log.c\
  ap.c\
  complex.c\
  error.c\
@@ -63,8 +50,8 @@
  prefix_sum.c\
  printf.c\
  qsort.c\
+ unique.c\
  utilities.c\
->>>>>>> 1d9411c7
  mpistubs.c\
  qsplit.c\
  random.c\
