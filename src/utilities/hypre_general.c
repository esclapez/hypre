/******************************************************************************
 * Copyright 1998-2019 Lawrence Livermore National Security, LLC and other
 * HYPRE Project Developers. See the top-level COPYRIGHT file for details.
 *
 * SPDX-License-Identifier: (Apache-2.0 OR MIT)
 ******************************************************************************/

#include "_hypre_utilities.h"

/*
#if defined(HYPRE_USING_KOKKOS)
#include <Kokkos_Core.hpp>
#endif
*/

<<<<<<< HEAD
hypre_Handle *hypre_handle = NULL;
=======
/* global variable _hypre_handle:
 * Outside this file, do NOT access it directly,
 * but use hypre_handle() instead (see hypre_handle.h) */
hypre_Handle *_hypre_handle = NULL;

/* accessor to the global ``_hypre_handle'' */
hypre_Handle*
hypre_handle()
{
   if (!_hypre_handle)
   {
      _hypre_handle = hypre_HandleCreate();
   }

   return _hypre_handle;
}
>>>>>>> 249383ad

hypre_Handle*
hypre_HandleCreate()
{
<<<<<<< HEAD
   hypre_Handle *handle = hypre_CTAlloc(hypre_Handle, 1, HYPRE_MEMORY_HOST);

   hypre_HandleMemoryLocation(handle) = HYPRE_MEMORY_DEVICE;

#if defined(HYPRE_USING_CUDA) || defined(HYPRE_USING_DEVICE_OPENMP)

   /* default CUDA options */
   hypre_HandleDefaultExecPolicy(handle)            = HYPRE_EXEC_HOST;
   hypre_HandleCudaDevice(handle)                   = 0;
   hypre_HandleCudaComputeStreamNum(handle)         = 0;
#if defined(HYPRE_USING_UNIFIED_MEMORY)
   hypre_HandleCudaComputeStreamSync(handle)        = 1;
#else
   hypre_HandleCudaComputeStreamSync(handle)        = 0;
#endif

   /* SpGeMM */
#ifdef HYPRE_USING_CUSPARSE
   hypre_HandleSpgemmUseCusparse(handle)            = 1;
#else
   hypre_HandleSpgemmUseCusparse(handle)            = 0;
#endif
   handle->spgemm_num_passes                        = 3;
=======
   hypre_Handle *hypre_handle_ = hypre_CTAlloc(hypre_Handle, 1, HYPRE_MEMORY_HOST);

   hypre_HandleMemoryLocation(hypre_handle_) = HYPRE_MEMORY_DEVICE;

#if defined(HYPRE_USING_CUDA) || defined(HYPRE_USING_DEVICE_OPENMP)

   /* default CUDA options */
   hypre_HandleDefaultExecPolicy(hypre_handle_)            = HYPRE_EXEC_HOST;
   hypre_HandleCudaDevice(hypre_handle_)                   = 0;
   hypre_HandleCudaComputeStreamNum(hypre_handle_)         = 0;
#if defined(HYPRE_USING_UNIFIED_MEMORY)
   hypre_HandleCudaComputeStreamSync(hypre_handle_)        = 1;
#else
   hypre_HandleCudaComputeStreamSync(hypre_handle_)        = 0;
#endif

   /* SpGeMM */
#ifdef HYPRE_USING_CUSPARSE
   hypre_HandleSpgemmUseCusparse(hypre_handle_)            = 1;
#else
   hypre_HandleSpgemmUseCusparse(hypre_handle_)            = 0;
#endif
   hypre_handle_->spgemm_num_passes                        = 3;
>>>>>>> 249383ad
   /* 1: naive overestimate, 2: naive underestimate, 3: Cohen's algorithm */
   hypre_handle_->spgemm_rownnz_estimate_method            = 3;
   hypre_handle_->spgemm_rownnz_estimate_nsamples          = 32;
   hypre_handle_->spgemm_rownnz_estimate_mult_factor       = 1.5;
   hypre_handle_->spgemm_hash_type                         = 'L';

   /* cub */
#ifdef HYPRE_USING_CUB_ALLOCATOR
   hypre_handle_->cub_bin_growth                           = 8u;
   hypre_handle_->cub_min_bin                              = 1u;
   hypre_handle_->cub_max_bin                              = (hypre_uint) -1;
   hypre_handle_->cub_max_cached_bytes                     = (size_t) -1;
   hypre_handle_->cub_dev_allocator                        = NULL;
   hypre_handle_->cub_um_allocator                         = NULL;
#endif

<<<<<<< HEAD
   /* cub */
#ifdef HYPRE_USING_CUB_ALLOCATOR
   handle->cub_bin_growth                           = 8u;
   handle->cub_min_bin                              = 1u;
   handle->cub_max_bin                              = (hypre_uint) -1;
   handle->cub_max_cached_bytes                     = (size_t) -1;
   handle->cub_dev_allocator                        = NULL;
   handle->cub_um_allocator                         = NULL;
#endif

=======
>>>>>>> 249383ad
#endif // #if defined(HYPRE_USING_CUDA) || defined(HYPRE_USING_DEVICE_OPENMP)

   return hypre_handle_;
}

HYPRE_Int
hypre_HandleDestroy(hypre_Handle *hypre_handle_)
{
   if (!hypre_handle_)
   {
      return hypre_error_flag;
   }

#if defined(HYPRE_USING_CUDA) || defined(HYPRE_USING_DEVICE_OPENMP)
   HYPRE_Int i;

   hypre_TFree(hypre_HandleCudaReduceBuffer(hypre_handle_),     HYPRE_MEMORY_DEVICE);
   hypre_TFree(hypre_HandleStructCommRecvBuffer(hypre_handle_), HYPRE_MEMORY_DEVICE);
   hypre_TFree(hypre_HandleStructCommSendBuffer(hypre_handle_), HYPRE_MEMORY_DEVICE);

#if defined(HYPRE_USING_CURAND)
   if (hypre_handle_->curand_gen)
   {
      HYPRE_CURAND_CALL( curandDestroyGenerator(hypre_handle_->curand_gen) );
   }
#endif

#if defined(HYPRE_USING_CUBLAS)
   if (hypre_handle_->cublas_handle)
   {
      HYPRE_CUBLAS_CALL( cublasDestroy(hypre_handle_->cublas_handle) );
   }
#endif

#if defined(HYPRE_USING_CUSPARSE)
   if (hypre_handle_->cusparse_handle)
   {
      HYPRE_CUSPARSE_CALL( cusparseDestroy(hypre_handle_->cusparse_handle) );
   }

   if (hypre_handle_->cusparse_mat_descr)
   {
      HYPRE_CUSPARSE_CALL( cusparseDestroyMatDescr(hypre_handle_->cusparse_mat_descr) );
   }
#endif

   for (i = 0; i < HYPRE_MAX_NUM_STREAMS; i++)
   {
      if (hypre_handle_->cuda_streams[i])
      {
         HYPRE_CUDA_CALL( cudaStreamDestroy(hypre_handle_->cuda_streams[i]) );
      }
   }
#endif

#ifdef HYPRE_USING_CUB_ALLOCATOR
   delete hypre_handle_->cub_dev_allocator;
   delete hypre_handle_->cub_um_allocator;
#endif

   hypre_TFree(hypre_handle_, HYPRE_MEMORY_HOST);

   return hypre_error_flag;
}

#if defined(HYPRE_USING_CUDA) || defined(HYPRE_USING_DEVICE_OPENMP)
/* use_device == -1 to let Hypre decide on which device to use */
HYPRE_Int
hypre_SetDevice(HYPRE_Int use_device, hypre_Handle *hypre_handle_)
{
   HYPRE_Int myid, nproc, myNodeid, NodeSize;
   HYPRE_Int device_id;
   hypre_MPI_Comm node_comm;

   // TODO should not use COMM_WORLD
   hypre_MPI_Comm_rank(hypre_MPI_COMM_WORLD, &myid);
   hypre_MPI_Comm_size(hypre_MPI_COMM_WORLD, &nproc);

   hypre_MPI_Comm_split_type(hypre_MPI_COMM_WORLD, hypre_MPI_COMM_TYPE_SHARED,
                             myid, hypre_MPI_INFO_NULL, &node_comm);
   hypre_MPI_Comm_rank(node_comm, &myNodeid);
   hypre_MPI_Comm_size(node_comm, &NodeSize);
   hypre_MPI_Comm_free(&node_comm);

   HYPRE_Int nDevices;
#if defined(HYPRE_USING_CUDA)
   HYPRE_CUDA_CALL( cudaGetDeviceCount(&nDevices) );
#else
   nDevices = omp_get_num_devices();
#endif

   if (use_device < 0)
   {
      device_id = myNodeid % nDevices;
   }
   else
   {
      device_id = use_device;
   }

#if defined(HYPRE_USING_CUDA)
   HYPRE_CUDA_CALL( cudaSetDevice(device_id) );
#else
   omp_set_default_device(device_id);
#endif

   hypre_HandleCudaDevice(hypre_handle_) = device_id;

   /*
   hypre_printf("Proc [global %d/%d, local %d/%d] can see %d GPUs and is running on %d\n",
                 myid, nproc, myNodeid, NodeSize, nDevices, device_id);
   */

   return hypre_error_flag;
}

#endif //#if defined(HYPRE_USING_CUDA) || defined(HYPRE_USING_DEVICE_OPENMP)

/******************************************************************************
 *
 * hypre initialization
 *
 *****************************************************************************/

HYPRE_Int
HYPRE_Init()
{
   if (!_hypre_handle)
   {
      _hypre_handle = hypre_HandleCreate();
   }

#if defined(HYPRE_USING_CUDA) || defined(HYPRE_USING_DEVICE_OPENMP)

   HYPRE_CUDA_CALL( cudaGetLastError() );

<<<<<<< HEAD
   hypre_SetDevice(-1, hypre_handle);

   /* To include the cost of creating streams/cudahandles in HYPRE_Init */
   /* If not here, will be done at the first use */
   hypre_HandleCudaComputeStream(hypre_handle);
   //hypre_HandleCudaPrefetchStream(hypre_handle);
=======
   hypre_SetDevice(-1, _hypre_handle);

   /* To include the cost of creating streams/cudahandles in HYPRE_Init */
   /* If not here, will be done at the first use */
   hypre_HandleCudaComputeStream(_hypre_handle);
   //hypre_HandleCudaPrefetchStream(_hypre_handle);
>>>>>>> 249383ad
#endif

#if defined(HYPRE_USING_CUBLAS)
   hypre_HandleCublasHandle(_hypre_handle);
#endif

#if defined(HYPRE_USING_CUSPARSE)
   hypre_HandleCusparseHandle(_hypre_handle);
   hypre_HandleCusparseMatDescr(_hypre_handle);
#endif

#if defined(HYPRE_USING_CURAND)
   hypre_HandleCurandGenerator(_hypre_handle);
#endif

   /*
#if defined(HYPRE_USING_KOKKOS)
   Kokkos::initialize (argc, argv);
#endif
   */

   /* Check if cuda arch flags in compiling match the device */
#if defined(HYPRE_USING_CUDA)
   hypre_CudaCompileFlagCheck();
#endif

#if defined(HYPRE_USING_DEVICE_OPENMP)
   HYPRE_OMPOffloadOn();
#endif

#ifdef HYPRE_USING_CUB_ALLOCATOR
   /* Keep this check here at the end of HYPRE_Init()
    * Make sure that CUB Allocator has not been setup in HYPRE_Init,
<<<<<<< HEAD
    * otherwise users are not able to set the parameters of CUB */
   if (hypre_handle->cub_dev_allocator || hypre_handle->cub_um_allocator)
=======
    * otherwise users are not able to set the parameters of CUB
    * Note: hypre_HandleCubCachingDeviceAllocator and
    *       hypre_HandleCubCachingManagedAllocator
    *       are not used, since allocation would happen therein,
    *       which is not wanted here */
   if (_hypre_handle->cub_dev_allocator || _hypre_handle->cub_um_allocator)
>>>>>>> 249383ad
   {
      hypre_printf("ERROR: CUB Allocators have been setup ... \n");
   }
#endif

   return hypre_error_flag;
}

/******************************************************************************
 *
 * hypre finalization
 *
 *****************************************************************************/

HYPRE_Int
HYPRE_Finalize()
{
   hypre_HandleDestroy(_hypre_handle);

   /*
#if defined(HYPRE_USING_KOKKOS)
   Kokkos::finalize ();
#endif
<<<<<<< HEAD
=======
   */
>>>>>>> 249383ad

   //if (cudaSuccess == cudaPeekAtLastError() ) hypre_printf("OK...\n");

#if defined(HYPRE_USING_CUDA)
   HYPRE_CUDA_CALL( cudaGetLastError() );
#endif

   return hypre_error_flag;
}
<|MERGE_RESOLUTION|>--- conflicted
+++ resolved
@@ -13,9 +13,6 @@
 #endif
 */
 
-<<<<<<< HEAD
-hypre_Handle *hypre_handle = NULL;
-=======
 /* global variable _hypre_handle:
  * Outside this file, do NOT access it directly,
  * but use hypre_handle() instead (see hypre_handle.h) */
@@ -32,36 +29,10 @@
 
    return _hypre_handle;
 }
->>>>>>> 249383ad
 
 hypre_Handle*
 hypre_HandleCreate()
 {
-<<<<<<< HEAD
-   hypre_Handle *handle = hypre_CTAlloc(hypre_Handle, 1, HYPRE_MEMORY_HOST);
-
-   hypre_HandleMemoryLocation(handle) = HYPRE_MEMORY_DEVICE;
-
-#if defined(HYPRE_USING_CUDA) || defined(HYPRE_USING_DEVICE_OPENMP)
-
-   /* default CUDA options */
-   hypre_HandleDefaultExecPolicy(handle)            = HYPRE_EXEC_HOST;
-   hypre_HandleCudaDevice(handle)                   = 0;
-   hypre_HandleCudaComputeStreamNum(handle)         = 0;
-#if defined(HYPRE_USING_UNIFIED_MEMORY)
-   hypre_HandleCudaComputeStreamSync(handle)        = 1;
-#else
-   hypre_HandleCudaComputeStreamSync(handle)        = 0;
-#endif
-
-   /* SpGeMM */
-#ifdef HYPRE_USING_CUSPARSE
-   hypre_HandleSpgemmUseCusparse(handle)            = 1;
-#else
-   hypre_HandleSpgemmUseCusparse(handle)            = 0;
-#endif
-   handle->spgemm_num_passes                        = 3;
-=======
    hypre_Handle *hypre_handle_ = hypre_CTAlloc(hypre_Handle, 1, HYPRE_MEMORY_HOST);
 
    hypre_HandleMemoryLocation(hypre_handle_) = HYPRE_MEMORY_DEVICE;
@@ -85,7 +56,6 @@
    hypre_HandleSpgemmUseCusparse(hypre_handle_)            = 0;
 #endif
    hypre_handle_->spgemm_num_passes                        = 3;
->>>>>>> 249383ad
    /* 1: naive overestimate, 2: naive underestimate, 3: Cohen's algorithm */
    hypre_handle_->spgemm_rownnz_estimate_method            = 3;
    hypre_handle_->spgemm_rownnz_estimate_nsamples          = 32;
@@ -102,19 +72,6 @@
    hypre_handle_->cub_um_allocator                         = NULL;
 #endif
 
-<<<<<<< HEAD
-   /* cub */
-#ifdef HYPRE_USING_CUB_ALLOCATOR
-   handle->cub_bin_growth                           = 8u;
-   handle->cub_min_bin                              = 1u;
-   handle->cub_max_bin                              = (hypre_uint) -1;
-   handle->cub_max_cached_bytes                     = (size_t) -1;
-   handle->cub_dev_allocator                        = NULL;
-   handle->cub_um_allocator                         = NULL;
-#endif
-
-=======
->>>>>>> 249383ad
 #endif // #if defined(HYPRE_USING_CUDA) || defined(HYPRE_USING_DEVICE_OPENMP)
 
    return hypre_handle_;
@@ -251,21 +208,12 @@
 
    HYPRE_CUDA_CALL( cudaGetLastError() );
 
-<<<<<<< HEAD
-   hypre_SetDevice(-1, hypre_handle);
-
-   /* To include the cost of creating streams/cudahandles in HYPRE_Init */
-   /* If not here, will be done at the first use */
-   hypre_HandleCudaComputeStream(hypre_handle);
-   //hypre_HandleCudaPrefetchStream(hypre_handle);
-=======
    hypre_SetDevice(-1, _hypre_handle);
 
    /* To include the cost of creating streams/cudahandles in HYPRE_Init */
    /* If not here, will be done at the first use */
    hypre_HandleCudaComputeStream(_hypre_handle);
    //hypre_HandleCudaPrefetchStream(_hypre_handle);
->>>>>>> 249383ad
 #endif
 
 #if defined(HYPRE_USING_CUBLAS)
@@ -299,17 +247,12 @@
 #ifdef HYPRE_USING_CUB_ALLOCATOR
    /* Keep this check here at the end of HYPRE_Init()
     * Make sure that CUB Allocator has not been setup in HYPRE_Init,
-<<<<<<< HEAD
-    * otherwise users are not able to set the parameters of CUB */
-   if (hypre_handle->cub_dev_allocator || hypre_handle->cub_um_allocator)
-=======
     * otherwise users are not able to set the parameters of CUB
     * Note: hypre_HandleCubCachingDeviceAllocator and
     *       hypre_HandleCubCachingManagedAllocator
     *       are not used, since allocation would happen therein,
     *       which is not wanted here */
    if (_hypre_handle->cub_dev_allocator || _hypre_handle->cub_um_allocator)
->>>>>>> 249383ad
    {
       hypre_printf("ERROR: CUB Allocators have been setup ... \n");
    }
@@ -333,10 +276,7 @@
 #if defined(HYPRE_USING_KOKKOS)
    Kokkos::finalize ();
 #endif
-<<<<<<< HEAD
-=======
    */
->>>>>>> 249383ad
 
    //if (cudaSuccess == cudaPeekAtLastError() ) hypre_printf("OK...\n");
 
