--- conflicted
+++ resolved
@@ -599,10 +599,6 @@
 
    switch (hypre_GetActualMemLocation(location))
    {
-<<<<<<< HEAD
-      hypre_Free(ptr);
-      ptr = NULL;
-=======
       case hypre_MEMORY_HOST :
       case hypre_MEMORY_HOST_PINNED :
          hypre_HostMemset(ptr, value, num);
@@ -615,7 +611,6 @@
          break;
       default :
          hypre_WrongMemoryLocation();
->>>>>>> 414fa671
    }
 
    return ptr;
@@ -680,31 +675,15 @@
 
    if (ptr == NULL)
    {
-<<<<<<< HEAD
-      if (size > 0)
-      {
-         ptr = (char*)malloc(size);
-      }
-   }
-   else if (size == 0)
-   {
-      hypre_Free(ptr);
-      ptr = NULL;
-=======
       return hypre_MAlloc(size, location);
->>>>>>> 414fa671
    }
 
    if (hypre_GetActualMemLocation(location) != hypre_MEMORY_HOST)
    {
-<<<<<<< HEAD
-      ptr = (char*)realloc(ptr, size);
-=======
       hypre_printf("hypre_TReAlloc only works with HYPRE_MEMORY_HOST; Use hypre_TReAlloc_v2 instead!\n");
       hypre_assert(0);
       hypre_MPI_Abort(hypre_MPI_COMM_WORLD, -1);
       return NULL;
->>>>>>> 414fa671
    }
 
 #if defined(HYPRE_USING_UMPIRE_HOST)
