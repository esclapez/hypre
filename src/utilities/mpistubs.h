/******************************************************************************
 * Copyright 1998-2019 Lawrence Livermore National Security, LLC and other
 * HYPRE Project Developers. See the top-level COPYRIGHT file for details.
 *
 * SPDX-License-Identifier: (Apache-2.0 OR MIT)
 ******************************************************************************/

/******************************************************************************
 *
 *  Fake mpi stubs to generate serial codes without mpi
 *
 *****************************************************************************/

#ifndef hypre_MPISTUBS
#define hypre_MPISTUBS

#ifdef __cplusplus
extern "C" {
#endif

#ifdef HYPRE_SEQUENTIAL

/******************************************************************************
 * MPI stubs to generate serial codes without mpi
 *****************************************************************************/

/*--------------------------------------------------------------------------
 * Change all MPI names to hypre_MPI names to avoid link conflicts.
 *
 * NOTE: MPI_Comm is the only MPI symbol in the HYPRE user interface,
 * and is defined in `HYPRE_utilities.h'.
 *--------------------------------------------------------------------------*/

#define MPI_Comm            hypre_MPI_Comm
#define MPI_Group           hypre_MPI_Group
#define MPI_Request         hypre_MPI_Request
#define MPI_Datatype        hypre_MPI_Datatype
#define MPI_Status          hypre_MPI_Status
#define MPI_Op              hypre_MPI_Op
#define MPI_Aint            hypre_MPI_Aint
<<<<<<< HEAD

#define MPI_COMM_WORLD      hypre_MPI_COMM_WORLD
#define MPI_COMM_NULL       hypre_MPI_COMM_NULL

#define MPI_BOTTOM  	    hypre_MPI_BOTTOM

#define MPI_DOUBLE          hypre_MPI_DOUBLE
=======
#define MPI_Info            hypre_MPI_Info

#define MPI_COMM_WORLD       hypre_MPI_COMM_WORLD
#define MPI_COMM_NULL        hypre_MPI_COMM_NULL
#define MPI_COMM_SELF        hypre_MPI_COMM_SELF
#define MPI_COMM_TYPE_SHARED hypre_MPI_COMM_TYPE_SHARED

#define MPI_BOTTOM  	    hypre_MPI_BOTTOM

#define MPI_FLOAT           hypre_MPI_FLOAT
#define MPI_DOUBLE          hypre_MPI_DOUBLE
#define MPI_LONG_DOUBLE     hypre_MPI_LONG_DOUBLE
>>>>>>> 414fa671
#define MPI_INT             hypre_MPI_INT
#define MPI_LONG_LONG_INT   hypre_MPI_INT
#define MPI_CHAR            hypre_MPI_CHAR
#define MPI_LONG            hypre_MPI_LONG
#define MPI_BYTE            hypre_MPI_BYTE
#define MPI_C_DOUBLE_COMPLEX hypre_MPI_COMPLEX

#define MPI_SUM             hypre_MPI_SUM
#define MPI_MIN             hypre_MPI_MIN
#define MPI_MAX             hypre_MPI_MAX
#define MPI_LOR             hypre_MPI_LOR
<<<<<<< HEAD

#define MPI_UNDEFINED       hypre_MPI_UNDEFINED
#define MPI_REQUEST_NULL    hypre_MPI_REQUEST_NULL
=======
#define MPI_LAND            hypre_MPI_LAND
#define MPI_SUCCESS         hypre_MPI_SUCCESS
#define MPI_STATUSES_IGNORE hypre_MPI_STATUSES_IGNORE

#define MPI_UNDEFINED       hypre_MPI_UNDEFINED
#define MPI_REQUEST_NULL    hypre_MPI_REQUEST_NULL
#define MPI_INFO_NULL       hypre_MPI_INFO_NULL
>>>>>>> 414fa671
#define MPI_ANY_SOURCE      hypre_MPI_ANY_SOURCE
#define MPI_ANY_TAG         hypre_MPI_ANY_TAG
#define MPI_SOURCE          hypre_MPI_SOURCE
#define MPI_TAG             hypre_MPI_TAG

#define MPI_Init            hypre_MPI_Init
#define MPI_Finalize        hypre_MPI_Finalize
#define MPI_Abort           hypre_MPI_Abort
#define MPI_Wtime           hypre_MPI_Wtime
#define MPI_Wtick           hypre_MPI_Wtick
#define MPI_Barrier         hypre_MPI_Barrier
#define MPI_Comm_create     hypre_MPI_Comm_create
#define MPI_Comm_dup        hypre_MPI_Comm_dup
#define MPI_Comm_f2c        hypre_MPI_Comm_f2c
#define MPI_Comm_group      hypre_MPI_Comm_group
#define MPI_Comm_size       hypre_MPI_Comm_size
#define MPI_Comm_rank       hypre_MPI_Comm_rank
#define MPI_Comm_free       hypre_MPI_Comm_free
#define MPI_Comm_split      hypre_MPI_Comm_split
<<<<<<< HEAD
=======
#define MPI_Comm_split_type hypre_MPI_Comm_split_type
>>>>>>> 414fa671
#define MPI_Group_incl      hypre_MPI_Group_incl
#define MPI_Group_free      hypre_MPI_Group_free
#define MPI_Address         hypre_MPI_Address
#define MPI_Get_count       hypre_MPI_Get_count
#define MPI_Alltoall        hypre_MPI_Alltoall
#define MPI_Allgather       hypre_MPI_Allgather
#define MPI_Allgatherv      hypre_MPI_Allgatherv
#define MPI_Gather          hypre_MPI_Gather
<<<<<<< HEAD
#define MPI_Gatherv          hypre_MPI_Gatherv
#define MPI_Scatter         hypre_MPI_Scatter
#define MPI_Scatterv         hypre_MPI_Scatterv
=======
#define MPI_Gatherv         hypre_MPI_Gatherv
#define MPI_Scatter         hypre_MPI_Scatter
#define MPI_Scatterv        hypre_MPI_Scatterv
>>>>>>> 414fa671
#define MPI_Bcast           hypre_MPI_Bcast
#define MPI_Send            hypre_MPI_Send
#define MPI_Recv            hypre_MPI_Recv
#define MPI_Isend           hypre_MPI_Isend
#define MPI_Irecv           hypre_MPI_Irecv
#define MPI_Send_init       hypre_MPI_Send_init
#define MPI_Recv_init       hypre_MPI_Recv_init
#define MPI_Irsend          hypre_MPI_Irsend
#define MPI_Startall        hypre_MPI_Startall
#define MPI_Probe           hypre_MPI_Probe
#define MPI_Iprobe          hypre_MPI_Iprobe
#define MPI_Test            hypre_MPI_Test
#define MPI_Testall         hypre_MPI_Testall
#define MPI_Wait            hypre_MPI_Wait
#define MPI_Waitall         hypre_MPI_Waitall
#define MPI_Waitany         hypre_MPI_Waitany
#define MPI_Allreduce       hypre_MPI_Allreduce
#define MPI_Reduce          hypre_MPI_Reduce
#define MPI_Scan            hypre_MPI_Scan
#define MPI_Request_free    hypre_MPI_Request_free
#define MPI_Type_contiguous hypre_MPI_Type_contiguous
#define MPI_Type_vector     hypre_MPI_Type_vector
#define MPI_Type_hvector    hypre_MPI_Type_hvector
#define MPI_Type_struct     hypre_MPI_Type_struct
#define MPI_Type_commit     hypre_MPI_Type_commit
#define MPI_Type_free       hypre_MPI_Type_free
<<<<<<< HEAD
=======
#define MPI_Op_free         hypre_MPI_Op_free
#define MPI_Op_create       hypre_MPI_Op_create
#define MPI_User_function   hypre_MPI_User_function
#define MPI_Info_create     hypre_MPI_Info_create
>>>>>>> 414fa671

/*--------------------------------------------------------------------------
 * Types, etc.
 *--------------------------------------------------------------------------*/

/* These types have associated creation and destruction routines */
typedef HYPRE_Int hypre_MPI_Comm;
typedef HYPRE_Int hypre_MPI_Group;
typedef HYPRE_Int hypre_MPI_Request;
typedef HYPRE_Int hypre_MPI_Datatype;
typedef void (hypre_MPI_User_function) ();

typedef struct
{
   HYPRE_Int hypre_MPI_SOURCE;
   HYPRE_Int hypre_MPI_TAG;
} hypre_MPI_Status;

typedef HYPRE_Int  hypre_MPI_Op;
typedef HYPRE_Int  hypre_MPI_Aint;
typedef HYPRE_Int  hypre_MPI_Info;

#define  hypre_MPI_COMM_SELF   1
#define  hypre_MPI_COMM_WORLD  0
#define  hypre_MPI_COMM_NULL  -1

#define  hypre_MPI_COMM_TYPE_SHARED 0

#define  hypre_MPI_BOTTOM  0x0

#define  hypre_MPI_FLOAT 0
#define  hypre_MPI_DOUBLE 1
#define  hypre_MPI_LONG_DOUBLE 2
#define  hypre_MPI_INT 3
#define  hypre_MPI_CHAR 4
#define  hypre_MPI_LONG 5
#define  hypre_MPI_BYTE 6
#define  hypre_MPI_REAL 7
#define  hypre_MPI_COMPLEX 8

#define  hypre_MPI_SUM 0
#define  hypre_MPI_MIN 1
#define  hypre_MPI_MAX 2
#define  hypre_MPI_LOR 3
#define  hypre_MPI_LAND 4
#define  hypre_MPI_SUCCESS 0
#define  hypre_MPI_STATUSES_IGNORE 0

#define  hypre_MPI_UNDEFINED -9999
#define  hypre_MPI_REQUEST_NULL  0
#define  hypre_MPI_INFO_NULL     0
#define  hypre_MPI_ANY_SOURCE    1
#define  hypre_MPI_ANY_TAG       1

#else

/******************************************************************************
 * MPI stubs to do casting of HYPRE_Int and hypre_int correctly
 *****************************************************************************/

typedef MPI_Comm     hypre_MPI_Comm;
typedef MPI_Group    hypre_MPI_Group;
typedef MPI_Request  hypre_MPI_Request;
typedef MPI_Datatype hypre_MPI_Datatype;
typedef MPI_Status   hypre_MPI_Status;
typedef MPI_Op       hypre_MPI_Op;
typedef MPI_Aint     hypre_MPI_Aint;
typedef MPI_Info     hypre_MPI_Info;
typedef MPI_User_function    hypre_MPI_User_function;

#define  hypre_MPI_COMM_WORLD         MPI_COMM_WORLD
#define  hypre_MPI_COMM_NULL          MPI_COMM_NULL
#define  hypre_MPI_BOTTOM             MPI_BOTTOM
#define  hypre_MPI_COMM_SELF          MPI_COMM_SELF
#define  hypre_MPI_COMM_TYPE_SHARED   MPI_COMM_TYPE_SHARED

#define  hypre_MPI_FLOAT   MPI_FLOAT
#define  hypre_MPI_DOUBLE  MPI_DOUBLE
#define  hypre_MPI_LONG_DOUBLE  MPI_LONG_DOUBLE
/* HYPRE_MPI_INT is defined in HYPRE_utilities.h */
#define  hypre_MPI_INT     HYPRE_MPI_INT
#define  hypre_MPI_CHAR    MPI_CHAR
#define  hypre_MPI_LONG    MPI_LONG
#define  hypre_MPI_BYTE    MPI_BYTE
/* HYPRE_MPI_REAL is defined in HYPRE_utilities.h */
#define  hypre_MPI_REAL    HYPRE_MPI_REAL
/* HYPRE_MPI_COMPLEX is defined in HYPRE_utilities.h */
#define  hypre_MPI_COMPLEX HYPRE_MPI_COMPLEX

#define  hypre_MPI_SUM MPI_SUM
#define  hypre_MPI_MIN MPI_MIN
#define  hypre_MPI_MAX MPI_MAX
#define  hypre_MPI_LOR MPI_LOR
#define  hypre_MPI_SUCCESS MPI_SUCCESS
#define  hypre_MPI_STATUSES_IGNORE MPI_STATUSES_IGNORE

#define  hypre_MPI_UNDEFINED       MPI_UNDEFINED
#define  hypre_MPI_REQUEST_NULL    MPI_REQUEST_NULL
<<<<<<< HEAD
=======
#define  hypre_MPI_INFO_NULL       MPI_INFO_NULL
>>>>>>> 414fa671
#define  hypre_MPI_ANY_SOURCE      MPI_ANY_SOURCE
#define  hypre_MPI_ANY_TAG         MPI_ANY_TAG
#define  hypre_MPI_SOURCE          MPI_SOURCE
#define  hypre_MPI_TAG             MPI_TAG
#define  hypre_MPI_LAND            MPI_LAND

#endif

/******************************************************************************
 * Everything below this applies to both ifdef cases above
 *****************************************************************************/

/*--------------------------------------------------------------------------
 * Prototypes
 *--------------------------------------------------------------------------*/

/* mpistubs.c */
HYPRE_Int hypre_MPI_Init( hypre_int *argc , char ***argv );
HYPRE_Int hypre_MPI_Finalize( void );
HYPRE_Int hypre_MPI_Abort( hypre_MPI_Comm comm , HYPRE_Int errorcode );
HYPRE_Real hypre_MPI_Wtime( void );
HYPRE_Real hypre_MPI_Wtick( void );
HYPRE_Int hypre_MPI_Barrier( hypre_MPI_Comm comm );
HYPRE_Int hypre_MPI_Comm_create( hypre_MPI_Comm comm , hypre_MPI_Group group , hypre_MPI_Comm *newcomm );
HYPRE_Int hypre_MPI_Comm_dup( hypre_MPI_Comm comm , hypre_MPI_Comm *newcomm );
hypre_MPI_Comm hypre_MPI_Comm_f2c( hypre_int comm );
HYPRE_Int hypre_MPI_Comm_size( hypre_MPI_Comm comm , HYPRE_Int *size );
HYPRE_Int hypre_MPI_Comm_rank( hypre_MPI_Comm comm , HYPRE_Int *rank );
HYPRE_Int hypre_MPI_Comm_free( hypre_MPI_Comm *comm );
HYPRE_Int hypre_MPI_Comm_group( hypre_MPI_Comm comm , hypre_MPI_Group *group );
HYPRE_Int hypre_MPI_Comm_split( hypre_MPI_Comm comm, HYPRE_Int n, HYPRE_Int m, hypre_MPI_Comm * comms );
HYPRE_Int hypre_MPI_Group_incl( hypre_MPI_Group group , HYPRE_Int n , HYPRE_Int *ranks , hypre_MPI_Group *newgroup );
HYPRE_Int hypre_MPI_Group_free( hypre_MPI_Group *group );
HYPRE_Int hypre_MPI_Address( void *location , hypre_MPI_Aint *address );
HYPRE_Int hypre_MPI_Get_count( hypre_MPI_Status *status , hypre_MPI_Datatype datatype , HYPRE_Int *count );
HYPRE_Int hypre_MPI_Alltoall( void *sendbuf , HYPRE_Int sendcount , hypre_MPI_Datatype sendtype , void *recvbuf , HYPRE_Int recvcount , hypre_MPI_Datatype recvtype , hypre_MPI_Comm comm );
HYPRE_Int hypre_MPI_Allgather( void *sendbuf , HYPRE_Int sendcount , hypre_MPI_Datatype sendtype , void *recvbuf , HYPRE_Int recvcount , hypre_MPI_Datatype recvtype , hypre_MPI_Comm comm );
HYPRE_Int hypre_MPI_Allgatherv( void *sendbuf , HYPRE_Int sendcount , hypre_MPI_Datatype sendtype , void *recvbuf , HYPRE_Int *recvcounts , HYPRE_Int *displs , hypre_MPI_Datatype recvtype , hypre_MPI_Comm comm );
HYPRE_Int hypre_MPI_Gather( void *sendbuf , HYPRE_Int sendcount , hypre_MPI_Datatype sendtype , void *recvbuf , HYPRE_Int recvcount , hypre_MPI_Datatype recvtype , HYPRE_Int root , hypre_MPI_Comm comm );
HYPRE_Int hypre_MPI_Gatherv( void *sendbuf , HYPRE_Int sendcount , hypre_MPI_Datatype sendtype , void *recvbuf , HYPRE_Int *recvcounts , HYPRE_Int *displs , hypre_MPI_Datatype recvtype , HYPRE_Int root , hypre_MPI_Comm comm );
HYPRE_Int hypre_MPI_Scatter( void *sendbuf , HYPRE_Int sendcount , hypre_MPI_Datatype sendtype , void *recvbuf , HYPRE_Int recvcount , hypre_MPI_Datatype recvtype , HYPRE_Int root , hypre_MPI_Comm comm );
HYPRE_Int hypre_MPI_Scatterv( void *sendbuf , HYPRE_Int *sendcounts , HYPRE_Int *displs, hypre_MPI_Datatype sendtype , void *recvbuf , HYPRE_Int recvcount , hypre_MPI_Datatype recvtype , HYPRE_Int root , hypre_MPI_Comm comm );
HYPRE_Int hypre_MPI_Bcast( void *buffer , HYPRE_Int count , hypre_MPI_Datatype datatype , HYPRE_Int root , hypre_MPI_Comm comm );
HYPRE_Int hypre_MPI_Send( void *buf , HYPRE_Int count , hypre_MPI_Datatype datatype , HYPRE_Int dest , HYPRE_Int tag , hypre_MPI_Comm comm );
HYPRE_Int hypre_MPI_Recv( void *buf , HYPRE_Int count , hypre_MPI_Datatype datatype , HYPRE_Int source , HYPRE_Int tag , hypre_MPI_Comm comm , hypre_MPI_Status *status );
HYPRE_Int hypre_MPI_Isend( void *buf , HYPRE_Int count , hypre_MPI_Datatype datatype , HYPRE_Int dest , HYPRE_Int tag , hypre_MPI_Comm comm , hypre_MPI_Request *request );
HYPRE_Int hypre_MPI_Irecv( void *buf , HYPRE_Int count , hypre_MPI_Datatype datatype , HYPRE_Int source , HYPRE_Int tag , hypre_MPI_Comm comm , hypre_MPI_Request *request );
HYPRE_Int hypre_MPI_Send_init( void *buf , HYPRE_Int count , hypre_MPI_Datatype datatype , HYPRE_Int dest , HYPRE_Int tag , hypre_MPI_Comm comm , hypre_MPI_Request *request );
HYPRE_Int hypre_MPI_Recv_init( void *buf , HYPRE_Int count , hypre_MPI_Datatype datatype , HYPRE_Int dest , HYPRE_Int tag , hypre_MPI_Comm comm , hypre_MPI_Request *request );
HYPRE_Int hypre_MPI_Irsend( void *buf , HYPRE_Int count , hypre_MPI_Datatype datatype , HYPRE_Int dest , HYPRE_Int tag , hypre_MPI_Comm comm , hypre_MPI_Request *request );
HYPRE_Int hypre_MPI_Startall( HYPRE_Int count , hypre_MPI_Request *array_of_requests );
HYPRE_Int hypre_MPI_Probe( HYPRE_Int source , HYPRE_Int tag , hypre_MPI_Comm comm , hypre_MPI_Status *status );
HYPRE_Int hypre_MPI_Iprobe( HYPRE_Int source , HYPRE_Int tag , hypre_MPI_Comm comm , HYPRE_Int *flag , hypre_MPI_Status *status );
HYPRE_Int hypre_MPI_Test( hypre_MPI_Request *request , HYPRE_Int *flag , hypre_MPI_Status *status );
HYPRE_Int hypre_MPI_Testall( HYPRE_Int count , hypre_MPI_Request *array_of_requests , HYPRE_Int *flag , hypre_MPI_Status *array_of_statuses );
HYPRE_Int hypre_MPI_Wait( hypre_MPI_Request *request , hypre_MPI_Status *status );
HYPRE_Int hypre_MPI_Waitall( HYPRE_Int count , hypre_MPI_Request *array_of_requests , hypre_MPI_Status *array_of_statuses );
HYPRE_Int hypre_MPI_Waitany( HYPRE_Int count , hypre_MPI_Request *array_of_requests , HYPRE_Int *index , hypre_MPI_Status *status );
HYPRE_Int hypre_MPI_Allreduce( void *sendbuf , void *recvbuf , HYPRE_Int count , hypre_MPI_Datatype datatype , hypre_MPI_Op op , hypre_MPI_Comm comm );
HYPRE_Int hypre_MPI_Reduce( void *sendbuf , void *recvbuf , HYPRE_Int count , hypre_MPI_Datatype datatype , hypre_MPI_Op op , HYPRE_Int root , hypre_MPI_Comm comm );
HYPRE_Int hypre_MPI_Scan( void *sendbuf , void *recvbuf , HYPRE_Int count , hypre_MPI_Datatype datatype , hypre_MPI_Op op , hypre_MPI_Comm comm );
HYPRE_Int hypre_MPI_Request_free( hypre_MPI_Request *request );
HYPRE_Int hypre_MPI_Type_contiguous( HYPRE_Int count , hypre_MPI_Datatype oldtype , hypre_MPI_Datatype *newtype );
HYPRE_Int hypre_MPI_Type_vector( HYPRE_Int count , HYPRE_Int blocklength , HYPRE_Int stride , hypre_MPI_Datatype oldtype , hypre_MPI_Datatype *newtype );
HYPRE_Int hypre_MPI_Type_hvector( HYPRE_Int count , HYPRE_Int blocklength , hypre_MPI_Aint stride , hypre_MPI_Datatype oldtype , hypre_MPI_Datatype *newtype );
HYPRE_Int hypre_MPI_Type_struct( HYPRE_Int count , HYPRE_Int *array_of_blocklengths , hypre_MPI_Aint *array_of_displacements , hypre_MPI_Datatype *array_of_types , hypre_MPI_Datatype *newtype );
HYPRE_Int hypre_MPI_Type_commit( hypre_MPI_Datatype *datatype );
HYPRE_Int hypre_MPI_Type_free( hypre_MPI_Datatype *datatype );
<<<<<<< HEAD
HYPRE_Int hypre_MPI_CheckCommMatrix( hypre_MPI_Comm comm , HYPRE_Int num_recvs , HYPRE_Int *recvs , HYPRE_Int num_sends , HYPRE_Int *sends );
=======
HYPRE_Int hypre_MPI_Op_free( hypre_MPI_Op *op );
HYPRE_Int hypre_MPI_Op_create( hypre_MPI_User_function *function , hypre_int commute , hypre_MPI_Op *op );
#if defined(HYPRE_USING_CUDA) || defined(HYPRE_USING_DEVICE_OPENMP)
HYPRE_Int hypre_MPI_Comm_split_type(hypre_MPI_Comm comm, HYPRE_Int split_type, HYPRE_Int key, hypre_MPI_Info info, hypre_MPI_Comm *newcomm);
HYPRE_Int hypre_MPI_Info_create(hypre_MPI_Info *info);
HYPRE_Int hypre_MPI_Info_free( hypre_MPI_Info *info );
#endif
>>>>>>> 414fa671

#ifdef __cplusplus
}
#endif

#endif
<|MERGE_RESOLUTION|>--- conflicted
+++ resolved
@@ -38,15 +38,6 @@
 #define MPI_Status          hypre_MPI_Status
 #define MPI_Op              hypre_MPI_Op
 #define MPI_Aint            hypre_MPI_Aint
-<<<<<<< HEAD
-
-#define MPI_COMM_WORLD      hypre_MPI_COMM_WORLD
-#define MPI_COMM_NULL       hypre_MPI_COMM_NULL
-
-#define MPI_BOTTOM  	    hypre_MPI_BOTTOM
-
-#define MPI_DOUBLE          hypre_MPI_DOUBLE
-=======
 #define MPI_Info            hypre_MPI_Info
 
 #define MPI_COMM_WORLD       hypre_MPI_COMM_WORLD
@@ -59,7 +50,6 @@
 #define MPI_FLOAT           hypre_MPI_FLOAT
 #define MPI_DOUBLE          hypre_MPI_DOUBLE
 #define MPI_LONG_DOUBLE     hypre_MPI_LONG_DOUBLE
->>>>>>> 414fa671
 #define MPI_INT             hypre_MPI_INT
 #define MPI_LONG_LONG_INT   hypre_MPI_INT
 #define MPI_CHAR            hypre_MPI_CHAR
@@ -71,11 +61,6 @@
 #define MPI_MIN             hypre_MPI_MIN
 #define MPI_MAX             hypre_MPI_MAX
 #define MPI_LOR             hypre_MPI_LOR
-<<<<<<< HEAD
-
-#define MPI_UNDEFINED       hypre_MPI_UNDEFINED
-#define MPI_REQUEST_NULL    hypre_MPI_REQUEST_NULL
-=======
 #define MPI_LAND            hypre_MPI_LAND
 #define MPI_SUCCESS         hypre_MPI_SUCCESS
 #define MPI_STATUSES_IGNORE hypre_MPI_STATUSES_IGNORE
@@ -83,7 +68,6 @@
 #define MPI_UNDEFINED       hypre_MPI_UNDEFINED
 #define MPI_REQUEST_NULL    hypre_MPI_REQUEST_NULL
 #define MPI_INFO_NULL       hypre_MPI_INFO_NULL
->>>>>>> 414fa671
 #define MPI_ANY_SOURCE      hypre_MPI_ANY_SOURCE
 #define MPI_ANY_TAG         hypre_MPI_ANY_TAG
 #define MPI_SOURCE          hypre_MPI_SOURCE
@@ -103,10 +87,7 @@
 #define MPI_Comm_rank       hypre_MPI_Comm_rank
 #define MPI_Comm_free       hypre_MPI_Comm_free
 #define MPI_Comm_split      hypre_MPI_Comm_split
-<<<<<<< HEAD
-=======
 #define MPI_Comm_split_type hypre_MPI_Comm_split_type
->>>>>>> 414fa671
 #define MPI_Group_incl      hypre_MPI_Group_incl
 #define MPI_Group_free      hypre_MPI_Group_free
 #define MPI_Address         hypre_MPI_Address
@@ -115,15 +96,9 @@
 #define MPI_Allgather       hypre_MPI_Allgather
 #define MPI_Allgatherv      hypre_MPI_Allgatherv
 #define MPI_Gather          hypre_MPI_Gather
-<<<<<<< HEAD
-#define MPI_Gatherv          hypre_MPI_Gatherv
-#define MPI_Scatter         hypre_MPI_Scatter
-#define MPI_Scatterv         hypre_MPI_Scatterv
-=======
 #define MPI_Gatherv         hypre_MPI_Gatherv
 #define MPI_Scatter         hypre_MPI_Scatter
 #define MPI_Scatterv        hypre_MPI_Scatterv
->>>>>>> 414fa671
 #define MPI_Bcast           hypre_MPI_Bcast
 #define MPI_Send            hypre_MPI_Send
 #define MPI_Recv            hypre_MPI_Recv
@@ -150,13 +125,10 @@
 #define MPI_Type_struct     hypre_MPI_Type_struct
 #define MPI_Type_commit     hypre_MPI_Type_commit
 #define MPI_Type_free       hypre_MPI_Type_free
-<<<<<<< HEAD
-=======
 #define MPI_Op_free         hypre_MPI_Op_free
 #define MPI_Op_create       hypre_MPI_Op_create
 #define MPI_User_function   hypre_MPI_User_function
 #define MPI_Info_create     hypre_MPI_Info_create
->>>>>>> 414fa671
 
 /*--------------------------------------------------------------------------
  * Types, etc.
@@ -255,10 +227,7 @@
 
 #define  hypre_MPI_UNDEFINED       MPI_UNDEFINED
 #define  hypre_MPI_REQUEST_NULL    MPI_REQUEST_NULL
-<<<<<<< HEAD
-=======
 #define  hypre_MPI_INFO_NULL       MPI_INFO_NULL
->>>>>>> 414fa671
 #define  hypre_MPI_ANY_SOURCE      MPI_ANY_SOURCE
 #define  hypre_MPI_ANY_TAG         MPI_ANY_TAG
 #define  hypre_MPI_SOURCE          MPI_SOURCE
@@ -327,9 +296,6 @@
 HYPRE_Int hypre_MPI_Type_struct( HYPRE_Int count , HYPRE_Int *array_of_blocklengths , hypre_MPI_Aint *array_of_displacements , hypre_MPI_Datatype *array_of_types , hypre_MPI_Datatype *newtype );
 HYPRE_Int hypre_MPI_Type_commit( hypre_MPI_Datatype *datatype );
 HYPRE_Int hypre_MPI_Type_free( hypre_MPI_Datatype *datatype );
-<<<<<<< HEAD
-HYPRE_Int hypre_MPI_CheckCommMatrix( hypre_MPI_Comm comm , HYPRE_Int num_recvs , HYPRE_Int *recvs , HYPRE_Int num_sends , HYPRE_Int *sends );
-=======
 HYPRE_Int hypre_MPI_Op_free( hypre_MPI_Op *op );
 HYPRE_Int hypre_MPI_Op_create( hypre_MPI_User_function *function , hypre_int commute , hypre_MPI_Op *op );
 #if defined(HYPRE_USING_CUDA) || defined(HYPRE_USING_DEVICE_OPENMP)
@@ -337,7 +303,6 @@
 HYPRE_Int hypre_MPI_Info_create(hypre_MPI_Info *info);
 HYPRE_Int hypre_MPI_Info_free( hypre_MPI_Info *info );
 #endif
->>>>>>> 414fa671
 
 #ifdef __cplusplus
 }
