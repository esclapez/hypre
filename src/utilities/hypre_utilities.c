/******************************************************************************
 * Copyright 1998-2019 Lawrence Livermore National Security, LLC and other
 * HYPRE Project Developers. See the top-level COPYRIGHT file for details.
 *
 * SPDX-License-Identifier: (Apache-2.0 OR MIT)
 ******************************************************************************/

#include "_hypre_utilities.h"

/*--------------------------------------------------------------------------
 * hypre_multmod
 *--------------------------------------------------------------------------*/

/* This function computes (a*b) % mod, which can avoid overflow in large value of (a*b) */
HYPRE_Int
hypre_multmod(HYPRE_Int a,
              HYPRE_Int b,
              HYPRE_Int mod)
{
    HYPRE_Int res = 0; // Initialize result
    a %= mod;
    while (b)
    {
        // If b is odd, add a with result
        if (b & 1)
        {
            res = (res + a) % mod;
        }
        // Here we assume that doing 2*a
        // doesn't cause overflow
        a = (2 * a) % mod;
        b >>= 1;  // b = b / 2
    }
    return res;
}

/*--------------------------------------------------------------------------
<<<<<<< HEAD
 * hypre_MergeOrderedArrays: merge two ordered arrays
 *--------------------------------------------------------------------------*/

HYPRE_Int
hypre_MergeOrderedArrays( HYPRE_Int  size1,     HYPRE_Int  *array1,
                          HYPRE_Int  size2,     HYPRE_Int  *array2,
                          HYPRE_Int *size3_ptr, HYPRE_Int **array3_ptr )
{
   HYPRE_Int  *array3;
   HYPRE_Int   i, j, k;

   array3 = hypre_CTAlloc(HYPRE_Int, (size1 + size2), HYPRE_MEMORY_HOST);

   i = j = k = 0;
   while (i < size1 && j < size2)
   {
      if (array1[i] > array2[j])
      {
         array3[k++] = array2[j++];
      }
      else if (array1[i] < array2[j])
      {
         array3[k++] = array1[i++];
      }
      else
      {
         array3[k++] = array1[i++];
         j++;
      }
   }

   while (i < size1)
   {
      array3[k++] = array1[i++];
   }

   while (j < size2)
   {
      array3[k++] = array2[j++];
   }

   /* Set pointers */
   *size3_ptr  = k;
   *array3_ptr = hypre_TReAlloc(array3, HYPRE_Int, k, HYPRE_MEMORY_HOST);

   return hypre_error_flag;
}

/*--------------------------------------------------------------------------
=======
>>>>>>> ae362727
 * hypre_partition1D
 *--------------------------------------------------------------------------*/
void
hypre_partition1D(HYPRE_Int  n, /* total number of elements */
                  HYPRE_Int  p, /* number of partitions */
                  HYPRE_Int  j, /* index of this partition */
                  HYPRE_Int *s, /* first element in this partition */
                  HYPRE_Int *e  /* past-the-end element */ )

{
   if (1 == p)
   {
      *s = 0;
      *e = n;
      return;
   }

   HYPRE_Int size = n / p;
   HYPRE_Int rest = n - size * p;
   if (j < rest)
   {
      *s = j * (size + 1);
      *e = (j + 1) * (size + 1);
   }
   else
   {
      *s = j * size + rest;
      *e = (j + 1) * size + rest;
   }
<<<<<<< HEAD
=======
}

/*--------------------------------------------------------------------------
 * hypre_strcpy
 *
 * Note: strcpy that allows overlapping in memory
 *--------------------------------------------------------------------------*/

char *
hypre_strcpy(char *destination, const char *source)
{
   size_t len = strlen(source);

   /* no overlapping */
   if (source > destination + len || destination > source + len)
   {
      return strcpy(destination, source);
   }
   else
   {
      /* +1: including the terminating null character */
      return ((char *) memmove(destination, source, len + 1));
   }
>>>>>>> ae362727
}<|MERGE_RESOLUTION|>--- conflicted
+++ resolved
@@ -35,58 +35,6 @@
 }
 
 /*--------------------------------------------------------------------------
-<<<<<<< HEAD
- * hypre_MergeOrderedArrays: merge two ordered arrays
- *--------------------------------------------------------------------------*/
-
-HYPRE_Int
-hypre_MergeOrderedArrays( HYPRE_Int  size1,     HYPRE_Int  *array1,
-                          HYPRE_Int  size2,     HYPRE_Int  *array2,
-                          HYPRE_Int *size3_ptr, HYPRE_Int **array3_ptr )
-{
-   HYPRE_Int  *array3;
-   HYPRE_Int   i, j, k;
-
-   array3 = hypre_CTAlloc(HYPRE_Int, (size1 + size2), HYPRE_MEMORY_HOST);
-
-   i = j = k = 0;
-   while (i < size1 && j < size2)
-   {
-      if (array1[i] > array2[j])
-      {
-         array3[k++] = array2[j++];
-      }
-      else if (array1[i] < array2[j])
-      {
-         array3[k++] = array1[i++];
-      }
-      else
-      {
-         array3[k++] = array1[i++];
-         j++;
-      }
-   }
-
-   while (i < size1)
-   {
-      array3[k++] = array1[i++];
-   }
-
-   while (j < size2)
-   {
-      array3[k++] = array2[j++];
-   }
-
-   /* Set pointers */
-   *size3_ptr  = k;
-   *array3_ptr = hypre_TReAlloc(array3, HYPRE_Int, k, HYPRE_MEMORY_HOST);
-
-   return hypre_error_flag;
-}
-
-/*--------------------------------------------------------------------------
-=======
->>>>>>> ae362727
  * hypre_partition1D
  *--------------------------------------------------------------------------*/
 void
@@ -116,8 +64,6 @@
       *s = j * size + rest;
       *e = (j + 1) * size + rest;
    }
-<<<<<<< HEAD
-=======
 }
 
 /*--------------------------------------------------------------------------
@@ -141,5 +87,4 @@
       /* +1: including the terminating null character */
       return ((char *) memmove(destination, source, len + 1));
    }
->>>>>>> ae362727
 }