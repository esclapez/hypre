/******************************************************************************
 * Copyright 1998-2019 Lawrence Livermore National Security, LLC and other
 * HYPRE Project Developers. See the top-level COPYRIGHT file for details.
 *
 * SPDX-License-Identifier: (Apache-2.0 OR MIT)
 ******************************************************************************/

/* see exchange_data.README for additional information */
/* AHB 6/04 */

#include <stdlib.h>
#include <stdio.h>
#include <math.h>

#include "_hypre_utilities.h"

/*---------------------------------------------------
 * hypre_CreateBinaryTree()
 * Get the processors position in the binary tree (i.e.,
 * its children and parent processor ids)
 *----------------------------------------------------*/

HYPRE_Int hypre_CreateBinaryTree(HYPRE_Int myid, HYPRE_Int num_procs,
                                 hypre_BinaryTree *tree)
{
   HYPRE_Int  i, proc, size=0;
   HYPRE_Int  *tmp_child_id;
   HYPRE_Int  num=0, parent = 0;

   /* initialize*/
   proc = myid;

   /*how many children can a processor have?*/
   for (i = 1; i < num_procs; i *= 2)
   {
      size++;
   }

   /* allocate space */
   tmp_child_id = hypre_TAlloc(HYPRE_Int,  size, HYPRE_MEMORY_HOST);

   /* find children and parent */
   for (i = 1; i < num_procs; i *= 2)
   {
      if ( (proc % 2) == 0)
      {
         if( (myid + i) < num_procs )
         {
            tmp_child_id[num] = myid + i;
            num++;
         }
         proc /= 2;
      }
      else
      {
         parent = myid - i;
         break;
      }

   }

   hypre_BinaryTreeParentId(tree) = parent;
   hypre_BinaryTreeNumChild(tree) = num;
   hypre_BinaryTreeChildIds(tree) = tmp_child_id;

   return hypre_error_flag;
}

/*---------------------------------------------------
 * hypre_DestroyBinaryTree()
 * Destroy storage created by createBinaryTree
 *----------------------------------------------------*/
HYPRE_Int hypre_DestroyBinaryTree(hypre_BinaryTree *tree)
{

<<<<<<< HEAD
   hypre_TFree(hypre_BinaryTreeChildIds(tree));

=======
   hypre_TFree(hypre_BinaryTreeChildIds(tree), HYPRE_MEMORY_HOST);
 
>>>>>>> 414fa671
   return hypre_error_flag;
}

/*---------------------------------------------------
 * hypre_DataExchangeList()
 * This function is for sending a list of messages ("contacts" to
 * a list of processors.  The receiving processors
 * do not know how many messages they are getting. The
 * sending process expects a "response" (either a confirmation or
 * some sort of data back from the receiving processor).
 *----------------------------------------------------*/

/* should change to where the buffers for sending and receiving are voids
   instead of ints - then cast accordingly */

HYPRE_Int hypre_DataExchangeList(HYPRE_Int num_contacts,
                                 HYPRE_Int *contact_proc_list,
                                 void *contact_send_buf,
                                 HYPRE_Int *contact_send_buf_starts,
                                 HYPRE_Int contact_obj_size,
                                 HYPRE_Int response_obj_size,
                                 hypre_DataExchangeResponse *response_obj,
                                 HYPRE_Int max_response_size,
                                 HYPRE_Int rnum, MPI_Comm comm,
                                 void **p_response_recv_buf,
                                 HYPRE_Int **p_response_recv_buf_starts)
{
   /*-------------------------------------------
    *  parameters:
    *
    *    num_contacts              = how many procs to contact
    *    contact_proc_list         = list of processors to contact
    *    contact_send_buf          = array of data to send
    *    contact_send_buf_starts   = index for contact_send_buf corresponding to
    *                                contact_proc_list
    *    contact_obj_size          = sizeof() one obj in contact list

    *    response_obj_size          = sizeof() one obj in response_recv_buf
    *    response_obj              = this will give us the function we need to
    *                                fill the reponse as well as
    *                                any data we might need to accomplish that
    *    max_response_size         = max size of a single response expected (do NOT
    *                                need to be an absolute upper bound)
    *    rnum                      = two consequentive exchanges should have different
    *                                rnums. Alternate rnum = 1
    *                                and rnum=2  - these flags will be even (so odd
    *                                numbered tags could be used in calling code)
    *    p_response_recv_buf       = where to receive the reponses - will be allocated
    *                                in this function
    *    p_response_recv_buf_starts  = index of p_response_buf corresponding to
    *                                contact_buf_list - will be allocated here

    *-------------------------------------------*/

   HYPRE_Int  num_procs, myid;
   HYPRE_Int  i;
   HYPRE_Int  terminate, responses_complete;
   HYPRE_Int  children_complete;
   HYPRE_Int  contact_flag;
   HYPRE_Int  proc;
   HYPRE_Int  contact_size;

   HYPRE_Int  size, post_size, copy_size;
   HYPRE_Int  total_size, count;

   void *start_ptr = NULL, *index_ptr=NULL;
   HYPRE_Int  *int_ptr=NULL;

   void *response_recv_buf = NULL;
   void *send_response_buf = NULL;

   HYPRE_Int  *response_recv_buf_starts = NULL;
   void *initial_recv_buf = NULL;

   void *recv_contact_buf = NULL;
   HYPRE_Int  recv_contact_buf_size = 0;

   HYPRE_Int  response_message_size = 0;

   HYPRE_Int  overhead;

   HYPRE_Int  max_response_size_bytes;

   HYPRE_Int  max_response_total_bytes;

   void **post_array = NULL;  /*this must be set to null or realloc will crash */
   HYPRE_Int  post_array_storage = 0;
   HYPRE_Int  post_array_size = 0;
   HYPRE_Int   num_post_recvs =0;

   void **contact_ptrs = NULL, **response_ptrs=NULL, **post_ptrs=NULL;

   hypre_BinaryTree tree;

   hypre_MPI_Request *response_requests, *contact_requests;
   hypre_MPI_Status  *response_statuses, *contact_statuses;

   hypre_MPI_Request  *post_send_requests = NULL, *post_recv_requests = NULL;
   hypre_MPI_Status   *post_send_statuses = NULL, *post_recv_statuses = NULL;

   hypre_MPI_Request *term_requests, term_request1, request_parent;
   hypre_MPI_Status  *term_statuses, term_status1, status_parent;
   hypre_MPI_Status  status, fill_status;

   const HYPRE_Int contact_tag = 1000*rnum;
   const HYPRE_Int response_tag = 1002*rnum;
   const HYPRE_Int term_tag =  1004*rnum;
   const HYPRE_Int post_tag = 1006*rnum;

   hypre_MPI_Comm_size(comm, &num_procs );
   hypre_MPI_Comm_rank(comm, &myid );

   /* ---------initializations ----------------*/

   /* if the response_obj_size or contact_obj_size is 0, set to sizeof(HYPRE_Int) */
   if (!response_obj_size) response_obj_size = sizeof(HYPRE_Int);
   if (!contact_obj_size) contact_obj_size = sizeof(HYPRE_Int);

   max_response_size_bytes = max_response_size*response_obj_size;


   /* pre-allocate the max space for responding to contacts */
   overhead = ceil((HYPRE_Real) sizeof(HYPRE_Int)/response_obj_size); /*for appending an integer*/

   max_response_total_bytes = (max_response_size+overhead)*response_obj_size;

   response_obj->send_response_overhead = overhead;
   response_obj->send_response_storage = max_response_size;

   /*send_response_buf = hypre_MAlloc(max_response_total_bytes);*/
<<<<<<< HEAD
   send_response_buf = hypre_CAlloc(max_response_size+overhead, response_obj_size);

   /*allocate space for inital recv array for the responses - give each processor
     size max_response_size */

   initial_recv_buf = hypre_MAlloc(max_response_total_bytes*num_contacts);
   response_recv_buf_starts =   hypre_CTAlloc(HYPRE_Int, num_contacts+1);

   contact_ptrs = hypre_TAlloc( void *, num_contacts);
   response_ptrs = hypre_TAlloc(void *, num_contacts);

=======
   send_response_buf = hypre_CTAlloc(char, (max_response_size+overhead)*response_obj_size, HYPRE_MEMORY_HOST);
      
   /*allocate space for inital recv array for the responses - give each processor
     size max_response_size */

   initial_recv_buf = hypre_TAlloc(char, max_response_total_bytes*num_contacts, HYPRE_MEMORY_HOST);
   response_recv_buf_starts =   hypre_CTAlloc(HYPRE_Int,  num_contacts+1, HYPRE_MEMORY_HOST);  

   contact_ptrs = hypre_TAlloc( void *,  num_contacts, HYPRE_MEMORY_HOST);
   response_ptrs = hypre_TAlloc(void *,  num_contacts, HYPRE_MEMORY_HOST);
   
>>>>>>> 414fa671
   /*-------------SEND CONTACTS AND POST RECVS FOR RESPONSES---*/

   for (i=0; i<= num_contacts; i++)
   {
      response_recv_buf_starts[i] = i*(max_response_size+overhead);
   }

   /* Send "contact" messages to the list of processors and
      pre-post receives to wait for their response*/

   responses_complete = 1;
   if (num_contacts > 0 )
   {
      responses_complete = 0;
      response_requests = hypre_CTAlloc(hypre_MPI_Request,  num_contacts, HYPRE_MEMORY_HOST);
      response_statuses = hypre_CTAlloc(hypre_MPI_Status,  num_contacts, HYPRE_MEMORY_HOST);
      contact_requests = hypre_CTAlloc(hypre_MPI_Request,  num_contacts, HYPRE_MEMORY_HOST);
      contact_statuses = hypre_CTAlloc(hypre_MPI_Status,  num_contacts, HYPRE_MEMORY_HOST);

      /* post receives - could be confirmation or data*/
      /* the size to post is max_response_total_bytes*/

      for (i=0; i< num_contacts; i++)
      {
         hypre_assert(contact_proc_list[i] >= 0);
         hypre_assert(contact_proc_list[i] < num_procs);

         /* response_ptrs[i] =  initial_recv_buf + i*max_response_total_bytes ; */
         response_ptrs[i] = (void *)((char *) initial_recv_buf +
                                     i*max_response_total_bytes) ;

         hypre_MPI_Irecv(response_ptrs[i], max_response_total_bytes,
                         hypre_MPI_BYTE, contact_proc_list[i],
                         response_tag, comm, &response_requests[i]);
      }

      /* send out contact messages */
      start_ptr = contact_send_buf;
      for (i=0; i< num_contacts; i++)
      {
         contact_ptrs[i] = start_ptr;
         size =  contact_send_buf_starts[i+1] - contact_send_buf_starts[i]  ;
         hypre_MPI_Isend(contact_ptrs[i], size*contact_obj_size,
                         hypre_MPI_BYTE, contact_proc_list[i],
                         contact_tag, comm, &contact_requests[i]);
         /*  start_ptr += (size*contact_obj_size); */
         start_ptr = (void *) ((char *) start_ptr  + (size*contact_obj_size));
      }
   }

   /*------------BINARY TREE-----------------------*/

   /*Now let's find out our binary tree information and
     initialize for the termination check sweep */
   terminate = 1; /*indicates whether we can stop probing for contact */
   children_complete = 1;/*indicates whether we have recv. term messages
                           from our children*/

   if (num_procs > 1)
   {
      hypre_CreateBinaryTree(myid, num_procs, &tree);

      /* we will get a message from all of our children when they
         have received responses for all of their contacts.
         So post receives now */
<<<<<<< HEAD

      term_requests = hypre_CTAlloc(hypre_MPI_Request, tree.num_child);
      term_statuses = hypre_CTAlloc(hypre_MPI_Status, tree.num_child);
=======
   
      term_requests = hypre_CTAlloc(hypre_MPI_Request,  tree.num_child, HYPRE_MEMORY_HOST); 
      term_statuses = hypre_CTAlloc(hypre_MPI_Status,  tree.num_child, HYPRE_MEMORY_HOST);
>>>>>>> 414fa671

      for (i=0; i< tree.num_child; i++)
      {
	 hypre_MPI_Irecv(NULL, 0, HYPRE_MPI_INT, tree.child_id[i], term_tag, comm,
                         &term_requests[i]);
      }

      terminate = 0;

      children_complete = 0;
   }
   else if (num_procs ==1 && num_contacts > 0 ) /* added 11/08 */
   {
      terminate = 0;
   }

   /*---------PROBE LOOP-----------------------------------------*/

   /*Look for incoming contact messages - don't know how many I will get!*/

   while (!terminate)
   {
      /* did I receive any contact messages? */
      hypre_MPI_Iprobe(hypre_MPI_ANY_SOURCE, contact_tag, comm,
                       &contact_flag, &status);

      while (contact_flag)
      {
         /* received contacts - from who and what do we do ?*/
         proc = status.hypre_MPI_SOURCE;
         hypre_MPI_Get_count(&status, hypre_MPI_BYTE, &contact_size);

         contact_size = contact_size/contact_obj_size;

         /*---------------FILL RESPONSE ------------------------*/

         /*first receive the contact buffer - then call a function
           to determine how to populate the send buffer for the reponse*/

         /* do we have enough space to recv it? */
         if(contact_size > recv_contact_buf_size)
         {
<<<<<<< HEAD
			 recv_contact_buf = hypre_ReAlloc((char*)recv_contact_buf,
                                             contact_obj_size*contact_size);
=======
            recv_contact_buf = hypre_TReAlloc((char*)recv_contact_buf,  
                                              char, contact_obj_size*contact_size, HYPRE_MEMORY_HOST);
>>>>>>> 414fa671
            recv_contact_buf_size = contact_size;
         }

         /* this must be blocking - can't fill recv without the buffer*/
         hypre_MPI_Recv(recv_contact_buf, contact_size*contact_obj_size,
                        hypre_MPI_BYTE, proc, contact_tag, comm, &fill_status);

         response_obj->fill_response(recv_contact_buf, contact_size, proc,
                                     response_obj, comm, &send_response_buf,
                                     &response_message_size );

         /* we need to append the size of the send obj */
         /* first we copy out any part that may be needed to send later so we don't overwrite */
         post_size = response_message_size - max_response_size;
         if (post_size > 0) /*we will need to send the extra information later */
         {
            /*hypre_printf("myid = %d, post_size = %d\n", myid, post_size);*/

            if (post_array_size == post_array_storage)

            {
               /* allocate room for more posts  - add 20*/
<<<<<<< HEAD
               post_array_storage += 20;
               post_array = hypre_TReAlloc(post_array, void *, post_array_storage);
=======
               post_array_storage += 20;       
               post_array = hypre_TReAlloc(post_array,  void *,  post_array_storage, HYPRE_MEMORY_HOST); 
>>>>>>> 414fa671
               post_send_requests =
                  hypre_TReAlloc(post_send_requests,  hypre_MPI_Request, 
                                 post_array_storage, HYPRE_MEMORY_HOST);
            }
            /* allocate space for the data this post only*/
            /* this should not happen often (unless a poor max_size has been chosen)
               - so we will allocate space for the data as needed */
            size = post_size*response_obj_size;
<<<<<<< HEAD
            post_array[post_array_size] =  hypre_MAlloc(size);
            /* index_ptr =  send_response_buf + max_response_size_bytes */;
            index_ptr = (void *) ((char *) send_response_buf +
                                  max_response_size_bytes);

            memcpy(post_array[post_array_size], index_ptr, size);

=======
            post_array[post_array_size] =  hypre_TAlloc(char, size, HYPRE_MEMORY_HOST); 
            /* index_ptr =  send_response_buf + max_response_size_bytes */;
            index_ptr = (void *) ((char *) send_response_buf +
                                  max_response_size_bytes);
               
            hypre_TMemcpy(post_array[post_array_size], index_ptr, char,  size, HYPRE_MEMORY_HOST, HYPRE_MEMORY_HOST);
    
>>>>>>> 414fa671
            /*now post any part of the message that is too long with a non-blocking
              send and a different tag */

            hypre_MPI_Isend(post_array[post_array_size], size,
                            hypre_MPI_BYTE, proc, post_tag,
                            /*hypre_MPI_COMM_WORLD, */
                            comm,
                            &post_send_requests[post_array_size]);

            post_array_size++;
         }

         /*now append the size information into the overhead storage */
         /* index_ptr =  send_response_buf + max_response_size_bytes; */
         index_ptr = (void *) ((char *) send_response_buf +
                               max_response_size_bytes);

<<<<<<< HEAD
         memcpy(index_ptr, &response_message_size, sizeof(HYPRE_Int));

         /*send the block of data that includes the overhead */
=======
         hypre_TMemcpy(index_ptr,  &response_message_size, HYPRE_Int, 1, HYPRE_MEMORY_HOST, HYPRE_MEMORY_HOST);
         
         /*send the block of data that includes the overhead */        
>>>>>>> 414fa671
         /* this is a blocking send - the recv has already been posted */
         hypre_MPI_Send(send_response_buf, max_response_total_bytes,
                        hypre_MPI_BYTE, proc, response_tag, comm);

         /*--------------------------------------------------------------*/

         /* look for any more contact messages*/
         hypre_MPI_Iprobe(hypre_MPI_ANY_SOURCE, contact_tag, comm,
                          &contact_flag, &status);
      }

      /* no more contact messages waiting - either
         (1) check to see if we have received all of our response messages
         (2) participate in termination (check for messages from children)
         (3) participate in termination sweep (check for message from parent) */

      if (!responses_complete)
      {
         hypre_MPI_Testall(num_contacts, response_requests, &responses_complete,
                           response_statuses);
         if (responses_complete && num_procs == 1) terminate = 1; /*added 11/08 */

      }
      else if(!children_complete) /* have all of our children received all of their
                                     response messages?*/
      {
         hypre_MPI_Testall(tree.num_child, term_requests, &children_complete,
                           term_statuses);

         /* if we have gotten term messages from all of our children, send a term
            message to our parent.  Then post a receive to hear back from parent */
	 if (children_complete & (myid > 0)) /*root does not have a parent*/
         {
            hypre_MPI_Isend(NULL, 0, HYPRE_MPI_INT, tree.parent_id, term_tag,
                            comm, &request_parent);

            hypre_MPI_Irecv(NULL, 0, HYPRE_MPI_INT, tree.parent_id, term_tag,
                            comm, &term_request1);
         }
      }
      else /*have we gotten a term message from our parent? */
      {
         if (myid == 0) /* root doesn't have a parent */
         {
            terminate = 1;
         }
         else
         {
            hypre_MPI_Test(&term_request1, &terminate, &term_status1);
         }
         if (terminate) /*tell children to terminate */
	 {
            if (myid > 0 ) hypre_MPI_Wait(&request_parent, &status_parent);

	    for (i=0; i< tree.num_child; i++)
	    {  /*a blocking send  - recv has been posted already*/
	       hypre_MPI_Send(NULL, 0, HYPRE_MPI_INT, tree.child_id[i],
                              term_tag, comm);
	    }
	 }
      }
   }

   /* end of (!terminate) loop */

   /* ----some clean up before post-processing ----*/
   if (recv_contact_buf_size > 0)
   {
      hypre_TFree(recv_contact_buf, HYPRE_MEMORY_HOST);
   }
<<<<<<< HEAD

   hypre_Free((char*)send_response_buf);
   hypre_TFree(contact_ptrs);
   hypre_TFree(response_ptrs);
=======
  
   hypre_Free((char*)send_response_buf, HYPRE_MEMORY_HOST);
   hypre_TFree(contact_ptrs, HYPRE_MEMORY_HOST);
   hypre_TFree(response_ptrs, HYPRE_MEMORY_HOST);
>>>>>>> 414fa671

   /*-----------------POST PROCESSING------------------------------*/

   /* more data to receive? */
   /* move to recv buffer and update response_recv_buf_starts */

   total_size = 0;  /*total number of items in response buffer */
   num_post_recvs = 0; /*num of post processing recvs to post */
   start_ptr = initial_recv_buf;
   response_recv_buf_starts[0] = 0; /*already allocated above */

   /*an extra loop to determine sizes.  This is better than reallocating
     the array that will be used in posting the irecvs */
   for (i=0; i< num_contacts; i++)
   {
      int_ptr = (HYPRE_Int *) ((char *) start_ptr + max_response_size_bytes); /*the overhead HYPRE_Int*/

      response_message_size =  *int_ptr;
      response_recv_buf_starts[i+1] =
         response_recv_buf_starts[i] + response_message_size;
      total_size +=  response_message_size;
      if (max_response_size < response_message_size) num_post_recvs++;
      /* start_ptr += max_response_total_bytes; */
      start_ptr = (void *) ((char *) start_ptr + max_response_total_bytes);
   }
<<<<<<< HEAD

   post_recv_requests = hypre_TAlloc(hypre_MPI_Request, num_post_recvs);
   post_recv_statuses = hypre_TAlloc(hypre_MPI_Status, num_post_recvs);
   post_ptrs = hypre_TAlloc(void *, num_post_recvs);
=======
      
   post_recv_requests = hypre_TAlloc(hypre_MPI_Request,  num_post_recvs, HYPRE_MEMORY_HOST);
   post_recv_statuses = hypre_TAlloc(hypre_MPI_Status,  num_post_recvs, HYPRE_MEMORY_HOST);
   post_ptrs = hypre_TAlloc(void *,  num_post_recvs, HYPRE_MEMORY_HOST);
>>>>>>> 414fa671

   /*second loop to post any recvs and set up recv_response_buf */
   response_recv_buf = hypre_TAlloc(char, total_size*response_obj_size, HYPRE_MEMORY_HOST);
   index_ptr = response_recv_buf;
   start_ptr = initial_recv_buf;
   count = 0;

   for (i=0; i< num_contacts; i++)
   {
      response_message_size =
         response_recv_buf_starts[i+1] - response_recv_buf_starts[i];
      copy_size = hypre_min(response_message_size, max_response_size);
<<<<<<< HEAD

      memcpy(index_ptr, start_ptr, copy_size*response_obj_size);
      /* index_ptr += copy_size*response_obj_size; */
      index_ptr = (void *) ((char *) index_ptr + copy_size*response_obj_size);
=======
      
      hypre_TMemcpy(index_ptr,  start_ptr,  char, copy_size*response_obj_size, HYPRE_MEMORY_HOST, HYPRE_MEMORY_HOST);   
      /* index_ptr += copy_size*response_obj_size; */  
      index_ptr = (void *) ((char *) index_ptr + copy_size*response_obj_size);  
>>>>>>> 414fa671

      if (max_response_size < response_message_size)
      {
         size = (response_message_size - max_response_size)*response_obj_size;
         post_ptrs[count] = index_ptr;
         hypre_MPI_Irecv(post_ptrs[count], size, hypre_MPI_BYTE,
                         contact_proc_list[i], post_tag,
                         comm, &post_recv_requests[count]);
         count++;
         /* index_ptr+=size;*/
         index_ptr=  (void *) ((char *) index_ptr + size);
      }

      /* start_ptr += max_response_total_bytes; */
      start_ptr = (void *) ((char *) start_ptr + max_response_total_bytes);
   }

   post_send_statuses = hypre_TAlloc(hypre_MPI_Status,  post_array_size, HYPRE_MEMORY_HOST);

   /*--------------CLEAN UP------------------- */
<<<<<<< HEAD

   hypre_Free((char*)initial_recv_buf);
=======
  
   hypre_Free((char*)initial_recv_buf, HYPRE_MEMORY_HOST);
>>>>>>> 414fa671

   if (num_contacts > 0 )
   {
      /*these should be done */
      hypre_MPI_Waitall(num_contacts, contact_requests, contact_statuses);

      hypre_TFree(response_requests, HYPRE_MEMORY_HOST);
      hypre_TFree(response_statuses, HYPRE_MEMORY_HOST);
      hypre_TFree(contact_requests, HYPRE_MEMORY_HOST);
      hypre_TFree(contact_statuses, HYPRE_MEMORY_HOST);
   }

   /* clean up from the post processing - the arrays, requests, etc. */

   if (num_post_recvs)
   {
<<<<<<< HEAD
      hypre_MPI_Waitall(num_post_recvs, post_recv_requests, post_recv_statuses);
      hypre_TFree(post_recv_requests);
      hypre_TFree(post_recv_statuses);
      hypre_TFree(post_ptrs);
=======
      hypre_MPI_Waitall(num_post_recvs, post_recv_requests, post_recv_statuses);  
      hypre_TFree(post_recv_requests, HYPRE_MEMORY_HOST);
      hypre_TFree(post_recv_statuses, HYPRE_MEMORY_HOST);
      hypre_TFree(post_ptrs, HYPRE_MEMORY_HOST);
>>>>>>> 414fa671
   }

   if (post_array_size)
   {
      hypre_MPI_Waitall(post_array_size, post_send_requests, post_send_statuses);

<<<<<<< HEAD
      hypre_TFree(post_send_requests);
      hypre_TFree(post_send_statuses);

=======
      hypre_TFree(post_send_requests, HYPRE_MEMORY_HOST);
      hypre_TFree(post_send_statuses, HYPRE_MEMORY_HOST);
 
>>>>>>> 414fa671
      for (i=0; i< post_array_size; i++)
      {
		  hypre_Free((char*)post_array[i], HYPRE_MEMORY_HOST);
      }
      hypre_TFree(post_array, HYPRE_MEMORY_HOST);
   }

   if (num_procs > 1)
   {
<<<<<<< HEAD
      hypre_TFree(term_requests);
      hypre_TFree(term_statuses);

=======
      hypre_TFree(term_requests, HYPRE_MEMORY_HOST);
      hypre_TFree(term_statuses, HYPRE_MEMORY_HOST);
 
>>>>>>> 414fa671
      hypre_DestroyBinaryTree(&tree);
   }

   /* output  */
   *p_response_recv_buf = response_recv_buf;
   *p_response_recv_buf_starts = response_recv_buf_starts;

   return hypre_error_flag;
}<|MERGE_RESOLUTION|>--- conflicted
+++ resolved
@@ -29,10 +29,10 @@
 
    /* initialize*/
    proc = myid;
-
+   
    /*how many children can a processor have?*/
    for (i = 1; i < num_procs; i *= 2)
-   {
+   {  
       size++;
    }
 
@@ -58,7 +58,7 @@
       }
 
    }
-
+   
    hypre_BinaryTreeParentId(tree) = parent;
    hypre_BinaryTreeNumChild(tree) = num;
    hypre_BinaryTreeChildIds(tree) = tmp_child_id;
@@ -70,16 +70,11 @@
  * hypre_DestroyBinaryTree()
  * Destroy storage created by createBinaryTree
  *----------------------------------------------------*/
-HYPRE_Int hypre_DestroyBinaryTree(hypre_BinaryTree *tree)
+HYPRE_Int hypre_DestroyBinaryTree(hypre_BinaryTree *tree) 
 {
 
-<<<<<<< HEAD
-   hypre_TFree(hypre_BinaryTreeChildIds(tree));
-
-=======
    hypre_TFree(hypre_BinaryTreeChildIds(tree), HYPRE_MEMORY_HOST);
  
->>>>>>> 414fa671
    return hypre_error_flag;
 }
 
@@ -88,49 +83,49 @@
  * This function is for sending a list of messages ("contacts" to
  * a list of processors.  The receiving processors
  * do not know how many messages they are getting. The
- * sending process expects a "response" (either a confirmation or
+ * sending process expects a "response" (either a confirmation or 
  * some sort of data back from the receiving processor).
  *----------------------------------------------------*/
 
 /* should change to where the buffers for sending and receiving are voids
    instead of ints - then cast accordingly */
 
-HYPRE_Int hypre_DataExchangeList(HYPRE_Int num_contacts,
+HYPRE_Int hypre_DataExchangeList(HYPRE_Int num_contacts, 
                                  HYPRE_Int *contact_proc_list,
-                                 void *contact_send_buf,
+                                 void *contact_send_buf, 
                                  HYPRE_Int *contact_send_buf_starts,
-                                 HYPRE_Int contact_obj_size,
+                                 HYPRE_Int contact_obj_size, 
                                  HYPRE_Int response_obj_size,
                                  hypre_DataExchangeResponse *response_obj,
-                                 HYPRE_Int max_response_size,
+                                 HYPRE_Int max_response_size, 
                                  HYPRE_Int rnum, MPI_Comm comm,
-                                 void **p_response_recv_buf,
+                                 void **p_response_recv_buf, 
                                  HYPRE_Int **p_response_recv_buf_starts)
 {
    /*-------------------------------------------
-    *  parameters:
-    *
+    *  parameters: 
+    *   
     *    num_contacts              = how many procs to contact
-    *    contact_proc_list         = list of processors to contact
+    *    contact_proc_list         = list of processors to contact 
     *    contact_send_buf          = array of data to send
-    *    contact_send_buf_starts   = index for contact_send_buf corresponding to
+    *    contact_send_buf_starts   = index for contact_send_buf corresponding to 
     *                                contact_proc_list
-    *    contact_obj_size          = sizeof() one obj in contact list
-
-    *    response_obj_size          = sizeof() one obj in response_recv_buf
-    *    response_obj              = this will give us the function we need to
-    *                                fill the reponse as well as
-    *                                any data we might need to accomplish that
+    *    contact_obj_size          = sizeof() one obj in contact list  
+   
+    *    response_obj_size          = sizeof() one obj in response_recv_buf 
+    *    response_obj              = this will give us the function we need to 
+    *                                fill the reponse as well as 
+    *                                any data we might need to accomplish that 
     *    max_response_size         = max size of a single response expected (do NOT
-    *                                need to be an absolute upper bound)
-    *    rnum                      = two consequentive exchanges should have different
-    *                                rnums. Alternate rnum = 1
+    *                                need to be an absolute upper bound)  
+    *    rnum                      = two consequentive exchanges should have different 
+    *                                rnums. Alternate rnum = 1 
     *                                and rnum=2  - these flags will be even (so odd
-    *                                numbered tags could be used in calling code)
-    *    p_response_recv_buf       = where to receive the reponses - will be allocated
-    *                                in this function
-    *    p_response_recv_buf_starts  = index of p_response_buf corresponding to
-    *                                contact_buf_list - will be allocated here
+    *                                numbered tags could be used in calling code) 
+    *    p_response_recv_buf       = where to receive the reponses - will be allocated 
+    *                                in this function  
+    *    p_response_recv_buf_starts  = index of p_response_buf corresponding to 
+    *                                contact_buf_list - will be allocated here  
 
     *-------------------------------------------*/
 
@@ -143,40 +138,40 @@
    HYPRE_Int  contact_size;
 
    HYPRE_Int  size, post_size, copy_size;
-   HYPRE_Int  total_size, count;
+   HYPRE_Int  total_size, count;      
 
    void *start_ptr = NULL, *index_ptr=NULL;
-   HYPRE_Int  *int_ptr=NULL;
+   HYPRE_Int  *int_ptr=NULL;  
 
    void *response_recv_buf = NULL;
    void *send_response_buf = NULL;
 
    HYPRE_Int  *response_recv_buf_starts = NULL;
-   void *initial_recv_buf = NULL;
+   void *initial_recv_buf = NULL;  
 
    void *recv_contact_buf = NULL;
    HYPRE_Int  recv_contact_buf_size = 0;
-
+   
    HYPRE_Int  response_message_size = 0;
 
    HYPRE_Int  overhead;
-
+ 
    HYPRE_Int  max_response_size_bytes;
-
+   
    HYPRE_Int  max_response_total_bytes;
-
+   
    void **post_array = NULL;  /*this must be set to null or realloc will crash */
    HYPRE_Int  post_array_storage = 0;
    HYPRE_Int  post_array_size = 0;
    HYPRE_Int   num_post_recvs =0;
-
+   
    void **contact_ptrs = NULL, **response_ptrs=NULL, **post_ptrs=NULL;
-
+   
    hypre_BinaryTree tree;
 
    hypre_MPI_Request *response_requests, *contact_requests;
    hypre_MPI_Status  *response_statuses, *contact_statuses;
-
+   
    hypre_MPI_Request  *post_send_requests = NULL, *post_recv_requests = NULL;
    hypre_MPI_Status   *post_send_statuses = NULL, *post_recv_statuses = NULL;
 
@@ -186,43 +181,30 @@
 
    const HYPRE_Int contact_tag = 1000*rnum;
    const HYPRE_Int response_tag = 1002*rnum;
-   const HYPRE_Int term_tag =  1004*rnum;
+   const HYPRE_Int term_tag =  1004*rnum;  
    const HYPRE_Int post_tag = 1006*rnum;
-
+   
    hypre_MPI_Comm_size(comm, &num_procs );
    hypre_MPI_Comm_rank(comm, &myid );
 
-   /* ---------initializations ----------------*/
+   /* ---------initializations ----------------*/ 
 
    /* if the response_obj_size or contact_obj_size is 0, set to sizeof(HYPRE_Int) */
    if (!response_obj_size) response_obj_size = sizeof(HYPRE_Int);
    if (!contact_obj_size) contact_obj_size = sizeof(HYPRE_Int);
 
    max_response_size_bytes = max_response_size*response_obj_size;
-
-
+ 
+                   
    /* pre-allocate the max space for responding to contacts */
    overhead = ceil((HYPRE_Real) sizeof(HYPRE_Int)/response_obj_size); /*for appending an integer*/
-
+   
    max_response_total_bytes = (max_response_size+overhead)*response_obj_size;
 
    response_obj->send_response_overhead = overhead;
    response_obj->send_response_storage = max_response_size;
 
    /*send_response_buf = hypre_MAlloc(max_response_total_bytes);*/
-<<<<<<< HEAD
-   send_response_buf = hypre_CAlloc(max_response_size+overhead, response_obj_size);
-
-   /*allocate space for inital recv array for the responses - give each processor
-     size max_response_size */
-
-   initial_recv_buf = hypre_MAlloc(max_response_total_bytes*num_contacts);
-   response_recv_buf_starts =   hypre_CTAlloc(HYPRE_Int, num_contacts+1);
-
-   contact_ptrs = hypre_TAlloc( void *, num_contacts);
-   response_ptrs = hypre_TAlloc(void *, num_contacts);
-
-=======
    send_response_buf = hypre_CTAlloc(char, (max_response_size+overhead)*response_obj_size, HYPRE_MEMORY_HOST);
       
    /*allocate space for inital recv array for the responses - give each processor
@@ -234,15 +216,14 @@
    contact_ptrs = hypre_TAlloc( void *,  num_contacts, HYPRE_MEMORY_HOST);
    response_ptrs = hypre_TAlloc(void *,  num_contacts, HYPRE_MEMORY_HOST);
    
->>>>>>> 414fa671
    /*-------------SEND CONTACTS AND POST RECVS FOR RESPONSES---*/
 
    for (i=0; i<= num_contacts; i++)
    {
       response_recv_buf_starts[i] = i*(max_response_size+overhead);
    }
-
-   /* Send "contact" messages to the list of processors and
+   
+   /* Send "contact" messages to the list of processors and 
       pre-post receives to wait for their response*/
 
    responses_complete = 1;
@@ -255,33 +236,30 @@
       contact_statuses = hypre_CTAlloc(hypre_MPI_Status,  num_contacts, HYPRE_MEMORY_HOST);
 
       /* post receives - could be confirmation or data*/
-      /* the size to post is max_response_total_bytes*/
-
-      for (i=0; i< num_contacts; i++)
-      {
-         hypre_assert(contact_proc_list[i] >= 0);
-         hypre_assert(contact_proc_list[i] < num_procs);
-
+      /* the size to post is max_response_total_bytes*/     
+      
+      for (i=0; i< num_contacts; i++) 
+      {
          /* response_ptrs[i] =  initial_recv_buf + i*max_response_total_bytes ; */
          response_ptrs[i] = (void *)((char *) initial_recv_buf +
-                                     i*max_response_total_bytes) ;
+                                     i*max_response_total_bytes) ; 
 
          hypre_MPI_Irecv(response_ptrs[i], max_response_total_bytes,
-                         hypre_MPI_BYTE, contact_proc_list[i],
+                         hypre_MPI_BYTE, contact_proc_list[i], 
                          response_tag, comm, &response_requests[i]);
       }
 
       /* send out contact messages */
       start_ptr = contact_send_buf;
-      for (i=0; i< num_contacts; i++)
-      {
-         contact_ptrs[i] = start_ptr;
-         size =  contact_send_buf_starts[i+1] - contact_send_buf_starts[i]  ;
+      for (i=0; i< num_contacts; i++) 
+      {
+         contact_ptrs[i] = start_ptr; 
+         size =  contact_send_buf_starts[i+1] - contact_send_buf_starts[i]  ; 
          hypre_MPI_Isend(contact_ptrs[i], size*contact_obj_size,
-                         hypre_MPI_BYTE, contact_proc_list[i],
-                         contact_tag, comm, &contact_requests[i]);
-         /*  start_ptr += (size*contact_obj_size); */
-         start_ptr = (void *) ((char *) start_ptr  + (size*contact_obj_size));
+                         hypre_MPI_BYTE, contact_proc_list[i], 
+                         contact_tag, comm, &contact_requests[i]); 
+         /*  start_ptr += (size*contact_obj_size); */        
+         start_ptr = (void *) ((char *) start_ptr  + (size*contact_obj_size)); 
       }
    }
 
@@ -290,34 +268,28 @@
    /*Now let's find out our binary tree information and
      initialize for the termination check sweep */
    terminate = 1; /*indicates whether we can stop probing for contact */
-   children_complete = 1;/*indicates whether we have recv. term messages
+   children_complete = 1;/*indicates whether we have recv. term messages 
                            from our children*/
-
+ 
    if (num_procs > 1)
-   {
+   { 
       hypre_CreateBinaryTree(myid, num_procs, &tree);
 
-      /* we will get a message from all of our children when they
-         have received responses for all of their contacts.
+      /* we will get a message from all of our children when they 
+         have received responses for all of their contacts.  
          So post receives now */
-<<<<<<< HEAD
-
-      term_requests = hypre_CTAlloc(hypre_MPI_Request, tree.num_child);
-      term_statuses = hypre_CTAlloc(hypre_MPI_Status, tree.num_child);
-=======
    
       term_requests = hypre_CTAlloc(hypre_MPI_Request,  tree.num_child, HYPRE_MEMORY_HOST); 
       term_statuses = hypre_CTAlloc(hypre_MPI_Status,  tree.num_child, HYPRE_MEMORY_HOST);
->>>>>>> 414fa671
-
-      for (i=0; i< tree.num_child; i++)
-      {
-	 hypre_MPI_Irecv(NULL, 0, HYPRE_MPI_INT, tree.child_id[i], term_tag, comm,
+
+      for (i=0; i< tree.num_child; i++) 
+      {
+	 hypre_MPI_Irecv(NULL, 0, HYPRE_MPI_INT, tree.child_id[i], term_tag, comm, 
                          &term_requests[i]);
       }
 
       terminate = 0;
-
+ 
       children_complete = 0;
    }
    else if (num_procs ==1 && num_contacts > 0 ) /* added 11/08 */
@@ -328,7 +300,7 @@
    /*---------PROBE LOOP-----------------------------------------*/
 
    /*Look for incoming contact messages - don't know how many I will get!*/
-
+  
    while (!terminate)
    {
       /* did I receive any contact messages? */
@@ -342,26 +314,21 @@
          hypre_MPI_Get_count(&status, hypre_MPI_BYTE, &contact_size);
 
          contact_size = contact_size/contact_obj_size;
-
+         
          /*---------------FILL RESPONSE ------------------------*/
 
          /*first receive the contact buffer - then call a function
            to determine how to populate the send buffer for the reponse*/
 
          /* do we have enough space to recv it? */
-         if(contact_size > recv_contact_buf_size)
+         if(contact_size > recv_contact_buf_size) 
          {
-<<<<<<< HEAD
-			 recv_contact_buf = hypre_ReAlloc((char*)recv_contact_buf,
-                                             contact_obj_size*contact_size);
-=======
             recv_contact_buf = hypre_TReAlloc((char*)recv_contact_buf,  
                                               char, contact_obj_size*contact_size, HYPRE_MEMORY_HOST);
->>>>>>> 414fa671
             recv_contact_buf_size = contact_size;
-         }
-
-         /* this must be blocking - can't fill recv without the buffer*/
+         } 
+
+         /* this must be blocking - can't fill recv without the buffer*/         
          hypre_MPI_Recv(recv_contact_buf, contact_size*contact_obj_size,
                         hypre_MPI_BYTE, proc, contact_tag, comm, &fill_status);
 
@@ -371,22 +338,17 @@
 
          /* we need to append the size of the send obj */
          /* first we copy out any part that may be needed to send later so we don't overwrite */
-         post_size = response_message_size - max_response_size;
-         if (post_size > 0) /*we will need to send the extra information later */
+         post_size = response_message_size - max_response_size; 
+         if (post_size > 0) /*we will need to send the extra information later */   
          {
             /*hypre_printf("myid = %d, post_size = %d\n", myid, post_size);*/
 
             if (post_array_size == post_array_storage)
-
+             
             {
                /* allocate room for more posts  - add 20*/
-<<<<<<< HEAD
-               post_array_storage += 20;
-               post_array = hypre_TReAlloc(post_array, void *, post_array_storage);
-=======
                post_array_storage += 20;       
                post_array = hypre_TReAlloc(post_array,  void *,  post_array_storage, HYPRE_MEMORY_HOST); 
->>>>>>> 414fa671
                post_send_requests =
                   hypre_TReAlloc(post_send_requests,  hypre_MPI_Request, 
                                  post_array_storage, HYPRE_MEMORY_HOST);
@@ -395,15 +357,6 @@
             /* this should not happen often (unless a poor max_size has been chosen)
                - so we will allocate space for the data as needed */
             size = post_size*response_obj_size;
-<<<<<<< HEAD
-            post_array[post_array_size] =  hypre_MAlloc(size);
-            /* index_ptr =  send_response_buf + max_response_size_bytes */;
-            index_ptr = (void *) ((char *) send_response_buf +
-                                  max_response_size_bytes);
-
-            memcpy(post_array[post_array_size], index_ptr, size);
-
-=======
             post_array[post_array_size] =  hypre_TAlloc(char, size, HYPRE_MEMORY_HOST); 
             /* index_ptr =  send_response_buf + max_response_size_bytes */;
             index_ptr = (void *) ((char *) send_response_buf +
@@ -411,15 +364,14 @@
                
             hypre_TMemcpy(post_array[post_array_size], index_ptr, char,  size, HYPRE_MEMORY_HOST, HYPRE_MEMORY_HOST);
     
->>>>>>> 414fa671
             /*now post any part of the message that is too long with a non-blocking
               send and a different tag */
 
             hypre_MPI_Isend(post_array[post_array_size], size,
-                            hypre_MPI_BYTE, proc, post_tag,
+                            hypre_MPI_BYTE, proc, post_tag, 
                             /*hypre_MPI_COMM_WORLD, */
                             comm,
-                            &post_send_requests[post_array_size]);
+                            &post_send_requests[post_array_size]); 
 
             post_array_size++;
          }
@@ -429,51 +381,45 @@
          index_ptr = (void *) ((char *) send_response_buf +
                                max_response_size_bytes);
 
-<<<<<<< HEAD
-         memcpy(index_ptr, &response_message_size, sizeof(HYPRE_Int));
-
-         /*send the block of data that includes the overhead */
-=======
          hypre_TMemcpy(index_ptr,  &response_message_size, HYPRE_Int, 1, HYPRE_MEMORY_HOST, HYPRE_MEMORY_HOST);
          
          /*send the block of data that includes the overhead */        
->>>>>>> 414fa671
          /* this is a blocking send - the recv has already been posted */
-         hypre_MPI_Send(send_response_buf, max_response_total_bytes,
-                        hypre_MPI_BYTE, proc, response_tag, comm);
+         hypre_MPI_Send(send_response_buf, max_response_total_bytes, 
+                        hypre_MPI_BYTE, proc, response_tag, comm); 
 
          /*--------------------------------------------------------------*/
-
+      
          /* look for any more contact messages*/
          hypre_MPI_Iprobe(hypre_MPI_ANY_SOURCE, contact_tag, comm,
                           &contact_flag, &status);
       }
-
-      /* no more contact messages waiting - either
+    
+      /* no more contact messages waiting - either 
          (1) check to see if we have received all of our response messages
          (2) participate in termination (check for messages from children)
          (3) participate in termination sweep (check for message from parent) */
-
-      if (!responses_complete)
-      {
-         hypre_MPI_Testall(num_contacts, response_requests, &responses_complete,
+    
+      if (!responses_complete) 
+      {
+         hypre_MPI_Testall(num_contacts, response_requests, &responses_complete, 
                            response_statuses);
          if (responses_complete && num_procs == 1) terminate = 1; /*added 11/08 */
 
       }
-      else if(!children_complete) /* have all of our children received all of their
+      else if(!children_complete) /* have all of our children received all of their 
                                      response messages?*/
       {
-         hypre_MPI_Testall(tree.num_child, term_requests, &children_complete,
+         hypre_MPI_Testall(tree.num_child, term_requests, &children_complete, 
                            term_statuses);
 
-         /* if we have gotten term messages from all of our children, send a term
-            message to our parent.  Then post a receive to hear back from parent */
-	 if (children_complete & (myid > 0)) /*root does not have a parent*/
+         /* if we have gotten term messages from all of our children, send a term 
+            message to our parent.  Then post a receive to hear back from parent */ 
+	 if (children_complete & (myid > 0)) /*root does not have a parent*/ 
          {
             hypre_MPI_Isend(NULL, 0, HYPRE_MPI_INT, tree.parent_id, term_tag,
                             comm, &request_parent);
-
+            
             hypre_MPI_Irecv(NULL, 0, HYPRE_MPI_INT, tree.parent_id, term_tag,
                             comm, &term_request1);
          }
@@ -483,22 +429,22 @@
          if (myid == 0) /* root doesn't have a parent */
          {
             terminate = 1;
-         }
-         else
+         } 
+         else  
          {
             hypre_MPI_Test(&term_request1, &terminate, &term_status1);
-         }
+         }  
          if (terminate) /*tell children to terminate */
 	 {
             if (myid > 0 ) hypre_MPI_Wait(&request_parent, &status_parent);
-
+            
 	    for (i=0; i< tree.num_child; i++)
 	    {  /*a blocking send  - recv has been posted already*/
 	       hypre_MPI_Send(NULL, 0, HYPRE_MPI_INT, tree.child_id[i],
                               term_tag, comm);
 	    }
 	 }
-      }
+      } 
    }
 
    /* end of (!terminate) loop */
@@ -508,17 +454,10 @@
    {
       hypre_TFree(recv_contact_buf, HYPRE_MEMORY_HOST);
    }
-<<<<<<< HEAD
-
-   hypre_Free((char*)send_response_buf);
-   hypre_TFree(contact_ptrs);
-   hypre_TFree(response_ptrs);
-=======
   
    hypre_Free((char*)send_response_buf, HYPRE_MEMORY_HOST);
    hypre_TFree(contact_ptrs, HYPRE_MEMORY_HOST);
    hypre_TFree(response_ptrs, HYPRE_MEMORY_HOST);
->>>>>>> 414fa671
 
    /*-----------------POST PROCESSING------------------------------*/
 
@@ -531,7 +470,7 @@
    response_recv_buf_starts[0] = 0; /*already allocated above */
 
    /*an extra loop to determine sizes.  This is better than reallocating
-     the array that will be used in posting the irecvs */
+     the array that will be used in posting the irecvs */ 
    for (i=0; i< num_contacts; i++)
    {
       int_ptr = (HYPRE_Int *) ((char *) start_ptr + max_response_size_bytes); /*the overhead HYPRE_Int*/
@@ -544,40 +483,26 @@
       /* start_ptr += max_response_total_bytes; */
       start_ptr = (void *) ((char *) start_ptr + max_response_total_bytes);
    }
-<<<<<<< HEAD
-
-   post_recv_requests = hypre_TAlloc(hypre_MPI_Request, num_post_recvs);
-   post_recv_statuses = hypre_TAlloc(hypre_MPI_Status, num_post_recvs);
-   post_ptrs = hypre_TAlloc(void *, num_post_recvs);
-=======
       
    post_recv_requests = hypre_TAlloc(hypre_MPI_Request,  num_post_recvs, HYPRE_MEMORY_HOST);
    post_recv_statuses = hypre_TAlloc(hypre_MPI_Status,  num_post_recvs, HYPRE_MEMORY_HOST);
    post_ptrs = hypre_TAlloc(void *,  num_post_recvs, HYPRE_MEMORY_HOST);
->>>>>>> 414fa671
 
    /*second loop to post any recvs and set up recv_response_buf */
    response_recv_buf = hypre_TAlloc(char, total_size*response_obj_size, HYPRE_MEMORY_HOST);
    index_ptr = response_recv_buf;
    start_ptr = initial_recv_buf;
    count = 0;
-
+   
    for (i=0; i< num_contacts; i++)
    {
       response_message_size =
          response_recv_buf_starts[i+1] - response_recv_buf_starts[i];
       copy_size = hypre_min(response_message_size, max_response_size);
-<<<<<<< HEAD
-
-      memcpy(index_ptr, start_ptr, copy_size*response_obj_size);
-      /* index_ptr += copy_size*response_obj_size; */
-      index_ptr = (void *) ((char *) index_ptr + copy_size*response_obj_size);
-=======
       
       hypre_TMemcpy(index_ptr,  start_ptr,  char, copy_size*response_obj_size, HYPRE_MEMORY_HOST, HYPRE_MEMORY_HOST);   
       /* index_ptr += copy_size*response_obj_size; */  
       index_ptr = (void *) ((char *) index_ptr + copy_size*response_obj_size);  
->>>>>>> 414fa671
 
       if (max_response_size < response_message_size)
       {
@@ -587,10 +512,10 @@
                          contact_proc_list[i], post_tag,
                          comm, &post_recv_requests[count]);
          count++;
-         /* index_ptr+=size;*/
-         index_ptr=  (void *) ((char *) index_ptr + size);
-      }
-
+         /* index_ptr+=size;*/        
+         index_ptr=  (void *) ((char *) index_ptr + size);  
+      }
+        
       /* start_ptr += max_response_total_bytes; */
       start_ptr = (void *) ((char *) start_ptr + max_response_total_bytes);
    }
@@ -598,15 +523,10 @@
    post_send_statuses = hypre_TAlloc(hypre_MPI_Status,  post_array_size, HYPRE_MEMORY_HOST);
 
    /*--------------CLEAN UP------------------- */
-<<<<<<< HEAD
-
-   hypre_Free((char*)initial_recv_buf);
-=======
   
    hypre_Free((char*)initial_recv_buf, HYPRE_MEMORY_HOST);
->>>>>>> 414fa671
-
-   if (num_contacts > 0 )
+
+   if (num_contacts > 0 ) 
    {
       /*these should be done */
       hypre_MPI_Waitall(num_contacts, contact_requests, contact_statuses);
@@ -621,50 +541,31 @@
 
    if (num_post_recvs)
    {
-<<<<<<< HEAD
-      hypre_MPI_Waitall(num_post_recvs, post_recv_requests, post_recv_statuses);
-      hypre_TFree(post_recv_requests);
-      hypre_TFree(post_recv_statuses);
-      hypre_TFree(post_ptrs);
-=======
       hypre_MPI_Waitall(num_post_recvs, post_recv_requests, post_recv_statuses);  
       hypre_TFree(post_recv_requests, HYPRE_MEMORY_HOST);
       hypre_TFree(post_recv_statuses, HYPRE_MEMORY_HOST);
       hypre_TFree(post_ptrs, HYPRE_MEMORY_HOST);
->>>>>>> 414fa671
    }
 
    if (post_array_size)
    {
       hypre_MPI_Waitall(post_array_size, post_send_requests, post_send_statuses);
 
-<<<<<<< HEAD
-      hypre_TFree(post_send_requests);
-      hypre_TFree(post_send_statuses);
-
-=======
       hypre_TFree(post_send_requests, HYPRE_MEMORY_HOST);
       hypre_TFree(post_send_statuses, HYPRE_MEMORY_HOST);
  
->>>>>>> 414fa671
       for (i=0; i< post_array_size; i++)
       {
 		  hypre_Free((char*)post_array[i], HYPRE_MEMORY_HOST);
       }
       hypre_TFree(post_array, HYPRE_MEMORY_HOST);
    }
-
+   
    if (num_procs > 1)
    {
-<<<<<<< HEAD
-      hypre_TFree(term_requests);
-      hypre_TFree(term_statuses);
-
-=======
       hypre_TFree(term_requests, HYPRE_MEMORY_HOST);
       hypre_TFree(term_statuses, HYPRE_MEMORY_HOST);
  
->>>>>>> 414fa671
       hypre_DestroyBinaryTree(&tree);
    }
 
