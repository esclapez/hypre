--- conflicted
+++ resolved
@@ -211,15 +211,6 @@
       __thread_sum = 0.0;
       nblocks = -1;
 
-<<<<<<< HEAD
-      if (hypre_HandleCudaReduceBuffer(hypre_handle) == NULL)
-      {
-         /* allocate for the max size for reducing double6 type */
-         hypre_HandleCudaReduceBuffer(hypre_handle) = hypre_TAlloc(HYPRE_double6, 1024, HYPRE_MEMORY_DEVICE);
-      }
-
-      d_buf = (T*) hypre_HandleCudaReduceBuffer(hypre_handle);
-=======
       if (hypre_HandleCudaReduceBuffer(hypre_handle()) == NULL)
       {
          /* allocate for the max size for reducing double6 type */
@@ -227,7 +218,6 @@
       }
 
       d_buf = (T*) hypre_HandleCudaReduceBuffer(hypre_handle());
->>>>>>> 249383ad
    }
 
    /* copy constructor */
