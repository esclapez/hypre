/******************************************************************************
 * Copyright 1998-2019 Lawrence Livermore National Security, LLC and other
 * HYPRE Project Developers. See the top-level COPYRIGHT file for details.
 *
 * SPDX-License-Identifier: (Apache-2.0 OR MIT)
 ******************************************************************************/

/*
   Example 14

   Interface:      Semi-Structured interface (SStruct)

   Compile with:   make ex14

   Sample run:     mpirun -np 6 ex14 -n 10

   To see options: ex14 -help

   Description:    This code solves the 2D Laplace equation using bilinear
                   finite element discretization on a mesh with an "enhanced
                   connectivity" point.  Specifically, we solve -Delta u = 1
                   with zero boundary conditions on a star-shaped domain
                   consisting of identical rhombic parts each meshed with a
                   uniform n x n grid.  Every part is assigned to a different
                   processor and all parts meet at the origin, equally
                   subdividing the 2*pi angle there. The case of six processors
                   (parts) looks as follows:

                                                +
                                               / \
                                              /   \
                                             /     \
                                   +--------+   1   +---------+
                                    \        \     /         /
                                     \    2   \   /    0    /
                                      \        \ /         /
                                       +--------+---------+
                                      /        / \         \
                                     /    3   /   \    5    \
                                    /        /     \         \
                                   +--------+   4   +---------+
                                             \     /
                                              \   /
                                               \ /
                                                +

                   Note that in this problem we use nodal variables, which are
                   shared between the different parts.  The node at the origin,
                   for example, belongs to all parts as illustrated below:

                                                .
                                               / \
                                              .   .
                                             / \ / \
                                            o   .   *
                                  .---.---o  \ / \ /  *---.---.
                                   \   \   \  o   *  /   /   /
                                    .---.---o  \ /  *---.---.
                                     \   \   \  x  /   /   /
                                      @---@---x   x---z---z
                                      @---@---x   x---z---z
                                     /   /   /  x  \   \   \
                                    .---.---a  / \  #---.---.
                                   /   /   /  a   #  \   \   \
                                  .---.---a  / \ / \  #---.---.
                                            a   .   #
                                             \ / \ /
                                              .   .
                                               \ /
                                                .

                   This example is a identical to Example 13, except that it
                   uses the SStruct FEM input functions instead of stencils to
                   describe the problem.  This is the recommended way to set up a
                   finite element problem in the SStruct interface.
*/

<<<<<<< HEAD
#include "_hypre_utilities.h"
=======
#include <stdio.h>
#include <stdlib.h>
#include <string.h>
#include <math.h>
>>>>>>> 414fa671
#include "HYPRE_sstruct_mv.h"
#include "HYPRE_sstruct_ls.h"
#include "HYPRE_krylov.h"
#include "HYPRE.h"

#ifndef M_PI
#define M_PI 3.14159265358979
#endif

#ifdef HYPRE_EXVIS
#include "vis.c"
#endif

/*
   This routine computes the bilinear finite element stiffness matrix and
   load vector on a rhombus with angle gamma. Specifically, let R be the
   rhombus
                              [3]------[2]
                              /        /
                             /        /
                           [0]------[1]

   with sides of length h. The finite element stiffness matrix

                  S_ij = (grad phi_i,grad phi_j)_R

   with bilinear finite element functions {phi_i} has the form

                       /  4-k    -1  -2+k    -1 \
               alpha . |   -1   4+k    -1  -2-k |
                       | -2+k    -1   4-k    -1 |
                       \   -1  -2-k    -1   4+k /

   where alpha = 1/(6*sin(gamma)) and k = 3*cos(gamma). The load vector
   corresponding to a right-hand side of 1 is

                  F_j = (1,phi_j)_R = h^2/4 * sin(gamma)
*/
void ComputeFEMRhombus (double S[4][4], double F[4], double gamma, double h)
{
   int i, j;

   double h2_4 = h*h/4;
   double sing = sin(gamma);
   double alpha = 1/(6*sing);
   double k = 3*cos(gamma);

   S[0][0] = alpha * (4-k);
   S[0][1] = alpha * (-1);
   S[0][2] = alpha * (-2+k);
   S[0][3] = alpha * (-1);
   S[1][1] = alpha * (4+k);
   S[1][2] = alpha * (-1);
   S[1][3] = alpha * (-2-k);
   S[2][2] = alpha * (4-k);
   S[2][3] = alpha * (-1);
   S[3][3] = alpha * (4+k);

   /* The stiffness matrix is symmetric */
   for (i = 1; i < 4; i++)
      for (j = 0; j < i; j++)
         S[i][j] = S[j][i];

   for (i = 0; i < 4; i++)
      F[i] = h2_4*sing;
}


int main (int argc, char *argv[])
{
   int myid, num_procs;
   int n;
   double gamma, h;
   int vis;

   HYPRE_SStructGrid     grid;
   HYPRE_SStructGraph    graph;
   HYPRE_SStructMatrix   A;
   HYPRE_SStructVector   b;
   HYPRE_SStructVector   x;

   HYPRE_Int             solver_id = 5;
   HYPRE_Int             print_system = 0;
   HYPRE_Int             time_index;
   HYPRE_Int             object_type;

   /* Initialize MPI */
   MPI_Init(&argc, &argv);
   MPI_Comm_rank(MPI_COMM_WORLD, &myid);
   MPI_Comm_size(MPI_COMM_WORLD, &num_procs);

   /* Initialize HYPRE */
   HYPRE_Init();

   /* Set default parameters */
   n = 10;
   vis = 0;

   /* Parse command line */
   {
      int arg_index = 0;
      int print_usage = 0;

      while (arg_index < argc)
      {
         if ( strcmp(argv[arg_index], "-n") == 0 )
         {
            arg_index++;
            n = atoi(argv[arg_index++]);
         }
         else if ( strcmp(argv[arg_index], "-solver") == 0 )
         {
            arg_index++;
            solver_id = atoi(argv[arg_index++]);
         }
         else if ( strcmp(argv[arg_index], "-vis") == 0 )
         {
            arg_index++;
            vis = 1;
         }
         else if ( strcmp(argv[arg_index], "-print") == 0 )
         {
            arg_index++;
            print_system = 1;
         }
         else if ( strcmp(argv[arg_index], "-help") == 0 )
         {
            print_usage = 1;
            break;
         }
         else
         {
            arg_index++;
         }
      }

      if ((print_usage) && (myid == 0))
      {
         hypre_printf("\n");
         hypre_printf("Usage: %s [<options>]\n", argv[0]);
         hypre_printf("\n");
         hypre_printf("  -n <n>              : problem size per processor (default: 10)\n");
         hypre_printf("  -vis                : save the solution for GLVis visualization\n");
         hypre_printf("  -solver <ID>        : solver ID (default = 5)\n");
         hypre_printf("                         0 - SMG split solver\n");
         hypre_printf("                         1 - PFMG split solver\n");
         hypre_printf("                         4 - SSAMG\n");
         hypre_printf("                         5 - BoomerAMG\n");
         hypre_printf("                         8 - 1-step Jacobi split solver\n");
         hypre_printf("                        10 - PCG with SMG split precond\n");
         hypre_printf("                        11 - PCG with PFMG split precond\n");
         hypre_printf("                        14 - PCG with SSAMG precond\n");
         hypre_printf("                        18 - PCG with diagonal scaling\n");
         hypre_printf("                        19 - PCG\n");
         hypre_printf("                        20 - PCG with BoomerAMG precond\n");
         hypre_printf("                        21 - PCG with EUCLID precond\n");
         hypre_printf("                        22 - PCG with ParaSails precond\n");
         hypre_printf("                        28 - PCG with diagonal scaling\n");
         hypre_printf("  -print             : print out the system\n");
         hypre_printf("\n");
      }

      if (print_usage)
      {
         MPI_Finalize();
         return (0);
      }
   }

   /* Set object type */
   if (solver_id == 5)
   {
      object_type = HYPRE_PARCSR;
   }
   else
   {
      object_type = HYPRE_SSTRUCT;
   }

   /* Set the rhombus angle, gamma, and the mesh size, h, depending on the
      number of processors np and the given n */
   if (num_procs < 3)
   {
      if (myid ==0) hypre_printf("Must run with at least 3 processors!\n");
      MPI_Finalize();
      exit(1);
   }
   gamma = 2*M_PI/num_procs;
   h = 1.0/n;

   /* 1. Set up the grid.  We will set up the grid so that processor X owns
         part X.  Note that each part has its own index space numbering. Later
         we relate the parts to each other. */
   {
      int ndim = 2;
      int nparts = num_procs;

      /* Create an empty 2D grid object */
      HYPRE_SStructGridCreate(MPI_COMM_WORLD, ndim, nparts, &grid);

      /* Set the extents of the grid - each processor sets its grid boxes.  Each
         part has its own relative index space numbering */
      {
         int part = myid;
         int ilower[2] = {1,1}; /* lower-left cell touching the origin */
         int iupper[2] = {n,n}; /* upper-right cell */

         HYPRE_SStructGridSetExtents(grid, part, ilower, iupper);
      }

      /* Set the variable type and number of variables on each part.  These need
         to be set in each part which is neighboring or contains boxes owned by
         the processor. */
      {
         int i;
         int nvars = 1;

         HYPRE_SStructVariable vartypes[1] = {HYPRE_SSTRUCT_VARIABLE_NODE};
         for (i = 0; i < nparts; i++)
            HYPRE_SStructGridSetVariables(grid, i, nvars, vartypes);
      }

      /* Set the ordering of the variables in the finite element problem.  This
         is done by listing the variable offset directions relative to the
         element's center.  See the Reference Manual for more details. */
      {
         int part = myid;
         int ordering[12] = { 0, -1, -1,    /*    [3]------[2] */
                              0, +1, -1,    /*    /        /   */
                              0, +1, +1,    /*   /        /    */
                              0, -1, +1 };  /* [0]------[1]    */

         HYPRE_SStructGridSetFEMOrdering(grid, part, ordering);
      }

      /* Now we need to set the spatial relation between each of the parts.
         Since we are using nodal variables, we have to use SetSharedPart to
         establish the connection at the origin. */
      {
         /* Relation to the clockwise-previous neighbor part, e.g. 0 and 1 for
            the case of 6 parts.  Note that we could have used SetNeighborPart
            here instead of SetSharedPart. */
         {
            int part = myid;
            /* the box of cells intersecting the boundary in the current part */
            int ilower[2] = {1,1}, iupper[2] = {1,n};
            /* share all data on the left side of the box */
            int offset[2] = {-1,0};

            int shared_part = (myid+1) % num_procs;
            /* the box of cells intersecting the boundary in the neighbor */
            int shared_ilower[2] = {1,1}, shared_iupper[2] = {n,1};
            /* share all data on the bottom of the box */
            int shared_offset[2] = {0,-1};

            /* x/y-direction on the current part is -y/x on the neighbor */
            int index_map[2] = {1,0};
            int index_dir[2] = {-1,1};

            HYPRE_SStructGridSetSharedPart(grid, part, ilower, iupper, offset,
                                           shared_part, shared_ilower,
                                           shared_iupper, shared_offset,
                                           index_map, index_dir);
         }

         /* Relation to the clockwise-following neighbor part, e.g. 0 and 5 for
            the case of 6 parts.  Note that we could have used SetNeighborPart
            here instead of SetSharedPart. */
         {
            int part = myid;
            /* the box of cells intersecting the boundary in the current part */
            int ilower[2] = {1,1}, iupper[2] = {n,1};
            /* share all data on the bottom of the box */
            int offset[2] = {0,-1};

            int shared_part = (myid+num_procs-1) % num_procs;
            /* the box of cells intersecting the boundary in the neighbor */
            int shared_ilower[2] = {1,1}, shared_iupper[2] = {1,n};
            /* share all data on the left side of the box */
            int shared_offset[2] = {-1,0};

            /* x/y-direction on the current part is y/-x on the neighbor */
            int index_map[2] = {1,0};
            int index_dir[2] = {1,-1};

            HYPRE_SStructGridSetSharedPart(grid, part, ilower, iupper, offset,
                                           shared_part, shared_ilower,
                                           shared_iupper, shared_offset,
                                           index_map, index_dir);
         }

         /* Relation to all other parts, e.g. 0 and 2,3,4.  This can be
            described only by SetSharedPart. */
         {
            int part = myid;
            /* the (one cell) box that touches the origin */
            int ilower[2] = {1,1}, iupper[2] = {1,1};
            /* share all data in the bottom left corner (i.e. the origin) */
            int offset[2] = {-1,-1};

            int shared_part;
            /* the box of one cell that touches the origin */
            int shared_ilower[2] = {1,1}, shared_iupper[2] = {1,1};
            /* share all data in the bottom left corner (i.e. the origin) */
            int shared_offset[2] = {-1,-1};

            /* x/y-direction on the current part is -x/-y on the neighbor, but
               in this case the arguments are not really important since we are
               only sharing a point */
            int index_map[2] = {0,1};
            int index_dir[2] = {-1,-1};

            for (shared_part = 0; shared_part < myid-1; shared_part++)
               HYPRE_SStructGridSetSharedPart(grid, part, ilower, iupper, offset,
                                              shared_part, shared_ilower,
                                              shared_iupper, shared_offset,
                                              index_map, index_dir);

            for (shared_part = myid+2; shared_part < num_procs; shared_part++)
               HYPRE_SStructGridSetSharedPart(grid, part, ilower, iupper, offset,
                                              shared_part, shared_ilower,
                                              shared_iupper, shared_offset,
                                              index_map, index_dir);
         }
      }

      /* Now the grid is ready to be used */
      HYPRE_SStructGridAssemble(grid);
   }

   /* 2. Set up the Graph - this determines the non-zero structure of the
         matrix. */
   {
      int part;

      /* Create the graph object */
      HYPRE_SStructGraphCreate(MPI_COMM_WORLD, grid, &graph);

      /* See MatrixSetObjectType below */
      HYPRE_SStructGraphSetObjectType(graph, object_type);

      /* Indicate that this problem uses finite element stiffness matrices and
         load vectors, instead of stencils. */
      for (part = 0; part < num_procs; part++)
         HYPRE_SStructGraphSetFEM(graph, part);

      /* The local stiffness matrix is full, so there is no need to call
         HYPRE_SStructGraphSetFEMSparsity to set its sparsity pattern. */

      /* Assemble the graph */
      HYPRE_SStructGraphAssemble(graph);
   }

   /* 3. Set up the SStruct Matrix and right-hand side vector */
   {
      int part = myid;

      /* Create the matrix object */
      HYPRE_SStructMatrixCreate(MPI_COMM_WORLD, graph, &A);
      /* Use a ParCSR storage */
      HYPRE_SStructMatrixSetObjectType(A, object_type);
      /* Indicate that the matrix coefficients are ready to be set */
      HYPRE_SStructMatrixInitialize(A);

      /* Create an empty vector object */
      HYPRE_SStructVectorCreate(MPI_COMM_WORLD, grid, &b);
      /* Use a ParCSR storage */
      HYPRE_SStructVectorSetObjectType(b, object_type);
      /* Indicate that the vector coefficients are ready to be set */
      HYPRE_SStructVectorInitialize(b);

      /* Set the matrix and vector entries by finite element assembly */
      {
         /* local stifness matrix and load vector */
         double S[4][4], F[4];

         int i, j, k;
         int index[2];

         /* set the values in the interior cells */
         {
            ComputeFEMRhombus(S, F, gamma, h);

            for (i = 1; i <= n; i++)
               for (j = 1; j <= n; j++)
               {
                  index[0] = i;
                  index[1] = j;
                  HYPRE_SStructMatrixAddFEMValues(A, part, index, &S[0][0]);
                  HYPRE_SStructVectorAddFEMValues(b, part, index, F);
               }
         }

         /* cells having nodes 1,2 on the domain boundary */
         {
            ComputeFEMRhombus(S, F, gamma, h);

            /* eliminate nodes 1,2 from S and F */
            for (k = 0; k < 4; k++)
            {
               S[1][k] = S[k][1] = 0.0;
               S[2][k] = S[k][2] = 0.0;
            }
            S[1][1] = 1.0;
            S[2][2] = 1.0;
            F[1] = 0.0;
            F[2] = 0.0;

            for (i = n; i <= n; i++)
               for (j = 1; j <= n; j++)
               {
                  index[0] = i;
                  index[1] = j;
                  HYPRE_SStructMatrixAddFEMValues(A, part, index, &S[0][0]);
                  HYPRE_SStructVectorAddFEMValues(b, part, index, F);
               }
         }

         /* cells having nodes 2,3 on the domain boundary */
         {
            ComputeFEMRhombus(S, F, gamma, h);

            /* eliminate nodes 2,3 from S and F */
            for (k = 0; k < 4; k++)
            {
               S[2][k] = S[k][2] = 0.0;
               S[3][k] = S[k][3] = 0.0;
            }
            S[2][2] = 1.0;
            S[3][3] = 1.0;
            F[2] = 0.0;
            F[3] = 0.0;

            for (i = 1; i <= n; i++)
               for (j = n; j <= n; j++)
               {
                  index[0] = i;
                  index[1] = j;
                  HYPRE_SStructMatrixAddFEMValues(A, part, index, &S[0][0]);
                  HYPRE_SStructVectorAddFEMValues(b, part, index, F);
               }

         }

         /* cells having nodes 1,2,3 on the domain boundary */
         {
            ComputeFEMRhombus(S, F, gamma, h);

            /* eliminate nodes 2,3 from S and F */
            for (k = 0; k < 4; k++)
            {
               S[1][k] = S[k][1] = 0.0;
               S[2][k] = S[k][2] = 0.0;
               S[3][k] = S[k][3] = 0.0;
            }
            S[1][1] = 1.0;
            S[2][2] = 1.0;
            S[3][3] = 1.0;
            F[1] = 0.0;
            F[2] = 0.0;
            F[3] = 0.0;

            for (i = n; i <= n; i++)
               for (j = n; j <= n; j++)
               {
                  index[0] = i;
                  index[1] = j;
                  HYPRE_SStructMatrixAddFEMValues(A, part, index, &S[0][0]);
                  HYPRE_SStructVectorAddFEMValues(b, part, index, F);
               }
         }
      }
   }

   /* Collective calls finalizing the matrix and vector assembly */
   HYPRE_SStructMatrixAssemble(A);
   HYPRE_SStructVectorAssemble(b);

   if (print_system)
   {
      HYPRE_SStructVectorGather(b);
      HYPRE_SStructMatrixPrint("sstruct.out.A", A, 0);
      HYPRE_SStructVectorPrint("sstruct.out.b", b, 0);
   }

   /* 4. Set up SStruct Vector for the solution vector x */
   {
      int part = myid;
      int var = 0;
      int nvalues = (n+1)*(n+1);
      double *values;

      /* Since the SetBoxValues() calls below set the values of the nodes in
         the upper-right corners of the cells, the nodal box should start
         from (0,0) instead of (1,1). */
      int ilower[2] = {0,0};
      int iupper[2] = {n,n};

      values = (double*) calloc(nvalues, sizeof(double));

      /* Create an empty vector object */
      HYPRE_SStructVectorCreate(MPI_COMM_WORLD, grid, &x);
      /* Set the object type to ParCSR */
      HYPRE_SStructVectorSetObjectType(x, object_type);
      /* Indicate that the vector coefficients are ready to be set */
      HYPRE_SStructVectorInitialize(x);
      /* Set the values for the initial guess */
      HYPRE_SStructVectorSetBoxValues(x, part, ilower, iupper, var, values);

      free(values);

      /* Finalize the vector assembly */
      HYPRE_SStructVectorAssemble(x);
   }

   /* 5. Set up and call the solver (Solver options can be found in the
         Reference Manual.) */
   HYPRE_Real final_res_norm;
   HYPRE_Int  its;

   if (solver_id == 5)
   {
      HYPRE_Solver          solver;
      HYPRE_ParCSRMatrix    par_A;
      HYPRE_ParVector       par_b;
      HYPRE_ParVector       par_x;

      /* Extract the ParCSR objects needed in the solver */
      HYPRE_SStructMatrixGetObject(A, (void **) &par_A);
      HYPRE_SStructVectorGetObject(b, (void **) &par_b);
      HYPRE_SStructVectorGetObject(x, (void **) &par_x);

      /* Here we construct a BoomerAMG solver.  See the other SStruct examples
         as well as the Reference manual for additional solver choices. */
      HYPRE_BoomerAMGCreate(&solver);
      HYPRE_BoomerAMGSetOldDefault(solver);
      HYPRE_BoomerAMGSetStrongThreshold(solver, 0.25);
      HYPRE_BoomerAMGSetTol(solver, 1e-6);
      HYPRE_BoomerAMGSetPrintLevel(solver, 2);
      HYPRE_BoomerAMGSetMaxIter(solver, 50);

      /* call the setup */
      HYPRE_BoomerAMGSetup(solver, par_A, par_b, par_x);

      /* call the solve */
      HYPRE_BoomerAMGSolve(solver, par_A, par_b, par_x);

      /* get some info */
      HYPRE_BoomerAMGGetNumIterations(solver, &its);
      HYPRE_BoomerAMGGetFinalRelativeResidualNorm(solver,
                                                  &final_res_norm);
      /* clean up */
      HYPRE_BoomerAMGDestroy(solver);

      /* Gather the solution vector */
      HYPRE_SStructVectorGather(x);
   }
   else if ((solver_id >= 10) && (solver_id < 20))
   {
      HYPRE_SStructSolver  sstruct_solver;
      HYPRE_Int  krylov_max_iter = 100;
      HYPRE_Int  krylov_print_level = 3;
      HYPRE_Real tol = 1.0e-6;
      HYPRE_Int  rel_change = 0;

      HYPRE_SStructSolver  sstruct_precond;
      HYPRE_Int    max_levels = 20;
      HYPRE_Int    relax_type = 0;
      HYPRE_Int    usr_jacobi_weight = 0;
      HYPRE_Real   jacobi_weight = 1.0;
      HYPRE_Int    n_pre = 0;
      HYPRE_Int    n_pos = 0;

      time_index = hypre_InitializeTiming("PCG Setup");
      hypre_BeginTiming(time_index);

      HYPRE_SStructPCGCreate(hypre_MPI_COMM_WORLD, &sstruct_solver);
      HYPRE_PCGSetMaxIter( (HYPRE_Solver) sstruct_solver, krylov_max_iter );
      HYPRE_PCGSetTol( (HYPRE_Solver) sstruct_solver, tol );
      HYPRE_PCGSetTwoNorm( (HYPRE_Solver) sstruct_solver, 1 );
      HYPRE_PCGSetRelChange( (HYPRE_Solver) sstruct_solver, rel_change );
      HYPRE_PCGSetPrintLevel( (HYPRE_Solver) sstruct_solver, krylov_print_level );

      if (solver_id == 14)
      {
<<<<<<< HEAD
         /* use SSAMG solver as preconditioner */
         HYPRE_SStructSSAMGCreate(hypre_MPI_COMM_WORLD, &sstruct_precond);
         HYPRE_SStructSSAMGSetMaxIter(sstruct_precond, 1);
         HYPRE_SStructSSAMGSetMaxLevels(sstruct_precond, max_levels);
         HYPRE_SStructSSAMGSetTol(sstruct_precond, 0.0);
         HYPRE_SStructSSAMGSetZeroGuess(sstruct_precond);
         HYPRE_SStructSSAMGSetRelaxType(sstruct_precond, relax_type);
         if (usr_jacobi_weight)
         {
            HYPRE_SStructSSAMGSetRelaxWeight(sstruct_precond, jacobi_weight);
         }
         HYPRE_SStructSSAMGSetNumPreRelax(sstruct_precond, n_pre);
         HYPRE_SStructSSAMGSetNumPostRelax(sstruct_precond, n_pos);
         HYPRE_SStructSSAMGSetPrintLevel(sstruct_precond, 1);
         HYPRE_SStructSSAMGSetLogging(sstruct_precond, 1);

         HYPRE_PCGSetPrecond( (HYPRE_Solver) sstruct_solver,
                              (HYPRE_PtrToSolverFcn) HYPRE_SStructSSAMGSolve,
                              (HYPRE_PtrToSolverFcn) HYPRE_SStructSSAMGSetup,
                              (HYPRE_Solver) sstruct_precond);
      }
      HYPRE_PCGSetup( (HYPRE_Solver) sstruct_solver, (HYPRE_Matrix) A,
                      (HYPRE_Vector) b, (HYPRE_Vector) x);
=======
#ifdef HYPRE_EXVIS
         FILE *file;
         char filename[255];
>>>>>>> 414fa671

      hypre_EndTiming(time_index);
      hypre_PrintTiming("Setup phase times", hypre_MPI_COMM_WORLD);
      hypre_FinalizeTiming(time_index);
      hypre_ClearTiming();

      time_index = hypre_InitializeTiming("PCG Solve");
      hypre_BeginTiming(time_index);

      HYPRE_PCGSolve( (HYPRE_Solver) sstruct_solver, (HYPRE_Matrix) A,
                      (HYPRE_Vector) b, (HYPRE_Vector) x);

      hypre_EndTiming(time_index);
      hypre_PrintTiming("Solve phase times", hypre_MPI_COMM_WORLD);
      hypre_FinalizeTiming(time_index);
      hypre_ClearTiming();

      HYPRE_PCGGetNumIterations( (HYPRE_Solver) sstruct_solver, &its );
      HYPRE_PCGGetFinalRelativeResidualNorm( (HYPRE_Solver) sstruct_solver, &final_res_norm );
      HYPRE_SStructPCGDestroy(sstruct_solver);

      if (solver_id == 14)
      {
         HYPRE_SStructSSAMGDestroy(sstruct_precond);
      }
   }
   else
   {
      if (myid ==0)
      {
         hypre_printf("Solver ID not supported: %d\n", solver_id);
      }
      MPI_Finalize();
      exit(1);
   }

   if (myid == 0)
   {
      hypre_printf("\n");
      hypre_printf("Iterations = %d\n", its);
      hypre_printf("Final Relative Residual Norm = %g\n", final_res_norm);
      hypre_printf("\n");
   }

   /* Save the solution for GLVis visualization, see vis/glvis-ex13.sh */
   if (vis)
   {
      FILE *file;
      char filename[255];

      int i, part = myid, var = 0;
      int nvalues = (n+1)*(n+1);
      double *values = (double*) calloc(nvalues, sizeof(double));
      int ilower[2] = {0,0};
      int iupper[2] = {n,n};

      /* get all local data (including a local copy of the shared values) */
      HYPRE_SStructVectorGetBoxValues(x, part, ilower, iupper,
                                      var, values);

<<<<<<< HEAD
      hypre_sprintf(filename, "%s.%06d", "vis/ex14.sol", myid);
      if ((file = fopen(filename, "w")) == NULL)
      {
         hypre_printf("Error: can't open output file %s\n", filename);
         MPI_Finalize();
         exit(1);
=======
         /* additional visualization data */
         GLVis_PrintData("vis/ex14.data", myid, num_procs);
#endif
>>>>>>> 414fa671
      }

      /* finite element space header */
      hypre_fprintf(file, "FiniteElementSpace\n");
      hypre_fprintf(file, "FiniteElementCollection: H1_2D_P1\n");
      hypre_fprintf(file, "VDim: 1\n");
      hypre_fprintf(file, "Ordering: 0\n\n");

      /* save solution */
      for (i = 0; i < nvalues; i++)
      {
         hypre_fprintf(file, "%.14e\n", values[i]);
      }

      fflush(file);
      fclose(file);
      free(values);

      /* save local finite element mesh */
      GLVis_PrintLocalRhombusMesh("vis/ex14.mesh", n, myid, gamma);

      /* additional visualization data */
      GLVis_PrintData("vis/ex14.data", myid, num_procs);
   }

   /* Free memory */
   HYPRE_SStructGridDestroy(grid);
   HYPRE_SStructGraphDestroy(graph);
   HYPRE_SStructMatrixDestroy(A);
   HYPRE_SStructVectorDestroy(b);
   HYPRE_SStructVectorDestroy(x);

   /* Finalize HYPRE */
   HYPRE_Finalize();

   /* Finalize MPI */
   MPI_Finalize();

   return 0;
}<|MERGE_RESOLUTION|>--- conflicted
+++ resolved
@@ -75,17 +75,12 @@
                    finite element problem in the SStruct interface.
 */
 
-<<<<<<< HEAD
-#include "_hypre_utilities.h"
-=======
 #include <stdio.h>
 #include <stdlib.h>
 #include <string.h>
 #include <math.h>
->>>>>>> 414fa671
 #include "HYPRE_sstruct_mv.h"
 #include "HYPRE_sstruct_ls.h"
-#include "HYPRE_krylov.h"
 #include "HYPRE.h"
 
 #ifndef M_PI
@@ -164,10 +159,7 @@
    HYPRE_SStructVector   b;
    HYPRE_SStructVector   x;
 
-   HYPRE_Int             solver_id = 5;
-   HYPRE_Int             print_system = 0;
-   HYPRE_Int             time_index;
-   HYPRE_Int             object_type;
+   HYPRE_Solver          solver;
 
    /* Initialize MPI */
    MPI_Init(&argc, &argv);
@@ -193,21 +185,11 @@
             arg_index++;
             n = atoi(argv[arg_index++]);
          }
-         else if ( strcmp(argv[arg_index], "-solver") == 0 )
-         {
-            arg_index++;
-            solver_id = atoi(argv[arg_index++]);
-         }
          else if ( strcmp(argv[arg_index], "-vis") == 0 )
          {
             arg_index++;
             vis = 1;
          }
-         else if ( strcmp(argv[arg_index], "-print") == 0 )
-         {
-            arg_index++;
-            print_system = 1;
-         }
          else if ( strcmp(argv[arg_index], "-help") == 0 )
          {
             print_usage = 1;
@@ -221,28 +203,12 @@
 
       if ((print_usage) && (myid == 0))
       {
-         hypre_printf("\n");
-         hypre_printf("Usage: %s [<options>]\n", argv[0]);
-         hypre_printf("\n");
-         hypre_printf("  -n <n>              : problem size per processor (default: 10)\n");
-         hypre_printf("  -vis                : save the solution for GLVis visualization\n");
-         hypre_printf("  -solver <ID>        : solver ID (default = 5)\n");
-         hypre_printf("                         0 - SMG split solver\n");
-         hypre_printf("                         1 - PFMG split solver\n");
-         hypre_printf("                         4 - SSAMG\n");
-         hypre_printf("                         5 - BoomerAMG\n");
-         hypre_printf("                         8 - 1-step Jacobi split solver\n");
-         hypre_printf("                        10 - PCG with SMG split precond\n");
-         hypre_printf("                        11 - PCG with PFMG split precond\n");
-         hypre_printf("                        14 - PCG with SSAMG precond\n");
-         hypre_printf("                        18 - PCG with diagonal scaling\n");
-         hypre_printf("                        19 - PCG\n");
-         hypre_printf("                        20 - PCG with BoomerAMG precond\n");
-         hypre_printf("                        21 - PCG with EUCLID precond\n");
-         hypre_printf("                        22 - PCG with ParaSails precond\n");
-         hypre_printf("                        28 - PCG with diagonal scaling\n");
-         hypre_printf("  -print             : print out the system\n");
-         hypre_printf("\n");
+         printf("\n");
+         printf("Usage: %s [<options>]\n", argv[0]);
+         printf("\n");
+         printf("  -n <n>              : problem size per processor (default: 10)\n");
+         printf("  -vis                : save the solution for GLVis visualization\n");
+         printf("\n");
       }
 
       if (print_usage)
@@ -250,23 +216,13 @@
          MPI_Finalize();
          return (0);
       }
-   }
-
-   /* Set object type */
-   if (solver_id == 5)
-   {
-      object_type = HYPRE_PARCSR;
-   }
-   else
-   {
-      object_type = HYPRE_SSTRUCT;
    }
 
    /* Set the rhombus angle, gamma, and the mesh size, h, depending on the
       number of processors np and the given n */
    if (num_procs < 3)
    {
-      if (myid ==0) hypre_printf("Must run with at least 3 processors!\n");
+      if (myid ==0) printf("Must run with at least 3 processors!\n");
       MPI_Finalize();
       exit(1);
    }
@@ -422,7 +378,7 @@
       HYPRE_SStructGraphCreate(MPI_COMM_WORLD, grid, &graph);
 
       /* See MatrixSetObjectType below */
-      HYPRE_SStructGraphSetObjectType(graph, object_type);
+      HYPRE_SStructGraphSetObjectType(graph, HYPRE_PARCSR);
 
       /* Indicate that this problem uses finite element stiffness matrices and
          load vectors, instead of stencils. */
@@ -443,14 +399,14 @@
       /* Create the matrix object */
       HYPRE_SStructMatrixCreate(MPI_COMM_WORLD, graph, &A);
       /* Use a ParCSR storage */
-      HYPRE_SStructMatrixSetObjectType(A, object_type);
+      HYPRE_SStructMatrixSetObjectType(A, HYPRE_PARCSR);
       /* Indicate that the matrix coefficients are ready to be set */
       HYPRE_SStructMatrixInitialize(A);
 
       /* Create an empty vector object */
       HYPRE_SStructVectorCreate(MPI_COMM_WORLD, grid, &b);
       /* Use a ParCSR storage */
-      HYPRE_SStructVectorSetObjectType(b, object_type);
+      HYPRE_SStructVectorSetObjectType(b, HYPRE_PARCSR);
       /* Indicate that the vector coefficients are ready to be set */
       HYPRE_SStructVectorInitialize(b);
 
@@ -561,13 +517,6 @@
    HYPRE_SStructMatrixAssemble(A);
    HYPRE_SStructVectorAssemble(b);
 
-   if (print_system)
-   {
-      HYPRE_SStructVectorGather(b);
-      HYPRE_SStructMatrixPrint("sstruct.out.A", A, 0);
-      HYPRE_SStructVectorPrint("sstruct.out.b", b, 0);
-   }
-
    /* 4. Set up SStruct Vector for the solution vector x */
    {
       int part = myid;
@@ -586,7 +535,7 @@
       /* Create an empty vector object */
       HYPRE_SStructVectorCreate(MPI_COMM_WORLD, grid, &x);
       /* Set the object type to ParCSR */
-      HYPRE_SStructVectorSetObjectType(x, object_type);
+      HYPRE_SStructVectorSetObjectType(x, HYPRE_PARCSR);
       /* Indicate that the vector coefficients are ready to be set */
       HYPRE_SStructVectorInitialize(x);
       /* Set the values for the initial guess */
@@ -600,12 +549,10 @@
 
    /* 5. Set up and call the solver (Solver options can be found in the
          Reference Manual.) */
-   HYPRE_Real final_res_norm;
-   HYPRE_Int  its;
-
-   if (solver_id == 5)
    {
-      HYPRE_Solver          solver;
+      double final_res_norm;
+      int its;
+
       HYPRE_ParCSRMatrix    par_A;
       HYPRE_ParVector       par_b;
       HYPRE_ParVector       par_x;
@@ -639,159 +586,61 @@
 
       /* Gather the solution vector */
       HYPRE_SStructVectorGather(x);
-   }
-   else if ((solver_id >= 10) && (solver_id < 20))
-   {
-      HYPRE_SStructSolver  sstruct_solver;
-      HYPRE_Int  krylov_max_iter = 100;
-      HYPRE_Int  krylov_print_level = 3;
-      HYPRE_Real tol = 1.0e-6;
-      HYPRE_Int  rel_change = 0;
-
-      HYPRE_SStructSolver  sstruct_precond;
-      HYPRE_Int    max_levels = 20;
-      HYPRE_Int    relax_type = 0;
-      HYPRE_Int    usr_jacobi_weight = 0;
-      HYPRE_Real   jacobi_weight = 1.0;
-      HYPRE_Int    n_pre = 0;
-      HYPRE_Int    n_pos = 0;
-
-      time_index = hypre_InitializeTiming("PCG Setup");
-      hypre_BeginTiming(time_index);
-
-      HYPRE_SStructPCGCreate(hypre_MPI_COMM_WORLD, &sstruct_solver);
-      HYPRE_PCGSetMaxIter( (HYPRE_Solver) sstruct_solver, krylov_max_iter );
-      HYPRE_PCGSetTol( (HYPRE_Solver) sstruct_solver, tol );
-      HYPRE_PCGSetTwoNorm( (HYPRE_Solver) sstruct_solver, 1 );
-      HYPRE_PCGSetRelChange( (HYPRE_Solver) sstruct_solver, rel_change );
-      HYPRE_PCGSetPrintLevel( (HYPRE_Solver) sstruct_solver, krylov_print_level );
-
-      if (solver_id == 14)
-      {
-<<<<<<< HEAD
-         /* use SSAMG solver as preconditioner */
-         HYPRE_SStructSSAMGCreate(hypre_MPI_COMM_WORLD, &sstruct_precond);
-         HYPRE_SStructSSAMGSetMaxIter(sstruct_precond, 1);
-         HYPRE_SStructSSAMGSetMaxLevels(sstruct_precond, max_levels);
-         HYPRE_SStructSSAMGSetTol(sstruct_precond, 0.0);
-         HYPRE_SStructSSAMGSetZeroGuess(sstruct_precond);
-         HYPRE_SStructSSAMGSetRelaxType(sstruct_precond, relax_type);
-         if (usr_jacobi_weight)
-         {
-            HYPRE_SStructSSAMGSetRelaxWeight(sstruct_precond, jacobi_weight);
-         }
-         HYPRE_SStructSSAMGSetNumPreRelax(sstruct_precond, n_pre);
-         HYPRE_SStructSSAMGSetNumPostRelax(sstruct_precond, n_pos);
-         HYPRE_SStructSSAMGSetPrintLevel(sstruct_precond, 1);
-         HYPRE_SStructSSAMGSetLogging(sstruct_precond, 1);
-
-         HYPRE_PCGSetPrecond( (HYPRE_Solver) sstruct_solver,
-                              (HYPRE_PtrToSolverFcn) HYPRE_SStructSSAMGSolve,
-                              (HYPRE_PtrToSolverFcn) HYPRE_SStructSSAMGSetup,
-                              (HYPRE_Solver) sstruct_precond);
-      }
-      HYPRE_PCGSetup( (HYPRE_Solver) sstruct_solver, (HYPRE_Matrix) A,
-                      (HYPRE_Vector) b, (HYPRE_Vector) x);
-=======
+
+      /* Save the solution for GLVis visualization, see vis/glvis-ex13.sh */
+      if (vis)
+      {
 #ifdef HYPRE_EXVIS
          FILE *file;
          char filename[255];
->>>>>>> 414fa671
-
-      hypre_EndTiming(time_index);
-      hypre_PrintTiming("Setup phase times", hypre_MPI_COMM_WORLD);
-      hypre_FinalizeTiming(time_index);
-      hypre_ClearTiming();
-
-      time_index = hypre_InitializeTiming("PCG Solve");
-      hypre_BeginTiming(time_index);
-
-      HYPRE_PCGSolve( (HYPRE_Solver) sstruct_solver, (HYPRE_Matrix) A,
-                      (HYPRE_Vector) b, (HYPRE_Vector) x);
-
-      hypre_EndTiming(time_index);
-      hypre_PrintTiming("Solve phase times", hypre_MPI_COMM_WORLD);
-      hypre_FinalizeTiming(time_index);
-      hypre_ClearTiming();
-
-      HYPRE_PCGGetNumIterations( (HYPRE_Solver) sstruct_solver, &its );
-      HYPRE_PCGGetFinalRelativeResidualNorm( (HYPRE_Solver) sstruct_solver, &final_res_norm );
-      HYPRE_SStructPCGDestroy(sstruct_solver);
-
-      if (solver_id == 14)
-      {
-         HYPRE_SStructSSAMGDestroy(sstruct_precond);
-      }
-   }
-   else
-   {
-      if (myid ==0)
-      {
-         hypre_printf("Solver ID not supported: %d\n", solver_id);
-      }
-      MPI_Finalize();
-      exit(1);
-   }
-
-   if (myid == 0)
-   {
-      hypre_printf("\n");
-      hypre_printf("Iterations = %d\n", its);
-      hypre_printf("Final Relative Residual Norm = %g\n", final_res_norm);
-      hypre_printf("\n");
-   }
-
-   /* Save the solution for GLVis visualization, see vis/glvis-ex13.sh */
-   if (vis)
-   {
-      FILE *file;
-      char filename[255];
-
-      int i, part = myid, var = 0;
-      int nvalues = (n+1)*(n+1);
-      double *values = (double*) calloc(nvalues, sizeof(double));
-      int ilower[2] = {0,0};
-      int iupper[2] = {n,n};
-
-      /* get all local data (including a local copy of the shared values) */
-      HYPRE_SStructVectorGetBoxValues(x, part, ilower, iupper,
-                                      var, values);
-
-<<<<<<< HEAD
-      hypre_sprintf(filename, "%s.%06d", "vis/ex14.sol", myid);
-      if ((file = fopen(filename, "w")) == NULL)
-      {
-         hypre_printf("Error: can't open output file %s\n", filename);
-         MPI_Finalize();
-         exit(1);
-=======
+
+         int i, part = myid, var = 0;
+         int nvalues = (n+1)*(n+1);
+         double *values = (double*) calloc(nvalues, sizeof(double));
+         int ilower[2] = {0,0};
+         int iupper[2] = {n,n};
+
+         /* get all local data (including a local copy of the shared values) */
+         HYPRE_SStructVectorGetBoxValues(x, part, ilower, iupper,
+                                         var, values);
+
+         sprintf(filename, "%s.%06d", "vis/ex14.sol", myid);
+         if ((file = fopen(filename, "w")) == NULL)
+         {
+            printf("Error: can't open output file %s\n", filename);
+            MPI_Finalize();
+            exit(1);
+         }
+
+         /* finite element space header */
+         fprintf(file, "FiniteElementSpace\n");
+         fprintf(file, "FiniteElementCollection: H1_2D_P1\n");
+         fprintf(file, "VDim: 1\n");
+         fprintf(file, "Ordering: 0\n\n");
+
+         /* save solution */
+         for (i = 0; i < nvalues; i++)
+            fprintf(file, "%.14e\n", values[i]);
+
+         fflush(file);
+         fclose(file);
+         free(values);
+
+         /* save local finite element mesh */
+         GLVis_PrintLocalRhombusMesh("vis/ex14.mesh", n, myid, gamma);
+
          /* additional visualization data */
          GLVis_PrintData("vis/ex14.data", myid, num_procs);
 #endif
->>>>>>> 414fa671
-      }
-
-      /* finite element space header */
-      hypre_fprintf(file, "FiniteElementSpace\n");
-      hypre_fprintf(file, "FiniteElementCollection: H1_2D_P1\n");
-      hypre_fprintf(file, "VDim: 1\n");
-      hypre_fprintf(file, "Ordering: 0\n\n");
-
-      /* save solution */
-      for (i = 0; i < nvalues; i++)
-      {
-         hypre_fprintf(file, "%.14e\n", values[i]);
-      }
-
-      fflush(file);
-      fclose(file);
-      free(values);
-
-      /* save local finite element mesh */
-      GLVis_PrintLocalRhombusMesh("vis/ex14.mesh", n, myid, gamma);
-
-      /* additional visualization data */
-      GLVis_PrintData("vis/ex14.data", myid, num_procs);
+      }
+
+      if (myid == 0)
+      {
+         printf("\n");
+         printf("Iterations = %d\n", its);
+         printf("Final Relative Residual Norm = %g\n", final_res_norm);
+         printf("\n");
+      }
    }
 
    /* Free memory */
