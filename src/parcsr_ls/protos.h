/******************************************************************************
 * Copyright 1998-2019 Lawrence Livermore National Security, LLC and other
 * HYPRE Project Developers. See the top-level COPYRIGHT file for details.
 *
 * SPDX-License-Identifier: (Apache-2.0 OR MIT)
 ******************************************************************************/

/* ads.c */
void *hypre_ADSCreate ( void );
HYPRE_Int hypre_ADSDestroy ( void *solver );
HYPRE_Int hypre_ADSSetDiscreteCurl ( void *solver , hypre_ParCSRMatrix *C );
HYPRE_Int hypre_ADSSetDiscreteGradient ( void *solver , hypre_ParCSRMatrix *G );
HYPRE_Int hypre_ADSSetCoordinateVectors ( void *solver , hypre_ParVector *x , hypre_ParVector *y , hypre_ParVector *z );
HYPRE_Int hypre_ADSSetInterpolations ( void *solver , hypre_ParCSRMatrix *RT_Pi , hypre_ParCSRMatrix *RT_Pix , hypre_ParCSRMatrix *RT_Piy , hypre_ParCSRMatrix *RT_Piz , hypre_ParCSRMatrix *ND_Pi , hypre_ParCSRMatrix *ND_Pix , hypre_ParCSRMatrix *ND_Piy , hypre_ParCSRMatrix *ND_Piz );
HYPRE_Int hypre_ADSSetMaxIter ( void *solver , HYPRE_Int maxit );
HYPRE_Int hypre_ADSSetTol ( void *solver , HYPRE_Real tol );
HYPRE_Int hypre_ADSSetCycleType ( void *solver , HYPRE_Int cycle_type );
HYPRE_Int hypre_ADSSetPrintLevel ( void *solver , HYPRE_Int print_level );
HYPRE_Int hypre_ADSSetSmoothingOptions ( void *solver , HYPRE_Int A_relax_type , HYPRE_Int A_relax_times , HYPRE_Real A_relax_weight , HYPRE_Real A_omega );
HYPRE_Int hypre_ADSSetChebySmoothingOptions ( void *solver , HYPRE_Int A_cheby_order , HYPRE_Int A_cheby_fraction );
HYPRE_Int hypre_ADSSetAMSOptions ( void *solver , HYPRE_Int B_C_cycle_type , HYPRE_Int B_C_coarsen_type , HYPRE_Int B_C_agg_levels , HYPRE_Int B_C_relax_type , HYPRE_Real B_C_theta , HYPRE_Int B_C_interp_type , HYPRE_Int B_C_Pmax );
HYPRE_Int hypre_ADSSetAMGOptions ( void *solver , HYPRE_Int B_Pi_coarsen_type , HYPRE_Int B_Pi_agg_levels , HYPRE_Int B_Pi_relax_type , HYPRE_Real B_Pi_theta , HYPRE_Int B_Pi_interp_type , HYPRE_Int B_Pi_Pmax );
HYPRE_Int hypre_ADSComputePi ( hypre_ParCSRMatrix *A , hypre_ParCSRMatrix *C , hypre_ParCSRMatrix *G , hypre_ParVector *x , hypre_ParVector *y , hypre_ParVector *z , hypre_ParCSRMatrix *PiNDx , hypre_ParCSRMatrix *PiNDy , hypre_ParCSRMatrix *PiNDz , hypre_ParCSRMatrix **Pi_ptr );
HYPRE_Int hypre_ADSComputePixyz ( hypre_ParCSRMatrix *A , hypre_ParCSRMatrix *C , hypre_ParCSRMatrix *G , hypre_ParVector *x , hypre_ParVector *y , hypre_ParVector *z , hypre_ParCSRMatrix *PiNDx , hypre_ParCSRMatrix *PiNDy , hypre_ParCSRMatrix *PiNDz , hypre_ParCSRMatrix **Pix_ptr , hypre_ParCSRMatrix **Piy_ptr , hypre_ParCSRMatrix **Piz_ptr );
HYPRE_Int hypre_ADSSetup ( void *solver , hypre_ParCSRMatrix *A , hypre_ParVector *b , hypre_ParVector *x );
HYPRE_Int hypre_ADSSolve ( void *solver , hypre_ParCSRMatrix *A , hypre_ParVector *b , hypre_ParVector *x );
HYPRE_Int hypre_ADSGetNumIterations ( void *solver , HYPRE_Int *num_iterations );
HYPRE_Int hypre_ADSGetFinalRelativeResidualNorm ( void *solver , HYPRE_Real *rel_resid_norm );

/* ame.c */
void *hypre_AMECreate ( void );
HYPRE_Int hypre_AMEDestroy ( void *esolver );
HYPRE_Int hypre_AMESetAMSSolver ( void *esolver , void *ams_solver );
HYPRE_Int hypre_AMESetMassMatrix ( void *esolver , hypre_ParCSRMatrix *M );
HYPRE_Int hypre_AMESetBlockSize ( void *esolver , HYPRE_Int block_size );
HYPRE_Int hypre_AMESetMaxIter ( void *esolver , HYPRE_Int maxit );
HYPRE_Int hypre_AMESetTol ( void *esolver , HYPRE_Real tol );
HYPRE_Int hypre_AMESetRTol ( void *esolver , HYPRE_Real tol );
HYPRE_Int hypre_AMESetPrintLevel ( void *esolver , HYPRE_Int print_level );
HYPRE_Int hypre_AMESetup ( void *esolver );
HYPRE_Int hypre_AMEDiscrDivFreeComponent ( void *esolver , hypre_ParVector *b );
void hypre_AMEOperatorA ( void *data , void *x , void *y );
void hypre_AMEMultiOperatorA ( void *data , void *x , void *y );
void hypre_AMEOperatorM ( void *data , void *x , void *y );
void hypre_AMEMultiOperatorM ( void *data , void *x , void *y );
void hypre_AMEOperatorB ( void *data , void *x , void *y );
void hypre_AMEMultiOperatorB ( void *data , void *x , void *y );
HYPRE_Int hypre_AMESolve ( void *esolver );
HYPRE_Int hypre_AMEGetEigenvectors ( void *esolver , HYPRE_ParVector **eigenvectors_ptr );
HYPRE_Int hypre_AMEGetEigenvalues ( void *esolver , HYPRE_Real **eigenvalues_ptr );

/* amg_hybrid.c */
void *hypre_AMGHybridCreate ( void );
HYPRE_Int hypre_AMGHybridDestroy ( void *AMGhybrid_vdata );
HYPRE_Int hypre_AMGHybridSetTol ( void *AMGhybrid_vdata , HYPRE_Real tol );
HYPRE_Int hypre_AMGHybridSetAbsoluteTol ( void *AMGhybrid_vdata , HYPRE_Real a_tol );
HYPRE_Int hypre_AMGHybridSetConvergenceTol ( void *AMGhybrid_vdata , HYPRE_Real cf_tol );
HYPRE_Int hypre_AMGHybridSetNonGalerkinTol ( void *AMGhybrid_vdata , HYPRE_Int nongalerk_num_tol, HYPRE_Real *nongalerkin_tol );
HYPRE_Int hypre_AMGHybridSetDSCGMaxIter ( void *AMGhybrid_vdata , HYPRE_Int dscg_max_its );
HYPRE_Int hypre_AMGHybridSetPCGMaxIter ( void *AMGhybrid_vdata , HYPRE_Int pcg_max_its );
HYPRE_Int hypre_AMGHybridSetSetupType ( void *AMGhybrid_vdata , HYPRE_Int setup_type );
HYPRE_Int hypre_AMGHybridSetSolverType ( void *AMGhybrid_vdata , HYPRE_Int solver_type );
HYPRE_Int hypre_AMGHybridSetRecomputeResidual ( void *AMGhybrid_vdata , HYPRE_Int recompute_residual );
HYPRE_Int hypre_AMGHybridGetRecomputeResidual ( void *AMGhybrid_vdata , HYPRE_Int *recompute_residual );
HYPRE_Int hypre_AMGHybridSetRecomputeResidualP ( void *AMGhybrid_vdata , HYPRE_Int recompute_residual_p );
HYPRE_Int hypre_AMGHybridGetRecomputeResidualP ( void *AMGhybrid_vdata , HYPRE_Int *recompute_residual_p );
HYPRE_Int hypre_AMGHybridSetKDim ( void *AMGhybrid_vdata , HYPRE_Int k_dim );
HYPRE_Int hypre_AMGHybridSetStopCrit ( void *AMGhybrid_vdata , HYPRE_Int stop_crit );
HYPRE_Int hypre_AMGHybridSetTwoNorm ( void *AMGhybrid_vdata , HYPRE_Int two_norm );
HYPRE_Int hypre_AMGHybridSetRelChange ( void *AMGhybrid_vdata , HYPRE_Int rel_change );
HYPRE_Int hypre_AMGHybridSetPrecond ( void *pcg_vdata , HYPRE_Int (*pcg_precond_solve )(void*,void*,void*,void*), HYPRE_Int (*pcg_precond_setup )(void*,void*,void*,void*), void *pcg_precond );
HYPRE_Int hypre_AMGHybridSetLogging ( void *AMGhybrid_vdata , HYPRE_Int logging );
HYPRE_Int hypre_AMGHybridSetPrintLevel ( void *AMGhybrid_vdata , HYPRE_Int print_level );
HYPRE_Int hypre_AMGHybridSetStrongThreshold ( void *AMGhybrid_vdata , HYPRE_Real strong_threshold );
HYPRE_Int hypre_AMGHybridSetMaxRowSum ( void *AMGhybrid_vdata , HYPRE_Real max_row_sum );
HYPRE_Int hypre_AMGHybridSetTruncFactor ( void *AMGhybrid_vdata , HYPRE_Real trunc_factor );
HYPRE_Int hypre_AMGHybridSetPMaxElmts ( void *AMGhybrid_vdata , HYPRE_Int P_max_elmts );
HYPRE_Int hypre_AMGHybridSetMaxLevels ( void *AMGhybrid_vdata , HYPRE_Int max_levels );
HYPRE_Int hypre_AMGHybridSetMeasureType ( void *AMGhybrid_vdata , HYPRE_Int measure_type );
HYPRE_Int hypre_AMGHybridSetCoarsenType ( void *AMGhybrid_vdata , HYPRE_Int coarsen_type );
HYPRE_Int hypre_AMGHybridSetInterpType ( void *AMGhybrid_vdata , HYPRE_Int interp_type );
HYPRE_Int hypre_AMGHybridSetCycleType ( void *AMGhybrid_vdata , HYPRE_Int cycle_type );
HYPRE_Int hypre_AMGHybridSetNumSweeps ( void *AMGhybrid_vdata , HYPRE_Int num_sweeps );
HYPRE_Int hypre_AMGHybridSetCycleNumSweeps ( void *AMGhybrid_vdata , HYPRE_Int num_sweeps , HYPRE_Int k );
HYPRE_Int hypre_AMGHybridSetRelaxType ( void *AMGhybrid_vdata , HYPRE_Int relax_type );
HYPRE_Int hypre_AMGHybridSetKeepTranspose ( void *AMGhybrid_vdata , HYPRE_Int keepT );
HYPRE_Int hypre_AMGHybridSetSplittingStrategy( void *AMGhybrid_vdata , HYPRE_Int splitting_strategy );
HYPRE_Int hypre_AMGHybridSetCycleRelaxType ( void *AMGhybrid_vdata , HYPRE_Int relax_type , HYPRE_Int k );
HYPRE_Int hypre_AMGHybridSetRelaxOrder ( void *AMGhybrid_vdata , HYPRE_Int relax_order );
HYPRE_Int hypre_AMGHybridSetMaxCoarseSize ( void *AMGhybrid_vdata , HYPRE_Int max_coarse_size );
HYPRE_Int hypre_AMGHybridSetMinCoarseSize ( void *AMGhybrid_vdata , HYPRE_Int min_coarse_size );
HYPRE_Int hypre_AMGHybridSetSeqThreshold ( void *AMGhybrid_vdata , HYPRE_Int seq_threshold );
HYPRE_Int hypre_AMGHybridSetNumGridSweeps ( void *AMGhybrid_vdata , HYPRE_Int *num_grid_sweeps );
HYPRE_Int hypre_AMGHybridSetGridRelaxType ( void *AMGhybrid_vdata , HYPRE_Int *grid_relax_type );
HYPRE_Int hypre_AMGHybridSetGridRelaxPoints ( void *AMGhybrid_vdata , HYPRE_Int **grid_relax_points );
HYPRE_Int hypre_AMGHybridSetRelaxWeight ( void *AMGhybrid_vdata , HYPRE_Real *relax_weight );
HYPRE_Int hypre_AMGHybridSetOmega ( void *AMGhybrid_vdata , HYPRE_Real *omega );
HYPRE_Int hypre_AMGHybridSetRelaxWt ( void *AMGhybrid_vdata , HYPRE_Real relax_wt );
HYPRE_Int hypre_AMGHybridSetLevelRelaxWt ( void *AMGhybrid_vdata , HYPRE_Real relax_wt , HYPRE_Int level );
HYPRE_Int hypre_AMGHybridSetOuterWt ( void *AMGhybrid_vdata , HYPRE_Real outer_wt );
HYPRE_Int hypre_AMGHybridSetLevelOuterWt ( void *AMGhybrid_vdata , HYPRE_Real outer_wt , HYPRE_Int level );
HYPRE_Int hypre_AMGHybridSetNumPaths ( void *AMGhybrid_vdata , HYPRE_Int num_paths );
HYPRE_Int hypre_AMGHybridSetDofFunc ( void *AMGhybrid_vdata , HYPRE_Int *dof_func );
HYPRE_Int hypre_AMGHybridSetAggNumLevels ( void *AMGhybrid_vdata , HYPRE_Int agg_num_levels );
HYPRE_Int hypre_AMGHybridSetAggInterpType ( void *AMGhybrid_vdata , HYPRE_Int agg_interp_type );
HYPRE_Int hypre_AMGHybridSetNumFunctions ( void *AMGhybrid_vdata , HYPRE_Int num_functions );
HYPRE_Int hypre_AMGHybridSetNodal ( void *AMGhybrid_vdata , HYPRE_Int nodal );
HYPRE_Int hypre_AMGHybridGetSetupSolveTime( void *AMGhybrid_vdata, HYPRE_Real *time );
HYPRE_Int hypre_AMGHybridGetNumIterations ( void *AMGhybrid_vdata , HYPRE_Int *num_its );
HYPRE_Int hypre_AMGHybridGetDSCGNumIterations ( void *AMGhybrid_vdata , HYPRE_Int *dscg_num_its );
HYPRE_Int hypre_AMGHybridGetPCGNumIterations ( void *AMGhybrid_vdata , HYPRE_Int *pcg_num_its );
HYPRE_Int hypre_AMGHybridGetFinalRelativeResidualNorm ( void *AMGhybrid_vdata , HYPRE_Real *final_rel_res_norm );
HYPRE_Int hypre_AMGHybridSetup ( void *AMGhybrid_vdata , hypre_ParCSRMatrix *A , hypre_ParVector *b , hypre_ParVector *x );
HYPRE_Int hypre_AMGHybridSolve ( void *AMGhybrid_vdata , hypre_ParCSRMatrix *A , hypre_ParVector *b , hypre_ParVector *x );

/* ams.c */
HYPRE_Int hypre_ParCSRRelax ( hypre_ParCSRMatrix *A , hypre_ParVector *f , HYPRE_Int relax_type , HYPRE_Int relax_times , HYPRE_Real *l1_norms , HYPRE_Real relax_weight , HYPRE_Real omega , HYPRE_Real max_eig_est , HYPRE_Real min_eig_est , HYPRE_Int cheby_order , HYPRE_Real cheby_fraction , hypre_ParVector *u , hypre_ParVector *v , hypre_ParVector *z );
hypre_ParVector *hypre_ParVectorInRangeOf ( hypre_ParCSRMatrix *A );
hypre_ParVector *hypre_ParVectorInDomainOf ( hypre_ParCSRMatrix *A );
HYPRE_Int hypre_ParVectorBlockSplit ( hypre_ParVector *x , hypre_ParVector *x_ [3 ], HYPRE_Int dim );
HYPRE_Int hypre_ParVectorBlockGather ( hypre_ParVector *x , hypre_ParVector *x_ [3 ], HYPRE_Int dim );
HYPRE_Int hypre_BoomerAMGBlockSolve ( void *B , hypre_ParCSRMatrix *A , hypre_ParVector *b , hypre_ParVector *x );
HYPRE_Int hypre_ParCSRMatrixFixZeroRows ( hypre_ParCSRMatrix *A );
HYPRE_Int hypre_ParCSRComputeL1Norms ( hypre_ParCSRMatrix *A , HYPRE_Int option , HYPRE_Int *cf_marker , HYPRE_Real **l1_norm_ptr );
HYPRE_Int hypre_ParCSRMatrixSetDiagRows ( hypre_ParCSRMatrix *A , HYPRE_Real d );
void *hypre_AMSCreate ( void );
HYPRE_Int hypre_AMSDestroy ( void *solver );
HYPRE_Int hypre_AMSSetDimension ( void *solver , HYPRE_Int dim );
HYPRE_Int hypre_AMSSetDiscreteGradient ( void *solver , hypre_ParCSRMatrix *G );
HYPRE_Int hypre_AMSSetCoordinateVectors ( void *solver , hypre_ParVector *x , hypre_ParVector *y , hypre_ParVector *z );
HYPRE_Int hypre_AMSSetEdgeConstantVectors ( void *solver , hypre_ParVector *Gx , hypre_ParVector *Gy , hypre_ParVector *Gz );
HYPRE_Int hypre_AMSSetInterpolations ( void *solver , hypre_ParCSRMatrix *Pi , hypre_ParCSRMatrix *Pix , hypre_ParCSRMatrix *Piy , hypre_ParCSRMatrix *Piz );
HYPRE_Int hypre_AMSSetAlphaPoissonMatrix ( void *solver , hypre_ParCSRMatrix *A_Pi );
HYPRE_Int hypre_AMSSetBetaPoissonMatrix ( void *solver , hypre_ParCSRMatrix *A_G );
HYPRE_Int hypre_AMSSetInteriorNodes ( void *solver , hypre_ParVector *interior_nodes );
HYPRE_Int hypre_AMSSetProjectionFrequency ( void *solver , HYPRE_Int projection_frequency );
HYPRE_Int hypre_AMSSetMaxIter ( void *solver , HYPRE_Int maxit );
HYPRE_Int hypre_AMSSetTol ( void *solver , HYPRE_Real tol );
HYPRE_Int hypre_AMSSetCycleType ( void *solver , HYPRE_Int cycle_type );
HYPRE_Int hypre_AMSSetPrintLevel ( void *solver , HYPRE_Int print_level );
HYPRE_Int hypre_AMSSetSmoothingOptions ( void *solver , HYPRE_Int A_relax_type , HYPRE_Int A_relax_times , HYPRE_Real A_relax_weight , HYPRE_Real A_omega );
HYPRE_Int hypre_AMSSetChebySmoothingOptions ( void *solver , HYPRE_Int A_cheby_order , HYPRE_Int A_cheby_fraction );
HYPRE_Int hypre_AMSSetAlphaAMGOptions ( void *solver , HYPRE_Int B_Pi_coarsen_type , HYPRE_Int B_Pi_agg_levels , HYPRE_Int B_Pi_relax_type , HYPRE_Real B_Pi_theta , HYPRE_Int B_Pi_interp_type , HYPRE_Int B_Pi_Pmax );
HYPRE_Int hypre_AMSSetAlphaAMGCoarseRelaxType ( void *solver , HYPRE_Int B_Pi_coarse_relax_type );
HYPRE_Int hypre_AMSSetBetaAMGOptions ( void *solver , HYPRE_Int B_G_coarsen_type , HYPRE_Int B_G_agg_levels , HYPRE_Int B_G_relax_type , HYPRE_Real B_G_theta , HYPRE_Int B_G_interp_type , HYPRE_Int B_G_Pmax );
HYPRE_Int hypre_AMSSetBetaAMGCoarseRelaxType ( void *solver , HYPRE_Int B_G_coarse_relax_type );
HYPRE_Int hypre_AMSComputePi ( hypre_ParCSRMatrix *A , hypre_ParCSRMatrix *G , hypre_ParVector *Gx , hypre_ParVector *Gy , hypre_ParVector *Gz , HYPRE_Int dim , hypre_ParCSRMatrix **Pi_ptr );
HYPRE_Int hypre_AMSComputePixyz ( hypre_ParCSRMatrix *A , hypre_ParCSRMatrix *G , hypre_ParVector *Gx , hypre_ParVector *Gy , hypre_ParVector *Gz , HYPRE_Int dim , hypre_ParCSRMatrix **Pix_ptr , hypre_ParCSRMatrix **Piy_ptr , hypre_ParCSRMatrix **Piz_ptr );
HYPRE_Int hypre_AMSComputeGPi ( hypre_ParCSRMatrix *A , hypre_ParCSRMatrix *G , hypre_ParVector *Gx , hypre_ParVector *Gy , hypre_ParVector *Gz , HYPRE_Int dim , hypre_ParCSRMatrix **GPi_ptr );
HYPRE_Int hypre_AMSSetup ( void *solver , hypre_ParCSRMatrix *A , hypre_ParVector *b , hypre_ParVector *x );
HYPRE_Int hypre_AMSSolve ( void *solver , hypre_ParCSRMatrix *A , hypre_ParVector *b , hypre_ParVector *x );
HYPRE_Int hypre_ParCSRSubspacePrec ( hypre_ParCSRMatrix *A0 , HYPRE_Int A0_relax_type , HYPRE_Int A0_relax_times , HYPRE_Real *A0_l1_norms , HYPRE_Real A0_relax_weight , HYPRE_Real A0_omega , HYPRE_Real A0_max_eig_est , HYPRE_Real A0_min_eig_est , HYPRE_Int A0_cheby_order , HYPRE_Real A0_cheby_fraction , hypre_ParCSRMatrix **A , HYPRE_Solver *B , HYPRE_PtrToSolverFcn *HB , hypre_ParCSRMatrix **P , hypre_ParVector **r , hypre_ParVector **g , hypre_ParVector *x , hypre_ParVector *y , hypre_ParVector *r0 , hypre_ParVector *g0 , char *cycle , hypre_ParVector *z );
HYPRE_Int hypre_AMSGetNumIterations ( void *solver , HYPRE_Int *num_iterations );
HYPRE_Int hypre_AMSGetFinalRelativeResidualNorm ( void *solver , HYPRE_Real *rel_resid_norm );
HYPRE_Int hypre_AMSProjectOutGradients ( void *solver , hypre_ParVector *x );
HYPRE_Int hypre_AMSConstructDiscreteGradient ( hypre_ParCSRMatrix *A , hypre_ParVector *x_coord , HYPRE_BigInt *edge_vertex , HYPRE_Int edge_orientation , hypre_ParCSRMatrix **G_ptr );
HYPRE_Int hypre_AMSFEISetup ( void *solver , hypre_ParCSRMatrix *A , hypre_ParVector *b , hypre_ParVector *x , HYPRE_Int num_vert , HYPRE_Int num_local_vert , HYPRE_BigInt *vert_number , HYPRE_Real *vert_coord , HYPRE_Int num_edges , HYPRE_BigInt *edge_vertex );
HYPRE_Int hypre_AMSFEIDestroy ( void *solver );
HYPRE_Int hypre_ParCSRComputeL1NormsThreads ( hypre_ParCSRMatrix *A , HYPRE_Int option , HYPRE_Int num_threads , HYPRE_Int *cf_marker , HYPRE_Real **l1_norm_ptr );

/* aux_interp.c */
HYPRE_Int hypre_alt_insert_new_nodes ( hypre_ParCSRCommPkg *comm_pkg , hypre_ParCSRCommPkg *extend_comm_pkg , HYPRE_Int *IN_marker , HYPRE_Int full_off_procNodes , HYPRE_Int *OUT_marker );
HYPRE_Int hypre_big_insert_new_nodes ( hypre_ParCSRCommPkg *comm_pkg , hypre_ParCSRCommPkg *extend_comm_pkg , HYPRE_Int *IN_marker , HYPRE_Int full_off_procNodes , HYPRE_BigInt offset , HYPRE_BigInt *OUT_marker );
HYPRE_Int hypre_ssort ( HYPRE_BigInt *data , HYPRE_Int n );
HYPRE_Int hypre_index_of_minimum ( HYPRE_BigInt *data , HYPRE_Int n );
void hypre_swap_int ( HYPRE_BigInt *data , HYPRE_Int a , HYPRE_Int b );
void hypre_initialize_vecs ( HYPRE_Int diag_n , HYPRE_Int offd_n , HYPRE_Int *diag_ftc , HYPRE_BigInt *offd_ftc , HYPRE_Int *diag_pm , HYPRE_Int *offd_pm , HYPRE_Int *tmp_CF );
/*HYPRE_Int hypre_new_offd_nodes(HYPRE_Int **found , HYPRE_Int num_cols_A_offd , HYPRE_Int *A_ext_i , HYPRE_Int *A_ext_j, HYPRE_Int num_cols_S_offd, HYPRE_Int *col_map_offd, HYPRE_Int col_1, HYPRE_Int col_n, HYPRE_Int *Sop_i, HYPRE_Int *Sop_j, HYPRE_Int *CF_marker_offd );*/
HYPRE_Int hypre_exchange_marker(hypre_ParCSRCommPkg *comm_pkg, HYPRE_Int *IN_marker, HYPRE_Int *OUT_marker);
HYPRE_Int hypre_exchange_interp_data( HYPRE_Int **CF_marker_offd, HYPRE_Int **dof_func_offd, hypre_CSRMatrix **A_ext, HYPRE_Int *full_off_procNodes, hypre_CSRMatrix **Sop, hypre_ParCSRCommPkg **extend_comm_pkg, hypre_ParCSRMatrix *A, HYPRE_Int *CF_marker, hypre_ParCSRMatrix *S, HYPRE_Int num_functions, HYPRE_Int *dof_func, HYPRE_Int skip_fine_or_same_sign);
void hypre_build_interp_colmap(hypre_ParCSRMatrix *P, HYPRE_Int full_off_procNodes, HYPRE_Int *tmp_CF_marker_offd, HYPRE_BigInt *fine_to_coarse_offd);

/* block_tridiag.c */
void *hypre_BlockTridiagCreate ( void );
HYPRE_Int hypre_BlockTridiagDestroy ( void *data );
HYPRE_Int hypre_BlockTridiagSetup ( void *data , hypre_ParCSRMatrix *A , hypre_ParVector *b , hypre_ParVector *x );
HYPRE_Int hypre_BlockTridiagSolve ( void *data , hypre_ParCSRMatrix *A , hypre_ParVector *b , hypre_ParVector *x );
HYPRE_Int hypre_BlockTridiagSetIndexSet ( void *data , HYPRE_Int n , HYPRE_Int *inds );
HYPRE_Int hypre_BlockTridiagSetAMGStrengthThreshold ( void *data , HYPRE_Real thresh );
HYPRE_Int hypre_BlockTridiagSetAMGNumSweeps ( void *data , HYPRE_Int nsweeps );
HYPRE_Int hypre_BlockTridiagSetAMGRelaxType ( void *data , HYPRE_Int relax_type );
HYPRE_Int hypre_BlockTridiagSetPrintLevel ( void *data , HYPRE_Int print_level );

/* driver.c */
HYPRE_Int BuildParFromFile ( HYPRE_Int argc , char *argv [], HYPRE_Int arg_index , HYPRE_ParCSRMatrix *A_ptr );
HYPRE_Int BuildParLaplacian ( HYPRE_Int argc , char *argv [], HYPRE_Int arg_index , HYPRE_ParCSRMatrix *A_ptr );
HYPRE_Int BuildParDifConv ( HYPRE_Int argc , char *argv [], HYPRE_Int arg_index , HYPRE_ParCSRMatrix *A_ptr );
HYPRE_Int BuildParFromOneFile ( HYPRE_Int argc , char *argv [], HYPRE_Int arg_index , HYPRE_ParCSRMatrix *A_ptr );
HYPRE_Int BuildRhsParFromOneFile ( HYPRE_Int argc , char *argv [], HYPRE_Int arg_index , HYPRE_ParCSRMatrix A , HYPRE_ParVector *b_ptr );
HYPRE_Int BuildParLaplacian9pt ( HYPRE_Int argc , char *argv [], HYPRE_Int arg_index , HYPRE_ParCSRMatrix *A_ptr );
HYPRE_Int BuildParLaplacian27pt ( HYPRE_Int argc , char *argv [], HYPRE_Int arg_index , HYPRE_ParCSRMatrix *A_ptr );

/* gen_redcs_mat.c */
HYPRE_Int hypre_seqAMGSetup ( hypre_ParAMGData *amg_data , HYPRE_Int p_level , HYPRE_Int coarse_threshold );
HYPRE_Int hypre_seqAMGCycle ( hypre_ParAMGData *amg_data , HYPRE_Int p_level , hypre_ParVector **Par_F_array , hypre_ParVector **Par_U_array );
HYPRE_Int hypre_GenerateSubComm ( MPI_Comm comm , HYPRE_Int participate , MPI_Comm *new_comm_ptr );
void hypre_merge_lists ( HYPRE_Int *list1 , HYPRE_Int *list2 , hypre_int *np1 , hypre_MPI_Datatype *dptr );

/* HYPRE_ads.c */
HYPRE_Int HYPRE_ADSCreate ( HYPRE_Solver *solver );
HYPRE_Int HYPRE_ADSDestroy ( HYPRE_Solver solver );
HYPRE_Int HYPRE_ADSSetup ( HYPRE_Solver solver , HYPRE_ParCSRMatrix A , HYPRE_ParVector b , HYPRE_ParVector x );
HYPRE_Int HYPRE_ADSSolve ( HYPRE_Solver solver , HYPRE_ParCSRMatrix A , HYPRE_ParVector b , HYPRE_ParVector x );
HYPRE_Int HYPRE_ADSSetDiscreteCurl ( HYPRE_Solver solver , HYPRE_ParCSRMatrix C );
HYPRE_Int HYPRE_ADSSetDiscreteGradient ( HYPRE_Solver solver , HYPRE_ParCSRMatrix G );
HYPRE_Int HYPRE_ADSSetCoordinateVectors ( HYPRE_Solver solver , HYPRE_ParVector x , HYPRE_ParVector y , HYPRE_ParVector z );
HYPRE_Int HYPRE_ADSSetInterpolations ( HYPRE_Solver solver , HYPRE_ParCSRMatrix RT_Pi , HYPRE_ParCSRMatrix RT_Pix , HYPRE_ParCSRMatrix RT_Piy , HYPRE_ParCSRMatrix RT_Piz , HYPRE_ParCSRMatrix ND_Pi , HYPRE_ParCSRMatrix ND_Pix , HYPRE_ParCSRMatrix ND_Piy , HYPRE_ParCSRMatrix ND_Piz );
HYPRE_Int HYPRE_ADSSetMaxIter ( HYPRE_Solver solver , HYPRE_Int maxit );
HYPRE_Int HYPRE_ADSSetTol ( HYPRE_Solver solver , HYPRE_Real tol );
HYPRE_Int HYPRE_ADSSetCycleType ( HYPRE_Solver solver , HYPRE_Int cycle_type );
HYPRE_Int HYPRE_ADSSetPrintLevel ( HYPRE_Solver solver , HYPRE_Int print_level );
HYPRE_Int HYPRE_ADSSetSmoothingOptions ( HYPRE_Solver solver , HYPRE_Int relax_type , HYPRE_Int relax_times , HYPRE_Real relax_weight , HYPRE_Real omega );
HYPRE_Int HYPRE_ADSSetChebySmoothingOptions ( HYPRE_Solver solver , HYPRE_Int cheby_order , HYPRE_Int cheby_fraction );
HYPRE_Int HYPRE_ADSSetAMSOptions ( HYPRE_Solver solver , HYPRE_Int cycle_type , HYPRE_Int coarsen_type , HYPRE_Int agg_levels , HYPRE_Int relax_type , HYPRE_Real strength_threshold , HYPRE_Int interp_type , HYPRE_Int Pmax );
HYPRE_Int HYPRE_ADSSetAMGOptions ( HYPRE_Solver solver , HYPRE_Int coarsen_type , HYPRE_Int agg_levels , HYPRE_Int relax_type , HYPRE_Real strength_threshold , HYPRE_Int interp_type , HYPRE_Int Pmax );
HYPRE_Int HYPRE_ADSGetNumIterations ( HYPRE_Solver solver , HYPRE_Int *num_iterations );
HYPRE_Int HYPRE_ADSGetFinalRelativeResidualNorm ( HYPRE_Solver solver , HYPRE_Real *rel_resid_norm );

/* HYPRE_ame.c */
HYPRE_Int HYPRE_AMECreate ( HYPRE_Solver *esolver );
HYPRE_Int HYPRE_AMEDestroy ( HYPRE_Solver esolver );
HYPRE_Int HYPRE_AMESetup ( HYPRE_Solver esolver );
HYPRE_Int HYPRE_AMESolve ( HYPRE_Solver esolver );
HYPRE_Int HYPRE_AMESetAMSSolver ( HYPRE_Solver esolver , HYPRE_Solver ams_solver );
HYPRE_Int HYPRE_AMESetMassMatrix ( HYPRE_Solver esolver , HYPRE_ParCSRMatrix M );
HYPRE_Int HYPRE_AMESetBlockSize ( HYPRE_Solver esolver , HYPRE_Int block_size );
HYPRE_Int HYPRE_AMESetMaxIter ( HYPRE_Solver esolver , HYPRE_Int maxit );
HYPRE_Int HYPRE_AMESetTol ( HYPRE_Solver esolver , HYPRE_Real tol );
HYPRE_Int HYPRE_AMESetRTol ( HYPRE_Solver esolver , HYPRE_Real tol );
HYPRE_Int HYPRE_AMESetPrintLevel ( HYPRE_Solver esolver , HYPRE_Int print_level );
HYPRE_Int HYPRE_AMEGetEigenvalues ( HYPRE_Solver esolver , HYPRE_Real **eigenvalues );
HYPRE_Int HYPRE_AMEGetEigenvectors ( HYPRE_Solver esolver , HYPRE_ParVector **eigenvectors );

/* HYPRE_ams.c */
HYPRE_Int HYPRE_AMSCreate ( HYPRE_Solver *solver );
HYPRE_Int HYPRE_AMSDestroy ( HYPRE_Solver solver );
HYPRE_Int HYPRE_AMSSetup ( HYPRE_Solver solver , HYPRE_ParCSRMatrix A , HYPRE_ParVector b , HYPRE_ParVector x );
HYPRE_Int HYPRE_AMSSolve ( HYPRE_Solver solver , HYPRE_ParCSRMatrix A , HYPRE_ParVector b , HYPRE_ParVector x );
HYPRE_Int HYPRE_AMSSetDimension ( HYPRE_Solver solver , HYPRE_Int dim );
HYPRE_Int HYPRE_AMSSetDiscreteGradient ( HYPRE_Solver solver , HYPRE_ParCSRMatrix G );
HYPRE_Int HYPRE_AMSSetCoordinateVectors ( HYPRE_Solver solver , HYPRE_ParVector x , HYPRE_ParVector y , HYPRE_ParVector z );
HYPRE_Int HYPRE_AMSSetEdgeConstantVectors ( HYPRE_Solver solver , HYPRE_ParVector Gx , HYPRE_ParVector Gy , HYPRE_ParVector Gz );
HYPRE_Int HYPRE_AMSSetInterpolations ( HYPRE_Solver solver , HYPRE_ParCSRMatrix Pi , HYPRE_ParCSRMatrix Pix , HYPRE_ParCSRMatrix Piy , HYPRE_ParCSRMatrix Piz );
HYPRE_Int HYPRE_AMSSetAlphaPoissonMatrix ( HYPRE_Solver solver , HYPRE_ParCSRMatrix A_alpha );
HYPRE_Int HYPRE_AMSSetBetaPoissonMatrix ( HYPRE_Solver solver , HYPRE_ParCSRMatrix A_beta );
HYPRE_Int HYPRE_AMSSetInteriorNodes ( HYPRE_Solver solver , HYPRE_ParVector interior_nodes );
HYPRE_Int HYPRE_AMSSetProjectionFrequency ( HYPRE_Solver solver , HYPRE_Int projection_frequency );
HYPRE_Int HYPRE_AMSSetMaxIter ( HYPRE_Solver solver , HYPRE_Int maxit );
HYPRE_Int HYPRE_AMSSetTol ( HYPRE_Solver solver , HYPRE_Real tol );
HYPRE_Int HYPRE_AMSSetCycleType ( HYPRE_Solver solver , HYPRE_Int cycle_type );
HYPRE_Int HYPRE_AMSSetPrintLevel ( HYPRE_Solver solver , HYPRE_Int print_level );
HYPRE_Int HYPRE_AMSSetSmoothingOptions ( HYPRE_Solver solver , HYPRE_Int relax_type , HYPRE_Int relax_times , HYPRE_Real relax_weight , HYPRE_Real omega );
HYPRE_Int HYPRE_AMSSetChebySmoothingOptions ( HYPRE_Solver solver , HYPRE_Int cheby_order , HYPRE_Int cheby_fraction );
HYPRE_Int HYPRE_AMSSetAlphaAMGOptions ( HYPRE_Solver solver , HYPRE_Int alpha_coarsen_type , HYPRE_Int alpha_agg_levels , HYPRE_Int alpha_relax_type , HYPRE_Real alpha_strength_threshold , HYPRE_Int alpha_interp_type , HYPRE_Int alpha_Pmax );
HYPRE_Int HYPRE_AMSSetAlphaAMGCoarseRelaxType ( HYPRE_Solver solver , HYPRE_Int alpha_coarse_relax_type );
HYPRE_Int HYPRE_AMSSetBetaAMGOptions ( HYPRE_Solver solver , HYPRE_Int beta_coarsen_type , HYPRE_Int beta_agg_levels , HYPRE_Int beta_relax_type , HYPRE_Real beta_strength_threshold , HYPRE_Int beta_interp_type , HYPRE_Int beta_Pmax );
HYPRE_Int HYPRE_AMSSetBetaAMGCoarseRelaxType ( HYPRE_Solver solver , HYPRE_Int beta_coarse_relax_type );
HYPRE_Int HYPRE_AMSGetNumIterations ( HYPRE_Solver solver , HYPRE_Int *num_iterations );
HYPRE_Int HYPRE_AMSGetFinalRelativeResidualNorm ( HYPRE_Solver solver , HYPRE_Real *rel_resid_norm );
HYPRE_Int HYPRE_AMSProjectOutGradients ( HYPRE_Solver solver , HYPRE_ParVector x );
HYPRE_Int HYPRE_AMSConstructDiscreteGradient ( HYPRE_ParCSRMatrix A , HYPRE_ParVector x_coord , HYPRE_BigInt *edge_vertex , HYPRE_Int edge_orientation , HYPRE_ParCSRMatrix *G );
HYPRE_Int HYPRE_AMSFEISetup ( HYPRE_Solver solver , HYPRE_ParCSRMatrix A , HYPRE_ParVector b , HYPRE_ParVector x , HYPRE_BigInt *EdgeNodeList_ , HYPRE_BigInt *NodeNumbers_ , HYPRE_Int numEdges_ , HYPRE_Int numLocalNodes_ , HYPRE_Int numNodes_ , HYPRE_Real *NodalCoord_ );
HYPRE_Int HYPRE_AMSFEIDestroy ( HYPRE_Solver solver );

/* HYPRE_parcsr_amg.c */
HYPRE_Int HYPRE_BoomerAMGCreate ( HYPRE_Solver *solver );
HYPRE_Int HYPRE_BoomerAMGDestroy ( HYPRE_Solver solver );
HYPRE_Int HYPRE_BoomerAMGSetup ( HYPRE_Solver solver , HYPRE_ParCSRMatrix A , HYPRE_ParVector b , HYPRE_ParVector x );
HYPRE_Int HYPRE_BoomerAMGSolve ( HYPRE_Solver solver , HYPRE_ParCSRMatrix A , HYPRE_ParVector b , HYPRE_ParVector x );
HYPRE_Int HYPRE_BoomerAMGSolveT ( HYPRE_Solver solver , HYPRE_ParCSRMatrix A , HYPRE_ParVector b , HYPRE_ParVector x );
HYPRE_Int HYPRE_BoomerAMGSetRestriction ( HYPRE_Solver solver , HYPRE_Int restr_par );
HYPRE_Int HYPRE_BoomerAMGSetIsTriangular ( HYPRE_Solver solver , HYPRE_Int is_triangular );
HYPRE_Int HYPRE_BoomerAMGSetGMRESSwitchR ( HYPRE_Solver solver , HYPRE_Int gmres_switch );
HYPRE_Int HYPRE_BoomerAMGSetMaxLevels ( HYPRE_Solver solver , HYPRE_Int max_levels );
HYPRE_Int HYPRE_BoomerAMGGetMaxLevels ( HYPRE_Solver solver , HYPRE_Int *max_levels );
HYPRE_Int HYPRE_BoomerAMGSetMaxCoarseSize ( HYPRE_Solver solver , HYPRE_Int max_coarse_size );
HYPRE_Int HYPRE_BoomerAMGGetMaxCoarseSize ( HYPRE_Solver solver , HYPRE_Int *max_coarse_size );
HYPRE_Int HYPRE_BoomerAMGSetMinCoarseSize ( HYPRE_Solver solver , HYPRE_Int min_coarse_size );
HYPRE_Int HYPRE_BoomerAMGGetMinCoarseSize ( HYPRE_Solver solver , HYPRE_Int *min_coarse_size );
HYPRE_Int HYPRE_BoomerAMGSetSeqThreshold ( HYPRE_Solver solver , HYPRE_Int seq_threshold );
HYPRE_Int HYPRE_BoomerAMGGetSeqThreshold ( HYPRE_Solver solver , HYPRE_Int *seq_threshold );
HYPRE_Int HYPRE_BoomerAMGSetRedundant ( HYPRE_Solver solver , HYPRE_Int redundant );
HYPRE_Int HYPRE_BoomerAMGGetRedundant ( HYPRE_Solver solver , HYPRE_Int *redundant );
HYPRE_Int HYPRE_BoomerAMGSetCoarsenCutFactor( HYPRE_Solver solver, HYPRE_Int coarsen_cut_factor );
HYPRE_Int HYPRE_BoomerAMGGetCoarsenCutFactor( HYPRE_Solver solver, HYPRE_Int *coarsen_cut_factor );
HYPRE_Int HYPRE_BoomerAMGSetStrongThreshold ( HYPRE_Solver solver , HYPRE_Real strong_threshold );
HYPRE_Int HYPRE_BoomerAMGGetStrongThreshold ( HYPRE_Solver solver , HYPRE_Real *strong_threshold );
HYPRE_Int HYPRE_BoomerAMGSetStrongThresholdR ( HYPRE_Solver solver , HYPRE_Real strong_threshold );
HYPRE_Int HYPRE_BoomerAMGGetStrongThresholdR ( HYPRE_Solver solver , HYPRE_Real *strong_threshold );
HYPRE_Int HYPRE_BoomerAMGSetFilterThresholdR ( HYPRE_Solver solver , HYPRE_Real filter_threshold );
HYPRE_Int HYPRE_BoomerAMGGetFilterThresholdR ( HYPRE_Solver solver , HYPRE_Real *filter_threshold );
HYPRE_Int HYPRE_BoomerAMGSetGMRESSwitchR ( HYPRE_Solver solver , HYPRE_Int gmres_switch );
HYPRE_Int HYPRE_BoomerAMGSetSabs ( HYPRE_Solver solver , HYPRE_Int Sabs );
HYPRE_Int HYPRE_BoomerAMGSetMaxRowSum ( HYPRE_Solver solver , HYPRE_Real max_row_sum );
HYPRE_Int HYPRE_BoomerAMGGetMaxRowSum ( HYPRE_Solver solver , HYPRE_Real *max_row_sum );
HYPRE_Int HYPRE_BoomerAMGSetTruncFactor ( HYPRE_Solver solver , HYPRE_Real trunc_factor );
HYPRE_Int HYPRE_BoomerAMGGetTruncFactor ( HYPRE_Solver solver , HYPRE_Real *trunc_factor );
HYPRE_Int HYPRE_BoomerAMGSetPMaxElmts ( HYPRE_Solver solver , HYPRE_Int P_max_elmts );
HYPRE_Int HYPRE_BoomerAMGGetPMaxElmts ( HYPRE_Solver solver , HYPRE_Int *P_max_elmts );
HYPRE_Int HYPRE_BoomerAMGSetJacobiTruncThreshold ( HYPRE_Solver solver , HYPRE_Real jacobi_trunc_threshold );
HYPRE_Int HYPRE_BoomerAMGGetJacobiTruncThreshold ( HYPRE_Solver solver , HYPRE_Real *jacobi_trunc_threshold );
HYPRE_Int HYPRE_BoomerAMGSetPostInterpType ( HYPRE_Solver solver , HYPRE_Int post_interp_type );
HYPRE_Int HYPRE_BoomerAMGGetPostInterpType ( HYPRE_Solver solver , HYPRE_Int *post_interp_type );
HYPRE_Int HYPRE_BoomerAMGSetSCommPkgSwitch ( HYPRE_Solver solver , HYPRE_Real S_commpkg_switch );
HYPRE_Int HYPRE_BoomerAMGSetInterpType ( HYPRE_Solver solver , HYPRE_Int interp_type );
HYPRE_Int HYPRE_BoomerAMGSetSepWeight ( HYPRE_Solver solver , HYPRE_Int sep_weight );
HYPRE_Int HYPRE_BoomerAMGSetMinIter ( HYPRE_Solver solver , HYPRE_Int min_iter );
HYPRE_Int HYPRE_BoomerAMGSetMaxIter ( HYPRE_Solver solver , HYPRE_Int max_iter );
HYPRE_Int HYPRE_BoomerAMGGetMaxIter ( HYPRE_Solver solver , HYPRE_Int *max_iter );
HYPRE_Int HYPRE_BoomerAMGSetCoarsenType ( HYPRE_Solver solver , HYPRE_Int coarsen_type );
HYPRE_Int HYPRE_BoomerAMGGetCoarsenType ( HYPRE_Solver solver , HYPRE_Int *coarsen_type );
HYPRE_Int HYPRE_BoomerAMGSetMeasureType ( HYPRE_Solver solver , HYPRE_Int measure_type );
HYPRE_Int HYPRE_BoomerAMGGetMeasureType ( HYPRE_Solver solver , HYPRE_Int *measure_type );
HYPRE_Int HYPRE_BoomerAMGSetSetupType ( HYPRE_Solver solver , HYPRE_Int setup_type );
HYPRE_Int HYPRE_BoomerAMGSetOldDefault ( HYPRE_Solver solver );
HYPRE_Int HYPRE_BoomerAMGSetFCycle ( HYPRE_Solver solver , HYPRE_Int fcycle );
HYPRE_Int HYPRE_BoomerAMGGetFCycle ( HYPRE_Solver solver , HYPRE_Int *fcycle );
HYPRE_Int HYPRE_BoomerAMGSetCycleType ( HYPRE_Solver solver , HYPRE_Int cycle_type );
HYPRE_Int HYPRE_BoomerAMGGetCycleType ( HYPRE_Solver solver , HYPRE_Int *cycle_type );
HYPRE_Int HYPRE_BoomerAMGSetConvergeType ( HYPRE_Solver solver , HYPRE_Int type );
HYPRE_Int HYPRE_BoomerAMGGetConvergeType ( HYPRE_Solver solver , HYPRE_Int *type );
HYPRE_Int HYPRE_BoomerAMGSetTol ( HYPRE_Solver solver , HYPRE_Real tol );
HYPRE_Int HYPRE_BoomerAMGGetTol ( HYPRE_Solver solver , HYPRE_Real *tol );
HYPRE_Int HYPRE_BoomerAMGSetNumGridSweeps ( HYPRE_Solver solver , HYPRE_Int *num_grid_sweeps );
HYPRE_Int HYPRE_BoomerAMGSetNumSweeps ( HYPRE_Solver solver , HYPRE_Int num_sweeps );
HYPRE_Int HYPRE_BoomerAMGSetCycleNumSweeps ( HYPRE_Solver solver , HYPRE_Int num_sweeps , HYPRE_Int k );
HYPRE_Int HYPRE_BoomerAMGGetCycleNumSweeps ( HYPRE_Solver solver , HYPRE_Int *num_sweeps , HYPRE_Int k );
HYPRE_Int HYPRE_BoomerAMGInitGridRelaxation ( HYPRE_Int **num_grid_sweeps_ptr , HYPRE_Int **grid_relax_type_ptr , HYPRE_Int ***grid_relax_points_ptr , HYPRE_Int coarsen_type , HYPRE_Real **relax_weights_ptr , HYPRE_Int max_levels );
HYPRE_Int HYPRE_BoomerAMGSetGridRelaxType ( HYPRE_Solver solver , HYPRE_Int *grid_relax_type );
HYPRE_Int HYPRE_BoomerAMGSetRelaxType ( HYPRE_Solver solver , HYPRE_Int relax_type );
HYPRE_Int HYPRE_BoomerAMGSetCycleRelaxType ( HYPRE_Solver solver , HYPRE_Int relax_type , HYPRE_Int k );
HYPRE_Int HYPRE_BoomerAMGGetCycleRelaxType ( HYPRE_Solver solver , HYPRE_Int *relax_type , HYPRE_Int k );
HYPRE_Int HYPRE_BoomerAMGSetRelaxOrder ( HYPRE_Solver solver , HYPRE_Int relax_order );
HYPRE_Int HYPRE_BoomerAMGSetGridRelaxPoints ( HYPRE_Solver solver , HYPRE_Int **grid_relax_points );
HYPRE_Int HYPRE_BoomerAMGSetRelaxWeight ( HYPRE_Solver solver , HYPRE_Real *relax_weight );
HYPRE_Int HYPRE_BoomerAMGSetRelaxWt ( HYPRE_Solver solver , HYPRE_Real relax_wt );
HYPRE_Int HYPRE_BoomerAMGSetLevelRelaxWt ( HYPRE_Solver solver , HYPRE_Real relax_wt , HYPRE_Int level );
HYPRE_Int HYPRE_BoomerAMGSetOmega ( HYPRE_Solver solver , HYPRE_Real *omega );
HYPRE_Int HYPRE_BoomerAMGSetOuterWt ( HYPRE_Solver solver , HYPRE_Real outer_wt );
HYPRE_Int HYPRE_BoomerAMGSetLevelOuterWt ( HYPRE_Solver solver , HYPRE_Real outer_wt , HYPRE_Int level );
HYPRE_Int HYPRE_BoomerAMGSetSmoothType ( HYPRE_Solver solver , HYPRE_Int smooth_type );
HYPRE_Int HYPRE_BoomerAMGGetSmoothType ( HYPRE_Solver solver , HYPRE_Int *smooth_type );
HYPRE_Int HYPRE_BoomerAMGSetSmoothNumLevels ( HYPRE_Solver solver , HYPRE_Int smooth_num_levels );
HYPRE_Int HYPRE_BoomerAMGGetSmoothNumLevels ( HYPRE_Solver solver , HYPRE_Int *smooth_num_levels );
HYPRE_Int HYPRE_BoomerAMGSetSmoothNumSweeps ( HYPRE_Solver solver , HYPRE_Int smooth_num_sweeps );
HYPRE_Int HYPRE_BoomerAMGGetSmoothNumSweeps ( HYPRE_Solver solver , HYPRE_Int *smooth_num_sweeps );
HYPRE_Int HYPRE_BoomerAMGSetLogging ( HYPRE_Solver solver , HYPRE_Int logging );
HYPRE_Int HYPRE_BoomerAMGGetLogging ( HYPRE_Solver solver , HYPRE_Int *logging );
HYPRE_Int HYPRE_BoomerAMGSetPrintLevel ( HYPRE_Solver solver , HYPRE_Int print_level );
HYPRE_Int HYPRE_BoomerAMGGetPrintLevel ( HYPRE_Solver solver , HYPRE_Int *print_level );
HYPRE_Int HYPRE_BoomerAMGSetPrintFileName ( HYPRE_Solver solver , const char *print_file_name );
HYPRE_Int HYPRE_BoomerAMGSetDebugFlag ( HYPRE_Solver solver , HYPRE_Int debug_flag );
HYPRE_Int HYPRE_BoomerAMGGetDebugFlag ( HYPRE_Solver solver , HYPRE_Int *debug_flag );
HYPRE_Int HYPRE_BoomerAMGGetNumIterations ( HYPRE_Solver solver , HYPRE_Int *num_iterations );
HYPRE_Int HYPRE_BoomerAMGGetCumNumIterations ( HYPRE_Solver solver , HYPRE_Int *cum_num_iterations );
HYPRE_Int HYPRE_BoomerAMGGetResidual ( HYPRE_Solver solver , HYPRE_ParVector *residual );
HYPRE_Int HYPRE_BoomerAMGGetFinalRelativeResidualNorm ( HYPRE_Solver solver , HYPRE_Real *rel_resid_norm );
HYPRE_Int HYPRE_BoomerAMGSetVariant ( HYPRE_Solver solver , HYPRE_Int variant );
HYPRE_Int HYPRE_BoomerAMGGetVariant ( HYPRE_Solver solver , HYPRE_Int *variant );
HYPRE_Int HYPRE_BoomerAMGSetOverlap ( HYPRE_Solver solver , HYPRE_Int overlap );
HYPRE_Int HYPRE_BoomerAMGGetOverlap ( HYPRE_Solver solver , HYPRE_Int *overlap );
HYPRE_Int HYPRE_BoomerAMGSetDomainType ( HYPRE_Solver solver , HYPRE_Int domain_type );
HYPRE_Int HYPRE_BoomerAMGGetDomainType ( HYPRE_Solver solver , HYPRE_Int *domain_type );
HYPRE_Int HYPRE_BoomerAMGSetSchwarzRlxWeight ( HYPRE_Solver solver , HYPRE_Real schwarz_rlx_weight );
HYPRE_Int HYPRE_BoomerAMGGetSchwarzRlxWeight ( HYPRE_Solver solver , HYPRE_Real *schwarz_rlx_weight );
HYPRE_Int HYPRE_BoomerAMGSetSchwarzUseNonSymm ( HYPRE_Solver solver , HYPRE_Int use_nonsymm );
HYPRE_Int HYPRE_BoomerAMGSetSym ( HYPRE_Solver solver , HYPRE_Int sym );
HYPRE_Int HYPRE_BoomerAMGSetLevel ( HYPRE_Solver solver , HYPRE_Int level );
HYPRE_Int HYPRE_BoomerAMGSetThreshold ( HYPRE_Solver solver , HYPRE_Real threshold );
HYPRE_Int HYPRE_BoomerAMGSetFilter ( HYPRE_Solver solver , HYPRE_Real filter );
HYPRE_Int HYPRE_BoomerAMGSetDropTol ( HYPRE_Solver solver , HYPRE_Real drop_tol );
HYPRE_Int HYPRE_BoomerAMGSetMaxNzPerRow ( HYPRE_Solver solver , HYPRE_Int max_nz_per_row );
HYPRE_Int HYPRE_BoomerAMGSetEuclidFile ( HYPRE_Solver solver , char *euclidfile );
HYPRE_Int HYPRE_BoomerAMGSetEuLevel ( HYPRE_Solver solver , HYPRE_Int eu_level );
HYPRE_Int HYPRE_BoomerAMGSetEuSparseA ( HYPRE_Solver solver , HYPRE_Real eu_sparse_A );
HYPRE_Int HYPRE_BoomerAMGSetEuBJ ( HYPRE_Solver solver , HYPRE_Int eu_bj );
HYPRE_Int HYPRE_BoomerAMGSetILUType( HYPRE_Solver solver, HYPRE_Int ilu_type);
HYPRE_Int HYPRE_BoomerAMGSetILULevel( HYPRE_Solver solver, HYPRE_Int ilu_lfil);
HYPRE_Int HYPRE_BoomerAMGSetILUMaxRowNnz( HYPRE_Solver  solver, HYPRE_Int ilu_max_row_nnz);
HYPRE_Int HYPRE_BoomerAMGSetILUMaxIter( HYPRE_Solver solver, HYPRE_Int ilu_max_iter);
HYPRE_Int HYPRE_BoomerAMGSetILUDroptol( HYPRE_Solver solver, HYPRE_Real ilu_droptol);
HYPRE_Int HYPRE_BoomerAMGSetILULocalReordering( HYPRE_Solver solver, HYPRE_Int ilu_reordering_type);
HYPRE_Int HYPRE_BoomerAMGSetNumFunctions ( HYPRE_Solver solver , HYPRE_Int num_functions );
HYPRE_Int HYPRE_BoomerAMGGetNumFunctions ( HYPRE_Solver solver , HYPRE_Int *num_functions );
HYPRE_Int HYPRE_BoomerAMGSetNodal ( HYPRE_Solver solver , HYPRE_Int nodal );
HYPRE_Int HYPRE_BoomerAMGSetNodalLevels ( HYPRE_Solver solver , HYPRE_Int nodal_levels );
HYPRE_Int HYPRE_BoomerAMGSetNodalDiag ( HYPRE_Solver solver , HYPRE_Int nodal );
HYPRE_Int HYPRE_BoomerAMGSetKeepSameSign ( HYPRE_Solver solver , HYPRE_Int keep_same_sign );
HYPRE_Int HYPRE_BoomerAMGSetDofFunc ( HYPRE_Solver solver , HYPRE_Int *dof_func );
HYPRE_Int HYPRE_BoomerAMGSetNumPaths ( HYPRE_Solver solver , HYPRE_Int num_paths );
HYPRE_Int HYPRE_BoomerAMGSetAggNumLevels ( HYPRE_Solver solver , HYPRE_Int agg_num_levels );
HYPRE_Int HYPRE_BoomerAMGSetAggInterpType ( HYPRE_Solver solver , HYPRE_Int agg_interp_type );
HYPRE_Int HYPRE_BoomerAMGSetAggTruncFactor ( HYPRE_Solver solver , HYPRE_Real agg_trunc_factor );
HYPRE_Int HYPRE_BoomerAMGSetAddTruncFactor ( HYPRE_Solver solver , HYPRE_Real add_trunc_factor );
HYPRE_Int HYPRE_BoomerAMGSetMultAddTruncFactor ( HYPRE_Solver solver , HYPRE_Real add_trunc_factor );
HYPRE_Int HYPRE_BoomerAMGSetAggP12TruncFactor ( HYPRE_Solver solver , HYPRE_Real agg_P12_trunc_factor );
HYPRE_Int HYPRE_BoomerAMGSetAggPMaxElmts ( HYPRE_Solver solver , HYPRE_Int agg_P_max_elmts );
HYPRE_Int HYPRE_BoomerAMGSetAddPMaxElmts ( HYPRE_Solver solver , HYPRE_Int add_P_max_elmts );
HYPRE_Int HYPRE_BoomerAMGSetMultAddPMaxElmts ( HYPRE_Solver solver , HYPRE_Int add_P_max_elmts );
HYPRE_Int HYPRE_BoomerAMGSetAddRelaxType ( HYPRE_Solver solver , HYPRE_Int add_rlx_type );
HYPRE_Int HYPRE_BoomerAMGSetAddRelaxWt ( HYPRE_Solver solver , HYPRE_Real add_rlx_wt );
HYPRE_Int HYPRE_BoomerAMGSetAggP12MaxElmts ( HYPRE_Solver solver , HYPRE_Int agg_P12_max_elmts );
HYPRE_Int HYPRE_BoomerAMGSetNumCRRelaxSteps ( HYPRE_Solver solver , HYPRE_Int num_CR_relax_steps );
HYPRE_Int HYPRE_BoomerAMGSetCRRate ( HYPRE_Solver solver , HYPRE_Real CR_rate );
HYPRE_Int HYPRE_BoomerAMGSetCRStrongTh ( HYPRE_Solver solver , HYPRE_Real CR_strong_th );
HYPRE_Int HYPRE_BoomerAMGSetADropTol( HYPRE_Solver solver, HYPRE_Real A_drop_tol  );
HYPRE_Int HYPRE_BoomerAMGSetADropType( HYPRE_Solver solver, HYPRE_Int A_drop_type  );
HYPRE_Int HYPRE_BoomerAMGSetISType ( HYPRE_Solver solver , HYPRE_Int IS_type );
HYPRE_Int HYPRE_BoomerAMGSetCRUseCG ( HYPRE_Solver solver , HYPRE_Int CR_use_CG );
HYPRE_Int HYPRE_BoomerAMGSetGSMG ( HYPRE_Solver solver , HYPRE_Int gsmg );
HYPRE_Int HYPRE_BoomerAMGSetNumSamples ( HYPRE_Solver solver , HYPRE_Int gsmg );
HYPRE_Int HYPRE_BoomerAMGSetCGCIts ( HYPRE_Solver solver , HYPRE_Int its );
HYPRE_Int HYPRE_BoomerAMGSetPlotGrids ( HYPRE_Solver solver , HYPRE_Int plotgrids );
HYPRE_Int HYPRE_BoomerAMGSetPlotFileName ( HYPRE_Solver solver , const char *plotfilename );
HYPRE_Int HYPRE_BoomerAMGSetCoordDim ( HYPRE_Solver solver , HYPRE_Int coorddim );
HYPRE_Int HYPRE_BoomerAMGSetCoordinates ( HYPRE_Solver solver , float *coordinates );
HYPRE_Int HYPRE_BoomerAMGGetGridHierarchy(HYPRE_Solver solver, HYPRE_Int *cgrid );
HYPRE_Int HYPRE_BoomerAMGSetChebyOrder ( HYPRE_Solver solver , HYPRE_Int order );
HYPRE_Int HYPRE_BoomerAMGSetChebyFraction ( HYPRE_Solver solver , HYPRE_Real ratio );
HYPRE_Int HYPRE_BoomerAMGSetChebyEigEst ( HYPRE_Solver solver , HYPRE_Int eig_est );
HYPRE_Int HYPRE_BoomerAMGSetChebyVariant ( HYPRE_Solver solver , HYPRE_Int variant );
HYPRE_Int HYPRE_BoomerAMGSetChebyScale ( HYPRE_Solver solver , HYPRE_Int scale );
HYPRE_Int HYPRE_BoomerAMGSetGMRESOrder ( HYPRE_Solver solver , HYPRE_Int order );
HYPRE_Int HYPRE_BoomerAMGSetInterpVectors ( HYPRE_Solver solver , HYPRE_Int num_vectors , HYPRE_ParVector *vectors );
HYPRE_Int HYPRE_BoomerAMGSetInterpVecVariant ( HYPRE_Solver solver , HYPRE_Int num );
HYPRE_Int HYPRE_BoomerAMGSetInterpVecQMax ( HYPRE_Solver solver , HYPRE_Int q_max );
HYPRE_Int HYPRE_BoomerAMGSetInterpVecAbsQTrunc ( HYPRE_Solver solver , HYPRE_Real q_trunc );
HYPRE_Int HYPRE_BoomerAMGSetSmoothInterpVectors ( HYPRE_Solver solver , HYPRE_Int smooth_interp_vectors );
HYPRE_Int HYPRE_BoomerAMGSetInterpRefine ( HYPRE_Solver solver , HYPRE_Int num_refine );
HYPRE_Int HYPRE_BoomerAMGSetInterpVecFirstLevel ( HYPRE_Solver solver , HYPRE_Int level );
HYPRE_Int HYPRE_BoomerAMGSetAdditive ( HYPRE_Solver solver , HYPRE_Int additive );
HYPRE_Int HYPRE_BoomerAMGGetAdditive ( HYPRE_Solver solver , HYPRE_Int *additive );
HYPRE_Int HYPRE_BoomerAMGSetMultAdditive ( HYPRE_Solver solver , HYPRE_Int mult_additive );
HYPRE_Int HYPRE_BoomerAMGGetMultAdditive ( HYPRE_Solver solver , HYPRE_Int *mult_additive );
HYPRE_Int HYPRE_BoomerAMGSetSimple ( HYPRE_Solver solver , HYPRE_Int simple );
HYPRE_Int HYPRE_BoomerAMGGetSimple ( HYPRE_Solver solver , HYPRE_Int *simple );
HYPRE_Int HYPRE_BoomerAMGSetAddLastLvl ( HYPRE_Solver solver , HYPRE_Int add_last_lvl );
HYPRE_Int HYPRE_BoomerAMGSetNonGalerkinTol ( HYPRE_Solver solver , HYPRE_Real nongalerkin_tol );
HYPRE_Int HYPRE_BoomerAMGSetLevelNonGalerkinTol ( HYPRE_Solver solver , HYPRE_Real nongalerkin_tol , HYPRE_Int level );
HYPRE_Int HYPRE_BoomerAMGSetNonGalerkTol ( HYPRE_Solver solver , HYPRE_Int nongalerk_num_tol , HYPRE_Real *nongalerk_tol );
HYPRE_Int HYPRE_BoomerAMGSetRAP2 ( HYPRE_Solver solver , HYPRE_Int rap2 );
HYPRE_Int HYPRE_BoomerAMGSetModuleRAP2 ( HYPRE_Solver solver , HYPRE_Int mod_rap2 );
HYPRE_Int HYPRE_BoomerAMGSetKeepTranspose ( HYPRE_Solver solver , HYPRE_Int keepTranspose );
#ifdef HYPRE_USING_DSUPERLU
HYPRE_Int HYPRE_BoomerAMGSetDSLUThreshold ( HYPRE_Solver solver , HYPRE_Int slu_threshold );
#endif
HYPRE_Int HYPRE_BoomerAMGSetCpointsToKeep( HYPRE_Solver solver, HYPRE_Int cpt_coarse_level, HYPRE_Int num_cpt_coarse, HYPRE_BigInt *cpt_coarse_index);
HYPRE_Int HYPRE_BoomerAMGSetCPoints( HYPRE_Solver solver, HYPRE_Int cpt_coarse_level, HYPRE_Int num_cpt_coarse, HYPRE_BigInt *cpt_coarse_index);
HYPRE_Int HYPRE_BoomerAMGSetIsolatedFPoints( HYPRE_Solver solver, HYPRE_Int num_isolated_fpt, HYPRE_BigInt *isolated_fpt_index );
HYPRE_Int HYPRE_BoomerAMGSetFPoints( HYPRE_Solver solver, HYPRE_Int num_fpt, HYPRE_BigInt *fpt_index );

/* HYPRE_parcsr_amgdd.c */
HYPRE_Int HYPRE_BoomerAMGDDSetup ( HYPRE_Solver solver, HYPRE_ParCSRMatrix A, HYPRE_ParVector b, HYPRE_ParVector x );
HYPRE_Int HYPRE_BoomerAMGDDSolve ( HYPRE_Solver solver, HYPRE_ParCSRMatrix A, HYPRE_ParVector b, HYPRE_ParVector x );
HYPRE_Int HYPRE_BoomerAMGDDSetStartLevel ( HYPRE_Solver solver , HYPRE_Int start_level );
HYPRE_Int HYPRE_BoomerAMGDDGetStartLevel ( HYPRE_Solver solver , HYPRE_Int *start_level );
HYPRE_Int HYPRE_BoomerAMGDDSetFACNumCycles ( HYPRE_Solver solver , HYPRE_Int fac_num_cycles );
HYPRE_Int HYPRE_BoomerAMGDDGetFACNumCycles ( HYPRE_Solver solver , HYPRE_Int *fac_num_cycles );
HYPRE_Int HYPRE_BoomerAMGDDSetFACCycleType ( HYPRE_Solver solver , HYPRE_Int fac_cycle_type );
HYPRE_Int HYPRE_BoomerAMGDDGetFACCycleType ( HYPRE_Solver solver , HYPRE_Int *fac_cycle_type );
HYPRE_Int HYPRE_BoomerAMGDDSetFACNumRelax ( HYPRE_Solver solver , HYPRE_Int fac_num_relax );
HYPRE_Int HYPRE_BoomerAMGDDGetFACNumRelax ( HYPRE_Solver solver , HYPRE_Int *fac_num_relax );
HYPRE_Int HYPRE_BoomerAMGDDSetFACRelaxType ( HYPRE_Solver solver , HYPRE_Int fac_relax_type );
HYPRE_Int HYPRE_BoomerAMGDDGetFACRelaxType ( HYPRE_Solver solver , HYPRE_Int *fac_relax_type );
HYPRE_Int HYPRE_BoomerAMGDDSetFACRelaxWeight ( HYPRE_Solver solver , HYPRE_Real fac_relax_weight );
HYPRE_Int HYPRE_BoomerAMGDDGetFACRelaxWeight ( HYPRE_Solver solver , HYPRE_Real *fac_relax_weight );
HYPRE_Int HYPRE_BoomerAMGDDSetPadding ( HYPRE_Solver solver , HYPRE_Int padding );
HYPRE_Int HYPRE_BoomerAMGDDGetPadding ( HYPRE_Solver solver , HYPRE_Int *padding );
HYPRE_Int HYPRE_BoomerAMGDDSetNumGhostLayers ( HYPRE_Solver solver , HYPRE_Int num_ghost_layers );
HYPRE_Int HYPRE_BoomerAMGDDGetNumGhostLayers ( HYPRE_Solver solver , HYPRE_Int *num_ghost_layers );
HYPRE_Int HYPRE_BoomerAMGDDSetUserFACRelaxation( HYPRE_Solver solver, HYPRE_Int (*userFACRelaxation)( void *amgdd_vdata, HYPRE_Int level, HYPRE_Int cycle_param ) );
HYPRE_Int HYPRE_BoomerAMGDDGetAMG ( HYPRE_Solver solver , HYPRE_Solver *amg_solver );

/* HYPRE_parcsr_bicgstab.c */
HYPRE_Int HYPRE_ParCSRBiCGSTABCreate ( MPI_Comm comm , HYPRE_Solver *solver );
HYPRE_Int HYPRE_ParCSRBiCGSTABDestroy ( HYPRE_Solver solver );
HYPRE_Int HYPRE_ParCSRBiCGSTABSetup ( HYPRE_Solver solver , HYPRE_ParCSRMatrix A , HYPRE_ParVector b , HYPRE_ParVector x );
HYPRE_Int HYPRE_ParCSRBiCGSTABSolve ( HYPRE_Solver solver , HYPRE_ParCSRMatrix A , HYPRE_ParVector b , HYPRE_ParVector x );
HYPRE_Int HYPRE_ParCSRBiCGSTABSetTol ( HYPRE_Solver solver , HYPRE_Real tol );
HYPRE_Int HYPRE_ParCSRBiCGSTABSetAbsoluteTol ( HYPRE_Solver solver , HYPRE_Real a_tol );
HYPRE_Int HYPRE_ParCSRBiCGSTABSetMinIter ( HYPRE_Solver solver , HYPRE_Int min_iter );
HYPRE_Int HYPRE_ParCSRBiCGSTABSetMaxIter ( HYPRE_Solver solver , HYPRE_Int max_iter );
HYPRE_Int HYPRE_ParCSRBiCGSTABSetStopCrit ( HYPRE_Solver solver , HYPRE_Int stop_crit );
HYPRE_Int HYPRE_ParCSRBiCGSTABSetPrecond ( HYPRE_Solver solver , HYPRE_PtrToParSolverFcn precond , HYPRE_PtrToParSolverFcn precond_setup , HYPRE_Solver precond_solver );
HYPRE_Int HYPRE_ParCSRBiCGSTABGetPrecond ( HYPRE_Solver solver , HYPRE_Solver *precond_data_ptr );
HYPRE_Int HYPRE_ParCSRBiCGSTABSetLogging ( HYPRE_Solver solver , HYPRE_Int logging );
HYPRE_Int HYPRE_ParCSRBiCGSTABSetPrintLevel ( HYPRE_Solver solver , HYPRE_Int print_level );
HYPRE_Int HYPRE_ParCSRBiCGSTABGetNumIterations ( HYPRE_Solver solver , HYPRE_Int *num_iterations );
HYPRE_Int HYPRE_ParCSRBiCGSTABGetFinalRelativeResidualNorm ( HYPRE_Solver solver , HYPRE_Real *norm );
HYPRE_Int HYPRE_ParCSRBiCGSTABGetResidual ( HYPRE_Solver solver , HYPRE_ParVector *residual );

/* HYPRE_parcsr_block.c */
HYPRE_Int HYPRE_BlockTridiagCreate ( HYPRE_Solver *solver );
HYPRE_Int HYPRE_BlockTridiagDestroy ( HYPRE_Solver solver );
HYPRE_Int HYPRE_BlockTridiagSetup ( HYPRE_Solver solver , HYPRE_ParCSRMatrix A , HYPRE_ParVector b , HYPRE_ParVector x );
HYPRE_Int HYPRE_BlockTridiagSolve ( HYPRE_Solver solver , HYPRE_ParCSRMatrix A , HYPRE_ParVector b , HYPRE_ParVector x );
HYPRE_Int HYPRE_BlockTridiagSetIndexSet ( HYPRE_Solver solver , HYPRE_Int n , HYPRE_Int *inds );
HYPRE_Int HYPRE_BlockTridiagSetAMGStrengthThreshold ( HYPRE_Solver solver , HYPRE_Real thresh );
HYPRE_Int HYPRE_BlockTridiagSetAMGNumSweeps ( HYPRE_Solver solver , HYPRE_Int num_sweeps );
HYPRE_Int HYPRE_BlockTridiagSetAMGRelaxType ( HYPRE_Solver solver , HYPRE_Int relax_type );
HYPRE_Int HYPRE_BlockTridiagSetPrintLevel ( HYPRE_Solver solver , HYPRE_Int print_level );

/* HYPRE_parcsr_cgnr.c */
HYPRE_Int HYPRE_ParCSRCGNRCreate ( MPI_Comm comm , HYPRE_Solver *solver );
HYPRE_Int HYPRE_ParCSRCGNRDestroy ( HYPRE_Solver solver );
HYPRE_Int HYPRE_ParCSRCGNRSetup ( HYPRE_Solver solver , HYPRE_ParCSRMatrix A , HYPRE_ParVector b , HYPRE_ParVector x );
HYPRE_Int HYPRE_ParCSRCGNRSolve ( HYPRE_Solver solver , HYPRE_ParCSRMatrix A , HYPRE_ParVector b , HYPRE_ParVector x );
HYPRE_Int HYPRE_ParCSRCGNRSetTol ( HYPRE_Solver solver , HYPRE_Real tol );
HYPRE_Int HYPRE_ParCSRCGNRSetMinIter ( HYPRE_Solver solver , HYPRE_Int min_iter );
HYPRE_Int HYPRE_ParCSRCGNRSetMaxIter ( HYPRE_Solver solver , HYPRE_Int max_iter );
HYPRE_Int HYPRE_ParCSRCGNRSetStopCrit ( HYPRE_Solver solver , HYPRE_Int stop_crit );
HYPRE_Int HYPRE_ParCSRCGNRSetPrecond ( HYPRE_Solver solver , HYPRE_PtrToParSolverFcn precond , HYPRE_PtrToParSolverFcn precondT , HYPRE_PtrToParSolverFcn precond_setup , HYPRE_Solver precond_solver );
HYPRE_Int HYPRE_ParCSRCGNRGetPrecond ( HYPRE_Solver solver , HYPRE_Solver *precond_data_ptr );
HYPRE_Int HYPRE_ParCSRCGNRSetLogging ( HYPRE_Solver solver , HYPRE_Int logging );
HYPRE_Int HYPRE_ParCSRCGNRGetNumIterations ( HYPRE_Solver solver , HYPRE_Int *num_iterations );
HYPRE_Int HYPRE_ParCSRCGNRGetFinalRelativeResidualNorm ( HYPRE_Solver solver , HYPRE_Real *norm );

/* HYPRE_parcsr_Euclid.c */
HYPRE_Int HYPRE_EuclidCreate ( MPI_Comm comm , HYPRE_Solver *solver );
HYPRE_Int HYPRE_EuclidDestroy ( HYPRE_Solver solver );
HYPRE_Int HYPRE_EuclidSetup ( HYPRE_Solver solver , HYPRE_ParCSRMatrix A , HYPRE_ParVector b , HYPRE_ParVector x );
HYPRE_Int HYPRE_EuclidSolve ( HYPRE_Solver solver , HYPRE_ParCSRMatrix A , HYPRE_ParVector bb , HYPRE_ParVector xx );
HYPRE_Int HYPRE_EuclidSetParams ( HYPRE_Solver solver , HYPRE_Int argc , char *argv []);
HYPRE_Int HYPRE_EuclidSetParamsFromFile ( HYPRE_Solver solver , char *filename );
HYPRE_Int HYPRE_EuclidSetLevel ( HYPRE_Solver solver , HYPRE_Int level );
HYPRE_Int HYPRE_EuclidSetBJ ( HYPRE_Solver solver , HYPRE_Int bj );
HYPRE_Int HYPRE_EuclidSetStats ( HYPRE_Solver solver , HYPRE_Int eu_stats );
HYPRE_Int HYPRE_EuclidSetMem ( HYPRE_Solver solver , HYPRE_Int eu_mem );
HYPRE_Int HYPRE_EuclidSetSparseA ( HYPRE_Solver solver , HYPRE_Real sparse_A );
HYPRE_Int HYPRE_EuclidSetRowScale ( HYPRE_Solver solver , HYPRE_Int row_scale );
HYPRE_Int HYPRE_EuclidSetILUT ( HYPRE_Solver solver , HYPRE_Real ilut );

/* HYPRE_parcsr_flexgmres.c */
HYPRE_Int HYPRE_ParCSRFlexGMRESCreate ( MPI_Comm comm , HYPRE_Solver *solver );
HYPRE_Int HYPRE_ParCSRFlexGMRESDestroy ( HYPRE_Solver solver );
HYPRE_Int HYPRE_ParCSRFlexGMRESSetup ( HYPRE_Solver solver , HYPRE_ParCSRMatrix A , HYPRE_ParVector b , HYPRE_ParVector x );
HYPRE_Int HYPRE_ParCSRFlexGMRESSolve ( HYPRE_Solver solver , HYPRE_ParCSRMatrix A , HYPRE_ParVector b , HYPRE_ParVector x );
HYPRE_Int HYPRE_ParCSRFlexGMRESSetKDim ( HYPRE_Solver solver , HYPRE_Int k_dim );
HYPRE_Int HYPRE_ParCSRFlexGMRESSetTol ( HYPRE_Solver solver , HYPRE_Real tol );
HYPRE_Int HYPRE_ParCSRFlexGMRESSetAbsoluteTol ( HYPRE_Solver solver , HYPRE_Real a_tol );
HYPRE_Int HYPRE_ParCSRFlexGMRESSetMinIter ( HYPRE_Solver solver , HYPRE_Int min_iter );
HYPRE_Int HYPRE_ParCSRFlexGMRESSetMaxIter ( HYPRE_Solver solver , HYPRE_Int max_iter );
HYPRE_Int HYPRE_ParCSRFlexGMRESSetPrecond ( HYPRE_Solver solver , HYPRE_PtrToParSolverFcn precond , HYPRE_PtrToParSolverFcn precond_setup , HYPRE_Solver precond_solver );
HYPRE_Int HYPRE_ParCSRFlexGMRESGetPrecond ( HYPRE_Solver solver , HYPRE_Solver *precond_data_ptr );
HYPRE_Int HYPRE_ParCSRFlexGMRESSetLogging ( HYPRE_Solver solver , HYPRE_Int logging );
HYPRE_Int HYPRE_ParCSRFlexGMRESSetPrintLevel ( HYPRE_Solver solver , HYPRE_Int print_level );
HYPRE_Int HYPRE_ParCSRFlexGMRESGetNumIterations ( HYPRE_Solver solver , HYPRE_Int *num_iterations );
HYPRE_Int HYPRE_ParCSRFlexGMRESGetFinalRelativeResidualNorm ( HYPRE_Solver solver , HYPRE_Real *norm );
HYPRE_Int HYPRE_ParCSRFlexGMRESGetResidual ( HYPRE_Solver solver , HYPRE_ParVector *residual );
HYPRE_Int HYPRE_ParCSRFlexGMRESSetModifyPC ( HYPRE_Solver solver , HYPRE_PtrToModifyPCFcn modify_pc );

/* HYPRE_parcsr_gmres.c */
HYPRE_Int HYPRE_ParCSRGMRESCreate ( MPI_Comm comm , HYPRE_Solver *solver );
HYPRE_Int HYPRE_ParCSRGMRESDestroy ( HYPRE_Solver solver );
HYPRE_Int HYPRE_ParCSRGMRESSetup ( HYPRE_Solver solver , HYPRE_ParCSRMatrix A , HYPRE_ParVector b , HYPRE_ParVector x );
HYPRE_Int HYPRE_ParCSRGMRESSolve ( HYPRE_Solver solver , HYPRE_ParCSRMatrix A , HYPRE_ParVector b , HYPRE_ParVector x );
HYPRE_Int HYPRE_ParCSRGMRESSetKDim ( HYPRE_Solver solver , HYPRE_Int k_dim );
HYPRE_Int HYPRE_ParCSRGMRESSetTol ( HYPRE_Solver solver , HYPRE_Real tol );
HYPRE_Int HYPRE_ParCSRGMRESSetAbsoluteTol ( HYPRE_Solver solver , HYPRE_Real a_tol );
HYPRE_Int HYPRE_ParCSRGMRESSetMinIter ( HYPRE_Solver solver , HYPRE_Int min_iter );
HYPRE_Int HYPRE_ParCSRGMRESSetMaxIter ( HYPRE_Solver solver , HYPRE_Int max_iter );
HYPRE_Int HYPRE_ParCSRGMRESSetStopCrit ( HYPRE_Solver solver , HYPRE_Int stop_crit );
HYPRE_Int HYPRE_ParCSRGMRESSetPrecond ( HYPRE_Solver solver , HYPRE_PtrToParSolverFcn precond , HYPRE_PtrToParSolverFcn precond_setup , HYPRE_Solver precond_solver );
HYPRE_Int HYPRE_ParCSRGMRESGetPrecond ( HYPRE_Solver solver , HYPRE_Solver *precond_data_ptr );
HYPRE_Int HYPRE_ParCSRGMRESSetLogging ( HYPRE_Solver solver , HYPRE_Int logging );
HYPRE_Int HYPRE_ParCSRGMRESSetPrintLevel ( HYPRE_Solver solver , HYPRE_Int print_level );
HYPRE_Int HYPRE_ParCSRGMRESGetNumIterations ( HYPRE_Solver solver , HYPRE_Int *num_iterations );
HYPRE_Int HYPRE_ParCSRGMRESGetFinalRelativeResidualNorm ( HYPRE_Solver solver , HYPRE_Real *norm );
HYPRE_Int HYPRE_ParCSRGMRESGetResidual ( HYPRE_Solver solver , HYPRE_ParVector *residual );


/*HYPRE_parcsr_cogmres.c*/
HYPRE_Int HYPRE_ParCSRCOGMRESCreate ( MPI_Comm comm , HYPRE_Solver *solver );
HYPRE_Int HYPRE_ParCSRCOGMRESDestroy ( HYPRE_Solver solver );
HYPRE_Int HYPRE_ParCSRCOGMRESSetup ( HYPRE_Solver solver , HYPRE_ParCSRMatrix A , HYPRE_ParVector b , HYPRE_ParVector x );
HYPRE_Int HYPRE_ParCSRCOGMRESSolve ( HYPRE_Solver solver , HYPRE_ParCSRMatrix A , HYPRE_ParVector b , HYPRE_ParVector x );
HYPRE_Int HYPRE_ParCSRCOGMRESSetKDim ( HYPRE_Solver solver , HYPRE_Int k_dim );
HYPRE_Int HYPRE_ParCSRCOGMRESSetCGS2 ( HYPRE_Solver solver , HYPRE_Int cgs2 );
HYPRE_Int HYPRE_ParCSRCOGMRESSetTol ( HYPRE_Solver solver , HYPRE_Real tol );
HYPRE_Int HYPRE_ParCSRCOGMRESSetAbsoluteTol ( HYPRE_Solver solver , HYPRE_Real a_tol );
HYPRE_Int HYPRE_ParCSRCOGMRESSetMinIter ( HYPRE_Solver solver , HYPRE_Int min_iter );
HYPRE_Int HYPRE_ParCSRCOGMRESSetMaxIter ( HYPRE_Solver solver , HYPRE_Int max_iter );
HYPRE_Int HYPRE_ParCSRCOGMRESSetPrecond ( HYPRE_Solver solver , HYPRE_PtrToParSolverFcn precond , HYPRE_PtrToParSolverFcn precond_setup , HYPRE_Solver precond_solver );
HYPRE_Int HYPRE_ParCSRCOGMRESGetPrecond ( HYPRE_Solver solver , HYPRE_Solver *precond_data_ptr );
HYPRE_Int HYPRE_ParCSRCOGMRESSetLogging ( HYPRE_Solver solver , HYPRE_Int logging );
HYPRE_Int HYPRE_ParCSRCOGMRESSetPrintLevel ( HYPRE_Solver solver , HYPRE_Int print_level );
HYPRE_Int HYPRE_ParCSRCOGMRESGetNumIterations ( HYPRE_Solver solver , HYPRE_Int *num_iterations );
HYPRE_Int HYPRE_ParCSRCOGMRESGetFinalRelativeResidualNorm ( HYPRE_Solver solver , HYPRE_Real *norm );
HYPRE_Int HYPRE_ParCSRCOGMRESGetResidual ( HYPRE_Solver solver , HYPRE_ParVector *residual );



/* HYPRE_parcsr_hybrid.c */
HYPRE_Int HYPRE_ParCSRHybridCreate ( HYPRE_Solver *solver );
HYPRE_Int HYPRE_ParCSRHybridDestroy ( HYPRE_Solver solver );
HYPRE_Int HYPRE_ParCSRHybridSetup ( HYPRE_Solver solver , HYPRE_ParCSRMatrix A , HYPRE_ParVector b , HYPRE_ParVector x );
HYPRE_Int HYPRE_ParCSRHybridSolve ( HYPRE_Solver solver , HYPRE_ParCSRMatrix A , HYPRE_ParVector b , HYPRE_ParVector x );
HYPRE_Int HYPRE_ParCSRHybridSetTol ( HYPRE_Solver solver , HYPRE_Real tol );
HYPRE_Int HYPRE_ParCSRHybridSetAbsoluteTol ( HYPRE_Solver solver , HYPRE_Real tol );
HYPRE_Int HYPRE_ParCSRHybridSetConvergenceTol ( HYPRE_Solver solver , HYPRE_Real cf_tol );
HYPRE_Int HYPRE_ParCSRHybridSetDSCGMaxIter ( HYPRE_Solver solver , HYPRE_Int dscg_max_its );
HYPRE_Int HYPRE_ParCSRHybridSetPCGMaxIter ( HYPRE_Solver solver , HYPRE_Int pcg_max_its );
HYPRE_Int HYPRE_ParCSRHybridSetSetupType ( HYPRE_Solver solver , HYPRE_Int setup_type );
HYPRE_Int HYPRE_ParCSRHybridSetSolverType ( HYPRE_Solver solver , HYPRE_Int solver_type );
HYPRE_Int HYPRE_ParCSRHybridSetKDim ( HYPRE_Solver solver , HYPRE_Int k_dim );
HYPRE_Int HYPRE_ParCSRHybridSetTwoNorm ( HYPRE_Solver solver , HYPRE_Int two_norm );
HYPRE_Int HYPRE_ParCSRHybridSetStopCrit ( HYPRE_Solver solver , HYPRE_Int stop_crit );
HYPRE_Int HYPRE_ParCSRHybridSetRelChange ( HYPRE_Solver solver , HYPRE_Int rel_change );
HYPRE_Int HYPRE_ParCSRHybridSetPrecond ( HYPRE_Solver solver , HYPRE_PtrToParSolverFcn precond , HYPRE_PtrToParSolverFcn precond_setup , HYPRE_Solver precond_solver );
HYPRE_Int HYPRE_ParCSRHybridSetLogging ( HYPRE_Solver solver , HYPRE_Int logging );
HYPRE_Int HYPRE_ParCSRHybridSetPrintLevel ( HYPRE_Solver solver , HYPRE_Int print_level );
HYPRE_Int HYPRE_ParCSRHybridSetStrongThreshold ( HYPRE_Solver solver , HYPRE_Real strong_threshold );
HYPRE_Int HYPRE_ParCSRHybridSetMaxRowSum ( HYPRE_Solver solver , HYPRE_Real max_row_sum );
HYPRE_Int HYPRE_ParCSRHybridSetTruncFactor ( HYPRE_Solver solver , HYPRE_Real trunc_factor );
HYPRE_Int HYPRE_ParCSRHybridSetPMaxElmts ( HYPRE_Solver solver , HYPRE_Int p_max );
HYPRE_Int HYPRE_ParCSRHybridSetMaxLevels ( HYPRE_Solver solver , HYPRE_Int max_levels );
HYPRE_Int HYPRE_ParCSRHybridSetMeasureType ( HYPRE_Solver solver , HYPRE_Int measure_type );
HYPRE_Int HYPRE_ParCSRHybridSetCoarsenType ( HYPRE_Solver solver , HYPRE_Int coarsen_type );
HYPRE_Int HYPRE_ParCSRHybridSetInterpType ( HYPRE_Solver solver , HYPRE_Int interp_type );
HYPRE_Int HYPRE_ParCSRHybridSetCycleType ( HYPRE_Solver solver , HYPRE_Int cycle_type );
HYPRE_Int HYPRE_ParCSRHybridSetNumGridSweeps ( HYPRE_Solver solver , HYPRE_Int *num_grid_sweeps );
HYPRE_Int HYPRE_ParCSRHybridSetGridRelaxType ( HYPRE_Solver solver , HYPRE_Int *grid_relax_type );
HYPRE_Int HYPRE_ParCSRHybridSetGridRelaxPoints ( HYPRE_Solver solver , HYPRE_Int **grid_relax_points );
HYPRE_Int HYPRE_ParCSRHybridSetNumSweeps ( HYPRE_Solver solver , HYPRE_Int num_sweeps );
HYPRE_Int HYPRE_ParCSRHybridSetCycleNumSweeps ( HYPRE_Solver solver , HYPRE_Int num_sweeps , HYPRE_Int k );
HYPRE_Int HYPRE_ParCSRHybridSetRelaxType ( HYPRE_Solver solver , HYPRE_Int relax_type );
HYPRE_Int HYPRE_ParCSRHybridSetKeepTranspose ( HYPRE_Solver solver , HYPRE_Int keepT );
HYPRE_Int HYPRE_ParCSRHybridSetCycleRelaxType ( HYPRE_Solver solver , HYPRE_Int relax_type , HYPRE_Int k );
HYPRE_Int HYPRE_ParCSRHybridSetRelaxOrder ( HYPRE_Solver solver , HYPRE_Int relax_order );
HYPRE_Int HYPRE_ParCSRHybridSetMaxCoarseSize ( HYPRE_Solver solver , HYPRE_Int max_coarse_size );
HYPRE_Int HYPRE_ParCSRHybridSetMinCoarseSize ( HYPRE_Solver solver , HYPRE_Int min_coarse_size );
HYPRE_Int HYPRE_ParCSRHybridSetSeqThreshold ( HYPRE_Solver solver , HYPRE_Int seq_threshold );
HYPRE_Int HYPRE_ParCSRHybridSetRelaxWt ( HYPRE_Solver solver , HYPRE_Real relax_wt );
HYPRE_Int HYPRE_ParCSRHybridSetLevelRelaxWt ( HYPRE_Solver solver , HYPRE_Real relax_wt , HYPRE_Int level );
HYPRE_Int HYPRE_ParCSRHybridSetOuterWt ( HYPRE_Solver solver , HYPRE_Real outer_wt );
HYPRE_Int HYPRE_ParCSRHybridSetLevelOuterWt ( HYPRE_Solver solver , HYPRE_Real outer_wt , HYPRE_Int level );
HYPRE_Int HYPRE_ParCSRHybridSetRelaxWeight ( HYPRE_Solver solver , HYPRE_Real *relax_weight );
HYPRE_Int HYPRE_ParCSRHybridSetOmega ( HYPRE_Solver solver , HYPRE_Real *omega );
HYPRE_Int HYPRE_ParCSRHybridSetAggNumLevels ( HYPRE_Solver solver , HYPRE_Int agg_num_levels );
HYPRE_Int HYPRE_ParCSRHybridSetNumPaths ( HYPRE_Solver solver , HYPRE_Int num_paths );
HYPRE_Int HYPRE_ParCSRHybridSetNumFunctions ( HYPRE_Solver solver , HYPRE_Int num_functions );
HYPRE_Int HYPRE_ParCSRHybridSetNodal ( HYPRE_Solver solver , HYPRE_Int nodal );
HYPRE_Int HYPRE_ParCSRHybridSetDofFunc ( HYPRE_Solver solver , HYPRE_Int *dof_func );
HYPRE_Int HYPRE_ParCSRHybridSetNonGalerkinTol ( HYPRE_Solver solver , HYPRE_Int nongalerk_num_tol, HYPRE_Real *nongalerkin_tol );
HYPRE_Int HYPRE_ParCSRHybridGetNumIterations ( HYPRE_Solver solver , HYPRE_Int *num_its );
HYPRE_Int HYPRE_ParCSRHybridGetDSCGNumIterations ( HYPRE_Solver solver , HYPRE_Int *dscg_num_its );
HYPRE_Int HYPRE_ParCSRHybridGetPCGNumIterations ( HYPRE_Solver solver , HYPRE_Int *pcg_num_its );
HYPRE_Int HYPRE_ParCSRHybridGetFinalRelativeResidualNorm ( HYPRE_Solver solver , HYPRE_Real *norm );
HYPRE_Int HYPRE_ParCSRHybridGetSetupSolveTime( HYPRE_Solver solver, HYPRE_Real *time );

/* HYPRE_parcsr_int.c */
HYPRE_Int hypre_ParSetRandomValues ( void *v , HYPRE_Int seed );
HYPRE_Int hypre_ParPrintVector ( void *v , const char *file );
void *hypre_ParReadVector ( MPI_Comm comm , const char *file );
HYPRE_Int hypre_ParVectorSize ( void *x );
HYPRE_Int HYPRE_ParCSRMultiVectorPrint ( void *x_ , const char *fileName );
void *HYPRE_ParCSRMultiVectorRead ( MPI_Comm comm , void *ii_ , const char *fileName );
HYPRE_Int aux_maskCount ( HYPRE_Int n , HYPRE_Int *mask );
void aux_indexFromMask ( HYPRE_Int n , HYPRE_Int *mask , HYPRE_Int *index );
HYPRE_Int HYPRE_TempParCSRSetupInterpreter ( mv_InterfaceInterpreter *i );
HYPRE_Int HYPRE_ParCSRSetupInterpreter ( mv_InterfaceInterpreter *i );
HYPRE_Int HYPRE_ParCSRSetupMatvec ( HYPRE_MatvecFunctions *mv );

/* HYPRE_parcsr_lgmres.c */
HYPRE_Int HYPRE_ParCSRLGMRESCreate ( MPI_Comm comm , HYPRE_Solver *solver );
HYPRE_Int HYPRE_ParCSRLGMRESDestroy ( HYPRE_Solver solver );
HYPRE_Int HYPRE_ParCSRLGMRESSetup ( HYPRE_Solver solver , HYPRE_ParCSRMatrix A , HYPRE_ParVector b , HYPRE_ParVector x );
HYPRE_Int HYPRE_ParCSRLGMRESSolve ( HYPRE_Solver solver , HYPRE_ParCSRMatrix A , HYPRE_ParVector b , HYPRE_ParVector x );
HYPRE_Int HYPRE_ParCSRLGMRESSetKDim ( HYPRE_Solver solver , HYPRE_Int k_dim );
HYPRE_Int HYPRE_ParCSRLGMRESSetAugDim ( HYPRE_Solver solver , HYPRE_Int aug_dim );
HYPRE_Int HYPRE_ParCSRLGMRESSetTol ( HYPRE_Solver solver , HYPRE_Real tol );
HYPRE_Int HYPRE_ParCSRLGMRESSetAbsoluteTol ( HYPRE_Solver solver , HYPRE_Real a_tol );
HYPRE_Int HYPRE_ParCSRLGMRESSetMinIter ( HYPRE_Solver solver , HYPRE_Int min_iter );
HYPRE_Int HYPRE_ParCSRLGMRESSetMaxIter ( HYPRE_Solver solver , HYPRE_Int max_iter );
HYPRE_Int HYPRE_ParCSRLGMRESSetPrecond ( HYPRE_Solver solver , HYPRE_PtrToParSolverFcn precond , HYPRE_PtrToParSolverFcn precond_setup , HYPRE_Solver precond_solver );
HYPRE_Int HYPRE_ParCSRLGMRESGetPrecond ( HYPRE_Solver solver , HYPRE_Solver *precond_data_ptr );
HYPRE_Int HYPRE_ParCSRLGMRESSetLogging ( HYPRE_Solver solver , HYPRE_Int logging );
HYPRE_Int HYPRE_ParCSRLGMRESSetPrintLevel ( HYPRE_Solver solver , HYPRE_Int print_level );
HYPRE_Int HYPRE_ParCSRLGMRESGetNumIterations ( HYPRE_Solver solver , HYPRE_Int *num_iterations );
HYPRE_Int HYPRE_ParCSRLGMRESGetFinalRelativeResidualNorm ( HYPRE_Solver solver , HYPRE_Real *norm );
HYPRE_Int HYPRE_ParCSRLGMRESGetResidual ( HYPRE_Solver solver , HYPRE_ParVector *residual );

/* HYPRE_parcsr_ParaSails.c */
HYPRE_Int HYPRE_ParCSRParaSailsCreate ( MPI_Comm comm , HYPRE_Solver *solver );
HYPRE_Int HYPRE_ParCSRParaSailsDestroy ( HYPRE_Solver solver );
HYPRE_Int HYPRE_ParCSRParaSailsSetup ( HYPRE_Solver solver , HYPRE_ParCSRMatrix A , HYPRE_ParVector b , HYPRE_ParVector x );
HYPRE_Int HYPRE_ParCSRParaSailsSolve ( HYPRE_Solver solver , HYPRE_ParCSRMatrix A , HYPRE_ParVector b , HYPRE_ParVector x );
HYPRE_Int HYPRE_ParCSRParaSailsSetParams ( HYPRE_Solver solver , HYPRE_Real thresh , HYPRE_Int nlevels );
HYPRE_Int HYPRE_ParCSRParaSailsSetFilter ( HYPRE_Solver solver , HYPRE_Real filter );
HYPRE_Int HYPRE_ParCSRParaSailsGetFilter ( HYPRE_Solver solver , HYPRE_Real *filter );
HYPRE_Int HYPRE_ParCSRParaSailsSetSym ( HYPRE_Solver solver , HYPRE_Int sym );
HYPRE_Int HYPRE_ParCSRParaSailsSetLoadbal ( HYPRE_Solver solver , HYPRE_Real loadbal );
HYPRE_Int HYPRE_ParCSRParaSailsGetLoadbal ( HYPRE_Solver solver , HYPRE_Real *loadbal );
HYPRE_Int HYPRE_ParCSRParaSailsSetReuse ( HYPRE_Solver solver , HYPRE_Int reuse );
HYPRE_Int HYPRE_ParCSRParaSailsSetLogging ( HYPRE_Solver solver , HYPRE_Int logging );
HYPRE_Int HYPRE_ParaSailsCreate ( MPI_Comm comm , HYPRE_Solver *solver );
HYPRE_Int HYPRE_ParaSailsDestroy ( HYPRE_Solver solver );
HYPRE_Int HYPRE_ParaSailsSetup ( HYPRE_Solver solver , HYPRE_ParCSRMatrix A , HYPRE_ParVector b , HYPRE_ParVector x );
HYPRE_Int HYPRE_ParaSailsSolve ( HYPRE_Solver solver , HYPRE_ParCSRMatrix A , HYPRE_ParVector b , HYPRE_ParVector x );
HYPRE_Int HYPRE_ParaSailsSetParams ( HYPRE_Solver solver , HYPRE_Real thresh , HYPRE_Int nlevels );
HYPRE_Int HYPRE_ParaSailsSetThresh ( HYPRE_Solver solver , HYPRE_Real thresh );
HYPRE_Int HYPRE_ParaSailsGetThresh ( HYPRE_Solver solver , HYPRE_Real *thresh );
HYPRE_Int HYPRE_ParaSailsSetNlevels ( HYPRE_Solver solver , HYPRE_Int nlevels );
HYPRE_Int HYPRE_ParaSailsGetNlevels ( HYPRE_Solver solver , HYPRE_Int *nlevels );
HYPRE_Int HYPRE_ParaSailsSetFilter ( HYPRE_Solver solver , HYPRE_Real filter );
HYPRE_Int HYPRE_ParaSailsGetFilter ( HYPRE_Solver solver , HYPRE_Real *filter );
HYPRE_Int HYPRE_ParaSailsSetSym ( HYPRE_Solver solver , HYPRE_Int sym );
HYPRE_Int HYPRE_ParaSailsGetSym ( HYPRE_Solver solver , HYPRE_Int *sym );
HYPRE_Int HYPRE_ParaSailsSetLoadbal ( HYPRE_Solver solver , HYPRE_Real loadbal );
HYPRE_Int HYPRE_ParaSailsGetLoadbal ( HYPRE_Solver solver , HYPRE_Real *loadbal );
HYPRE_Int HYPRE_ParaSailsSetReuse ( HYPRE_Solver solver , HYPRE_Int reuse );
HYPRE_Int HYPRE_ParaSailsGetReuse ( HYPRE_Solver solver , HYPRE_Int *reuse );
HYPRE_Int HYPRE_ParaSailsSetLogging ( HYPRE_Solver solver , HYPRE_Int logging );
HYPRE_Int HYPRE_ParaSailsGetLogging ( HYPRE_Solver solver , HYPRE_Int *logging );
HYPRE_Int HYPRE_ParaSailsBuildIJMatrix ( HYPRE_Solver solver , HYPRE_IJMatrix *pij_A );

/* HYPRE_parcsr_pcg.c */
HYPRE_Int HYPRE_ParCSRPCGCreate ( MPI_Comm comm , HYPRE_Solver *solver );
HYPRE_Int HYPRE_ParCSRPCGDestroy ( HYPRE_Solver solver );
HYPRE_Int HYPRE_ParCSRPCGSetup ( HYPRE_Solver solver , HYPRE_ParCSRMatrix A , HYPRE_ParVector b , HYPRE_ParVector x );
HYPRE_Int HYPRE_ParCSRPCGSolve ( HYPRE_Solver solver , HYPRE_ParCSRMatrix A , HYPRE_ParVector b , HYPRE_ParVector x );
HYPRE_Int HYPRE_ParCSRPCGSetTol ( HYPRE_Solver solver , HYPRE_Real tol );
HYPRE_Int HYPRE_ParCSRPCGSetAbsoluteTol ( HYPRE_Solver solver , HYPRE_Real a_tol );
HYPRE_Int HYPRE_ParCSRPCGSetMaxIter ( HYPRE_Solver solver , HYPRE_Int max_iter );
HYPRE_Int HYPRE_ParCSRPCGSetStopCrit ( HYPRE_Solver solver , HYPRE_Int stop_crit );
HYPRE_Int HYPRE_ParCSRPCGSetTwoNorm ( HYPRE_Solver solver , HYPRE_Int two_norm );
HYPRE_Int HYPRE_ParCSRPCGSetRelChange ( HYPRE_Solver solver , HYPRE_Int rel_change );
HYPRE_Int HYPRE_ParCSRPCGSetPrecond ( HYPRE_Solver solver , HYPRE_PtrToParSolverFcn precond , HYPRE_PtrToParSolverFcn precond_setup , HYPRE_Solver precond_solver );
HYPRE_Int HYPRE_ParCSRPCGGetPrecond ( HYPRE_Solver solver , HYPRE_Solver *precond_data_ptr );
HYPRE_Int HYPRE_ParCSRPCGSetPrintLevel ( HYPRE_Solver solver , HYPRE_Int level );
HYPRE_Int HYPRE_ParCSRPCGSetLogging ( HYPRE_Solver solver , HYPRE_Int level );
HYPRE_Int HYPRE_ParCSRPCGGetNumIterations ( HYPRE_Solver solver , HYPRE_Int *num_iterations );
HYPRE_Int HYPRE_ParCSRPCGGetFinalRelativeResidualNorm ( HYPRE_Solver solver , HYPRE_Real *norm );
HYPRE_Int HYPRE_ParCSRPCGGetResidual ( HYPRE_Solver solver , HYPRE_ParVector *residual );
HYPRE_Int HYPRE_ParCSRDiagScaleSetup ( HYPRE_Solver solver , HYPRE_ParCSRMatrix A , HYPRE_ParVector y , HYPRE_ParVector x );
HYPRE_Int HYPRE_ParCSRDiagScale ( HYPRE_Solver solver , HYPRE_ParCSRMatrix HA , HYPRE_ParVector Hy , HYPRE_ParVector Hx );
HYPRE_Int HYPRE_ParCSROnProcTriSetup ( HYPRE_Solver solver , HYPRE_ParCSRMatrix HA , HYPRE_ParVector Hy , HYPRE_ParVector Hx );
HYPRE_Int HYPRE_ParCSROnProcTriSolve ( HYPRE_Solver solver , HYPRE_ParCSRMatrix HA , HYPRE_ParVector Hy , HYPRE_ParVector Hx );

/* HYPRE_parcsr_pilut.c */
HYPRE_Int HYPRE_ParCSRPilutCreate ( MPI_Comm comm , HYPRE_Solver *solver );
HYPRE_Int HYPRE_ParCSRPilutDestroy ( HYPRE_Solver solver );
HYPRE_Int HYPRE_ParCSRPilutSetup ( HYPRE_Solver solver , HYPRE_ParCSRMatrix A , HYPRE_ParVector b , HYPRE_ParVector x );
HYPRE_Int HYPRE_ParCSRPilutSolve ( HYPRE_Solver solver , HYPRE_ParCSRMatrix A , HYPRE_ParVector b , HYPRE_ParVector x );
HYPRE_Int HYPRE_ParCSRPilutSetMaxIter ( HYPRE_Solver solver , HYPRE_Int max_iter );
HYPRE_Int HYPRE_ParCSRPilutSetDropTolerance ( HYPRE_Solver solver , HYPRE_Real tol );
HYPRE_Int HYPRE_ParCSRPilutSetFactorRowSize ( HYPRE_Solver solver , HYPRE_Int size );

/* HYPRE_parcsr_schwarz.c */
HYPRE_Int HYPRE_SchwarzCreate ( HYPRE_Solver *solver );
HYPRE_Int HYPRE_SchwarzDestroy ( HYPRE_Solver solver );
HYPRE_Int HYPRE_SchwarzSetup ( HYPRE_Solver solver , HYPRE_ParCSRMatrix A , HYPRE_ParVector b , HYPRE_ParVector x );
HYPRE_Int HYPRE_SchwarzSolve ( HYPRE_Solver solver , HYPRE_ParCSRMatrix A , HYPRE_ParVector b , HYPRE_ParVector x );
HYPRE_Int HYPRE_SchwarzSetVariant ( HYPRE_Solver solver , HYPRE_Int variant );
HYPRE_Int HYPRE_SchwarzSetOverlap ( HYPRE_Solver solver , HYPRE_Int overlap );
HYPRE_Int HYPRE_SchwarzSetDomainType ( HYPRE_Solver solver , HYPRE_Int domain_type );
HYPRE_Int HYPRE_SchwarzSetDomainStructure ( HYPRE_Solver solver , HYPRE_CSRMatrix domain_structure );
HYPRE_Int HYPRE_SchwarzSetNumFunctions ( HYPRE_Solver solver , HYPRE_Int num_functions );
HYPRE_Int HYPRE_SchwarzSetNonSymm ( HYPRE_Solver solver , HYPRE_Int use_nonsymm );
HYPRE_Int HYPRE_SchwarzSetRelaxWeight ( HYPRE_Solver solver , HYPRE_Real relax_weight );
HYPRE_Int HYPRE_SchwarzSetDofFunc ( HYPRE_Solver solver , HYPRE_Int *dof_func );

/* par_add_cycle.c */
HYPRE_Int hypre_BoomerAMGAdditiveCycle ( void *amg_vdata );
HYPRE_Int hypre_CreateLambda ( void *amg_vdata );
HYPRE_Int hypre_CreateDinv ( void *amg_vdata );

/* par_amg.c */
void *hypre_BoomerAMGCreate ( void );
HYPRE_Int hypre_BoomerAMGDestroy ( void *data );
HYPRE_Int hypre_BoomerAMGSetRestriction ( void *data , HYPRE_Int restr_par );
HYPRE_Int hypre_BoomerAMGSetIsTriangular ( void *data , HYPRE_Int is_triangular );
HYPRE_Int hypre_BoomerAMGSetGMRESSwitchR ( void *data , HYPRE_Int gmres_switch );
HYPRE_Int hypre_BoomerAMGSetMaxLevels ( void *data , HYPRE_Int max_levels );
HYPRE_Int hypre_BoomerAMGGetMaxLevels ( void *data , HYPRE_Int *max_levels );
HYPRE_Int hypre_BoomerAMGSetMaxCoarseSize ( void *data , HYPRE_Int max_coarse_size );
HYPRE_Int hypre_BoomerAMGGetMaxCoarseSize ( void *data , HYPRE_Int *max_coarse_size );
HYPRE_Int hypre_BoomerAMGSetMinCoarseSize ( void *data , HYPRE_Int min_coarse_size );
HYPRE_Int hypre_BoomerAMGGetMinCoarseSize ( void *data , HYPRE_Int *min_coarse_size );
HYPRE_Int hypre_BoomerAMGSetSeqThreshold ( void *data , HYPRE_Int seq_threshold );
HYPRE_Int hypre_BoomerAMGGetSeqThreshold ( void *data , HYPRE_Int *seq_threshold );
HYPRE_Int hypre_BoomerAMGSetCoarsenCutFactor( void *data, HYPRE_Int coarsen_cut_factor );
HYPRE_Int hypre_BoomerAMGGetCoarsenCutFactor( void *data, HYPRE_Int *coarsen_cut_factor );
HYPRE_Int hypre_BoomerAMGSetRedundant ( void *data , HYPRE_Int redundant );
HYPRE_Int hypre_BoomerAMGGetRedundant ( void *data , HYPRE_Int *redundant );
HYPRE_Int hypre_BoomerAMGSetStrongThreshold ( void *data , HYPRE_Real strong_threshold );
HYPRE_Int hypre_BoomerAMGGetStrongThreshold ( void *data , HYPRE_Real *strong_threshold );
HYPRE_Int hypre_BoomerAMGSetStrongThresholdR ( void *data , HYPRE_Real strong_threshold );
HYPRE_Int hypre_BoomerAMGGetStrongThresholdR ( void *data , HYPRE_Real *strong_threshold );
HYPRE_Int hypre_BoomerAMGSetFilterThresholdR ( void *data , HYPRE_Real filter_threshold );
HYPRE_Int hypre_BoomerAMGGetFilterThresholdR ( void *data , HYPRE_Real *filter_threshold );
HYPRE_Int hypre_BoomerAMGSetSabs ( void *data , HYPRE_Int Sabs );
HYPRE_Int hypre_BoomerAMGSetMaxRowSum ( void *data , HYPRE_Real max_row_sum );
HYPRE_Int hypre_BoomerAMGGetMaxRowSum ( void *data , HYPRE_Real *max_row_sum );
HYPRE_Int hypre_BoomerAMGSetTruncFactor ( void *data , HYPRE_Real trunc_factor );
HYPRE_Int hypre_BoomerAMGGetTruncFactor ( void *data , HYPRE_Real *trunc_factor );
HYPRE_Int hypre_BoomerAMGSetPMaxElmts ( void *data , HYPRE_Int P_max_elmts );
HYPRE_Int hypre_BoomerAMGGetPMaxElmts ( void *data , HYPRE_Int *P_max_elmts );
HYPRE_Int hypre_BoomerAMGSetJacobiTruncThreshold ( void *data , HYPRE_Real jacobi_trunc_threshold );
HYPRE_Int hypre_BoomerAMGGetJacobiTruncThreshold ( void *data , HYPRE_Real *jacobi_trunc_threshold );
HYPRE_Int hypre_BoomerAMGSetPostInterpType ( void *data , HYPRE_Int post_interp_type );
HYPRE_Int hypre_BoomerAMGGetPostInterpType ( void *data , HYPRE_Int *post_interp_type );
HYPRE_Int hypre_BoomerAMGSetInterpType ( void *data , HYPRE_Int interp_type );
HYPRE_Int hypre_BoomerAMGGetInterpType ( void *data , HYPRE_Int *interp_type );
HYPRE_Int hypre_BoomerAMGSetSepWeight ( void *data , HYPRE_Int sep_weight );
HYPRE_Int hypre_BoomerAMGSetMinIter ( void *data , HYPRE_Int min_iter );
HYPRE_Int hypre_BoomerAMGGetMinIter ( void *data , HYPRE_Int *min_iter );
HYPRE_Int hypre_BoomerAMGSetMaxIter ( void *data , HYPRE_Int max_iter );
HYPRE_Int hypre_BoomerAMGGetMaxIter ( void *data , HYPRE_Int *max_iter );
HYPRE_Int hypre_BoomerAMGSetCoarsenType ( void *data , HYPRE_Int coarsen_type );
HYPRE_Int hypre_BoomerAMGGetCoarsenType ( void *data , HYPRE_Int *coarsen_type );
HYPRE_Int hypre_BoomerAMGSetMeasureType ( void *data , HYPRE_Int measure_type );
HYPRE_Int hypre_BoomerAMGGetMeasureType ( void *data , HYPRE_Int *measure_type );
HYPRE_Int hypre_BoomerAMGSetSetupType ( void *data , HYPRE_Int setup_type );
HYPRE_Int hypre_BoomerAMGGetSetupType ( void *data , HYPRE_Int *setup_type );
HYPRE_Int hypre_BoomerAMGSetFCycle ( void *data , HYPRE_Int fcycle );
HYPRE_Int hypre_BoomerAMGGetFCycle ( void *data , HYPRE_Int *fcycle );
HYPRE_Int hypre_BoomerAMGSetCycleType ( void *data , HYPRE_Int cycle_type );
HYPRE_Int hypre_BoomerAMGGetCycleType ( void *data , HYPRE_Int *cycle_type );
HYPRE_Int hypre_BoomerAMGSetConvergeType ( void *data , HYPRE_Int type );
HYPRE_Int hypre_BoomerAMGGetConvergeType ( void *data , HYPRE_Int *type );
HYPRE_Int hypre_BoomerAMGSetTol ( void *data , HYPRE_Real tol );
HYPRE_Int hypre_BoomerAMGGetTol ( void *data , HYPRE_Real *tol );
HYPRE_Int hypre_BoomerAMGSetNumSweeps ( void *data , HYPRE_Int num_sweeps );
HYPRE_Int hypre_BoomerAMGSetCycleNumSweeps ( void *data , HYPRE_Int num_sweeps , HYPRE_Int k );
HYPRE_Int hypre_BoomerAMGGetCycleNumSweeps ( void *data , HYPRE_Int *num_sweeps , HYPRE_Int k );
HYPRE_Int hypre_BoomerAMGSetNumGridSweeps ( void *data , HYPRE_Int *num_grid_sweeps );
HYPRE_Int hypre_BoomerAMGGetNumGridSweeps ( void *data , HYPRE_Int **num_grid_sweeps );
HYPRE_Int hypre_BoomerAMGSetRelaxType ( void *data , HYPRE_Int relax_type );
HYPRE_Int hypre_BoomerAMGSetCycleRelaxType ( void *data , HYPRE_Int relax_type , HYPRE_Int k );
HYPRE_Int hypre_BoomerAMGGetCycleRelaxType ( void *data , HYPRE_Int *relax_type , HYPRE_Int k );
HYPRE_Int hypre_BoomerAMGSetRelaxOrder ( void *data , HYPRE_Int relax_order );
HYPRE_Int hypre_BoomerAMGGetRelaxOrder ( void *data , HYPRE_Int *relax_order );
HYPRE_Int hypre_BoomerAMGSetGridRelaxType ( void *data , HYPRE_Int *grid_relax_type );
HYPRE_Int hypre_BoomerAMGGetGridRelaxType ( void *data , HYPRE_Int **grid_relax_type );
HYPRE_Int hypre_BoomerAMGSetGridRelaxPoints ( void *data , HYPRE_Int **grid_relax_points );
HYPRE_Int hypre_BoomerAMGGetGridRelaxPoints ( void *data , HYPRE_Int ***grid_relax_points );
HYPRE_Int hypre_BoomerAMGSetRelaxWeight ( void *data , HYPRE_Real *relax_weight );
HYPRE_Int hypre_BoomerAMGGetRelaxWeight ( void *data , HYPRE_Real **relax_weight );
HYPRE_Int hypre_BoomerAMGSetRelaxWt ( void *data , HYPRE_Real relax_weight );
HYPRE_Int hypre_BoomerAMGSetLevelRelaxWt ( void *data , HYPRE_Real relax_weight , HYPRE_Int level );
HYPRE_Int hypre_BoomerAMGGetLevelRelaxWt ( void *data , HYPRE_Real *relax_weight , HYPRE_Int level );
HYPRE_Int hypre_BoomerAMGSetOmega ( void *data , HYPRE_Real *omega );
HYPRE_Int hypre_BoomerAMGGetOmega ( void *data , HYPRE_Real **omega );
HYPRE_Int hypre_BoomerAMGSetOuterWt ( void *data , HYPRE_Real omega );
HYPRE_Int hypre_BoomerAMGSetLevelOuterWt ( void *data , HYPRE_Real omega , HYPRE_Int level );
HYPRE_Int hypre_BoomerAMGGetLevelOuterWt ( void *data , HYPRE_Real *omega , HYPRE_Int level );
HYPRE_Int hypre_BoomerAMGSetSmoothType ( void *data , HYPRE_Int smooth_type );
HYPRE_Int hypre_BoomerAMGGetSmoothType ( void *data , HYPRE_Int *smooth_type );
HYPRE_Int hypre_BoomerAMGSetSmoothNumLevels ( void *data , HYPRE_Int smooth_num_levels );
HYPRE_Int hypre_BoomerAMGGetSmoothNumLevels ( void *data , HYPRE_Int *smooth_num_levels );
HYPRE_Int hypre_BoomerAMGSetSmoothNumSweeps ( void *data , HYPRE_Int smooth_num_sweeps );
HYPRE_Int hypre_BoomerAMGGetSmoothNumSweeps ( void *data , HYPRE_Int *smooth_num_sweeps );
HYPRE_Int hypre_BoomerAMGSetLogging ( void *data , HYPRE_Int logging );
HYPRE_Int hypre_BoomerAMGGetLogging ( void *data , HYPRE_Int *logging );
HYPRE_Int hypre_BoomerAMGSetPrintLevel ( void *data , HYPRE_Int print_level );
HYPRE_Int hypre_BoomerAMGGetPrintLevel ( void *data , HYPRE_Int *print_level );
HYPRE_Int hypre_BoomerAMGSetPrintFileName ( void *data , const char *print_file_name );
HYPRE_Int hypre_BoomerAMGGetPrintFileName ( void *data , char **print_file_name );
HYPRE_Int hypre_BoomerAMGSetNumIterations ( void *data , HYPRE_Int num_iterations );
HYPRE_Int hypre_BoomerAMGSetDebugFlag ( void *data , HYPRE_Int debug_flag );
HYPRE_Int hypre_BoomerAMGGetDebugFlag ( void *data , HYPRE_Int *debug_flag );
HYPRE_Int hypre_BoomerAMGSetGSMG ( void *data , HYPRE_Int par );
HYPRE_Int hypre_BoomerAMGSetNumSamples ( void *data , HYPRE_Int par );
HYPRE_Int hypre_BoomerAMGSetCGCIts ( void *data , HYPRE_Int its );
HYPRE_Int hypre_BoomerAMGSetPlotGrids ( void *data , HYPRE_Int plotgrids );
HYPRE_Int hypre_BoomerAMGSetPlotFileName ( void *data , const char *plot_file_name );
HYPRE_Int hypre_BoomerAMGSetCoordDim ( void *data , HYPRE_Int coorddim );
HYPRE_Int hypre_BoomerAMGSetCoordinates ( void *data , float *coordinates );
HYPRE_Int hypre_BoomerAMGGetGridHierarchy(void *data, HYPRE_Int *cgrid );
HYPRE_Int hypre_BoomerAMGSetNumFunctions ( void *data , HYPRE_Int num_functions );
HYPRE_Int hypre_BoomerAMGGetNumFunctions ( void *data , HYPRE_Int *num_functions );
HYPRE_Int hypre_BoomerAMGSetNodal ( void *data , HYPRE_Int nodal );
HYPRE_Int hypre_BoomerAMGSetNodalLevels ( void *data , HYPRE_Int nodal_levels );
HYPRE_Int hypre_BoomerAMGSetNodalDiag ( void *data , HYPRE_Int nodal );
HYPRE_Int hypre_BoomerAMGSetKeepSameSign ( void *data , HYPRE_Int keep_same_sign );
HYPRE_Int hypre_BoomerAMGSetNumPaths ( void *data , HYPRE_Int num_paths );
HYPRE_Int hypre_BoomerAMGSetAggNumLevels ( void *data , HYPRE_Int agg_num_levels );
HYPRE_Int hypre_BoomerAMGSetAggInterpType ( void *data , HYPRE_Int agg_interp_type );
HYPRE_Int hypre_BoomerAMGSetAggPMaxElmts ( void *data , HYPRE_Int agg_P_max_elmts );
HYPRE_Int hypre_BoomerAMGSetMultAddPMaxElmts ( void *data , HYPRE_Int add_P_max_elmts );
HYPRE_Int hypre_BoomerAMGSetAddRelaxType ( void *data , HYPRE_Int add_rlx_type );
HYPRE_Int hypre_BoomerAMGSetAddRelaxWt ( void *data , HYPRE_Real add_rlx_wt );
HYPRE_Int hypre_BoomerAMGSetAggP12MaxElmts ( void *data , HYPRE_Int agg_P12_max_elmts );
HYPRE_Int hypre_BoomerAMGSetAggTruncFactor ( void *data , HYPRE_Real agg_trunc_factor );
HYPRE_Int hypre_BoomerAMGSetMultAddTruncFactor ( void *data , HYPRE_Real add_trunc_factor );
HYPRE_Int hypre_BoomerAMGSetAggP12TruncFactor ( void *data , HYPRE_Real agg_P12_trunc_factor );
HYPRE_Int hypre_BoomerAMGSetNumCRRelaxSteps ( void *data , HYPRE_Int num_CR_relax_steps );
HYPRE_Int hypre_BoomerAMGSetCRRate ( void *data , HYPRE_Real CR_rate );
HYPRE_Int hypre_BoomerAMGSetCRStrongTh ( void *data , HYPRE_Real CR_strong_th );
HYPRE_Int hypre_BoomerAMGSetADropTol( void     *data, HYPRE_Real  A_drop_tol );
HYPRE_Int hypre_BoomerAMGSetADropType( void     *data, HYPRE_Int  A_drop_type );
HYPRE_Int hypre_BoomerAMGSetISType ( void *data , HYPRE_Int IS_type );
HYPRE_Int hypre_BoomerAMGSetCRUseCG ( void *data , HYPRE_Int CR_use_CG );
HYPRE_Int hypre_BoomerAMGSetNumPoints ( void *data , HYPRE_Int num_points );
HYPRE_Int hypre_BoomerAMGSetDofFunc ( void *data , HYPRE_Int *dof_func );
HYPRE_Int hypre_BoomerAMGSetPointDofMap ( void *data , HYPRE_Int *point_dof_map );
HYPRE_Int hypre_BoomerAMGSetDofPoint ( void *data , HYPRE_Int *dof_point );
HYPRE_Int hypre_BoomerAMGGetNumIterations ( void *data , HYPRE_Int *num_iterations );
HYPRE_Int hypre_BoomerAMGGetCumNumIterations ( void *data , HYPRE_Int *cum_num_iterations );
HYPRE_Int hypre_BoomerAMGGetResidual ( void *data , hypre_ParVector **resid );
HYPRE_Int hypre_BoomerAMGGetRelResidualNorm ( void *data , HYPRE_Real *rel_resid_norm );
HYPRE_Int hypre_BoomerAMGSetVariant ( void *data , HYPRE_Int variant );
HYPRE_Int hypre_BoomerAMGGetVariant ( void *data , HYPRE_Int *variant );
HYPRE_Int hypre_BoomerAMGSetOverlap ( void *data , HYPRE_Int overlap );
HYPRE_Int hypre_BoomerAMGGetOverlap ( void *data , HYPRE_Int *overlap );
HYPRE_Int hypre_BoomerAMGSetDomainType ( void *data , HYPRE_Int domain_type );
HYPRE_Int hypre_BoomerAMGGetDomainType ( void *data , HYPRE_Int *domain_type );
HYPRE_Int hypre_BoomerAMGSetSchwarzRlxWeight ( void *data , HYPRE_Real schwarz_rlx_weight );
HYPRE_Int hypre_BoomerAMGGetSchwarzRlxWeight ( void *data , HYPRE_Real *schwarz_rlx_weight );
HYPRE_Int hypre_BoomerAMGSetSchwarzUseNonSymm ( void *data , HYPRE_Int use_nonsymm );
HYPRE_Int hypre_BoomerAMGSetSym ( void *data , HYPRE_Int sym );
HYPRE_Int hypre_BoomerAMGSetLevel ( void *data , HYPRE_Int level );
HYPRE_Int hypre_BoomerAMGSetThreshold ( void *data , HYPRE_Real thresh );
HYPRE_Int hypre_BoomerAMGSetFilter ( void *data , HYPRE_Real filter );
HYPRE_Int hypre_BoomerAMGSetDropTol ( void *data , HYPRE_Real drop_tol );
HYPRE_Int hypre_BoomerAMGSetMaxNzPerRow ( void *data , HYPRE_Int max_nz_per_row );
HYPRE_Int hypre_BoomerAMGSetEuclidFile ( void *data , char *euclidfile );
HYPRE_Int hypre_BoomerAMGSetEuLevel ( void *data , HYPRE_Int eu_level );
HYPRE_Int hypre_BoomerAMGSetEuSparseA ( void *data , HYPRE_Real eu_sparse_A );
HYPRE_Int hypre_BoomerAMGSetEuBJ ( void *data , HYPRE_Int eu_bj );
HYPRE_Int hypre_BoomerAMGSetILUType( void *data, HYPRE_Int ilu_type);
HYPRE_Int hypre_BoomerAMGSetILULevel( void *data, HYPRE_Int ilu_lfil);
HYPRE_Int hypre_BoomerAMGSetILUDroptol( void *data, HYPRE_Real ilu_droptol);
HYPRE_Int hypre_BoomerAMGSetILUMaxIter( void *data, HYPRE_Int ilu_max_iter);
HYPRE_Int hypre_BoomerAMGSetILUMaxRowNnz( void *data, HYPRE_Int ilu_max_row_nnz);
HYPRE_Int hypre_BoomerAMGSetILULocalReordering( void *data, HYPRE_Int ilu_reordering_type);
HYPRE_Int hypre_BoomerAMGSetChebyOrder ( void *data , HYPRE_Int order );
HYPRE_Int hypre_BoomerAMGSetChebyFraction ( void *data , HYPRE_Real ratio );
HYPRE_Int hypre_BoomerAMGSetChebyEigEst ( void *data , HYPRE_Int eig_est );
HYPRE_Int hypre_BoomerAMGSetChebyVariant ( void *data , HYPRE_Int variant );
HYPRE_Int hypre_BoomerAMGSetChebyScale ( void *data , HYPRE_Int scale );
HYPRE_Int hypre_BoomerAMGSetGMRESOrder ( void *data , HYPRE_Int order );
HYPRE_Int hypre_BoomerAMGSetInterpVectors ( void *solver , HYPRE_Int num_vectors , hypre_ParVector **interp_vectors );
HYPRE_Int hypre_BoomerAMGSetInterpVecVariant ( void *solver , HYPRE_Int var );
HYPRE_Int hypre_BoomerAMGSetInterpVecQMax ( void *data , HYPRE_Int q_max );
HYPRE_Int hypre_BoomerAMGSetInterpVecAbsQTrunc ( void *data , HYPRE_Real q_trunc );
HYPRE_Int hypre_BoomerAMGSetSmoothInterpVectors ( void *solver , HYPRE_Int smooth_interp_vectors );
HYPRE_Int hypre_BoomerAMGSetInterpRefine ( void *data , HYPRE_Int num_refine );
HYPRE_Int hypre_BoomerAMGSetInterpVecFirstLevel ( void *data , HYPRE_Int level );
HYPRE_Int hypre_BoomerAMGSetAdditive ( void *data , HYPRE_Int additive );
HYPRE_Int hypre_BoomerAMGGetAdditive ( void *data , HYPRE_Int *additive );
HYPRE_Int hypre_BoomerAMGSetMultAdditive ( void *data , HYPRE_Int mult_additive );
HYPRE_Int hypre_BoomerAMGGetMultAdditive ( void *data , HYPRE_Int *mult_additive );
HYPRE_Int hypre_BoomerAMGSetSimple ( void *data , HYPRE_Int simple );
HYPRE_Int hypre_BoomerAMGGetSimple ( void *data , HYPRE_Int *simple );
HYPRE_Int hypre_BoomerAMGSetAddLastLvl ( void *data , HYPRE_Int add_last_lvl );
HYPRE_Int hypre_BoomerAMGSetNonGalerkinTol ( void *data , HYPRE_Real nongalerkin_tol );
HYPRE_Int hypre_BoomerAMGSetLevelNonGalerkinTol ( void *data , HYPRE_Real nongalerkin_tol , HYPRE_Int level );
HYPRE_Int hypre_BoomerAMGSetNonGalerkTol ( void *data , HYPRE_Int nongalerk_num_tol , HYPRE_Real *nongalerk_tol );
HYPRE_Int hypre_BoomerAMGSetRAP2 ( void *data , HYPRE_Int rap2 );
HYPRE_Int hypre_BoomerAMGSetModuleRAP2 ( void *data , HYPRE_Int mod_rap2 );
HYPRE_Int hypre_BoomerAMGSetKeepTranspose ( void *data , HYPRE_Int keepTranspose );
#ifdef HYPRE_USING_DSUPERLU
HYPRE_Int hypre_BoomerAMGSetDSLUThreshold ( void *data , HYPRE_Int slu_threshold );
#endif
HYPRE_Int hypre_BoomerAMGSetCPoints( void *data, HYPRE_Int cpt_coarse_level, HYPRE_Int  num_cpt_coarse, HYPRE_BigInt *cpt_coarse_index );
HYPRE_Int hypre_BoomerAMGSetFPoints( void *data, HYPRE_Int isolated, HYPRE_Int num_points, HYPRE_BigInt *indices );

/* par_amg_setup.c */
HYPRE_Int hypre_BoomerAMGSetup ( void *amg_vdata , hypre_ParCSRMatrix *A , hypre_ParVector *f , hypre_ParVector *u );

/* par_amg_solve.c */
HYPRE_Int hypre_BoomerAMGSolve ( void *amg_vdata , hypre_ParCSRMatrix *A , hypre_ParVector *f , hypre_ParVector *u );

/* par_amg_solveT.c */
HYPRE_Int hypre_BoomerAMGSolveT ( void *amg_vdata , hypre_ParCSRMatrix *A , hypre_ParVector *f , hypre_ParVector *u );
HYPRE_Int hypre_BoomerAMGCycleT ( void *amg_vdata , hypre_ParVector **F_array , hypre_ParVector **U_array );
HYPRE_Int hypre_BoomerAMGRelaxT ( hypre_ParCSRMatrix *A , hypre_ParVector *f , HYPRE_Int *cf_marker , HYPRE_Int relax_type , HYPRE_Int relax_points , HYPRE_Real relax_weight , hypre_ParVector *u , hypre_ParVector *Vtemp );

/* par_cgc_coarsen.c */
HYPRE_Int hypre_BoomerAMGCoarsenCGCb ( hypre_ParCSRMatrix *S , hypre_ParCSRMatrix *A , HYPRE_Int measure_type , HYPRE_Int coarsen_type , HYPRE_Int cgc_its , HYPRE_Int debug_flag , HYPRE_Int **CF_marker_ptr );
HYPRE_Int hypre_BoomerAMGCoarsenCGC ( hypre_ParCSRMatrix *S , HYPRE_Int numberofgrids , HYPRE_Int coarsen_type , HYPRE_Int *CF_marker );
HYPRE_Int hypre_AmgCGCPrepare ( hypre_ParCSRMatrix *S , HYPRE_Int nlocal , HYPRE_Int *CF_marker , HYPRE_Int **CF_marker_offd , HYPRE_Int coarsen_type , HYPRE_Int **vrange );
//HYPRE_Int hypre_AmgCGCPrepare ( hypre_ParCSRMatrix *S , HYPRE_Int nlocal , HYPRE_Int *CF_marker , HYPRE_BigInt **CF_marker_offd , HYPRE_Int coarsen_type , HYPRE_BigInt **vrange );
HYPRE_Int hypre_AmgCGCGraphAssemble ( hypre_ParCSRMatrix *S , HYPRE_Int *vertexrange , HYPRE_Int *CF_marker, HYPRE_Int *CF_marker_offd , HYPRE_Int coarsen_type , HYPRE_IJMatrix *ijG );
HYPRE_Int hypre_AmgCGCChoose ( hypre_CSRMatrix *G , HYPRE_Int *vertexrange , HYPRE_Int mpisize , HYPRE_Int **coarse );
HYPRE_Int hypre_AmgCGCBoundaryFix ( hypre_ParCSRMatrix *S , HYPRE_Int *CF_marker , HYPRE_Int *CF_marker_offd );

/* par_cg_relax_wt.c */
HYPRE_Int hypre_BoomerAMGCGRelaxWt ( void *amg_vdata , HYPRE_Int level , HYPRE_Int num_cg_sweeps , HYPRE_Real *rlx_wt_ptr );
HYPRE_Int hypre_Bisection ( HYPRE_Int n , HYPRE_Real *diag , HYPRE_Real *offd , HYPRE_Real y , HYPRE_Real z , HYPRE_Real tol , HYPRE_Int k , HYPRE_Real *ev_ptr );

/* par_cheby.c */
HYPRE_Int hypre_ParCSRRelax_Cheby_Setup ( hypre_ParCSRMatrix *A , HYPRE_Real max_eig , HYPRE_Real min_eig , HYPRE_Real fraction , HYPRE_Int order , HYPRE_Int scale , HYPRE_Int variant , HYPRE_Real **coefs_ptr , HYPRE_Real **ds_ptr );
HYPRE_Int hypre_ParCSRRelax_Cheby_Solve ( hypre_ParCSRMatrix *A , hypre_ParVector *f , HYPRE_Real *ds_data , HYPRE_Real *coefs , HYPRE_Int order , HYPRE_Int scale , HYPRE_Int variant , hypre_ParVector *u , hypre_ParVector *v , hypre_ParVector *r , hypre_ParVector *orig_u_vec, hypre_ParVector *tmp_vec);

HYPRE_Int hypre_ParCSRRelax_Cheby_SolveHost ( hypre_ParCSRMatrix *A , hypre_ParVector *f , HYPRE_Real *ds_data , HYPRE_Real *coefs , HYPRE_Int order , HYPRE_Int scale , HYPRE_Int variant , hypre_ParVector *u , hypre_ParVector *v , hypre_ParVector *r, hypre_ParVector *orig_u_vec, hypre_ParVector *tmp_vec);

/* par_cheby_device.c */
HYPRE_Int hypre_ParCSRRelax_Cheby_SolveDevice ( hypre_ParCSRMatrix *A , hypre_ParVector *f , HYPRE_Real *ds_data , HYPRE_Real *coefs , HYPRE_Int order , HYPRE_Int scale , HYPRE_Int variant , hypre_ParVector *u , hypre_ParVector *v , hypre_ParVector *r, hypre_ParVector *orig_u_vec, hypre_ParVector *tmp_vec);

/* par_gmres.c */
<<<<<<< HEAD
HYPRE_Int hypre_ParCSRRelax_GMRES_Setup ( hypre_ParCSRMatrix *A , HYPRE_Int degree , HYPRE_Real **coefs_real_ptr, HYPRE_Real **coefs_imag_ptr);
=======
HYPRE_Int hypre_ParCSRRelax_GMRES_Setup ( hypre_ParCSRMatrix *A , HYPRE_Int degree , hypre_ParVector *b, HYPRE_Real **coefs_real_ptr, HYPRE_Real **coefs_imag_ptr);
>>>>>>> 0bb7910a
HYPRE_Int hypre_ParCSRRelax_GMRES_Solve(hypre_ParCSRMatrix *A, /* matrix to relax with */ hypre_ParVector *f,    /* right-hand side */ HYPRE_Real *coefs_real, HYPRE_Real *coefs_imag, HYPRE_Int order,            /* polynomial order */ hypre_ParVector *u, hypre_ParVector *prod, hypre_ParVector *p, hypre_ParVector *tmp, hypre_ParVector *tmp2);

/* par_coarsen.c */
HYPRE_Int hypre_BoomerAMGCoarsen ( hypre_ParCSRMatrix *S , hypre_ParCSRMatrix *A , HYPRE_Int CF_init , HYPRE_Int debug_flag , HYPRE_Int **CF_marker_ptr );
HYPRE_Int hypre_BoomerAMGCoarsenRuge ( hypre_ParCSRMatrix *S , hypre_ParCSRMatrix *A , HYPRE_Int measure_type , HYPRE_Int coarsen_type , HYPRE_Int cut_factor , HYPRE_Int debug_flag , HYPRE_Int **CF_marker_ptr );
HYPRE_Int hypre_BoomerAMGCoarsenFalgout ( hypre_ParCSRMatrix *S , hypre_ParCSRMatrix *A , HYPRE_Int measure_type , HYPRE_Int cut_factor , HYPRE_Int debug_flag , HYPRE_Int **CF_marker_ptr );
HYPRE_Int hypre_BoomerAMGCoarsenHMIS ( hypre_ParCSRMatrix *S , hypre_ParCSRMatrix *A , HYPRE_Int measure_type , HYPRE_Int cut_factor , HYPRE_Int debug_flag , HYPRE_Int **CF_marker_ptr );
HYPRE_Int hypre_BoomerAMGCoarsenPMIS ( hypre_ParCSRMatrix *S , hypre_ParCSRMatrix *A , HYPRE_Int CF_init , HYPRE_Int debug_flag , HYPRE_Int **CF_marker_ptr );
HYPRE_Int hypre_BoomerAMGCoarsenPMISHost ( hypre_ParCSRMatrix *S , hypre_ParCSRMatrix *A , HYPRE_Int CF_init , HYPRE_Int debug_flag , HYPRE_Int **CF_marker_ptr );

HYPRE_Int hypre_BoomerAMGCoarsenPMISDevice( hypre_ParCSRMatrix *S, hypre_ParCSRMatrix *A, HYPRE_Int CF_init, HYPRE_Int debug_flag, HYPRE_Int **CF_marker_ptr );

/* par_coarsen_device.c */
HYPRE_Int hypre_GetGlobalMeasureDevice( hypre_ParCSRMatrix *S, hypre_ParCSRCommPkg *comm_pkg, HYPRE_Int CF_init, HYPRE_Int aug_rand, HYPRE_Real *measure_diag, HYPRE_Real *measure_offd, HYPRE_Real *real_send_buf );

/* par_coarse_parms.c */
HYPRE_Int hypre_BoomerAMGCoarseParms ( MPI_Comm comm , HYPRE_Int local_num_variables , HYPRE_Int num_functions , HYPRE_Int *dof_func , HYPRE_Int *CF_marker , HYPRE_Int **coarse_dof_func_ptr , HYPRE_BigInt **coarse_pnts_global_ptr );

/* par_coordinates.c */
float *GenerateCoordinates ( MPI_Comm comm , HYPRE_BigInt nx , HYPRE_BigInt ny , HYPRE_BigInt nz , HYPRE_Int P , HYPRE_Int Q , HYPRE_Int R , HYPRE_Int p , HYPRE_Int q , HYPRE_Int r , HYPRE_Int coorddim );

/* par_cr.c */
HYPRE_Int hypre_BoomerAMGCoarsenCR1 ( hypre_ParCSRMatrix *A , HYPRE_Int **CF_marker_ptr , HYPRE_BigInt *coarse_size_ptr , HYPRE_Int num_CR_relax_steps , HYPRE_Int IS_type , HYPRE_Int CRaddCpoints );
HYPRE_Int hypre_cr ( HYPRE_Int *A_i , HYPRE_Int *A_j , HYPRE_Real *A_data , HYPRE_Int n , HYPRE_Int *cf , HYPRE_Int rlx , HYPRE_Real omega , HYPRE_Real tg , HYPRE_Int mu );
HYPRE_Int hypre_GraphAdd ( Link *list , HYPRE_Int *head , HYPRE_Int *tail , HYPRE_Int index , HYPRE_Int istack );
HYPRE_Int hypre_GraphRemove ( Link *list , HYPRE_Int *head , HYPRE_Int *tail , HYPRE_Int index );
HYPRE_Int hypre_IndepSetGreedy ( HYPRE_Int *A_i , HYPRE_Int *A_j , HYPRE_Int n , HYPRE_Int *cf );
HYPRE_Int hypre_IndepSetGreedyS ( HYPRE_Int *A_i , HYPRE_Int *A_j , HYPRE_Int n , HYPRE_Int *cf );
HYPRE_Int hypre_fptjaccr ( HYPRE_Int *cf , HYPRE_Int *A_i , HYPRE_Int *A_j , HYPRE_Real *A_data , HYPRE_Int n , HYPRE_Real *e0 , HYPRE_Real omega , HYPRE_Real *e1 );
HYPRE_Int hypre_fptgscr ( HYPRE_Int *cf , HYPRE_Int *A_i , HYPRE_Int *A_j , HYPRE_Real *A_data , HYPRE_Int n , HYPRE_Real *e0 , HYPRE_Real *e1 );
HYPRE_Int hypre_formu ( HYPRE_Int *cf , HYPRE_Int n , HYPRE_Real *e1 , HYPRE_Int *A_i , HYPRE_Real rho );
HYPRE_Int hypre_BoomerAMGIndepRS ( hypre_ParCSRMatrix *S , HYPRE_Int measure_type , HYPRE_Int debug_flag , HYPRE_Int *CF_marker );
HYPRE_Int hypre_BoomerAMGIndepRSa ( hypre_ParCSRMatrix *S , HYPRE_Int measure_type , HYPRE_Int debug_flag , HYPRE_Int *CF_marker );
HYPRE_Int hypre_BoomerAMGIndepHMIS ( hypre_ParCSRMatrix *S , HYPRE_Int measure_type , HYPRE_Int debug_flag , HYPRE_Int *CF_marker );
HYPRE_Int hypre_BoomerAMGIndepHMISa ( hypre_ParCSRMatrix *S , HYPRE_Int measure_type , HYPRE_Int debug_flag , HYPRE_Int *CF_marker );
HYPRE_Int hypre_BoomerAMGIndepPMIS ( hypre_ParCSRMatrix *S , HYPRE_Int CF_init , HYPRE_Int debug_flag , HYPRE_Int *CF_marker );
HYPRE_Int hypre_BoomerAMGIndepPMISa ( hypre_ParCSRMatrix *S , HYPRE_Int CF_init , HYPRE_Int debug_flag , HYPRE_Int *CF_marker );
HYPRE_Int hypre_BoomerAMGCoarsenCR ( hypre_ParCSRMatrix *A , HYPRE_Int **CF_marker_ptr , HYPRE_BigInt *coarse_size_ptr , HYPRE_Int num_CR_relax_steps , HYPRE_Int IS_type , HYPRE_Int num_functions , HYPRE_Int rlx_type , HYPRE_Real relax_weight , HYPRE_Real omega , HYPRE_Real theta , HYPRE_Solver smoother , hypre_ParCSRMatrix *AN , HYPRE_Int useCG , hypre_ParCSRMatrix *S );

/* par_cycle.c */
HYPRE_Int hypre_BoomerAMGCycle ( void *amg_vdata , hypre_ParVector **F_array , hypre_ParVector **U_array );

/* par_difconv.c */
HYPRE_ParCSRMatrix GenerateDifConv ( MPI_Comm comm , HYPRE_BigInt nx , HYPRE_BigInt ny , HYPRE_BigInt nz , HYPRE_Int P , HYPRE_Int Q , HYPRE_Int R , HYPRE_Int p , HYPRE_Int q , HYPRE_Int r , HYPRE_Real *value );

/* par_gsmg.c */
HYPRE_Int hypre_ParCSRMatrixFillSmooth ( HYPRE_Int nsamples , HYPRE_Real *samples , hypre_ParCSRMatrix *S , hypre_ParCSRMatrix *A , HYPRE_Int num_functions , HYPRE_Int *dof_func );
HYPRE_Real hypre_ParCSRMatrixChooseThresh ( hypre_ParCSRMatrix *S );
HYPRE_Int hypre_ParCSRMatrixThreshold ( hypre_ParCSRMatrix *A , HYPRE_Real thresh );
HYPRE_Int hypre_BoomerAMGCreateSmoothVecs ( void *data , hypre_ParCSRMatrix *A , HYPRE_Int num_sweeps , HYPRE_Int level , HYPRE_Real **SmoothVecs_p );
HYPRE_Int hypre_BoomerAMGCreateSmoothDirs ( void *data , hypre_ParCSRMatrix *A , HYPRE_Real *SmoothVecs , HYPRE_Real thresh , HYPRE_Int num_functions , HYPRE_Int *dof_func , hypre_ParCSRMatrix **S_ptr );
HYPRE_Int hypre_BoomerAMGNormalizeVecs ( HYPRE_Int n , HYPRE_Int num , HYPRE_Real *V );
HYPRE_Int hypre_BoomerAMGFitVectors ( HYPRE_Int ip , HYPRE_Int n , HYPRE_Int num , const HYPRE_Real *V , HYPRE_Int nc , const HYPRE_Int *ind , HYPRE_Real *val );
HYPRE_Int hypre_BoomerAMGBuildInterpLS ( hypre_ParCSRMatrix *A , HYPRE_Int *CF_marker , hypre_ParCSRMatrix *S , HYPRE_BigInt *num_cpts_global , HYPRE_Int num_functions , HYPRE_Int *dof_func , HYPRE_Int debug_flag , HYPRE_Real trunc_factor , HYPRE_Int num_smooth , HYPRE_Real *SmoothVecs , hypre_ParCSRMatrix **P_ptr );
HYPRE_Int hypre_BoomerAMGBuildInterpGSMG ( hypre_ParCSRMatrix *A , HYPRE_Int *CF_marker , hypre_ParCSRMatrix *S , HYPRE_BigInt *num_cpts_global , HYPRE_Int num_functions , HYPRE_Int *dof_func , HYPRE_Int debug_flag , HYPRE_Real trunc_factor , hypre_ParCSRMatrix **P_ptr );

/* par_indepset.c */
HYPRE_Int hypre_BoomerAMGIndepSetInit ( hypre_ParCSRMatrix *S , HYPRE_Real *measure_array , HYPRE_Int seq_rand );
HYPRE_Int hypre_BoomerAMGIndepSet ( hypre_ParCSRMatrix *S , HYPRE_Real *measure_array , HYPRE_Int *graph_array , HYPRE_Int graph_array_size , HYPRE_Int *graph_array_offd , HYPRE_Int graph_array_offd_size , HYPRE_Int *IS_marker , HYPRE_Int *IS_marker_offd );

HYPRE_Int hypre_BoomerAMGIndepSetInitDevice( hypre_ParCSRMatrix *S, HYPRE_Real *measure_array, HYPRE_Int aug_rand);

HYPRE_Int hypre_BoomerAMGIndepSetDevice( hypre_ParCSRMatrix *S, HYPRE_Real *measure_diag, HYPRE_Real *measure_offd, HYPRE_Int graph_diag_size, HYPRE_Int *graph_diag, HYPRE_Int *IS_marker_diag, HYPRE_Int *IS_marker_offd, hypre_ParCSRCommPkg *comm_pkg, HYPRE_Int *int_send_buf );

/* par_interp.c */
HYPRE_Int hypre_BoomerAMGBuildInterp ( hypre_ParCSRMatrix *A , HYPRE_Int *CF_marker , hypre_ParCSRMatrix *S , HYPRE_BigInt *num_cpts_global , HYPRE_Int num_functions , HYPRE_Int *dof_func , HYPRE_Int debug_flag , HYPRE_Real trunc_factor , HYPRE_Int max_elmts , hypre_ParCSRMatrix **P_ptr );
HYPRE_Int hypre_BoomerAMGBuildInterpHE ( hypre_ParCSRMatrix *A , HYPRE_Int *CF_marker , hypre_ParCSRMatrix *S , HYPRE_BigInt *num_cpts_global , HYPRE_Int num_functions , HYPRE_Int *dof_func , HYPRE_Int debug_flag , HYPRE_Real trunc_factor , HYPRE_Int max_elmts , hypre_ParCSRMatrix **P_ptr );
HYPRE_Int hypre_BoomerAMGBuildDirInterp ( hypre_ParCSRMatrix *A , HYPRE_Int *CF_marker , hypre_ParCSRMatrix *S , HYPRE_BigInt *num_cpts_global , HYPRE_Int num_functions , HYPRE_Int *dof_func , HYPRE_Int debug_flag , HYPRE_Real trunc_factor , HYPRE_Int max_elmts , HYPRE_Int interp_type, hypre_ParCSRMatrix **P_ptr );
HYPRE_Int hypre_BoomerAMGBuildDirInterpDevice( hypre_ParCSRMatrix *A, HYPRE_Int *CF_marker , hypre_ParCSRMatrix *S , HYPRE_BigInt *num_cpts_global , HYPRE_Int num_functions , HYPRE_Int *dof_func , HYPRE_Int debug_flag , HYPRE_Real trunc_factor , HYPRE_Int max_elmts , HYPRE_Int interp_type, hypre_ParCSRMatrix **P_ptr );

HYPRE_Int hypre_BoomerAMGInterpTruncation ( hypre_ParCSRMatrix *P, HYPRE_Real trunc_factor, HYPRE_Int max_elmts );
HYPRE_Int hypre_BoomerAMGInterpTruncationDevice( hypre_ParCSRMatrix *P, HYPRE_Real trunc_factor, HYPRE_Int max_elmts );

HYPRE_Int hypre_BoomerAMGBuildInterpModUnk ( hypre_ParCSRMatrix *A , HYPRE_Int *CF_marker , hypre_ParCSRMatrix *S , HYPRE_BigInt *num_cpts_global , HYPRE_Int num_functions , HYPRE_Int *dof_func , HYPRE_Int debug_flag , HYPRE_Real trunc_factor , HYPRE_Int max_elmts , hypre_ParCSRMatrix **P_ptr );
HYPRE_Int hypre_BoomerAMGTruncandBuild ( hypre_ParCSRMatrix *P , HYPRE_Real trunc_factor , HYPRE_Int max_elmts );
hypre_ParCSRMatrix *hypre_CreateC ( hypre_ParCSRMatrix *A , HYPRE_Real w );

HYPRE_Int hypre_BoomerAMGBuildInterpOnePnt( hypre_ParCSRMatrix  *A, HYPRE_Int *CF_marker, hypre_ParCSRMatrix *S, HYPRE_BigInt *num_cpts_global, HYPRE_Int num_functions, HYPRE_Int *dof_func, HYPRE_Int debug_flag, hypre_ParCSRMatrix **P_ptr);

/* par_jacobi_interp.c */
void hypre_BoomerAMGJacobiInterp ( hypre_ParCSRMatrix *A , hypre_ParCSRMatrix **P , hypre_ParCSRMatrix *S , HYPRE_Int num_functions , HYPRE_Int *dof_func , HYPRE_Int *CF_marker , HYPRE_Int level , HYPRE_Real truncation_threshold , HYPRE_Real truncation_threshold_minus );
void hypre_BoomerAMGJacobiInterp_1 ( hypre_ParCSRMatrix *A , hypre_ParCSRMatrix **P , hypre_ParCSRMatrix *S , HYPRE_Int *CF_marker , HYPRE_Int level , HYPRE_Real truncation_threshold , HYPRE_Real truncation_threshold_minus , HYPRE_Int *dof_func , HYPRE_Int *dof_func_offd , HYPRE_Real weight_AF );
void hypre_BoomerAMGTruncateInterp ( hypre_ParCSRMatrix *P , HYPRE_Real eps , HYPRE_Real dlt , HYPRE_Int *CF_marker );
HYPRE_Int hypre_ParCSRMatrix_dof_func_offd ( hypre_ParCSRMatrix *A , HYPRE_Int num_functions , HYPRE_Int *dof_func , HYPRE_Int **dof_func_offd );

/* par_laplace_27pt.c */
HYPRE_ParCSRMatrix GenerateLaplacian27pt ( MPI_Comm comm , HYPRE_BigInt nx , HYPRE_BigInt ny , HYPRE_BigInt nz , HYPRE_Int P , HYPRE_Int Q , HYPRE_Int R , HYPRE_Int p , HYPRE_Int q , HYPRE_Int r , HYPRE_Real *value );
HYPRE_Int hypre_map3 ( HYPRE_BigInt ix , HYPRE_BigInt iy , HYPRE_BigInt iz , HYPRE_Int p , HYPRE_Int q , HYPRE_Int r , HYPRE_Int P , HYPRE_Int Q , HYPRE_Int R , HYPRE_BigInt *nx_part , HYPRE_BigInt *ny_part , HYPRE_BigInt *nz_part );

/* par_laplace_9pt.c */
HYPRE_ParCSRMatrix GenerateLaplacian9pt ( MPI_Comm comm , HYPRE_BigInt nx , HYPRE_BigInt ny , HYPRE_Int P , HYPRE_Int Q , HYPRE_Int p , HYPRE_Int q , HYPRE_Real *value );
HYPRE_BigInt hypre_map2 ( HYPRE_BigInt ix , HYPRE_BigInt iy , HYPRE_Int p , HYPRE_Int q , HYPRE_BigInt nx , HYPRE_BigInt *nx_part , HYPRE_BigInt *ny_part );

/* par_laplace.c */
HYPRE_ParCSRMatrix GenerateLaplacian ( MPI_Comm comm , HYPRE_BigInt ix , HYPRE_BigInt ny , HYPRE_BigInt nz , HYPRE_Int P , HYPRE_Int Q , HYPRE_Int R , HYPRE_Int p , HYPRE_Int q , HYPRE_Int r , HYPRE_Real *value );
HYPRE_BigInt hypre_map ( HYPRE_BigInt ix , HYPRE_BigInt iy , HYPRE_BigInt iz , HYPRE_Int p, HYPRE_Int q, HYPRE_Int r, HYPRE_BigInt nx , HYPRE_BigInt ny, HYPRE_BigInt *nx_part, HYPRE_BigInt *ny_part, HYPRE_BigInt *nz_part );
HYPRE_ParCSRMatrix GenerateSysLaplacian ( MPI_Comm comm , HYPRE_BigInt nx , HYPRE_BigInt ny , HYPRE_BigInt nz , HYPRE_Int P , HYPRE_Int Q , HYPRE_Int R , HYPRE_Int p , HYPRE_Int q , HYPRE_Int r , HYPRE_Int num_fun , HYPRE_Real *mtrx , HYPRE_Real *value );
HYPRE_ParCSRMatrix GenerateSysLaplacianVCoef ( MPI_Comm comm , HYPRE_BigInt nx , HYPRE_BigInt ny , HYPRE_BigInt nz , HYPRE_Int P , HYPRE_Int Q , HYPRE_Int R , HYPRE_Int p , HYPRE_Int q , HYPRE_Int r , HYPRE_Int num_fun , HYPRE_Real *mtrx , HYPRE_Real *value );

/* par_lr_interp.c */
HYPRE_Int hypre_BoomerAMGBuildStdInterp ( hypre_ParCSRMatrix *A , HYPRE_Int *CF_marker , hypre_ParCSRMatrix *S , HYPRE_BigInt *num_cpts_global , HYPRE_Int num_functions , HYPRE_Int *dof_func , HYPRE_Int debug_flag , HYPRE_Real trunc_factor , HYPRE_Int max_elmts , HYPRE_Int sep_weight , hypre_ParCSRMatrix **P_ptr );
HYPRE_Int hypre_BoomerAMGBuildExtPIInterp ( hypre_ParCSRMatrix *A , HYPRE_Int *CF_marker , hypre_ParCSRMatrix *S , HYPRE_BigInt *num_cpts_global , HYPRE_Int num_functions , HYPRE_Int *dof_func , HYPRE_Int debug_flag , HYPRE_Real trunc_factor , HYPRE_Int max_elmts , hypre_ParCSRMatrix **P_ptr );
HYPRE_Int hypre_BoomerAMGBuildExtPIInterpHost ( hypre_ParCSRMatrix *A , HYPRE_Int *CF_marker , hypre_ParCSRMatrix *S , HYPRE_BigInt *num_cpts_global , HYPRE_Int num_functions , HYPRE_Int *dof_func , HYPRE_Int debug_flag , HYPRE_Real trunc_factor , HYPRE_Int max_elmts , hypre_ParCSRMatrix **P_ptr );
HYPRE_Int hypre_BoomerAMGBuildExtPICCInterp ( hypre_ParCSRMatrix *A , HYPRE_Int *CF_marker , hypre_ParCSRMatrix *S , HYPRE_BigInt *num_cpts_global , HYPRE_Int num_functions , HYPRE_Int *dof_func , HYPRE_Int debug_flag , HYPRE_Real trunc_factor , HYPRE_Int max_elmts , hypre_ParCSRMatrix **P_ptr );
HYPRE_Int hypre_BoomerAMGBuildFFInterp ( hypre_ParCSRMatrix *A , HYPRE_Int *CF_marker , hypre_ParCSRMatrix *S , HYPRE_BigInt *num_cpts_global , HYPRE_Int num_functions , HYPRE_Int *dof_func , HYPRE_Int debug_flag , HYPRE_Real trunc_factor , HYPRE_Int max_elmts , hypre_ParCSRMatrix **P_ptr );
HYPRE_Int hypre_BoomerAMGBuildFF1Interp ( hypre_ParCSRMatrix *A , HYPRE_Int *CF_marker , hypre_ParCSRMatrix *S , HYPRE_BigInt *num_cpts_global , HYPRE_Int num_functions , HYPRE_Int *dof_func , HYPRE_Int debug_flag , HYPRE_Real trunc_factor , HYPRE_Int max_elmts , hypre_ParCSRMatrix **P_ptr );
HYPRE_Int hypre_BoomerAMGBuildExtInterp ( hypre_ParCSRMatrix *A , HYPRE_Int *CF_marker , hypre_ParCSRMatrix *S , HYPRE_BigInt *num_cpts_global , HYPRE_Int num_functions , HYPRE_Int *dof_func , HYPRE_Int debug_flag , HYPRE_Real trunc_factor , HYPRE_Int max_elmts , hypre_ParCSRMatrix **P_ptr );

/* par_lr_interp_device.c */
HYPRE_Int hypre_BoomerAMGBuildExtInterpDevice(hypre_ParCSRMatrix *A, HYPRE_Int *CF_marker, hypre_ParCSRMatrix   *S, HYPRE_BigInt *num_cpts_global, HYPRE_Int num_functions, HYPRE_Int *dof_func, HYPRE_Int debug_flag, HYPRE_Real trunc_factor, HYPRE_Int max_elmts, hypre_ParCSRMatrix  **P_ptr);
HYPRE_Int hypre_BoomerAMGBuildExtPIInterpDevice( hypre_ParCSRMatrix *A, HYPRE_Int *CF_marker, hypre_ParCSRMatrix *S, HYPRE_BigInt *num_cpts_global, HYPRE_Int num_functions, HYPRE_Int *dof_func, HYPRE_Int debug_flag, HYPRE_Real trunc_factor, HYPRE_Int max_elmts, hypre_ParCSRMatrix **P_ptr);
HYPRE_Int hypre_BoomerAMGBuildExtPEInterpDevice(hypre_ParCSRMatrix *A, HYPRE_Int *CF_marker, hypre_ParCSRMatrix   *S, HYPRE_BigInt *num_cpts_global, HYPRE_Int num_functions, HYPRE_Int *dof_func, HYPRE_Int debug_flag, HYPRE_Real trunc_factor, HYPRE_Int max_elmts, hypre_ParCSRMatrix  **P_ptr);

/* par_mod_lr_interp.c */
HYPRE_Int hypre_BoomerAMGBuildModExtInterp(hypre_ParCSRMatrix *A, HYPRE_Int *CF_marker, hypre_ParCSRMatrix *S, HYPRE_BigInt *num_cpts_global, HYPRE_Int num_functions, HYPRE_Int *dof_func, HYPRE_Int debug_flag, HYPRE_Real trunc_factor, HYPRE_Int max_elmts, hypre_ParCSRMatrix  **P_ptr);
HYPRE_Int hypre_BoomerAMGBuildModExtPIInterp(hypre_ParCSRMatrix *A, HYPRE_Int *CF_marker, hypre_ParCSRMatrix *S, HYPRE_BigInt *num_cpts_global, HYPRE_Int num_functions, HYPRE_Int *dof_func, HYPRE_Int debug_flag, HYPRE_Real trunc_factor, HYPRE_Int max_elmts, hypre_ParCSRMatrix  **P_ptr);
HYPRE_Int hypre_BoomerAMGBuildModExtPEInterp(hypre_ParCSRMatrix *A, HYPRE_Int *CF_marker, hypre_ParCSRMatrix *S, HYPRE_BigInt *num_cpts_global, HYPRE_Int num_functions, HYPRE_Int *dof_func, HYPRE_Int debug_flag, HYPRE_Real trunc_factor, HYPRE_Int max_elmts, hypre_ParCSRMatrix **P_ptr);

/* par_2s_interp.c */
HYPRE_Int hypre_BoomerAMGBuildModPartialExtInterpHost ( hypre_ParCSRMatrix *A , HYPRE_Int *CF_marker , hypre_ParCSRMatrix *S , HYPRE_BigInt *num_cpts_global , HYPRE_BigInt *num_old_cpts_global , HYPRE_Int num_functions , HYPRE_Int *dof_func , HYPRE_Int debug_flag , HYPRE_Real trunc_factor , HYPRE_Int max_elmts , hypre_ParCSRMatrix **P_ptr );
HYPRE_Int hypre_BoomerAMGBuildModPartialExtInterpDevice ( hypre_ParCSRMatrix *A , HYPRE_Int *CF_marker , hypre_ParCSRMatrix *S , HYPRE_BigInt *num_cpts_global , HYPRE_BigInt *num_old_cpts_global , HYPRE_Int debug_flag , HYPRE_Real trunc_factor , HYPRE_Int max_elmts , hypre_ParCSRMatrix **P_ptr );
HYPRE_Int hypre_BoomerAMGBuildModPartialExtInterp ( hypre_ParCSRMatrix *A , HYPRE_Int *CF_marker , hypre_ParCSRMatrix *S , HYPRE_BigInt *num_cpts_global , HYPRE_BigInt *num_old_cpts_global , HYPRE_Int num_functions , HYPRE_Int *dof_func , HYPRE_Int debug_flag , HYPRE_Real trunc_factor , HYPRE_Int max_elmts , hypre_ParCSRMatrix **P_ptr );
HYPRE_Int hypre_BoomerAMGBuildModPartialExtPEInterpHost ( hypre_ParCSRMatrix *A , HYPRE_Int *CF_marker , hypre_ParCSRMatrix *S , HYPRE_BigInt *num_cpts_global , HYPRE_BigInt *num_old_cpts_global , HYPRE_Int num_functions , HYPRE_Int *dof_func , HYPRE_Int debug_flag , HYPRE_Real trunc_factor , HYPRE_Int max_elmts , hypre_ParCSRMatrix **P_ptr );
HYPRE_Int hypre_BoomerAMGBuildModPartialExtPEInterpDevice ( hypre_ParCSRMatrix *A , HYPRE_Int *CF_marker , hypre_ParCSRMatrix *S , HYPRE_BigInt *num_cpts_global , HYPRE_BigInt *num_old_cpts_global , HYPRE_Int debug_flag , HYPRE_Real trunc_factor , HYPRE_Int max_elmts , hypre_ParCSRMatrix **P_ptr );
HYPRE_Int hypre_BoomerAMGBuildModPartialExtPEInterp ( hypre_ParCSRMatrix *A , HYPRE_Int *CF_marker , hypre_ParCSRMatrix *S , HYPRE_BigInt *num_cpts_global , HYPRE_BigInt *num_old_cpts_global , HYPRE_Int num_functions , HYPRE_Int *dof_func , HYPRE_Int debug_flag , HYPRE_Real trunc_factor , HYPRE_Int max_elmts , hypre_ParCSRMatrix **P_ptr );

/* par_multi_interp.c */
HYPRE_Int hypre_BoomerAMGBuildMultipass ( hypre_ParCSRMatrix *A , HYPRE_Int *CF_marker , hypre_ParCSRMatrix *S , HYPRE_BigInt *num_cpts_global , HYPRE_Int num_functions , HYPRE_Int *dof_func , HYPRE_Int debug_flag , HYPRE_Real trunc_factor , HYPRE_Int P_max_elmts , HYPRE_Int weight_option , hypre_ParCSRMatrix **P_ptr );

/* par_nodal_systems.c */
HYPRE_Int hypre_BoomerAMGCreateNodalA ( hypre_ParCSRMatrix *A , HYPRE_Int num_functions , HYPRE_Int *dof_func , HYPRE_Int option , HYPRE_Int diag_option , hypre_ParCSRMatrix **AN_ptr );
HYPRE_Int hypre_BoomerAMGCreateScalarCFS ( hypre_ParCSRMatrix *SN , hypre_ParCSRMatrix *A , HYPRE_Int *CFN_marker , HYPRE_Int num_functions , HYPRE_Int nodal , HYPRE_Int keep_same_sign , HYPRE_Int **dof_func_ptr , HYPRE_Int **CF_marker_ptr , hypre_ParCSRMatrix **S_ptr );
HYPRE_Int hypre_BoomerAMGCreateScalarCF ( HYPRE_Int *CFN_marker , HYPRE_Int num_functions , HYPRE_Int num_nodes , HYPRE_Int **dof_func_ptr , HYPRE_Int **CF_marker_ptr );

/* par_nongalerkin.c */
HYPRE_Int hypre_GrabSubArray ( HYPRE_Int *indices , HYPRE_Int start , HYPRE_Int end , HYPRE_BigInt *array , HYPRE_BigInt *output );
HYPRE_Int hypre_IntersectTwoArrays ( HYPRE_Int *x , HYPRE_Real *x_data , HYPRE_Int x_length , HYPRE_Int *y , HYPRE_Int y_length , HYPRE_Int *z , HYPRE_Real *output_x_data , HYPRE_Int *intersect_length );
HYPRE_Int hypre_IntersectTwoBigArrays ( HYPRE_BigInt *x , HYPRE_Real *x_data , HYPRE_Int x_length , HYPRE_BigInt *y , HYPRE_Int y_length , HYPRE_BigInt *z , HYPRE_Real *output_x_data , HYPRE_Int *intersect_length );
HYPRE_Int hypre_SortedCopyParCSRData ( hypre_ParCSRMatrix *A , hypre_ParCSRMatrix *B );
HYPRE_Int hypre_BoomerAMG_MyCreateS ( hypre_ParCSRMatrix *A , HYPRE_Real strength_threshold , HYPRE_Real max_row_sum , HYPRE_Int num_functions , HYPRE_Int *dof_func , hypre_ParCSRMatrix **S_ptr );
HYPRE_Int hypre_BoomerAMGCreateSFromCFMarker(hypre_ParCSRMatrix    *A, HYPRE_Real strength_threshold, HYPRE_Real max_row_sum, HYPRE_Int *CF_marker, HYPRE_Int num_functions, HYPRE_Int *dof_func, HYPRE_Int SMRK, hypre_ParCSRMatrix    **S_ptr);
HYPRE_Int hypre_NonGalerkinIJBufferInit ( HYPRE_Int *ijbuf_cnt , HYPRE_Int *ijbuf_rowcounter , HYPRE_Int *ijbuf_numcols );
HYPRE_Int hypre_NonGalerkinIJBigBufferInit ( HYPRE_Int *ijbuf_cnt , HYPRE_Int *ijbuf_rowcounter , HYPRE_BigInt *ijbuf_numcols );
HYPRE_Int hypre_NonGalerkinIJBufferNewRow ( HYPRE_BigInt *ijbuf_rownums , HYPRE_Int *ijbuf_numcols , HYPRE_Int *ijbuf_rowcounter , HYPRE_BigInt new_row );
HYPRE_Int hypre_NonGalerkinIJBufferCompressRow ( HYPRE_Int *ijbuf_cnt , HYPRE_Int ijbuf_rowcounter , HYPRE_Real *ijbuf_data , HYPRE_BigInt *ijbuf_cols , HYPRE_BigInt *ijbuf_rownums , HYPRE_Int *ijbuf_numcols );
HYPRE_Int hypre_NonGalerkinIJBufferCompress ( HYPRE_Int ijbuf_size , HYPRE_Int *ijbuf_cnt , HYPRE_Int *ijbuf_rowcounter , HYPRE_Real **ijbuf_data , HYPRE_BigInt **ijbuf_cols , HYPRE_BigInt **ijbuf_rownums , HYPRE_Int **ijbuf_numcols );
HYPRE_Int hypre_NonGalerkinIJBufferWrite ( HYPRE_IJMatrix B , HYPRE_Int *ijbuf_cnt , HYPRE_Int ijbuf_size , HYPRE_Int *ijbuf_rowcounter , HYPRE_Real **ijbuf_data , HYPRE_BigInt **ijbuf_cols , HYPRE_BigInt **ijbuf_rownums , HYPRE_Int **ijbuf_numcols , HYPRE_BigInt row_to_write , HYPRE_BigInt col_to_write , HYPRE_Real val_to_write );
HYPRE_Int hypre_NonGalerkinIJBufferEmpty ( HYPRE_IJMatrix B , HYPRE_Int ijbuf_size , HYPRE_Int *ijbuf_cnt , HYPRE_Int ijbuf_rowcounter , HYPRE_Real **ijbuf_data , HYPRE_BigInt **ijbuf_cols , HYPRE_BigInt **ijbuf_rownums , HYPRE_Int **ijbuf_numcols );
hypre_ParCSRMatrix * hypre_NonGalerkinSparsityPattern(hypre_ParCSRMatrix *R_IAP, hypre_ParCSRMatrix *RAP, HYPRE_Int * CF_marker, HYPRE_Real droptol, HYPRE_Int sym_collapse, HYPRE_Int collapse_beta );
HYPRE_Int hypre_BoomerAMGBuildNonGalerkinCoarseOperator( hypre_ParCSRMatrix **RAP_ptr, hypre_ParCSRMatrix *AP, HYPRE_Real strong_threshold, HYPRE_Real max_row_sum, HYPRE_Int num_functions, HYPRE_Int * dof_func_value, HYPRE_Int * CF_marker, HYPRE_Real droptol, HYPRE_Int sym_collapse, HYPRE_Real lump_percent, HYPRE_Int collapse_beta );

/* par_rap.c */
HYPRE_Int hypre_BoomerAMGBuildCoarseOperator ( hypre_ParCSRMatrix *RT , hypre_ParCSRMatrix *A , hypre_ParCSRMatrix *P , hypre_ParCSRMatrix **RAP_ptr );
HYPRE_Int hypre_BoomerAMGBuildCoarseOperatorKT ( hypre_ParCSRMatrix *RT , hypre_ParCSRMatrix *A , hypre_ParCSRMatrix *P , HYPRE_Int keepTranspose, hypre_ParCSRMatrix **RAP_ptr );

/* par_rap_communication.c */
HYPRE_Int hypre_GetCommPkgRTFromCommPkgA ( hypre_ParCSRMatrix *RT , hypre_ParCSRMatrix *A , HYPRE_Int *fine_to_coarse, HYPRE_Int *tmp_map_offd );
HYPRE_Int hypre_GenerateSendMapAndCommPkg ( MPI_Comm comm , HYPRE_Int num_sends , HYPRE_Int num_recvs , HYPRE_Int *recv_procs , HYPRE_Int *send_procs , HYPRE_Int *recv_vec_starts , hypre_ParCSRMatrix *A );

/* par_relax.c */
HYPRE_Int hypre_BoomerAMGRelax ( hypre_ParCSRMatrix *A , hypre_ParVector *f , HYPRE_Int *cf_marker , HYPRE_Int relax_type , HYPRE_Int relax_points , HYPRE_Real relax_weight , HYPRE_Real omega , HYPRE_Real *l1_norms , hypre_ParVector *u , hypre_ParVector *Vtemp , hypre_ParVector *Ztemp );
HYPRE_Int hypre_GaussElimSetup ( hypre_ParAMGData *amg_data , HYPRE_Int level , HYPRE_Int relax_type );
HYPRE_Int hypre_GaussElimSolve ( hypre_ParAMGData *amg_data , HYPRE_Int level , HYPRE_Int relax_type );
HYPRE_Int hypre_BoomerAMGRelaxHybridGaussSeidel_core( hypre_ParCSRMatrix *A, hypre_ParVector *f, HYPRE_Int *cf_marker, HYPRE_Int relax_points, HYPRE_Real relax_weight, HYPRE_Real omega, HYPRE_Real *l1_norms, hypre_ParVector *u, hypre_ParVector *Vtemp, hypre_ParVector *Ztemp, HYPRE_Int GS_order, HYPRE_Int Symm, HYPRE_Int Skip_diag, HYPRE_Int forced_seq, HYPRE_Int Topo_order );
HYPRE_Int hypre_BoomerAMGRelax0WeightedJacobi( hypre_ParCSRMatrix *A, hypre_ParVector *f, HYPRE_Int *cf_marker, HYPRE_Int relax_points, HYPRE_Real relax_weight, hypre_ParVector *u, hypre_ParVector *Vtemp );

HYPRE_Int hypre_BoomerAMGRelax1GaussSeidel( hypre_ParCSRMatrix *A, hypre_ParVector *f, HYPRE_Int *cf_marker, HYPRE_Int relax_points, hypre_ParVector *u );

HYPRE_Int hypre_BoomerAMGRelax2GaussSeidel( hypre_ParCSRMatrix *A, hypre_ParVector *f, HYPRE_Int *cf_marker, HYPRE_Int relax_points, hypre_ParVector *u );

HYPRE_Int hypre_BoomerAMGRelax5ChaoticHybridGaussSeidel( hypre_ParCSRMatrix *A, hypre_ParVector *f, HYPRE_Int *cf_marker, HYPRE_Int relax_points, hypre_ParVector *u );

HYPRE_Int hypre_BoomerAMGRelax3HybridGaussSeidel( hypre_ParCSRMatrix *A, hypre_ParVector *f, HYPRE_Int *cf_marker, HYPRE_Int relax_points, HYPRE_Real relax_weight, HYPRE_Real omega, hypre_ParVector *u, hypre_ParVector *Vtemp, hypre_ParVector *Ztemp );

HYPRE_Int hypre_BoomerAMGRelax4HybridGaussSeidel( hypre_ParCSRMatrix *A, hypre_ParVector *f, HYPRE_Int *cf_marker, HYPRE_Int relax_points, HYPRE_Real relax_weight, HYPRE_Real omega, hypre_ParVector *u, hypre_ParVector *Vtemp, hypre_ParVector *Ztemp );

HYPRE_Int hypre_BoomerAMGRelax6HybridSSOR( hypre_ParCSRMatrix *A, hypre_ParVector *f, HYPRE_Int *cf_marker, HYPRE_Int relax_points, HYPRE_Real relax_weight, HYPRE_Real omega, hypre_ParVector *u, hypre_ParVector *Vtemp, hypre_ParVector *Ztemp );

HYPRE_Int hypre_BoomerAMGRelax7Jacobi( hypre_ParCSRMatrix *A, hypre_ParVector *f, HYPRE_Int relax_points, HYPRE_Real relax_weight, HYPRE_Real *l1_norms, hypre_ParVector *u, hypre_ParVector *Vtemp );

HYPRE_Int hypre_BoomerAMGRelax8HybridL1SSOR( hypre_ParCSRMatrix *A, hypre_ParVector *f, HYPRE_Int *cf_marker, HYPRE_Int relax_points, HYPRE_Real relax_weight, HYPRE_Real omega, HYPRE_Real *l1_norms, hypre_ParVector *u, hypre_ParVector *Vtemp, hypre_ParVector *Ztemp );

HYPRE_Int hypre_BoomerAMGRelax10TopoOrderedGaussSeidel( hypre_ParCSRMatrix *A, hypre_ParVector *f, HYPRE_Int *cf_marker, HYPRE_Int relax_points, HYPRE_Real relax_weight, HYPRE_Real omega, hypre_ParVector *u, hypre_ParVector *Vtemp, hypre_ParVector *Ztemp );

HYPRE_Int hypre_BoomerAMGRelax13HybridL1GaussSeidel( hypre_ParCSRMatrix *A, hypre_ParVector *f, HYPRE_Int *cf_marker, HYPRE_Int relax_points, HYPRE_Real relax_weight, HYPRE_Real omega, HYPRE_Real *l1_norms, hypre_ParVector *u, hypre_ParVector *Vtemp, hypre_ParVector *Ztemp );

HYPRE_Int hypre_BoomerAMGRelax14HybridL1GaussSeidel( hypre_ParCSRMatrix *A, hypre_ParVector *f, HYPRE_Int *cf_marker, HYPRE_Int relax_points, HYPRE_Real relax_weight, HYPRE_Real omega, HYPRE_Real *l1_norms, hypre_ParVector *u, hypre_ParVector *Vtemp, hypre_ParVector *Ztemp );

HYPRE_Int hypre_BoomerAMGRelax18WeightedL1Jacobi( hypre_ParCSRMatrix *A, hypre_ParVector *f, HYPRE_Int *cf_marker, HYPRE_Int relax_points, HYPRE_Real relax_weight, HYPRE_Real *l1_norms, hypre_ParVector *u, hypre_ParVector *Vtemp );

HYPRE_Int hypre_BoomerAMGRelax19GaussElim( hypre_ParCSRMatrix *A, hypre_ParVector *f, hypre_ParVector *u );

HYPRE_Int hypre_BoomerAMGRelax98GaussElimPivot( hypre_ParCSRMatrix *A, hypre_ParVector *f, hypre_ParVector *u );

HYPRE_Int hypre_BoomerAMGRelaxKaczmarz( hypre_ParCSRMatrix *A, hypre_ParVector *f, HYPRE_Real omega, HYPRE_Real *l1_norms, hypre_ParVector *u );

HYPRE_Int hypre_BoomerAMGRelaxTwoStageGaussSeidelDevice ( hypre_ParCSRMatrix *A, hypre_ParVector *f, HYPRE_Real relax_weight, HYPRE_Real omega, hypre_ParVector *u, hypre_ParVector *r, hypre_ParVector *z, HYPRE_Int choice);

HYPRE_Int hypre_BoomerAMGRelaxTwoStageGaussSeidel( hypre_ParCSRMatrix *A, hypre_ParVector *f, HYPRE_Int *cf_marker, HYPRE_Int relax_points, HYPRE_Real relax_weight, HYPRE_Real omega, hypre_ParVector *u, hypre_ParVector *Vtemp, hypre_ParVector *Ztemp, HYPRE_Int num_inner_iters );

HYPRE_Int hypre_BoomerAMGRelax11TwoStageGaussSeidel( hypre_ParCSRMatrix *A, hypre_ParVector *f, HYPRE_Int *cf_marker, HYPRE_Int relax_points, HYPRE_Real relax_weight, HYPRE_Real omega, hypre_ParVector *u, hypre_ParVector *Vtemp, hypre_ParVector *Ztemp );

HYPRE_Int hypre_BoomerAMGRelax12TwoStageGaussSeidel( hypre_ParCSRMatrix *A, hypre_ParVector *f, HYPRE_Int *cf_marker, HYPRE_Int relax_points, HYPRE_Real relax_weight, HYPRE_Real omega, hypre_ParVector *u, hypre_ParVector *Vtemp, hypre_ParVector *Ztemp );

/* par_realx_device.c */
HYPRE_Int hypre_BoomerAMGRelaxHybridGaussSeidelDevice( hypre_ParCSRMatrix *A, hypre_ParVector *f, HYPRE_Int *cf_marker, HYPRE_Int relax_points, HYPRE_Real relax_weight, HYPRE_Real omega, HYPRE_Real *l1_norms, hypre_ParVector *u, hypre_ParVector *Vtemp, hypre_ParVector *Ztemp, HYPRE_Int GS_order, HYPRE_Int Symm );

/* par_relax_interface.c */
HYPRE_Int hypre_BoomerAMGRelaxIF ( hypre_ParCSRMatrix *A , hypre_ParVector *f , HYPRE_Int *cf_marker , HYPRE_Int relax_type , HYPRE_Int relax_order , HYPRE_Int cycle_type , HYPRE_Real relax_weight , HYPRE_Real omega , HYPRE_Real *l1_norms , hypre_ParVector *u , hypre_ParVector *Vtemp , hypre_ParVector *Ztemp );

/* par_relax_more.c */
HYPRE_Int hypre_ParCSRMaxEigEstimate ( hypre_ParCSRMatrix *A , HYPRE_Int scale , HYPRE_Real *max_eig );
HYPRE_Int hypre_ParCSRMaxEigEstimateHost ( hypre_ParCSRMatrix *A , HYPRE_Int scale , HYPRE_Real *max_eig );
HYPRE_Int hypre_ParCSRMaxEigEstimateCG ( hypre_ParCSRMatrix *A , HYPRE_Int scale , HYPRE_Int max_iter , HYPRE_Real *max_eig , HYPRE_Real *min_eig );
HYPRE_Int hypre_ParCSRMaxEigEstimateCGHost ( hypre_ParCSRMatrix *A , HYPRE_Int scale , HYPRE_Int max_iter , HYPRE_Real *max_eig , HYPRE_Real *min_eig );
HYPRE_Int hypre_ParCSRRelax_Cheby ( hypre_ParCSRMatrix *A , hypre_ParVector *f , HYPRE_Real max_eig , HYPRE_Real min_eig , HYPRE_Real fraction , HYPRE_Int order , HYPRE_Int scale , HYPRE_Int variant , hypre_ParVector *u , hypre_ParVector *v , hypre_ParVector *r );
HYPRE_Int hypre_BoomerAMGRelax_FCFJacobi ( hypre_ParCSRMatrix *A , hypre_ParVector *f , HYPRE_Int *cf_marker , HYPRE_Real relax_weight , hypre_ParVector *u , hypre_ParVector *Vtemp );
HYPRE_Int hypre_ParCSRRelax_CG ( HYPRE_Solver solver , hypre_ParCSRMatrix *A , hypre_ParVector *f , hypre_ParVector *u , HYPRE_Int num_its );
HYPRE_Int hypre_LINPACKcgtql1 ( HYPRE_Int *n , HYPRE_Real *d , HYPRE_Real *e , HYPRE_Int *ierr );
HYPRE_Real hypre_LINPACKcgpthy ( HYPRE_Real *a , HYPRE_Real *b );
HYPRE_Int hypre_ParCSRRelax_L1_Jacobi ( hypre_ParCSRMatrix *A , hypre_ParVector *f , HYPRE_Int *cf_marker , HYPRE_Int relax_points , HYPRE_Real relax_weight , HYPRE_Real *l1_norms , hypre_ParVector *u , hypre_ParVector *Vtemp );

/* par_relax_more_device.c */
HYPRE_Int hypre_ParCSRMaxEigEstimateDevice ( hypre_ParCSRMatrix *A , HYPRE_Int scale , HYPRE_Real *max_eig );
HYPRE_Int hypre_ParCSRMaxEigEstimateCGDevice ( hypre_ParCSRMatrix *A , HYPRE_Int scale , HYPRE_Int max_iter , HYPRE_Real *max_eig , HYPRE_Real *min_eig );

/* par_rotate_7pt.c */
HYPRE_ParCSRMatrix GenerateRotate7pt ( MPI_Comm comm , HYPRE_BigInt nx , HYPRE_BigInt ny , HYPRE_Int P , HYPRE_Int Q , HYPRE_Int p , HYPRE_Int q , HYPRE_Real alpha , HYPRE_Real eps );

/* par_scaled_matnorm.c */
HYPRE_Int hypre_ParCSRMatrixScaledNorm ( hypre_ParCSRMatrix *A , HYPRE_Real *scnorm );

/* par_schwarz.c */
void *hypre_SchwarzCreate ( void );
HYPRE_Int hypre_SchwarzDestroy ( void *data );
HYPRE_Int hypre_SchwarzSetup ( void *schwarz_vdata , hypre_ParCSRMatrix *A , hypre_ParVector *f , hypre_ParVector *u );
HYPRE_Int hypre_SchwarzSolve ( void *schwarz_vdata , hypre_ParCSRMatrix *A , hypre_ParVector *f , hypre_ParVector *u );
HYPRE_Int hypre_SchwarzCFSolve ( void *schwarz_vdata , hypre_ParCSRMatrix *A , hypre_ParVector *f , hypre_ParVector *u , HYPRE_Int *CF_marker , HYPRE_Int rlx_pt );
HYPRE_Int hypre_SchwarzSetVariant ( void *data , HYPRE_Int variant );
HYPRE_Int hypre_SchwarzSetDomainType ( void *data , HYPRE_Int domain_type );
HYPRE_Int hypre_SchwarzSetOverlap ( void *data , HYPRE_Int overlap );
HYPRE_Int hypre_SchwarzSetNumFunctions ( void *data , HYPRE_Int num_functions );
HYPRE_Int hypre_SchwarzSetNonSymm ( void *data , HYPRE_Int value );
HYPRE_Int hypre_SchwarzSetRelaxWeight ( void *data , HYPRE_Real relax_weight );
HYPRE_Int hypre_SchwarzSetDomainStructure ( void *data , hypre_CSRMatrix *domain_structure );
HYPRE_Int hypre_SchwarzSetScale ( void *data , HYPRE_Real *scale );
HYPRE_Int hypre_SchwarzReScale ( void *data , HYPRE_Int size , HYPRE_Real value );
HYPRE_Int hypre_SchwarzSetDofFunc ( void *data , HYPRE_Int *dof_func );

/* par_stats.c */
HYPRE_Int hypre_BoomerAMGSetupStats ( void *amg_vdata , hypre_ParCSRMatrix *A );
HYPRE_Int hypre_BoomerAMGWriteSolverParams ( void *data );

/* par_strength.c */
HYPRE_Int hypre_BoomerAMGCreateS ( hypre_ParCSRMatrix *A , HYPRE_Real strength_threshold , HYPRE_Real max_row_sum , HYPRE_Int num_functions , HYPRE_Int *dof_func , hypre_ParCSRMatrix **S_ptr );
HYPRE_Int hypre_BoomerAMGCreateSabs ( hypre_ParCSRMatrix *A , HYPRE_Real strength_threshold , HYPRE_Real max_row_sum , HYPRE_Int num_functions , HYPRE_Int *dof_func , hypre_ParCSRMatrix **S_ptr );
HYPRE_Int hypre_BoomerAMGCreateSCommPkg ( hypre_ParCSRMatrix *A , hypre_ParCSRMatrix *S , HYPRE_Int **col_offd_S_to_A_ptr );
HYPRE_Int hypre_BoomerAMGCreate2ndS ( hypre_ParCSRMatrix *S , HYPRE_Int *CF_marker , HYPRE_Int num_paths , HYPRE_BigInt *coarse_row_starts , hypre_ParCSRMatrix **C_ptr );
HYPRE_Int hypre_BoomerAMGCorrectCFMarker ( HYPRE_Int *CF_marker , HYPRE_Int num_var , HYPRE_Int *new_CF_marker );
HYPRE_Int hypre_BoomerAMGCorrectCFMarker2 ( HYPRE_Int *CF_marker , HYPRE_Int num_var , HYPRE_Int *new_CF_marker );
HYPRE_Int hypre_BoomerAMGCreateSHost(hypre_ParCSRMatrix *A, HYPRE_Real strength_threshold, HYPRE_Real max_row_sum, HYPRE_Int num_functions, HYPRE_Int *dof_func, hypre_ParCSRMatrix **S_ptr);
HYPRE_Int hypre_BoomerAMGCreateSDevice(hypre_ParCSRMatrix *A, HYPRE_Real strength_threshold, HYPRE_Real max_row_sum, HYPRE_Int num_functions, HYPRE_Int *dof_func, hypre_ParCSRMatrix **S_ptr);
HYPRE_Int hypre_BoomerAMGCreate2ndSDevice( hypre_ParCSRMatrix *S, HYPRE_Int *CF_marker, HYPRE_Int num_paths, HYPRE_BigInt *coarse_row_starts, hypre_ParCSRMatrix **C_ptr);
HYPRE_Int hypre_BoomerAMGMakeSocFromSDevice( hypre_ParCSRMatrix *A, hypre_ParCSRMatrix *S);


/* par_sv_interp.c */
HYPRE_Int hypre_BoomerAMGSmoothInterpVectors ( hypre_ParCSRMatrix *A , HYPRE_Int num_smooth_vecs , hypre_ParVector **smooth_vecs , HYPRE_Int smooth_steps );
HYPRE_Int hypre_BoomerAMGCoarsenInterpVectors ( hypre_ParCSRMatrix *P , HYPRE_Int num_smooth_vecs , hypre_ParVector **smooth_vecs , HYPRE_Int *CF_marker , hypre_ParVector ***new_smooth_vecs , HYPRE_Int expand_level , HYPRE_Int num_functions );
HYPRE_Int hypre_BoomerAMG_GMExpandInterp ( hypre_ParCSRMatrix *A , hypre_ParCSRMatrix **P , HYPRE_Int num_smooth_vecs , hypre_ParVector **smooth_vecs , HYPRE_Int *nf , HYPRE_Int *dof_func , HYPRE_Int **coarse_dof_func , HYPRE_Int variant , HYPRE_Int level , HYPRE_Real abs_trunc , HYPRE_Real *weights , HYPRE_Int q_max , HYPRE_Int *CF_marker , HYPRE_Int interp_vec_first_level );
HYPRE_Int hypre_BoomerAMGRefineInterp ( hypre_ParCSRMatrix *A , hypre_ParCSRMatrix *P , HYPRE_BigInt *num_cpts_global , HYPRE_Int *nf , HYPRE_Int *dof_func , HYPRE_Int *CF_marker , HYPRE_Int level );

/* par_sv_interp_ln.c */
HYPRE_Int hypre_BoomerAMG_LNExpandInterp ( hypre_ParCSRMatrix *A , hypre_ParCSRMatrix **P , HYPRE_BigInt *num_cpts_global , HYPRE_Int *nf , HYPRE_Int *dof_func , HYPRE_Int **coarse_dof_func , HYPRE_Int *CF_marker , HYPRE_Int level , HYPRE_Real *weights , HYPRE_Int num_smooth_vecs , hypre_ParVector **smooth_vecs , HYPRE_Real abs_trunc , HYPRE_Int q_max , HYPRE_Int interp_vec_first_level );

/* par_sv_interp_lsfit.c */
HYPRE_Int hypre_BoomerAMGFitInterpVectors ( hypre_ParCSRMatrix *A , hypre_ParCSRMatrix **P , HYPRE_Int num_smooth_vecs , hypre_ParVector **smooth_vecs , hypre_ParVector **coarse_smooth_vecs , HYPRE_Real delta , HYPRE_Int num_functions , HYPRE_Int *dof_func , HYPRE_Int *CF_marker , HYPRE_Int max_elmts , HYPRE_Real trunc_factor , HYPRE_Int variant , HYPRE_Int level );

/* partial.c */
HYPRE_Int hypre_BoomerAMGBuildPartialExtPIInterp ( hypre_ParCSRMatrix *A , HYPRE_Int *CF_marker , hypre_ParCSRMatrix *S , HYPRE_BigInt *num_cpts_global , HYPRE_BigInt *num_old_cpts_global , HYPRE_Int num_functions , HYPRE_Int *dof_func , HYPRE_Int debug_flag , HYPRE_Real trunc_factor , HYPRE_Int max_elmts , hypre_ParCSRMatrix **P_ptr );
HYPRE_Int hypre_BoomerAMGBuildPartialStdInterp ( hypre_ParCSRMatrix *A , HYPRE_Int *CF_marker , hypre_ParCSRMatrix *S , HYPRE_BigInt *num_cpts_global , HYPRE_BigInt *num_old_cpts_global , HYPRE_Int num_functions , HYPRE_Int *dof_func , HYPRE_Int debug_flag , HYPRE_Real trunc_factor , HYPRE_Int max_elmts , HYPRE_Int sep_weight , hypre_ParCSRMatrix **P_ptr );
HYPRE_Int hypre_BoomerAMGBuildPartialExtInterp ( hypre_ParCSRMatrix *A , HYPRE_Int *CF_marker , hypre_ParCSRMatrix *S , HYPRE_BigInt *num_cpts_global , HYPRE_BigInt *num_old_cpts_global , HYPRE_Int num_functions , HYPRE_Int *dof_func , HYPRE_Int debug_flag , HYPRE_Real trunc_factor , HYPRE_Int max_elmts , hypre_ParCSRMatrix **P_ptr );

/* par_vardifconv.c */
HYPRE_ParCSRMatrix GenerateVarDifConv ( MPI_Comm comm , HYPRE_BigInt nx , HYPRE_BigInt ny , HYPRE_BigInt nz , HYPRE_Int P , HYPRE_Int Q , HYPRE_Int R , HYPRE_Int p , HYPRE_Int q , HYPRE_Int r , HYPRE_Real eps , HYPRE_ParVector *rhs_ptr );
HYPRE_Real afun ( HYPRE_Real xx , HYPRE_Real yy , HYPRE_Real zz );
HYPRE_Real bfun ( HYPRE_Real xx , HYPRE_Real yy , HYPRE_Real zz );
HYPRE_Real cfun ( HYPRE_Real xx , HYPRE_Real yy , HYPRE_Real zz );
HYPRE_Real dfun ( HYPRE_Real xx , HYPRE_Real yy , HYPRE_Real zz );
HYPRE_Real efun ( HYPRE_Real xx , HYPRE_Real yy , HYPRE_Real zz );
HYPRE_Real ffun ( HYPRE_Real xx , HYPRE_Real yy , HYPRE_Real zz );
HYPRE_Real gfun ( HYPRE_Real xx , HYPRE_Real yy , HYPRE_Real zz );
HYPRE_Real rfun ( HYPRE_Real xx , HYPRE_Real yy , HYPRE_Real zz );
HYPRE_Real bndfun ( HYPRE_Real xx , HYPRE_Real yy , HYPRE_Real zz );

/* par_vardifconv_rs.c */
HYPRE_ParCSRMatrix GenerateRSVarDifConv ( MPI_Comm comm , HYPRE_BigInt nx , HYPRE_BigInt ny , HYPRE_BigInt nz , HYPRE_Int P , HYPRE_Int Q , HYPRE_Int R , HYPRE_Int p , HYPRE_Int q , HYPRE_Int r , HYPRE_Real eps , HYPRE_ParVector *rhs_ptr, HYPRE_Int type );
HYPRE_Real afun_rs ( HYPRE_Real xx , HYPRE_Real yy , HYPRE_Real zz );
HYPRE_Real bfun_rs ( HYPRE_Real xx , HYPRE_Real yy , HYPRE_Real zz );
HYPRE_Real cfun_rs ( HYPRE_Real xx , HYPRE_Real yy , HYPRE_Real zz );
HYPRE_Real dfun_rs ( HYPRE_Real xx , HYPRE_Real yy , HYPRE_Real zz );
HYPRE_Real efun_rs ( HYPRE_Real xx , HYPRE_Real yy , HYPRE_Real zz );
HYPRE_Real ffun_rs ( HYPRE_Real xx , HYPRE_Real yy , HYPRE_Real zz );
HYPRE_Real gfun_rs ( HYPRE_Real xx , HYPRE_Real yy , HYPRE_Real zz );
HYPRE_Real rfun_rs ( HYPRE_Real xx , HYPRE_Real yy , HYPRE_Real zz );
HYPRE_Real bndfun_rs ( HYPRE_Real xx , HYPRE_Real yy , HYPRE_Real zz );


/* pcg_par.c */
void *hypre_ParKrylovCAlloc ( size_t count , size_t elt_size, HYPRE_MemoryLocation location );
HYPRE_Int hypre_ParKrylovFree ( void *ptr );
void *hypre_ParKrylovCreateVector ( void *vvector );
void *hypre_ParKrylovCreateVectorArray ( HYPRE_Int n , void *vvector );
HYPRE_Int hypre_ParKrylovDestroyVector ( void *vvector );
void *hypre_ParKrylovMatvecCreate ( void *A , void *x );
HYPRE_Int hypre_ParKrylovMatvec ( void *matvec_data , HYPRE_Complex alpha , void *A , void *x , HYPRE_Complex beta , void *y );
HYPRE_Int hypre_ParKrylovMatvecT ( void *matvec_data , HYPRE_Complex alpha , void *A , void *x , HYPRE_Complex beta , void *y );
HYPRE_Int hypre_ParKrylovMatvecDestroy ( void *matvec_data );
HYPRE_Real hypre_ParKrylovInnerProd ( void *x , void *y );
HYPRE_Int hypre_ParKrylovMassInnerProd ( void *x , void **y, HYPRE_Int k, HYPRE_Int unroll, void *result );
HYPRE_Int hypre_ParKrylovMassDotpTwo ( void *x , void *y , void **z, HYPRE_Int k, HYPRE_Int unroll, void *result_x, void *result_y );
HYPRE_Int hypre_ParKrylovMassAxpy( HYPRE_Complex *alpha, void **x, void *y, HYPRE_Int k, HYPRE_Int unroll);
HYPRE_Int hypre_ParKrylovCopyVector ( void *x , void *y );
HYPRE_Int hypre_ParKrylovClearVector ( void *x );
HYPRE_Int hypre_ParKrylovScaleVector ( HYPRE_Complex alpha , void *x );
HYPRE_Int hypre_ParKrylovAxpy ( HYPRE_Complex alpha , void *x , void *y );
HYPRE_Int hypre_ParKrylovCommInfo ( void *A , HYPRE_Int *my_id , HYPRE_Int *num_procs );
HYPRE_Int hypre_ParKrylovIdentitySetup ( void *vdata , void *A , void *b , void *x );
HYPRE_Int hypre_ParKrylovIdentity ( void *vdata , void *A , void *b , void *x );

/* schwarz.c */
HYPRE_Int hypre_AMGNodalSchwarzSmoother ( hypre_CSRMatrix *A , HYPRE_Int num_functions , HYPRE_Int option , hypre_CSRMatrix **domain_structure_pointer );
HYPRE_Int hypre_ParMPSchwarzSolve ( hypre_ParCSRMatrix *par_A , hypre_CSRMatrix *A_boundary , hypre_ParVector *rhs_vector , hypre_CSRMatrix *domain_structure , hypre_ParVector *par_x , HYPRE_Real relax_wt , HYPRE_Real *scale , hypre_ParVector *Vtemp , HYPRE_Int *pivots , HYPRE_Int use_nonsymm );
HYPRE_Int hypre_MPSchwarzSolve ( hypre_ParCSRMatrix *par_A , hypre_Vector *rhs_vector , hypre_CSRMatrix *domain_structure , hypre_ParVector *par_x , HYPRE_Real relax_wt , hypre_Vector *aux_vector , HYPRE_Int *pivots , HYPRE_Int use_nonsymm );
HYPRE_Int hypre_MPSchwarzCFSolve ( hypre_ParCSRMatrix *par_A , hypre_Vector *rhs_vector , hypre_CSRMatrix *domain_structure , hypre_ParVector *par_x , HYPRE_Real relax_wt , hypre_Vector *aux_vector , HYPRE_Int *CF_marker , HYPRE_Int rlx_pt , HYPRE_Int *pivots , HYPRE_Int use_nonsymm );
HYPRE_Int hypre_MPSchwarzFWSolve ( hypre_ParCSRMatrix *par_A , hypre_Vector *rhs_vector , hypre_CSRMatrix *domain_structure , hypre_ParVector *par_x , HYPRE_Real relax_wt , hypre_Vector *aux_vector , HYPRE_Int *pivots , HYPRE_Int use_nonsymm );
HYPRE_Int hypre_MPSchwarzCFFWSolve ( hypre_ParCSRMatrix *par_A , hypre_Vector *rhs_vector , hypre_CSRMatrix *domain_structure , hypre_ParVector *par_x , HYPRE_Real relax_wt , hypre_Vector *aux_vector , HYPRE_Int *CF_marker , HYPRE_Int rlx_pt , HYPRE_Int *pivots , HYPRE_Int use_nonsymm );
HYPRE_Int transpose_matrix_create ( HYPRE_Int **i_face_element_pointer , HYPRE_Int **j_face_element_pointer , HYPRE_Int *i_element_face , HYPRE_Int *j_element_face , HYPRE_Int num_elements , HYPRE_Int num_faces );
HYPRE_Int matrix_matrix_product ( HYPRE_Int **i_element_edge_pointer , HYPRE_Int **j_element_edge_pointer , HYPRE_Int *i_element_face , HYPRE_Int *j_element_face , HYPRE_Int *i_face_edge , HYPRE_Int *j_face_edge , HYPRE_Int num_elements , HYPRE_Int num_faces , HYPRE_Int num_edges );
HYPRE_Int hypre_AMGCreateDomainDof ( hypre_CSRMatrix *A , HYPRE_Int domain_type , HYPRE_Int overlap , HYPRE_Int num_functions , HYPRE_Int *dof_func , hypre_CSRMatrix **domain_structure_pointer , HYPRE_Int **piv_pointer , HYPRE_Int use_nonsymm );
HYPRE_Int hypre_AMGeAgglomerate ( HYPRE_Int *i_AE_element , HYPRE_Int *j_AE_element , HYPRE_Int *i_face_face , HYPRE_Int *j_face_face , HYPRE_Int *w_face_face , HYPRE_Int *i_face_element , HYPRE_Int *j_face_element , HYPRE_Int *i_element_face , HYPRE_Int *j_element_face , HYPRE_Int *i_face_to_prefer_weight , HYPRE_Int *i_face_weight , HYPRE_Int num_faces , HYPRE_Int num_elements , HYPRE_Int *num_AEs_pointer );
HYPRE_Int hypre_update_entry ( HYPRE_Int weight , HYPRE_Int *weight_max , HYPRE_Int *previous , HYPRE_Int *next , HYPRE_Int *first , HYPRE_Int *last , HYPRE_Int head , HYPRE_Int tail , HYPRE_Int i );
HYPRE_Int hypre_remove_entry ( HYPRE_Int weight , HYPRE_Int *weight_max , HYPRE_Int *previous , HYPRE_Int *next , HYPRE_Int *first , HYPRE_Int *last , HYPRE_Int head , HYPRE_Int tail , HYPRE_Int i );
HYPRE_Int hypre_move_entry ( HYPRE_Int weight , HYPRE_Int *weight_max , HYPRE_Int *previous , HYPRE_Int *next , HYPRE_Int *first , HYPRE_Int *last , HYPRE_Int head , HYPRE_Int tail , HYPRE_Int i );
HYPRE_Int hypre_matinv ( HYPRE_Real *x , HYPRE_Real *a , HYPRE_Int k );
HYPRE_Int hypre_parCorrRes ( hypre_ParCSRMatrix *A , hypre_ParVector *x , hypre_Vector *rhs , hypre_Vector **tmp_ptr );
HYPRE_Int hypre_AdSchwarzSolve ( hypre_ParCSRMatrix *par_A , hypre_ParVector *par_rhs , hypre_CSRMatrix *domain_structure , HYPRE_Real *scale , hypre_ParVector *par_x , hypre_ParVector *par_aux , HYPRE_Int *pivots , HYPRE_Int use_nonsymm );
HYPRE_Int hypre_AdSchwarzCFSolve ( hypre_ParCSRMatrix *par_A , hypre_ParVector *par_rhs , hypre_CSRMatrix *domain_structure , HYPRE_Real *scale , hypre_ParVector *par_x , hypre_ParVector *par_aux , HYPRE_Int *CF_marker , HYPRE_Int rlx_pt , HYPRE_Int *pivots , HYPRE_Int use_nonsymm );
HYPRE_Int hypre_GenerateScale ( hypre_CSRMatrix *domain_structure , HYPRE_Int num_variables , HYPRE_Real relaxation_weight , HYPRE_Real **scale_pointer );
HYPRE_Int hypre_ParAdSchwarzSolve ( hypre_ParCSRMatrix *A , hypre_ParVector *F , hypre_CSRMatrix *domain_structure , HYPRE_Real *scale , hypre_ParVector *X , hypre_ParVector *Vtemp , HYPRE_Int *pivots , HYPRE_Int use_nonsymm );
HYPRE_Int hypre_ParAMGCreateDomainDof ( hypre_ParCSRMatrix *A , HYPRE_Int domain_type , HYPRE_Int overlap , HYPRE_Int num_functions , HYPRE_Int *dof_func , hypre_CSRMatrix **domain_structure_pointer , HYPRE_Int **piv_pointer , HYPRE_Int use_nonsymm );
HYPRE_Int hypre_ParGenerateScale ( hypre_ParCSRMatrix *A , hypre_CSRMatrix *domain_structure , HYPRE_Real relaxation_weight , HYPRE_Real **scale_pointer );
HYPRE_Int hypre_ParGenerateHybridScale ( hypre_ParCSRMatrix *A , hypre_CSRMatrix *domain_structure , hypre_CSRMatrix **A_boundary_pointer , HYPRE_Real **scale_pointer );
/* RL */
HYPRE_Int hypre_BoomerAMGBuildRestrAIR( hypre_ParCSRMatrix *A, HYPRE_Int *CF_marker, hypre_ParCSRMatrix *S, HYPRE_BigInt *num_cpts_global, HYPRE_Int num_functions, HYPRE_Int *dof_func, HYPRE_Real filter_thresholdR, HYPRE_Int debug_flag, hypre_ParCSRMatrix **R_ptr, HYPRE_Int is_triangular, HYPRE_Int gmres_switch);

HYPRE_Int hypre_BoomerAMGBuildRestrDist2AIR( hypre_ParCSRMatrix *A, HYPRE_Int *CF_marker, hypre_ParCSRMatrix *S, HYPRE_BigInt *num_cpts_global, HYPRE_Int num_functions, HYPRE_Int *dof_func, HYPRE_Real filter_thresholdR, HYPRE_Int debug_flag, hypre_ParCSRMatrix **R_ptr, HYPRE_Int AIR1_5, HYPRE_Int is_triangular, HYPRE_Int gmres_switch);

HYPRE_Int hypre_BoomerAMGBuildRestrNeumannAIR( hypre_ParCSRMatrix *A, HYPRE_Int *CF_marker, HYPRE_BigInt *num_cpts_global, HYPRE_Int num_functions, HYPRE_Int *dof_func, HYPRE_Int NeumannDeg, HYPRE_Real strong_thresholdR, HYPRE_Real filter_thresholdR, HYPRE_Int debug_flag, hypre_ParCSRMatrix **R_ptr);

#ifdef HYPRE_USING_DSUPERLU
/* superlu.c */
HYPRE_Int hypre_SLUDistSetup( HYPRE_Solver *solver, hypre_ParCSRMatrix *A, HYPRE_Int print_level);
HYPRE_Int hypre_SLUDistSolve( void* solver, hypre_ParVector *b, hypre_ParVector *x);
HYPRE_Int hypre_SLUDistDestroy( void* solver);
#endif

/* par_mgr.c */
void *hypre_MGRCreate ( void );
HYPRE_Int hypre_MGRDestroy ( void *mgr_vdata );
HYPRE_Int hypre_MGRCycle( void *mgr_vdata, hypre_ParVector **F_array, hypre_ParVector **U_array );
void *hypre_MGRCreateFrelaxVcycleData();
HYPRE_Int hypre_MGRDestroyFrelaxVcycleData( void *mgr_vdata );
HYPRE_Int hypre_MGRSetupFrelaxVcycleData( void *mgr_vdata, hypre_ParCSRMatrix *A, hypre_ParVector *f, hypre_ParVector *u, HYPRE_Int level);
HYPRE_Int hypre_MGRFrelaxVcycle ( void *mgr_vdata, hypre_ParVector *f, hypre_ParVector *u );
HYPRE_Int hypre_MGRSetCpointsByBlock( void *mgr_vdata, HYPRE_Int  block_size, HYPRE_Int  max_num_levels, HYPRE_Int *block_num_coarse_points, HYPRE_Int  **block_coarse_indexes);
HYPRE_Int hypre_MGRSetCpointsByContiguousBlock( void *mgr_vdata, HYPRE_Int  block_size, HYPRE_Int  max_num_levels, HYPRE_BigInt *begin_idx_array, HYPRE_Int *block_num_coarse_points, HYPRE_Int  **block_coarse_indexes);
HYPRE_Int hypre_MGRSetCpointsByPointMarkerArray( void *mgr_vdata, HYPRE_Int  block_size, HYPRE_Int  max_num_levels, HYPRE_Int *block_num_coarse_points, HYPRE_Int  **block_coarse_indexes, HYPRE_Int *point_marker_array);
HYPRE_Int hypre_MGRCoarsen(hypre_ParCSRMatrix *S,  hypre_ParCSRMatrix *A,HYPRE_Int final_coarse_size,HYPRE_Int *final_coarse_indexes,HYPRE_Int debug_flag,HYPRE_Int **CF_marker,HYPRE_Int last_level);
HYPRE_Int hypre_MGRSetReservedCoarseNodes(void      *mgr_vdata, HYPRE_Int reserved_coarse_size, HYPRE_BigInt *reserved_coarse_nodes);
HYPRE_Int hypre_MGRSetReservedCpointsLevelToKeep( void      *mgr_vdata, HYPRE_Int level);
HYPRE_Int hypre_MGRSetMaxGlobalsmoothIters( void *mgr_vdata, HYPRE_Int max_iter );
HYPRE_Int hypre_MGRSetGlobalsmoothType( void *mgr_vdata, HYPRE_Int iter_type );
HYPRE_Int hypre_MGRSetNonCpointsToFpoints( void      *mgr_vdata, HYPRE_Int nonCptToFptFlag);

//HYPRE_Int hypre_MGRInitCFMarker(HYPRE_Int num_variables, HYPRE_Int *CF_marker, HYPRE_Int initial_coarse_size,HYPRE_Int *initial_coarse_indexes);
//HYPRE_Int hypre_MGRUpdateCoarseIndexes(HYPRE_Int num_variables, HYPRE_Int *CF_marker, HYPRE_Int initial_coarse_size,HYPRE_Int *initial_coarse_indexes);
HYPRE_Int hypre_MGRBuildInterp(hypre_ParCSRMatrix *A, HYPRE_Int *CF_marker, hypre_ParCSRMatrix *S, HYPRE_BigInt *num_cpts_global, HYPRE_Int num_functions, HYPRE_Int *dof_func, HYPRE_Int debug_flag, HYPRE_Real trunc_factor, HYPRE_Int max_elmts, hypre_ParCSRMatrix  **P, HYPRE_Int method, HYPRE_Int numsweeps);
HYPRE_Int hypre_MGRBuildRestrict(hypre_ParCSRMatrix *A, HYPRE_Int *CF_marker, HYPRE_BigInt *num_cpts_global, HYPRE_Int num_functions, HYPRE_Int *dof_func, HYPRE_Int debug_flag, HYPRE_Real trunc_factor, HYPRE_Int max_elmts, HYPRE_Real strong_threshold, HYPRE_Real max_row_sum, hypre_ParCSRMatrix  **RT, HYPRE_Int method, HYPRE_Int numsweeps);
//HYPRE_Int hypre_MGRBuildRestrictionToper(hypre_ParCSRMatrix *AT, HYPRE_Int *CF_marker, hypre_ParCSRMatrix *ST, HYPRE_Int *num_cpts_global,HYPRE_Int num_functions,HYPRE_Int *dof_func,HYPRE_Int debug_flag,HYPRE_Real trunc_factor, HYPRE_Int max_elmts, hypre_ParCSRMatrix  **RT,HYPRE_Int last_level,HYPRE_Int level, HYPRE_Int numsweeps);
//HYPRE_Int hypre_BoomerAMGBuildInjectionInterp( hypre_ParCSRMatrix   *A, HYPRE_Int *CF_marker, HYPRE_Int *num_cpts_global, HYPRE_Int num_functions, HYPRE_Int debug_flag,HYPRE_Int init_data,hypre_ParCSRMatrix  **P_ptr);
HYPRE_Int hypre_MGRSetCoarseSolver( void  *mgr_vdata, HYPRE_Int  (*coarse_grid_solver_solve)(void*,void*,void*,void*), HYPRE_Int  (*coarse_grid_solver_setup)(void*,void*,void*,void*), void  *coarse_grid_solver );
HYPRE_Int hypre_MGRSetFSolver( void  *mgr_vdata, HYPRE_Int  (*fine_grid_solver_solve)(void*,void*,void*,void*), HYPRE_Int  (*fine_grid_solver_setup)(void*,void*,void*,void*), void  *fsolver );
HYPRE_Int hypre_MGRSetup( void *mgr_vdata, hypre_ParCSRMatrix *A, hypre_ParVector    *f, hypre_ParVector    *u );
HYPRE_Int hypre_MGRSolve( void *mgr_vdata, hypre_ParCSRMatrix *A, hypre_ParVector *f, hypre_ParVector  *u );
HYPRE_Int hypre_block_jacobi_scaling(hypre_ParCSRMatrix *A,hypre_ParCSRMatrix **B_ptr,void               *mgr_vdata,HYPRE_Int             debug_flag);
HYPRE_Int hypre_blockRelax_solve(hypre_ParCSRMatrix *A, hypre_ParVector *f, hypre_ParVector *u, HYPRE_Real blk_size, HYPRE_Int n_block, HYPRE_Int left_size, HYPRE_Int method, HYPRE_Real *diaginv, hypre_ParVector *Vtemp);
HYPRE_Int hypre_blockRelax_setup(hypre_ParCSRMatrix *A,HYPRE_Int blk_size, HYPRE_Int reserved_coarse_size, HYPRE_Real **diaginvptr);
HYPRE_Int hypre_blockRelax(hypre_ParCSRMatrix *A, hypre_ParVector *f, hypre_ParVector *u, HYPRE_Int blk_size, HYPRE_Int reserved_coarse_size, HYPRE_Int method, hypre_ParVector *Vtemp, hypre_ParVector *Ztemp);

//HYPRE_Int hypre_MGRBuildAffRAP( MPI_Comm comm, HYPRE_Int local_num_variables, HYPRE_Int num_functions,
//HYPRE_Int *dof_func, HYPRE_Int *CF_marker, HYPRE_Int **coarse_dof_func_ptr, HYPRE_BigInt **coarse_pnts_global_ptr,
//hypre_ParCSRMatrix *A, HYPRE_Int debug_flag, hypre_ParCSRMatrix **P_f_ptr, hypre_ParCSRMatrix **A_ff_ptr );
HYPRE_Int hypre_MGRGetSubBlock( hypre_ParCSRMatrix *A, HYPRE_Int *row_cf_marker, HYPRE_Int *col_cf_marker, HYPRE_Int debug_flag, hypre_ParCSRMatrix **A_ff_ptr );
HYPRE_Int hypre_MGRBuildAff( hypre_ParCSRMatrix *A, HYPRE_Int *CF_marker, HYPRE_Int debug_flag, hypre_ParCSRMatrix **A_ff_ptr );
HYPRE_Int hypre_MGRApproximateInverse(hypre_ParCSRMatrix *A, hypre_ParCSRMatrix **A_inv);
HYPRE_Int hypre_MGRAddVectorP ( HYPRE_Int  *CF_marker, HYPRE_Int point_type, HYPRE_Real a, hypre_ParVector *fromVector, HYPRE_Real b, hypre_ParVector **toVector );
HYPRE_Int hypre_MGRAddVectorR ( HYPRE_Int  *CF_marker, HYPRE_Int point_type, HYPRE_Real a, hypre_ParVector *fromVector, HYPRE_Real b, hypre_ParVector **toVector );
HYPRE_Int hypre_MGRComputeNonGalerkinCoarseGrid(hypre_ParCSRMatrix *A, hypre_ParCSRMatrix *P, hypre_ParCSRMatrix *RT, HYPRE_Int bsize, HYPRE_Int ordering, HYPRE_Int method, HYPRE_Int Pmax, HYPRE_Int keep_stencil, HYPRE_Int *CF_marker, hypre_ParCSRMatrix **A_h_ptr);

HYPRE_Int hypre_MGRWriteSolverParams(void *mgr_vdata);
HYPRE_Int hypre_MGRSetAffSolverType( void *systg_vdata, HYPRE_Int *aff_solver_type );
HYPRE_Int hypre_MGRSetCoarseSolverType( void *systg_vdata, HYPRE_Int coarse_solver_type );
HYPRE_Int hypre_MGRSetCoarseSolverIter( void *systg_vdata, HYPRE_Int coarse_solver_iter );
HYPRE_Int hypre_MGRSetFineSolverIter( void *systg_vdata, HYPRE_Int fine_solver_iter );
HYPRE_Int hypre_MGRSetFineSolverMaxLevels( void *systg_vdata, HYPRE_Int fine_solver_max_levels );
HYPRE_Int hypre_MGRSetMaxCoarseLevels( void *mgr_vdata, HYPRE_Int maxlev );
HYPRE_Int hypre_MGRSetBlockSize( void *mgr_vdata, HYPRE_Int bsize );
HYPRE_Int hypre_MGRSetRelaxType( void *mgr_vdata, HYPRE_Int relax_type );
HYPRE_Int hypre_MGRSetFRelaxMethod( void *mgr_vdata, HYPRE_Int relax_method);
HYPRE_Int hypre_MGRSetLevelFRelaxMethod( void *mgr_vdata, HYPRE_Int *relax_method);
HYPRE_Int hypre_MGRSetLevelFRelaxNumFunctions( void *mgr_vdata, HYPRE_Int *num_functions);
HYPRE_Int hypre_MGRSetCoarseGridMethod( void *mgr_vdata, HYPRE_Int *cg_method);
HYPRE_Int hypre_MGRSetRestrictType( void *mgr_vdata, HYPRE_Int restrictType);
HYPRE_Int hypre_MGRSetLevelRestrictType( void *mgr_vdata, HYPRE_Int *restrictType);
HYPRE_Int hypre_MGRSetInterpType( void *mgr_vdata, HYPRE_Int interpType);
HYPRE_Int hypre_MGRSetLevelInterpType( void *mgr_vdata, HYPRE_Int *interpType);
HYPRE_Int hypre_MGRSetNumRelaxSweeps( void *mgr_vdata, HYPRE_Int nsweeps );
HYPRE_Int hypre_MGRSetNumInterpSweeps( void *mgr_vdata, HYPRE_Int nsweeps );
HYPRE_Int hypre_MGRSetNumRestrictSweeps( void *mgr_vdata, HYPRE_Int nsweeps );
HYPRE_Int hypre_MGRSetPrintLevel( void *mgr_vdata, HYPRE_Int print_level );
HYPRE_Int hypre_MGRSetFrelaxPrintLevel( void *mgr_vdata, HYPRE_Int print_level );
HYPRE_Int hypre_MGRSetCoarseGridPrintLevel( void *mgr_vdata, HYPRE_Int print_level );
HYPRE_Int hypre_MGRSetTruncateCoarseGridThreshold( void *mgr_vdata, HYPRE_Real threshold);
HYPRE_Int hypre_MGRSetLogging( void *mgr_vdata, HYPRE_Int logging );
HYPRE_Int hypre_MGRSetMaxIter( void *mgr_vdata, HYPRE_Int max_iter );
HYPRE_Int hypre_MGRSetPMaxElmts( void *mgr_vdata, HYPRE_Int P_max_elmts);
HYPRE_Int hypre_MGRSetTol( void *mgr_vdata, HYPRE_Real tol );
HYPRE_Int hypre_MGRSetAffInv( void *mgr_vdata, hypre_ParCSRMatrix *A_ff_inv);
#ifdef HYPRE_USING_DSUPERLU
void *hypre_MGRDirectSolverCreate( void );
HYPRE_Int hypre_MGRDirectSolverSetup( void *solver, hypre_ParCSRMatrix *A, hypre_ParVector *f, hypre_ParVector *u);
HYPRE_Int hypre_MGRDirectSolverSolve( void *solver, hypre_ParCSRMatrix *A, hypre_ParVector *f, hypre_ParVector *u);
HYPRE_Int hypre_MGRDirectSolverDestroy( void *solver );
#endif
// Accessor functions
HYPRE_Int hypre_MGRGetNumIterations( void *mgr_vdata, HYPRE_Int *num_iterations );
HYPRE_Int hypre_MGRGetFinalRelativeResidualNorm( void *mgr_vdata, HYPRE_Real *res_norm );
HYPRE_Int hypre_MGRGetCoarseGridConvergenceFactor( void *mgr_data, HYPRE_Real *conv_factor );

/* par_ilu.c */
void *hypre_ILUCreate ( void );
HYPRE_Int hypre_ILUDestroy ( void *ilu_vdata );
HYPRE_Int hypre_ILUSetLevelOfFill( void *ilu_vdata, HYPRE_Int lfil );
HYPRE_Int hypre_ILUSetMaxNnzPerRow( void *ilu_vdata, HYPRE_Int nzmax );
HYPRE_Int hypre_ILUSetDropThreshold( void *ilu_vdata, HYPRE_Real threshold );
HYPRE_Int hypre_ILUSetDropThresholdArray( void *ilu_vdata, HYPRE_Real *threshold );
HYPRE_Int hypre_ILUSetType( void *ilu_vdata, HYPRE_Int ilu_type );
HYPRE_Int hypre_ILUSetMaxIter( void *ilu_vdata, HYPRE_Int max_iter );
HYPRE_Int hypre_ILUSetTol( void *ilu_vdata, HYPRE_Real tol );
HYPRE_Int hypre_ILUSetup( void *ilu_vdata, hypre_ParCSRMatrix *A, hypre_ParVector    *f, hypre_ParVector    *u );
HYPRE_Int hypre_ILUSolve( void *ilu_vdata, hypre_ParCSRMatrix *A, hypre_ParVector *f, hypre_ParVector  *u );
HYPRE_Int hypre_ILUSetPrintLevel( void *ilu_vdata, HYPRE_Int print_level );
HYPRE_Int hypre_ILUSetLogging( void *ilu_vdata, HYPRE_Int logging );
HYPRE_Int hypre_ILUSetLocalReordering( void *ilu_vdata, HYPRE_Int ordering_type );
HYPRE_Int hypre_ILUSetSchurSolverKDIM( void *ilu_vdata, HYPRE_Int ss_kDim );
HYPRE_Int hypre_ILUSetSchurSolverMaxIter( void *ilu_vdata, HYPRE_Int ss_max_iter );
HYPRE_Int hypre_ILUSetSchurSolverTol( void *ilu_vdata, HYPRE_Real ss_tol );
HYPRE_Int hypre_ILUSetSchurSolverAbsoluteTol( void *ilu_vdata, HYPRE_Real ss_absolute_tol );
HYPRE_Int hypre_ILUSetSchurSolverLogging( void *ilu_vdata, HYPRE_Int ss_logging );
HYPRE_Int hypre_ILUSetSchurSolverPrintLevel( void *ilu_vdata, HYPRE_Int ss_print_level );
HYPRE_Int hypre_ILUSetSchurSolverRelChange( void *ilu_vdata, HYPRE_Int ss_rel_change );
HYPRE_Int hypre_ILUSetSchurPrecondILUType( void *ilu_vdata, HYPRE_Int sp_ilu_type );
HYPRE_Int hypre_ILUSetSchurPrecondILULevelOfFill( void *ilu_vdata, HYPRE_Int sp_ilu_lfil );
HYPRE_Int hypre_ILUSetSchurPrecondILUMaxNnzPerRow( void *ilu_vdata, HYPRE_Int sp_ilu_max_row_nnz );
HYPRE_Int hypre_ILUSetSchurPrecondILUDropThreshold( void *ilu_vdata, HYPRE_Real sp_ilu_droptol );
HYPRE_Int hypre_ILUSetSchurPrecondILUDropThresholdArray( void *ilu_vdata, HYPRE_Real *sp_ilu_droptol );
HYPRE_Int hypre_ILUSetSchurPrecondPrintLevel( void *ilu_vdata, HYPRE_Int sp_print_level );
HYPRE_Int hypre_ILUSetSchurPrecondMaxIter( void *ilu_vdata, HYPRE_Int sp_max_iter );
HYPRE_Int hypre_ILUSetSchurPrecondTol( void *ilu_vdata, HYPRE_Int sp_tol );
HYPRE_Int hypre_ILUMinHeapAddI(HYPRE_Int *heap, HYPRE_Int len);
HYPRE_Int hypre_ILUMinHeapAddIIIi(HYPRE_Int *heap, HYPRE_Int *I1, HYPRE_Int *Ii1, HYPRE_Int len);
HYPRE_Int hypre_ILUMinHeapAddIRIi(HYPRE_Int *heap, HYPRE_Real *I1, HYPRE_Int *Ii1, HYPRE_Int len);
HYPRE_Int hypre_ILUMaxHeapAddRabsIIi(HYPRE_Real *heap, HYPRE_Int *I1, HYPRE_Int *Ii1, HYPRE_Int len);
HYPRE_Int hypre_ILUMaxrHeapAddRabsI(HYPRE_Real *heap, HYPRE_Int *I1, HYPRE_Int len);
HYPRE_Int hypre_ILUMinHeapRemoveI(HYPRE_Int *heap, HYPRE_Int len);
HYPRE_Int hypre_ILUMinHeapRemoveIIIi(HYPRE_Int *heap, HYPRE_Int *I1, HYPRE_Int *Ii1, HYPRE_Int len);
HYPRE_Int hypre_ILUMinHeapRemoveIRIi(HYPRE_Int *heap, HYPRE_Real *I1, HYPRE_Int *Ii1, HYPRE_Int len);
HYPRE_Int hypre_ILUMaxHeapRemoveRabsIIi(HYPRE_Real *heap, HYPRE_Int *I1, HYPRE_Int *Ii1, HYPRE_Int len);
HYPRE_Int hypre_ILUMaxrHeapRemoveRabsI(HYPRE_Real *heap, HYPRE_Int *I1, HYPRE_Int len);
HYPRE_Int hypre_ILUMaxQSplitRI(HYPRE_Real *array, HYPRE_Int *I1, HYPRE_Int left, HYPRE_Int bound, HYPRE_Int right);
HYPRE_Int hypre_ILUMaxQSplitRabsI(HYPRE_Real *array, HYPRE_Int *I1, HYPRE_Int left, HYPRE_Int bound, HYPRE_Int right);
//HYPRE_Int hypre_quickSortIR (HYPRE_Int *a, HYPRE_Real *b, HYPRE_Int *iw, const HYPRE_Int lo, const HYPRE_Int hi);
HYPRE_Int hypre_ILUSortOffdColmap(hypre_ParCSRMatrix *A);
HYPRE_Int hypre_ILUMaxRabs(HYPRE_Real *array_data, HYPRE_Int *array_j, HYPRE_Int start, HYPRE_Int end, HYPRE_Int nLU, HYPRE_Int *rperm, HYPRE_Real *value, HYPRE_Int *index, HYPRE_Real *l1_norm, HYPRE_Int *nnz);
HYPRE_Int hypre_ILUGetPermddPQPre(HYPRE_Int n, HYPRE_Int nLU, HYPRE_Int *A_diag_i, HYPRE_Int *A_diag_j, HYPRE_Real *A_diag_data, HYPRE_Real tol, HYPRE_Int *perm, HYPRE_Int *rperm, HYPRE_Int *pperm_pre, HYPRE_Int *qperm_pre, HYPRE_Int *nB);
HYPRE_Int hypre_ILUGetPermddPQ(hypre_ParCSRMatrix *A, HYPRE_Int **pperm, HYPRE_Int **qperm, HYPRE_Real tol, HYPRE_Int *nB, HYPRE_Int *nI, HYPRE_Int reordering_type);
HYPRE_Int hypre_ILUGetInteriorExteriorPerm(hypre_ParCSRMatrix *A, HYPRE_Int **perm, HYPRE_Int *nLU, HYPRE_Int reordering_type);
HYPRE_Int hypre_ILUGetLocalPerm(hypre_ParCSRMatrix *A, HYPRE_Int **perm, HYPRE_Int *nLU, HYPRE_Int reordering_type);
HYPRE_Int hypre_ILUWriteSolverParams(void *ilu_vdata);
HYPRE_Int hypre_ILUBuildRASExternalMatrix(hypre_ParCSRMatrix *A, HYPRE_Int *rperm, HYPRE_Int **E_i, HYPRE_Int **E_j, HYPRE_Real **E_data);
HYPRE_Int hypre_ILUSetupILU0(hypre_ParCSRMatrix *A, HYPRE_Int *perm, HYPRE_Int *qperm, HYPRE_Int nLU, HYPRE_Int nI, hypre_ParCSRMatrix **Lptr, HYPRE_Real** Dptr, hypre_ParCSRMatrix **Uptr, hypre_ParCSRMatrix **Sptr, HYPRE_Int **u_end);
HYPRE_Int hypre_ILUSetupMILU0(hypre_ParCSRMatrix *A, HYPRE_Int *permp, HYPRE_Int *qpermp, HYPRE_Int nLU, HYPRE_Int nI, hypre_ParCSRMatrix **Lptr, HYPRE_Real** Dptr, hypre_ParCSRMatrix **Uptr, hypre_ParCSRMatrix **Sptr, HYPRE_Int **u_end, HYPRE_Int modified);
HYPRE_Int hypre_ILUSetupILUK(hypre_ParCSRMatrix *A, HYPRE_Int lfil, HYPRE_Int *permp, HYPRE_Int *qpermp, HYPRE_Int nLU, HYPRE_Int nI, hypre_ParCSRMatrix **Lptr, HYPRE_Real** Dptr, hypre_ParCSRMatrix **Uptr, hypre_ParCSRMatrix **Sptr, HYPRE_Int **u_end);
HYPRE_Int hypre_ILUSetupILUKSymbolic(HYPRE_Int n, HYPRE_Int *A_diag_i, HYPRE_Int *A_diag_j, HYPRE_Int lfil, HYPRE_Int *perm, HYPRE_Int *rperm, HYPRE_Int *iw, HYPRE_Int nLU, HYPRE_Int *L_diag_i, HYPRE_Int *U_diag_i, HYPRE_Int *S_diag_i, HYPRE_Int **L_diag_j, HYPRE_Int **U_diag_j, HYPRE_Int **S_diag_j, HYPRE_Int **u_end);
HYPRE_Int hypre_ILUSetupILUT(hypre_ParCSRMatrix *A, HYPRE_Int lfil, HYPRE_Real *tol, HYPRE_Int *permp, HYPRE_Int *qpermp, HYPRE_Int nLU, HYPRE_Int nI, hypre_ParCSRMatrix **Lptr, HYPRE_Real** Dptr, hypre_ParCSRMatrix **Uptr, hypre_ParCSRMatrix **Sptr, HYPRE_Int **u_end);
HYPRE_Int hypre_ILUSetupILU0RAS(hypre_ParCSRMatrix *A, HYPRE_Int *perm, HYPRE_Int nLU, hypre_ParCSRMatrix **Lptr, HYPRE_Real** Dptr, hypre_ParCSRMatrix **Uptr);
HYPRE_Int hypre_ILUSetupILUKRASSymbolic(HYPRE_Int n, HYPRE_Int *A_diag_i, HYPRE_Int *A_diag_j, HYPRE_Int *A_offd_i, HYPRE_Int *A_offd_j, HYPRE_Int *E_i, HYPRE_Int *E_j, HYPRE_Int ext, HYPRE_Int lfil, HYPRE_Int *perm, HYPRE_Int *rperm, HYPRE_Int *iw, HYPRE_Int nLU, HYPRE_Int *L_diag_i, HYPRE_Int *U_diag_i, HYPRE_Int **L_diag_j, HYPRE_Int **U_diag_j);
HYPRE_Int hypre_ILUSetupILUKRAS(hypre_ParCSRMatrix *A, HYPRE_Int lfil, HYPRE_Int *perm, HYPRE_Int nLU, hypre_ParCSRMatrix **Lptr, HYPRE_Real** Dptr, hypre_ParCSRMatrix **Uptr);
HYPRE_Int hypre_ILUSetupILUTRAS(hypre_ParCSRMatrix *A, HYPRE_Int lfil, HYPRE_Real *tol, HYPRE_Int *perm, HYPRE_Int nLU, hypre_ParCSRMatrix **Lptr, HYPRE_Real** Dptr, hypre_ParCSRMatrix **Uptr);
HYPRE_Int hypre_ILUSolveLU(hypre_ParCSRMatrix *A, hypre_ParVector *f, hypre_ParVector *u, HYPRE_Int *perm, HYPRE_Int nLU, hypre_ParCSRMatrix *L, HYPRE_Real* D, hypre_ParCSRMatrix *U, hypre_ParVector *utemp, hypre_ParVector *ftemp);
HYPRE_Int hypre_ILUSolveSchurGMRES(hypre_ParCSRMatrix *A, hypre_ParVector *f, hypre_ParVector *u, HYPRE_Int *perm, HYPRE_Int *qperm, HYPRE_Int nLU, hypre_ParCSRMatrix *L, HYPRE_Real* D, hypre_ParCSRMatrix *U, hypre_ParCSRMatrix *S, hypre_ParVector *ftemp, hypre_ParVector *utemp, HYPRE_Solver schur_solver, HYPRE_Solver schur_precond, hypre_ParVector *rhs, hypre_ParVector *x, HYPRE_Int *u_end);
HYPRE_Int hypre_ILUSolveSchurNSH(hypre_ParCSRMatrix *A, hypre_ParVector *f, hypre_ParVector *u, HYPRE_Int *perm, HYPRE_Int nLU, hypre_ParCSRMatrix *L, HYPRE_Real* D, hypre_ParCSRMatrix *U, hypre_ParCSRMatrix *S, hypre_ParVector *ftemp, hypre_ParVector *utemp, HYPRE_Solver schur_solver, hypre_ParVector *rhs, hypre_ParVector *x, HYPRE_Int *u_end);
HYPRE_Int hypre_ILUSolveLURAS(hypre_ParCSRMatrix *A, hypre_ParVector *f, hypre_ParVector *u, HYPRE_Int *perm, hypre_ParCSRMatrix *L, HYPRE_Real* D, hypre_ParCSRMatrix *U, hypre_ParVector *ftemp, hypre_ParVector *utemp, HYPRE_Real *fext, HYPRE_Real *uext);
HYPRE_Int hypre_ILUSetSchurNSHDropThreshold( void *ilu_vdata, HYPRE_Real threshold);
HYPRE_Int hypre_ILUSetSchurNSHDropThresholdArray( void *ilu_vdata, HYPRE_Real *threshold);
HYPRE_Int hypre_ILUSetupRAPILU0(hypre_ParCSRMatrix *A, HYPRE_Int *perm, HYPRE_Int n, HYPRE_Int nLU, hypre_ParCSRMatrix **Lptr, HYPRE_Real **Dptr, hypre_ParCSRMatrix **Uptr, hypre_ParCSRMatrix **mLptr, HYPRE_Real **mDptr, hypre_ParCSRMatrix **mUptr, HYPRE_Int **u_end);
HYPRE_Int hypre_ILUSolveRAPGMRESHOST(hypre_ParCSRMatrix *A, hypre_ParVector *f, hypre_ParVector *u, HYPRE_Int *perm, HYPRE_Int nLU, hypre_ParCSRMatrix *L, HYPRE_Real *D, hypre_ParCSRMatrix *U, hypre_ParCSRMatrix *mL, HYPRE_Real *mD, hypre_ParCSRMatrix *mU, hypre_ParVector *ftemp, hypre_ParVector *utemp,hypre_ParVector *xtemp, hypre_ParVector *ytemp, HYPRE_Solver schur_solver, HYPRE_Solver schur_precond, hypre_ParVector *rhs, hypre_ParVector *x, HYPRE_Int *u_end);
HYPRE_Int hypre_ParILURAPSchurGMRESSolveH( void *ilu_vdata, void *ilu_vdata2, hypre_ParVector *f, hypre_ParVector *u );
HYPRE_Int hypre_ParILURAPSchurGMRESDummySetupH(void *a, void *b, void *c, void *d);
HYPRE_Int hypre_ParILURAPSchurGMRESCommInfoH( void *ilu_vdata, HYPRE_Int *my_id, HYPRE_Int *num_procs);
void *hypre_ParILURAPSchurGMRESMatvecCreateH(void *ilu_vdata, void *x);
HYPRE_Int hypre_ParILURAPSchurGMRESMatvecH(void *matvec_data, HYPRE_Complex alpha, void *ilu_vdata, void *x, HYPRE_Complex beta, void *y);
HYPRE_Int hypre_ParILURAPSchurGMRESMatvecDestroyH(void *matvec_data );
HYPRE_Int hypre_ILULocalRCM( hypre_CSRMatrix *A, HYPRE_Int start, HYPRE_Int end, HYPRE_Int **permp, HYPRE_Int **qpermp, HYPRE_Int sym);
HYPRE_Int hypre_ILULocalRCMNumbering(hypre_CSRMatrix *A, HYPRE_Int root, HYPRE_Int *marker, HYPRE_Int *perm, HYPRE_Int *current_nump);
HYPRE_Int hypre_ILULocalRCMFindPPNode( hypre_CSRMatrix *A, HYPRE_Int *rootp, HYPRE_Int *marker);
HYPRE_Int hypre_ILULocalRCMMindegree(HYPRE_Int n, HYPRE_Int *degree, HYPRE_Int *marker, HYPRE_Int *rootp);
HYPRE_Int hypre_ILULocalRCMOrder( hypre_CSRMatrix *A, HYPRE_Int *perm);
HYPRE_Int hypre_ILULocalRCMBuildLevel(hypre_CSRMatrix *A, HYPRE_Int root, HYPRE_Int *marker, HYPRE_Int *level_i, HYPRE_Int *level_j, HYPRE_Int *nlevp);
HYPRE_Int hypre_ILULocalRCMQsort(HYPRE_Int *perm, HYPRE_Int start, HYPRE_Int end, HYPRE_Int *degree);
HYPRE_Int hypre_ILULocalRCMReverse(HYPRE_Int *perm, HYPRE_Int start, HYPRE_Int end);
// Newton-Schultz-Hotelling (NSH) functions
void * hypre_NSHCreate();
HYPRE_Int hypre_NSHDestroy( void *data );
HYPRE_Int hypre_NSHSetup( void *nsh_vdata, hypre_ParCSRMatrix *A, hypre_ParVector *f, hypre_ParVector *u );
HYPRE_Int hypre_NSHSolve( void *nsh_vdata, hypre_ParCSRMatrix *A, hypre_ParVector *f, hypre_ParVector *u );
HYPRE_Int hypre_NSHWriteSolverParams(void *nsh_vdata);
HYPRE_Int hypre_NSHSetPrintLevel( void *nsh_vdata, HYPRE_Int print_level );
HYPRE_Int hypre_NSHSetLogging( void *nsh_vdata, HYPRE_Int logging );
HYPRE_Int hypre_NSHSetMaxIter( void *nsh_vdata, HYPRE_Int max_iter );
HYPRE_Int hypre_NSHSetTol( void *nsh_vdata, HYPRE_Real tol );
HYPRE_Int hypre_NSHSetGlobalSolver( void *nsh_vdata, HYPRE_Int global_solver );
HYPRE_Int hypre_NSHSetDropThreshold( void *nsh_vdata, HYPRE_Real droptol );
HYPRE_Int hypre_NSHSetDropThresholdArray( void *nsh_vdata, HYPRE_Real *droptol );
HYPRE_Int hypre_NSHSetMRMaxIter( void *nsh_vdata, HYPRE_Int mr_max_iter );
HYPRE_Int hypre_NSHSetMRTol( void *nsh_vdata, HYPRE_Real mr_tol );
HYPRE_Int hypre_NSHSetMRMaxRowNnz( void *nsh_vdata, HYPRE_Int mr_max_row_nnz );
HYPRE_Int hypre_NSHSetColVersion( void *nsh_vdata, HYPRE_Int mr_col_version );
HYPRE_Int hypre_NSHSetNSHMaxIter( void *nsh_vdata, HYPRE_Int nsh_max_iter );
HYPRE_Int hypre_NSHSetNSHTol( void *nsh_vdata, HYPRE_Real nsh_tol );
HYPRE_Int hypre_NSHSetNSHMaxRowNnz( void *nsh_vdata, HYPRE_Int nsh_max_row_nnz );
HYPRE_Int hypre_CSRMatrixNormFro(hypre_CSRMatrix *A, HYPRE_Real *norm_io);
HYPRE_Int hypre_CSRMatrixResNormFro(hypre_CSRMatrix *A, HYPRE_Real *norm_io);
HYPRE_Int hypre_ParCSRMatrixNormFro(hypre_ParCSRMatrix *A, HYPRE_Real *norm_io);
HYPRE_Int hypre_ParCSRMatrixResNormFro(hypre_ParCSRMatrix *A, HYPRE_Real *norm_io);
HYPRE_Int hypre_CSRMatrixTrace(hypre_CSRMatrix *A, HYPRE_Real *trace_io);
HYPRE_Int hypre_CSRMatrixScale(hypre_CSRMatrix *A, HYPRE_Real scalar);
HYPRE_Int hypre_ParCSRMatrixScale(hypre_ParCSRMatrix *A, HYPRE_Real scalar);
HYPRE_Int hypre_CSRMatrixDropInplace(hypre_CSRMatrix *A, HYPRE_Real droptol, HYPRE_Int max_row_nnz);
HYPRE_Int hypre_ILUCSRMatrixInverseSelfPrecondMRGlobal(hypre_CSRMatrix *matA, hypre_CSRMatrix **M, HYPRE_Real droptol, HYPRE_Real tol, HYPRE_Real eps_tol, HYPRE_Int max_row_nnz, HYPRE_Int max_iter, HYPRE_Int print_level );
HYPRE_Int hypre_ILUParCSRInverseNSH(hypre_ParCSRMatrix *A, hypre_ParCSRMatrix **M, HYPRE_Real *droptol, HYPRE_Real mr_tol, HYPRE_Real nsh_tol, HYPRE_Real eps_tol, HYPRE_Int mr_max_row_nnz, HYPRE_Int nsh_max_row_nnz, HYPRE_Int mr_max_iter, HYPRE_Int nsh_max_iter, HYPRE_Int mr_col_version, HYPRE_Int print_level);
HYPRE_Int hypre_NSHSolveInverse(hypre_ParCSRMatrix *A, hypre_ParVector *f, hypre_ParVector *u, hypre_ParCSRMatrix *M, hypre_ParVector *ftemp, hypre_ParVector *utemp);
// Accessor functions
HYPRE_Int hypre_ILUGetNumIterations( void *ilu_vdata, HYPRE_Int *num_iterations );
HYPRE_Int hypre_ILUGetFinalRelativeResidualNorm( void *ilu_vdata, HYPRE_Real *res_norm );

/* par_amgdd.c */
void *hypre_BoomerAMGDDCreate ( void );
HYPRE_Int hypre_BoomerAMGDDDestroy ( void *data );
HYPRE_Int hypre_BoomerAMGDDSetStartLevel ( void *data , HYPRE_Int start_level );
HYPRE_Int hypre_BoomerAMGDDGetStartLevel ( void *data , HYPRE_Int *start_level );
HYPRE_Int hypre_BoomerAMGDDSetFACNumCycles ( void *data , HYPRE_Int fac_num_cycles );
HYPRE_Int hypre_BoomerAMGDDGetFACNumCycles ( void *data , HYPRE_Int *fac_num_cycles );
HYPRE_Int hypre_BoomerAMGDDSetFACCycleType ( void *data , HYPRE_Int fac_cycle_type );
HYPRE_Int hypre_BoomerAMGDDGetFACCycleType ( void *data , HYPRE_Int *fac_cycle_type );
HYPRE_Int hypre_BoomerAMGDDSetFACNumRelax ( void *data , HYPRE_Int fac_num_relax );
HYPRE_Int hypre_BoomerAMGDDGetFACNumRelax ( void *data , HYPRE_Int *fac_num_relax );
HYPRE_Int hypre_BoomerAMGDDSetFACRelaxType ( void *data , HYPRE_Int fac_relax_type );
HYPRE_Int hypre_BoomerAMGDDGetFACRelaxType ( void *data , HYPRE_Int *fac_relax_type );
HYPRE_Int hypre_BoomerAMGDDSetFACRelaxWeight ( void *data , HYPRE_Real fac_relax_weight );
HYPRE_Int hypre_BoomerAMGDDGetFACRelaxWeight ( void *data , HYPRE_Real *fac_relax_weight );
HYPRE_Int hypre_BoomerAMGDDSetPadding ( void *data , HYPRE_Int padding );
HYPRE_Int hypre_BoomerAMGDDGetPadding ( void *data , HYPRE_Int *padding );
HYPRE_Int hypre_BoomerAMGDDSetNumGhostLayers ( void *data , HYPRE_Int num_ghost_layers );
HYPRE_Int hypre_BoomerAMGDDGetNumGhostLayers ( void *data , HYPRE_Int *num_ghost_layers );
HYPRE_Int hypre_BoomerAMGDDSetUserFACRelaxation( void *data , HYPRE_Int (*userFACRelaxation)( void *amgdd_vdata, HYPRE_Int level, HYPRE_Int cycle_param ) );
HYPRE_Int hypre_BoomerAMGDDGetAMG ( void *data , void **amg_solver );

/* par_amgdd_solve.c */
HYPRE_Int hypre_BoomerAMGDDSolve ( void *solver, hypre_ParCSRMatrix *A, hypre_ParVector *b,hypre_ParVector *x );
HYPRE_Int hypre_BoomerAMGDD_Cycle ( hypre_ParAMGDDData *amgdd_data );
HYPRE_Int hypre_BoomerAMGDD_ResidualCommunication ( hypre_ParAMGDDData *amgdd_data );
HYPRE_Complex* hypre_BoomerAMGDD_PackResidualBuffer ( hypre_AMGDDCompGrid **compGrid, hypre_AMGDDCommPkg *compGridCommPkg, HYPRE_Int current_level, HYPRE_Int proc );
HYPRE_Int hypre_BoomerAMGDD_UnpackResidualBuffer ( HYPRE_Complex *buffer, hypre_AMGDDCompGrid **compGrid, hypre_AMGDDCommPkg *compGridCommPkg, HYPRE_Int current_level, HYPRE_Int proc );

/* par_amgdd_setup.c */
HYPRE_Int hypre_BoomerAMGDDSetup ( void *amgdd_vdata, hypre_ParCSRMatrix *A, hypre_ParVector *b, hypre_ParVector *x );

/* par_amgdd_fac_cycle.c */
HYPRE_Int hypre_BoomerAMGDD_FAC ( void *amgdd_vdata, HYPRE_Int first_iteration );
HYPRE_Int hypre_BoomerAMGDD_FAC_Cycle ( void *amgdd_vdata, HYPRE_Int level, HYPRE_Int cycle_type, HYPRE_Int first_iteration );
HYPRE_Int hypre_BoomerAMGDD_FAC_FCycle ( void *amgdd_vdata, HYPRE_Int first_iteration );
HYPRE_Int hypre_BoomerAMGDD_FAC_Interpolate ( hypre_AMGDDCompGrid *compGrid_f, hypre_AMGDDCompGrid *compGrid_c );
HYPRE_Int hypre_BoomerAMGDD_FAC_Restrict ( hypre_AMGDDCompGrid *compGrid_f, hypre_AMGDDCompGrid *compGrid_c, HYPRE_Int first_iteration );
HYPRE_Int hypre_BoomerAMGDD_FAC_Relax ( void *amgdd_vdata, HYPRE_Int level, HYPRE_Int cycle_param );
HYPRE_Int hypre_BoomerAMGDD_FAC_CFL1JacobiHost ( void *amgdd_vdata, HYPRE_Int level, HYPRE_Int relax_set );
HYPRE_Int hypre_BoomerAMGDD_FAC_Jacobi ( void *amgdd_vdata, HYPRE_Int level, HYPRE_Int cycle_param );
HYPRE_Int hypre_BoomerAMGDD_FAC_JacobiHost ( void *amgdd_vdata, HYPRE_Int level );
HYPRE_Int hypre_BoomerAMGDD_FAC_GaussSeidel ( void *amgdd_vdata, HYPRE_Int level, HYPRE_Int cycle_param );
HYPRE_Int hypre_BoomerAMGDD_FAC_CFL1Jacobi ( void *amgdd_vdata, HYPRE_Int level, HYPRE_Int cycle_param );
HYPRE_Int hypre_BoomerAMGDD_FAC_OrderedGaussSeidel ( void *amgdd_vdata, HYPRE_Int level, HYPRE_Int cycle_param );

/* par_amgdd_fac_cycles_device.c */
HYPRE_Int hypre_BoomerAMGDD_FAC_JacobiDevice ( void *amgdd_vdata, HYPRE_Int level );
HYPRE_Int hypre_BoomerAMGDD_FAC_CFL1JacobiDevice ( void *amgdd_vdata, HYPRE_Int level, HYPRE_Int relax_set );

/* par_amgdd_comp_grid.c */
hypre_AMGDDCompGridMatrix* hypre_AMGDDCompGridMatrixCreate();
HYPRE_Int hypre_AMGDDCompGridMatrixDestroy ( hypre_AMGDDCompGridMatrix *matrix );
HYPRE_Int hypre_AMGDDCompGridMatvec ( HYPRE_Complex alpha, hypre_AMGDDCompGridMatrix *A, hypre_AMGDDCompGridVector *x, HYPRE_Complex beta, hypre_AMGDDCompGridVector *y );
HYPRE_Int hypre_AMGDDCompGridRealMatvec ( HYPRE_Complex alpha, hypre_AMGDDCompGridMatrix *A, hypre_AMGDDCompGridVector *x, HYPRE_Complex beta, hypre_AMGDDCompGridVector *y );
hypre_AMGDDCompGridVector* hypre_AMGDDCompGridVectorCreate();
HYPRE_Int hypre_AMGDDCompGridVectorInitialize ( hypre_AMGDDCompGridVector *vector, HYPRE_Int num_owned, HYPRE_Int num_nonowned, HYPRE_Int num_real );
HYPRE_Int hypre_AMGDDCompGridVectorDestroy ( hypre_AMGDDCompGridVector *vector );
HYPRE_Real hypre_AMGDDCompGridVectorInnerProd ( hypre_AMGDDCompGridVector *x, hypre_AMGDDCompGridVector *y );
HYPRE_Real hypre_AMGDDCompGridVectorRealInnerProd ( hypre_AMGDDCompGridVector *x, hypre_AMGDDCompGridVector *y );
HYPRE_Int hypre_AMGDDCompGridVectorScale ( HYPRE_Complex alpha, hypre_AMGDDCompGridVector *x );
HYPRE_Int hypre_AMGDDCompGridVectorRealScale ( HYPRE_Complex alpha, hypre_AMGDDCompGridVector *x );
HYPRE_Int hypre_AMGDDCompGridVectorAxpy ( HYPRE_Complex alpha, hypre_AMGDDCompGridVector *x, hypre_AMGDDCompGridVector *y );
HYPRE_Int hypre_AMGDDCompGridVectorRealAxpy ( HYPRE_Complex alpha, hypre_AMGDDCompGridVector *x, hypre_AMGDDCompGridVector *y );
HYPRE_Int hypre_AMGDDCompGridVectorSetConstantValues ( hypre_AMGDDCompGridVector *vector, HYPRE_Complex value );
HYPRE_Int hypre_AMGDDCompGridVectorRealSetConstantValues ( hypre_AMGDDCompGridVector *vector, HYPRE_Complex value );
HYPRE_Int hypre_AMGDDCompGridVectorCopy ( hypre_AMGDDCompGridVector *x, hypre_AMGDDCompGridVector *y );
HYPRE_Int hypre_AMGDDCompGridVectorRealCopy ( hypre_AMGDDCompGridVector *x, hypre_AMGDDCompGridVector *y );
hypre_AMGDDCompGrid *hypre_AMGDDCompGridCreate();
HYPRE_Int hypre_AMGDDCompGridDestroy ( hypre_AMGDDCompGrid *compGrid );
HYPRE_Int hypre_AMGDDCompGridInitialize ( hypre_ParAMGDDData *amgdd_data, HYPRE_Int padding, HYPRE_Int level );
HYPRE_Int hypre_AMGDDCompGridSetupRelax ( hypre_ParAMGDDData *amgdd_data );
HYPRE_Int hypre_AMGDDCompGridFinalize ( hypre_ParAMGDDData *amgdd_data );
HYPRE_Int hypre_AMGDDCompGridSetupRealDofMarker ( hypre_AMGDDCompGrid **compGrid, HYPRE_Int num_levels, HYPRE_Int num_ghost_layers );
HYPRE_Int hypre_AMGDDCompGridResize ( hypre_AMGDDCompGrid *compGrid, HYPRE_Int new_size, HYPRE_Int need_coarse_info );
HYPRE_Int hypre_AMGDDCompGridSetupLocalIndices ( hypre_AMGDDCompGrid **compGrid, HYPRE_Int *num_added_nodes, HYPRE_Int ****recv_map, HYPRE_Int num_recv_procs, HYPRE_Int **A_tmp_info, HYPRE_Int start_level, HYPRE_Int num_levels );
HYPRE_Int hypre_AMGDDCompGridSetupLocalIndicesP ( hypre_ParAMGDDData *amgdd_data );
hypre_AMGDDCommPkg *hypre_AMGDDCommPkgCreate ( HYPRE_Int num_levels );
HYPRE_Int hypre_AMGDDCommPkgSendLevelDestroy ( hypre_AMGDDCommPkg *amgddCommPkg, HYPRE_Int level, HYPRE_Int proc );
HYPRE_Int hypre_AMGDDCommPkgRecvLevelDestroy ( hypre_AMGDDCommPkg *amgddCommPkg, HYPRE_Int level, HYPRE_Int proc );
HYPRE_Int hypre_AMGDDCommPkgDestroy ( hypre_AMGDDCommPkg *compGridCommPkg );
HYPRE_Int hypre_AMGDDCommPkgFinalize ( hypre_ParAMGData* amg_data, hypre_AMGDDCommPkg *compGridCommPkg, hypre_AMGDDCompGrid **compGrid );

/* par_amgdd_helpers.c */
HYPRE_Int hypre_BoomerAMGDD_SetupNearestProcessorNeighbors ( hypre_ParCSRMatrix *A, hypre_AMGDDCommPkg *compGridCommPkg, HYPRE_Int level, HYPRE_Int *padding, HYPRE_Int num_ghost_layers );
HYPRE_Int hypre_BoomerAMGDD_RecursivelyBuildPsiComposite ( HYPRE_Int node, HYPRE_Int m, hypre_AMGDDCompGrid *compGrid, HYPRE_Int *add_flag, HYPRE_Int use_sort );
HYPRE_Int hypre_BoomerAMGDD_MarkCoarse ( HYPRE_Int *list, HYPRE_Int *marker, HYPRE_Int *owned_coarse_indices, HYPRE_Int *nonowned_coarse_indices, HYPRE_Int *sort_map, HYPRE_Int num_owned, HYPRE_Int total_num_nodes, HYPRE_Int num_owned_coarse, HYPRE_Int list_size, HYPRE_Int dist, HYPRE_Int use_sort, HYPRE_Int *nodes_to_add );
HYPRE_Int hypre_BoomerAMGDD_UnpackRecvBuffer ( hypre_ParAMGDDData *amgdd_data, HYPRE_Int *recv_buffer, HYPRE_Int **A_tmp_info, HYPRE_Int *recv_map_send_buffer_size, HYPRE_Int *nodes_added_on_level, HYPRE_Int current_level, HYPRE_Int buffer_number );
HYPRE_Int* hypre_BoomerAMGDD_PackSendBuffer ( hypre_ParAMGDDData *amgdd_data, HYPRE_Int proc, HYPRE_Int current_level, HYPRE_Int *padding, HYPRE_Int *send_flag_buffer_size );
HYPRE_Int hypre_BoomerAMGDD_PackRecvMapSendBuffer ( HYPRE_Int *recv_map_send_buffer, HYPRE_Int **recv_red_marker, HYPRE_Int *num_recv_nodes, HYPRE_Int *recv_buffer_size, HYPRE_Int current_level, HYPRE_Int num_levels );
HYPRE_Int hypre_BoomerAMGDD_UnpackSendFlagBuffer ( hypre_AMGDDCompGrid **compGrid, HYPRE_Int *send_flag_buffer, HYPRE_Int **send_flag, HYPRE_Int *num_send_nodes, HYPRE_Int *send_buffer_size, HYPRE_Int current_level, HYPRE_Int num_levels );
HYPRE_Int hypre_BoomerAMGDD_CommunicateRemainingMatrixInfo ( hypre_ParAMGDDData* amgdd_data );
HYPRE_Int hypre_BoomerAMGDD_FixUpRecvMaps ( hypre_AMGDDCompGrid **compGrid, hypre_AMGDDCommPkg *compGridCommPkg, HYPRE_Int start_level, HYPRE_Int num_levels );<|MERGE_RESOLUTION|>--- conflicted
+++ resolved
@@ -991,11 +991,7 @@
 HYPRE_Int hypre_ParCSRRelax_Cheby_SolveDevice ( hypre_ParCSRMatrix *A , hypre_ParVector *f , HYPRE_Real *ds_data , HYPRE_Real *coefs , HYPRE_Int order , HYPRE_Int scale , HYPRE_Int variant , hypre_ParVector *u , hypre_ParVector *v , hypre_ParVector *r, hypre_ParVector *orig_u_vec, hypre_ParVector *tmp_vec);
 
 /* par_gmres.c */
-<<<<<<< HEAD
-HYPRE_Int hypre_ParCSRRelax_GMRES_Setup ( hypre_ParCSRMatrix *A , HYPRE_Int degree , HYPRE_Real **coefs_real_ptr, HYPRE_Real **coefs_imag_ptr);
-=======
 HYPRE_Int hypre_ParCSRRelax_GMRES_Setup ( hypre_ParCSRMatrix *A , HYPRE_Int degree , hypre_ParVector *b, HYPRE_Real **coefs_real_ptr, HYPRE_Real **coefs_imag_ptr);
->>>>>>> 0bb7910a
 HYPRE_Int hypre_ParCSRRelax_GMRES_Solve(hypre_ParCSRMatrix *A, /* matrix to relax with */ hypre_ParVector *f,    /* right-hand side */ HYPRE_Real *coefs_real, HYPRE_Real *coefs_imag, HYPRE_Int order,            /* polynomial order */ hypre_ParVector *u, hypre_ParVector *prod, hypre_ParVector *p, hypre_ParVector *tmp, hypre_ParVector *tmp2);
 
 /* par_coarsen.c */
