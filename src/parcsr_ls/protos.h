--- conflicted
+++ resolved
@@ -1197,12 +1197,8 @@
 HYPRE_Int hypre_BoomerAMGRelaxIF ( hypre_ParCSRMatrix *A , hypre_ParVector *f , HYPRE_Int *cf_marker , HYPRE_Int relax_type , HYPRE_Int relax_order , HYPRE_Int cycle_type , HYPRE_Real relax_weight , HYPRE_Real omega , HYPRE_Real *l1_norms , hypre_ParVector *u , hypre_ParVector *Vtemp , hypre_ParVector *Ztemp );
 
 /* par_relax_more.c */
-<<<<<<< HEAD
 HYPRE_Int hypre_ParCSRMaxEigEstimate ( hypre_ParCSRMatrix *A , HYPRE_Int scale , HYPRE_Real *max_eig, HYPRE_Real *min_eig );
-=======
-HYPRE_Int hypre_ParCSRMaxEigEstimate ( hypre_ParCSRMatrix *A , HYPRE_Int scale , HYPRE_Real *max_eig );
-HYPRE_Int hypre_ParCSRMaxEigEstimateHost ( hypre_ParCSRMatrix *A , HYPRE_Int scale , HYPRE_Real *max_eig );
->>>>>>> 27e7bf0e
+HYPRE_Int hypre_ParCSRMaxEigEstimateHost ( hypre_ParCSRMatrix *A , HYPRE_Int scale , HYPRE_Real *max_eig, HYPRE_Real *min_eig );
 HYPRE_Int hypre_ParCSRMaxEigEstimateCG ( hypre_ParCSRMatrix *A , HYPRE_Int scale , HYPRE_Int max_iter , HYPRE_Real *max_eig , HYPRE_Real *min_eig );
 HYPRE_Int hypre_ParCSRMaxEigEstimateCGHost ( hypre_ParCSRMatrix *A , HYPRE_Int scale , HYPRE_Int max_iter , HYPRE_Real *max_eig , HYPRE_Real *min_eig );
 HYPRE_Int hypre_ParCSRRelax_Cheby ( hypre_ParCSRMatrix *A , hypre_ParVector *f , HYPRE_Real max_eig , HYPRE_Real min_eig , HYPRE_Real fraction , HYPRE_Int order , HYPRE_Int scale , HYPRE_Int variant , hypre_ParVector *u , hypre_ParVector *v , hypre_ParVector *r );
@@ -1213,7 +1209,7 @@
 HYPRE_Int hypre_ParCSRRelax_L1_Jacobi ( hypre_ParCSRMatrix *A , hypre_ParVector *f , HYPRE_Int *cf_marker , HYPRE_Int relax_points , HYPRE_Real relax_weight , HYPRE_Real *l1_norms , hypre_ParVector *u , hypre_ParVector *Vtemp );
 
 /* par_relax_more_device.c */
-HYPRE_Int hypre_ParCSRMaxEigEstimateDevice ( hypre_ParCSRMatrix *A , HYPRE_Int scale , HYPRE_Real *max_eig );
+HYPRE_Int hypre_ParCSRMaxEigEstimateDevice ( hypre_ParCSRMatrix *A , HYPRE_Int scale , HYPRE_Real *max_eig, HYPRE_Real *min_eig );
 HYPRE_Int hypre_ParCSRMaxEigEstimateCGDevice ( hypre_ParCSRMatrix *A , HYPRE_Int scale , HYPRE_Int max_iter , HYPRE_Real *max_eig , HYPRE_Real *min_eig );
 
 /* par_rotate_7pt.c */
