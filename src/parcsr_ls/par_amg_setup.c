--- conflicted
+++ resolved
@@ -1504,14 +1504,9 @@
                else if (agg_interp_type == 5)
                   hypre_BoomerAMGBuildModExtInterp(A_array[level],
                                                    CF_marker, S, coarse_pnts_global1,
-<<<<<<< HEAD
-                                                   num_functions, dof_func_array[level], debug_flag,
-                                                   agg_P12_trunc_factor, agg_P12_max_elmts, col_offd_S_to_A, &P1);
-=======
                                                    num_functions, dof_func_array[level], 
                                                    debug_flag,
                                                    agg_P12_trunc_factor, agg_P12_max_elmts, &P1);
->>>>>>> 0a0ddd07
                else if (agg_interp_type == 6)
                   hypre_BoomerAMGBuildModExtPIInterp(A_array[level],
                                                    CF_marker, S, coarse_pnts_global1,
@@ -1658,17 +1653,10 @@
                                                   local_num_vars/num_functions, CF2_marker);
                   hypre_TFree(CF2_marker, HYPRE_MEMORY_HOST);
                   hypre_TFree(coarse_pnts_global1, HYPRE_MEMORY_HOST);
-                  col_offd_S_to_A = NULL;
-
-/*                  hypre_BoomerAMGCreateScalarCFS(A_array[level],SN, CFN_marker,
-                    col_offd_SN_to_AN, num_functions, nodal, 0, NULL,
-                    &CF_marker, &col_offd_S_to_A, &S); */
-
-                  hypre_BoomerAMGCreateScalarCFS(SN, CFN_marker,
-                                                 col_offd_SN_to_AN, num_functions, nodal, 0, NULL,
-                                                 &CF_marker, &col_offd_S_to_A, &S);
-                  if (col_offd_SN_to_AN == NULL)
-                     col_offd_S_to_A = NULL;
+
+                  hypre_BoomerAMGCreateScalarCFS(SN, A_array[level], CFN_marker,
+                                                 num_functions, nodal, keep_same_sign,
+                                                 &dof_func, &CF_marker, &S);
                   hypre_TFree(CFN_marker, HYPRE_MEMORY_HOST);
                   hypre_BoomerAMGCoarseParms(comm, local_num_vars,
                                              num_functions, dof_func_array[level], CF_marker,
@@ -1709,14 +1697,9 @@
                   {
                      hypre_BoomerAMGBuildModExtInterp(A_array[level],
                                                    CF3_marker, S, coarse_pnts_global1,
-<<<<<<< HEAD
-                                                   num_functions, dof_func_array[level], debug_flag,
-                                                   agg_P12_trunc_factor, agg_P12_max_elmts, col_offd_S_to_A, &P1);
-=======
                                                    num_functions, dof_func_array[level], 
                                                    debug_flag,
                                                    agg_P12_trunc_factor, agg_P12_max_elmts, &P1);
->>>>>>> 0a0ddd07
                   }
                   else if (agg_interp_type == 6)
                   {
@@ -1949,16 +1932,10 @@
             else if (interp_type == 16) /*Extended classical MM interpolation */
             {
                hypre_BoomerAMGBuildModExtInterp(A_array[level], CF_marker,
-<<<<<<< HEAD
-                                             S, coarse_pnts_global, num_functions, dof_func_array[level], 
-                                             debug_flag, trunc_factor, P_max_elmts, col_offd_S_to_A, &P);
-               hypre_TFree(col_offd_S_to_A, HYPRE_MEMORY_HOST);
-=======
                                              S, coarse_pnts_global,
                                              num_functions, dof_func_array[level], 
                                              debug_flag, 
                                              trunc_factor, P_max_elmts, &P);
->>>>>>> 0a0ddd07
             }
             else if (interp_type == 17) /*Extended+i MM interpolation */
             {
