/******************************************************************************
 * Copyright 1998-2019 Lawrence Livermore National Security, LLC and other
 * HYPRE Project Developers. See the top-level COPYRIGHT file for details.
 *
 * SPDX-License-Identifier: (Apache-2.0 OR MIT)
 ******************************************************************************/

#include "_hypre_parcsr_ls.h"
#include "par_amg.h"
#include "../parcsr_block_mv/par_csr_block_matrix.h"

#define DEBUG 0
#define PRINT_CF 0

#define DEBUG_SAVE_ALL_OPS 0
/*****************************************************************************
 *
 * Routine for driving the setup phase of AMG
 *
 *****************************************************************************/

/*****************************************************************************
 * hypre_BoomerAMGSetup
 *****************************************************************************/

HYPRE_Int
hypre_BoomerAMGSetup( void               *amg_vdata,
                      hypre_ParCSRMatrix *A,
                      hypre_ParVector    *f,
                      hypre_ParVector    *u )
{
   MPI_Comm            comm = hypre_ParCSRMatrixComm(A);
   hypre_ParAMGData   *amg_data = (hypre_ParAMGData*) amg_vdata;

   /* Data Structure variables */

   hypre_ParCSRMatrix **A_array;
   hypre_ParVector    **F_array;
   hypre_ParVector    **U_array;
   hypre_ParVector     *Vtemp = NULL;
   hypre_ParVector     *Rtemp = NULL;
   hypre_ParVector     *Ptemp = NULL;
   hypre_ParVector     *Ztemp = NULL;
   hypre_ParCSRMatrix **P_array;
   hypre_ParCSRMatrix **R_array;
   hypre_ParVector     *Residual_array;
   HYPRE_Int          **CF_marker_array;
   HYPRE_Int          **dof_func_array;
   HYPRE_Int           *dof_func;
   HYPRE_Real          *relax_weight;
   HYPRE_Real          *omega;
   HYPRE_Real           schwarz_relax_wt = 1;
   HYPRE_Real           strong_threshold;
   HYPRE_Int            coarsen_cut_factor;
   HYPRE_Int            useSabs;
   HYPRE_Real           CR_strong_th;
   HYPRE_Real           max_row_sum;
   HYPRE_Real           trunc_factor, jacobi_trunc_threshold;
   HYPRE_Real           agg_trunc_factor, agg_P12_trunc_factor;
   HYPRE_Real           CR_rate;
   HYPRE_Int            relax_order;
   HYPRE_Int            max_levels;
   HYPRE_Int            amg_logging;
   HYPRE_Int            amg_print_level;
   HYPRE_Int            debug_flag;
   HYPRE_Int            dbg_flg;
   HYPRE_Int            local_num_vars;
   HYPRE_Int            P_max_elmts;
   HYPRE_Int            agg_P_max_elmts;
   HYPRE_Int            agg_P12_max_elmts;
   HYPRE_Int            IS_type;
   HYPRE_Int            num_CR_relax_steps;
   HYPRE_Int            CR_use_CG;
   HYPRE_Int            cgc_its; /* BM Aug 25, 2006 */
   HYPRE_Int            mult_additive = hypre_ParAMGDataMultAdditive(amg_data);
   HYPRE_Int            additive = hypre_ParAMGDataAdditive(amg_data);
   HYPRE_Int            simple = hypre_ParAMGDataSimple(amg_data);
   HYPRE_Int            add_last_lvl = hypre_ParAMGDataAddLastLvl(amg_data);
   HYPRE_Int            add_P_max_elmts = hypre_ParAMGDataMultAddPMaxElmts(amg_data);
   HYPRE_Int            keep_same_sign = hypre_ParAMGDataKeepSameSign(amg_data);
   HYPRE_Real           add_trunc_factor = hypre_ParAMGDataMultAddTruncFactor(amg_data);
   HYPRE_Int            add_rlx = hypre_ParAMGDataAddRelaxType(amg_data);
   HYPRE_Real           add_rlx_wt = hypre_ParAMGDataAddRelaxWt(amg_data);

   hypre_ParCSRBlockMatrix **A_block_array, **P_block_array, **R_block_array;

   HYPRE_MemoryLocation memory_location = hypre_ParCSRMatrixMemoryLocation(A);

   /* Local variables */
   HYPRE_Int           *CF_marker;
   HYPRE_Int           *CFN_marker = NULL;
   HYPRE_Int           *CF2_marker = NULL;
   HYPRE_Int           *CF3_marker = NULL;
   hypre_ParCSRMatrix  *S = NULL, *Sabs = NULL;
   hypre_ParCSRMatrix  *S2;
   hypre_ParCSRMatrix  *SN = NULL;
   hypre_ParCSRMatrix  *SCR;
   hypre_ParCSRMatrix  *P = NULL;
   hypre_ParCSRMatrix  *R = NULL;
   hypre_ParCSRMatrix  *A_H;
   hypre_ParCSRMatrix  *AN = NULL;
   hypre_ParCSRMatrix  *P1;
   hypre_ParCSRMatrix  *P2;
   hypre_ParCSRMatrix  *Pnew = NULL;
   HYPRE_Real          *SmoothVecs = NULL;
   hypre_Vector       **l1_norms = NULL;
   HYPRE_Real         **cheby_ds = NULL;
   HYPRE_Real         **cheby_coefs = NULL;

   HYPRE_Int       old_num_levels, num_levels;
   HYPRE_Int       level;
   HYPRE_Int       local_size, i, row;
   HYPRE_BigInt    first_local_row;
   HYPRE_BigInt    coarse_size;
   HYPRE_Int       coarsen_type;
   HYPRE_Int       measure_type;
   HYPRE_Int       setup_type;
   HYPRE_BigInt    fine_size;
   HYPRE_Int       rest, tms, indx;
   HYPRE_Real      size;
   HYPRE_Int       not_finished_coarsening = 1;
   HYPRE_Int       coarse_threshold = hypre_ParAMGDataMaxCoarseSize(amg_data);
   HYPRE_Int       min_coarse_size = hypre_ParAMGDataMinCoarseSize(amg_data);
   HYPRE_Int       seq_threshold = hypre_ParAMGDataSeqThreshold(amg_data);
   HYPRE_Int       j, k;
   HYPRE_Int       num_procs,my_id,num_threads;
   HYPRE_Int      *grid_relax_type = hypre_ParAMGDataGridRelaxType(amg_data);
   HYPRE_Int       num_functions = hypre_ParAMGDataNumFunctions(amg_data);
   HYPRE_Int       nodal = hypre_ParAMGDataNodal(amg_data);
   HYPRE_Int       nodal_levels = hypre_ParAMGDataNodalLevels(amg_data);
   HYPRE_Int       nodal_diag = hypre_ParAMGDataNodalDiag(amg_data);
   HYPRE_Int       num_paths = hypre_ParAMGDataNumPaths(amg_data);
   HYPRE_Int       agg_num_levels = hypre_ParAMGDataAggNumLevels(amg_data);
   HYPRE_Int       agg_interp_type = hypre_ParAMGDataAggInterpType(amg_data);
   HYPRE_Int       sep_weight = hypre_ParAMGDataSepWeight(amg_data);
   HYPRE_Int      *coarse_dof_func = NULL;
   HYPRE_BigInt   *coarse_pnts_global;
   HYPRE_BigInt   *coarse_pnts_global1;
   HYPRE_Int       num_cg_sweeps;

   HYPRE_Real *max_eig_est = NULL;
   HYPRE_Real *min_eig_est = NULL;

   HYPRE_Solver *smoother = NULL;
   HYPRE_Int     smooth_type = hypre_ParAMGDataSmoothType(amg_data);
   HYPRE_Int     smooth_num_levels = hypre_ParAMGDataSmoothNumLevels(amg_data);
   HYPRE_Int     sym;
   HYPRE_Int     nlevel;
   HYPRE_Real    thresh;
   HYPRE_Real    filter;
   HYPRE_Real    drop_tol;
   HYPRE_Int     max_nz_per_row;
   char         *euclidfile;
   HYPRE_Int     eu_level;
   HYPRE_Int     eu_bj;
   HYPRE_Real    eu_sparse_A;
   HYPRE_Int     ilu_type;
   HYPRE_Int     ilu_lfil;
   HYPRE_Int     ilu_max_row_nnz;
   HYPRE_Int     ilu_max_iter;
   HYPRE_Real    ilu_droptol;
   HYPRE_Int     ilu_reordering_type;
   HYPRE_Int     needZ = 0;

   HYPRE_Int interp_type, restri_type;
   HYPRE_Int post_interp_type;  /* what to do after computing the interpolation matrix
                                   0 for nothing, 1 for a Jacobi step */

   /*for fittting interp vectors */
   /*HYPRE_Int                smooth_interp_vectors= hypre_ParAMGSmoothInterpVectors(amg_data); */
   HYPRE_Real         abs_q_trunc= hypre_ParAMGInterpVecAbsQTrunc(amg_data);
   HYPRE_Int                q_max = hypre_ParAMGInterpVecQMax(amg_data);
   HYPRE_Int                num_interp_vectors= hypre_ParAMGNumInterpVectors(amg_data);
   HYPRE_Int                num_levels_interp_vectors = hypre_ParAMGNumLevelsInterpVectors(amg_data);
   hypre_ParVector  **interp_vectors = hypre_ParAMGInterpVectors(amg_data);
   hypre_ParVector ***interp_vectors_array= hypre_ParAMGInterpVectorsArray(amg_data);
   HYPRE_Int                interp_vec_variant= hypre_ParAMGInterpVecVariant(amg_data);
   HYPRE_Int                interp_refine= hypre_ParAMGInterpRefine(amg_data);
   HYPRE_Int                interp_vec_first_level= hypre_ParAMGInterpVecFirstLevel(amg_data);
   HYPRE_Real        *expandp_weights =  hypre_ParAMGDataExpandPWeights(amg_data);

   /* parameters for non-Galerkin stuff */
   HYPRE_Int nongalerk_num_tol = hypre_ParAMGDataNonGalerkNumTol (amg_data);
   HYPRE_Real *nongalerk_tol = hypre_ParAMGDataNonGalerkTol (amg_data);
   HYPRE_Real nongalerk_tol_l = 0.0;
   HYPRE_Real *nongal_tol_array = hypre_ParAMGDataNonGalTolArray (amg_data);

   hypre_ParCSRBlockMatrix *A_H_block;

   HYPRE_Int       block_mode = 0;

   HYPRE_Int       mult_addlvl = hypre_max(mult_additive, simple);
   HYPRE_Int       addlvl = hypre_max(mult_addlvl, additive);
   HYPRE_Int       rap2 = hypre_ParAMGDataRAP2(amg_data);
   HYPRE_Int       keepTranspose = hypre_ParAMGDataKeepTranspose(amg_data);

   HYPRE_Int       local_coarse_size;
   HYPRE_Int       num_C_points_coarse      = hypre_ParAMGDataNumCPoints(amg_data);
   HYPRE_Int      *C_points_local_marker    = hypre_ParAMGDataCPointsLocalMarker(amg_data);
   HYPRE_BigInt   *C_points_marker          = hypre_ParAMGDataCPointsMarker(amg_data);
   HYPRE_Int       num_F_points             = hypre_ParAMGDataNumFPoints(amg_data);
   HYPRE_BigInt   *F_points_marker          = hypre_ParAMGDataFPointsMarker(amg_data);
   HYPRE_Int       num_isolated_F_points    = hypre_ParAMGDataNumIsolatedFPoints(amg_data);
   HYPRE_BigInt   *isolated_F_points_marker = hypre_ParAMGDataIsolatedFPointsMarker(amg_data);

   HYPRE_Int      *num_grid_sweeps = hypre_ParAMGDataNumGridSweeps(amg_data);
   HYPRE_Int       ns = num_grid_sweeps[1];
   HYPRE_Real      wall_time;   /* for debugging instrumentation */
   HYPRE_Int       add_end;

#ifdef HYPRE_USING_DSUPERLU
   HYPRE_Int       dslu_threshold = hypre_ParAMGDataDSLUThreshold(amg_data);
#endif

   hypre_MPI_Comm_size(comm, &num_procs);
   hypre_MPI_Comm_rank(comm,&my_id);

   num_threads = hypre_NumThreads();

   /*A_new = hypre_CSRMatrixDeleteZeros(hypre_ParCSRMatrixDiag(A), 1.e-16);
   hypre_CSRMatrixPrint(A_new, "Atestnew"); */
   old_num_levels = hypre_ParAMGDataNumLevels(amg_data);
   max_levels = hypre_ParAMGDataMaxLevels(amg_data);
   add_end = hypre_min(add_last_lvl, max_levels-1);
   if (add_end == -1) add_end = max_levels-1;
   amg_logging = hypre_ParAMGDataLogging(amg_data);
   amg_print_level = hypre_ParAMGDataPrintLevel(amg_data);
   coarsen_type = hypre_ParAMGDataCoarsenType(amg_data);
   measure_type = hypre_ParAMGDataMeasureType(amg_data);
   setup_type = hypre_ParAMGDataSetupType(amg_data);
   debug_flag = hypre_ParAMGDataDebugFlag(amg_data);
   relax_weight = hypre_ParAMGDataRelaxWeight(amg_data);
   omega = hypre_ParAMGDataOmega(amg_data);
   dof_func = hypre_ParAMGDataDofFunc(amg_data);
   sym = hypre_ParAMGDataSym(amg_data);
   nlevel = hypre_ParAMGDataLevel(amg_data);
   filter = hypre_ParAMGDataFilter(amg_data);
   thresh = hypre_ParAMGDataThreshold(amg_data);
   drop_tol = hypre_ParAMGDataDropTol(amg_data);
   max_nz_per_row = hypre_ParAMGDataMaxNzPerRow(amg_data);
   euclidfile = hypre_ParAMGDataEuclidFile(amg_data);
   eu_level = hypre_ParAMGDataEuLevel(amg_data);
   eu_sparse_A = hypre_ParAMGDataEuSparseA(amg_data);
   eu_bj = hypre_ParAMGDataEuBJ(amg_data);
   ilu_type = hypre_ParAMGDataILUType(amg_data);
   ilu_lfil = hypre_ParAMGDataILULevel(amg_data);
   ilu_max_row_nnz = hypre_ParAMGDataILUMaxRowNnz(amg_data);
   ilu_droptol = hypre_ParAMGDataILUDroptol(amg_data);
   ilu_max_iter = hypre_ParAMGDataILUMaxIter(amg_data);
   ilu_reordering_type = hypre_ParAMGDataILULocalReordering(amg_data);
   interp_type = hypre_ParAMGDataInterpType(amg_data);
   restri_type = hypre_ParAMGDataRestriction(amg_data); /* RL */
   post_interp_type = hypre_ParAMGDataPostInterpType(amg_data);
   IS_type = hypre_ParAMGDataISType(amg_data);
   num_CR_relax_steps = hypre_ParAMGDataNumCRRelaxSteps(amg_data);
   CR_rate = hypre_ParAMGDataCRRate(amg_data);
   CR_use_CG = hypre_ParAMGDataCRUseCG(amg_data);
   cgc_its = hypre_ParAMGDataCGCIts(amg_data);

   relax_order = hypre_ParAMGDataRelaxOrder(amg_data);

   hypre_ParCSRMatrixSetNumNonzeros(A);
   hypre_ParCSRMatrixSetDNumNonzeros(A);
   hypre_ParAMGDataNumVariables(amg_data) = hypre_ParCSRMatrixNumRows(A);

   if (num_procs == 1) seq_threshold = 0;
   if (setup_type == 0) return hypre_error_flag;

   S = NULL;

   A_array = hypre_ParAMGDataAArray(amg_data);
   P_array = hypre_ParAMGDataPArray(amg_data);
   R_array = hypre_ParAMGDataRArray(amg_data);
   CF_marker_array = hypre_ParAMGDataCFMarkerArray(amg_data);
   dof_func_array = hypre_ParAMGDataDofFuncArray(amg_data);
   local_size = hypre_CSRMatrixNumRows(hypre_ParCSRMatrixDiag(A));
   first_local_row = hypre_ParCSRMatrixFirstRowIndex(A);


   A_block_array = hypre_ParAMGDataABlockArray(amg_data);
   P_block_array = hypre_ParAMGDataPBlockArray(amg_data);
   R_block_array = hypre_ParAMGDataRBlockArray(amg_data);

   grid_relax_type[3] = hypre_ParAMGDataUserCoarseRelaxType(amg_data);

   HYPRE_ANNOTATE_FUNC_BEGIN;

   /* change in definition of standard and multipass interpolation, by
      eliminating interp_type 9 and 5 and setting sep_weight instead
      when using separation of weights option */
   if (interp_type == 9)
   {
      interp_type = 8;
      sep_weight = 1;
   }
   else if (interp_type == 5)
   {
      interp_type = 4;
      sep_weight = 1;
   }


   /* Verify that if the user has selected the interp_vec_variant > 0
      (so GM or LN interpolation) then they have nodal coarsening
      selected also */
   if (interp_vec_variant > 0 && nodal < 1)
   {
      nodal = 1;
      hypre_error_w_msg(HYPRE_ERROR_GENERIC,"WARNING: Changing to node-based coarsening because LN of GM interpolation has been specified via HYPRE_BoomerAMGSetInterpVecVariant.\n");
   }

   /* Verify that settings are correct for solving systmes */
   /* If the user has specified either a block interpolation or a block relaxation then
      we need to make sure the other has been choosen as well  - so we can be
      in "block mode" - storing only block matrices on the coarse levels*/
   /* Furthermore, if we are using systems and nodal = 0, then
      we will change nodal to 1 */
   /* probably should disable stuff like smooth num levels at some point */


   if (grid_relax_type[0] >= 20) /* block relaxation choosen */
   {

      if (!((interp_type >= 20 && interp_type != 100) || interp_type == 11 || interp_type == 10 ) )
      {
         hypre_ParAMGDataInterpType(amg_data) = 20;
         interp_type = hypre_ParAMGDataInterpType(amg_data) ;
      }

      for (i=1; i < 3; i++)
      {
         if (grid_relax_type[i] < 20)
         {
            grid_relax_type[i] = 23;
         }

      }
      if (grid_relax_type[3] < 20) grid_relax_type[3] = 29;  /* GE */

      block_mode = 1;
   }

   if ((interp_type >= 20 && interp_type != 100) || interp_type == 11 || interp_type == 10 ) /* block interp choosen */
   {
      if (!(nodal))
      {
         hypre_ParAMGDataNodal(amg_data) = 1;
         nodal = hypre_ParAMGDataNodal(amg_data);
      }
      for (i=0; i < 3; i++)
      {
         if (grid_relax_type[i] < 20)
            grid_relax_type[i] = 23;
      }

      if (grid_relax_type[3] < 20) grid_relax_type[3] = 29; /* GE */

      block_mode = 1;

   }

   hypre_ParAMGDataBlockMode(amg_data) = block_mode;


   /* end of systems checks */

   /* free up storage in case of new setup without previous destroy */

   if (A_array || A_block_array || P_array || P_block_array || CF_marker_array ||
       dof_func_array || R_array || R_block_array)
   {
      for (j = 1; j < old_num_levels; j++)
      {
         if (A_array[j])
         {
            hypre_ParCSRMatrixDestroy(A_array[j]);
            A_array[j] = NULL;
         }

         if (A_block_array[j])
         {
            hypre_ParCSRBlockMatrixDestroy(A_block_array[j]);
            A_block_array[j] = NULL;
         }



         if (dof_func_array[j])
         {
            hypre_TFree(dof_func_array[j], HYPRE_MEMORY_HOST);
            dof_func_array[j] = NULL;
         }
      }

      for (j = 0; j < old_num_levels-1; j++)
      {
         if (P_array[j])
         {
            hypre_ParCSRMatrixDestroy(P_array[j]);
            P_array[j] = NULL;
         }

         if (P_block_array[j])
         {
            hypre_ParCSRBlockMatrixDestroy(P_block_array[j]);
            P_block_array[j] = NULL;
         }
         /* RL */
         if (R_array[j])
         {
            hypre_ParCSRMatrixDestroy(R_array[j]);
            R_array[j] = NULL;
         }

         if (R_block_array[j])
         {
            hypre_ParCSRBlockMatrixDestroy(R_block_array[j]);
            R_block_array[j] = NULL;
         }
      }

/* Special case use of CF_marker_array when old_num_levels == 1
   requires us to attempt this deallocation every time */
      if (CF_marker_array[0])
      {
        hypre_TFree(CF_marker_array[0], HYPRE_MEMORY_HOST);
        CF_marker_array[0] = NULL;
      }

      for (j = 1; j < old_num_levels-1; j++)
      {
         if (CF_marker_array[j])
         {
            hypre_TFree(CF_marker_array[j], HYPRE_MEMORY_HOST);
            CF_marker_array[j] = NULL;
         }
      }
   }

   {
      MPI_Comm new_comm = hypre_ParAMGDataNewComm(amg_data);
      void *amg = hypre_ParAMGDataCoarseSolver(amg_data);
      if (hypre_ParAMGDataRtemp(amg_data))
      {
         hypre_ParVectorDestroy(hypre_ParAMGDataRtemp(amg_data));
         hypre_ParAMGDataRtemp(amg_data) = NULL;
      }
      if (hypre_ParAMGDataPtemp(amg_data))
      {
         hypre_ParVectorDestroy(hypre_ParAMGDataPtemp(amg_data));
         hypre_ParAMGDataPtemp(amg_data) = NULL;
      }
      if (hypre_ParAMGDataZtemp(amg_data))
      {
         hypre_ParVectorDestroy(hypre_ParAMGDataZtemp(amg_data));
         hypre_ParAMGDataZtemp(amg_data) = NULL;
      }

      if (hypre_ParAMGDataACoarse(amg_data))
      {
         hypre_ParCSRMatrixDestroy(hypre_ParAMGDataACoarse(amg_data));
         hypre_ParAMGDataACoarse(amg_data) = NULL;
      }

      if (hypre_ParAMGDataUCoarse(amg_data))
      {
         hypre_ParVectorDestroy(hypre_ParAMGDataUCoarse(amg_data));
         hypre_ParAMGDataUCoarse(amg_data) = NULL;
      }

      if (hypre_ParAMGDataFCoarse(amg_data))
      {
         hypre_ParVectorDestroy(hypre_ParAMGDataFCoarse(amg_data));
         hypre_ParAMGDataFCoarse(amg_data) = NULL;
      }

      if (hypre_ParAMGDataAMat(amg_data))
      {
         hypre_TFree(hypre_ParAMGDataAMat(amg_data), HYPRE_MEMORY_HOST);
         hypre_ParAMGDataAMat(amg_data) = NULL;
      }

      if (hypre_ParAMGDataAInv(amg_data))
      {
         hypre_TFree(hypre_ParAMGDataAInv(amg_data), HYPRE_MEMORY_HOST);
         hypre_ParAMGDataAInv(amg_data) = NULL;
      }

      if (hypre_ParAMGDataBVec(amg_data))
      {
         hypre_TFree(hypre_ParAMGDataBVec(amg_data), HYPRE_MEMORY_HOST);
         hypre_ParAMGDataBVec(amg_data) = NULL;
      }
      if (hypre_ParAMGDataCommInfo(amg_data))
      {
         hypre_TFree(hypre_ParAMGDataCommInfo(amg_data), HYPRE_MEMORY_HOST);
         hypre_ParAMGDataCommInfo(amg_data) = NULL;
      }

      if (new_comm != hypre_MPI_COMM_NULL)
      {
         hypre_MPI_Comm_free (&new_comm);
         hypre_ParAMGDataNewComm(amg_data) = hypre_MPI_COMM_NULL;
      }

      if (amg)
      {
         hypre_BoomerAMGDestroy (amg);
         hypre_ParAMGDataCoarseSolver(amg_data) = NULL;
      }

      if (hypre_ParAMGDataMaxEigEst(amg_data))
      {
         hypre_TFree(hypre_ParAMGDataMaxEigEst(amg_data), HYPRE_MEMORY_HOST);
         hypre_ParAMGDataMaxEigEst(amg_data) = NULL;
      }
      if (hypre_ParAMGDataMinEigEst(amg_data))
      {
         hypre_TFree(hypre_ParAMGDataMinEigEst(amg_data), HYPRE_MEMORY_HOST);
         hypre_ParAMGDataMinEigEst(amg_data) = NULL;
      }
      if (hypre_ParAMGDataL1Norms(amg_data))
      {
         for (i = 0; i < old_num_levels; i++)
         {
            hypre_SeqVectorDestroy(hypre_ParAMGDataL1Norms(amg_data)[i]);
         }
         hypre_TFree(hypre_ParAMGDataL1Norms(amg_data), HYPRE_MEMORY_HOST);
      }
      if (smooth_num_levels && smoother)
      {
         if (smooth_num_levels > old_num_levels-1)
           smooth_num_levels = old_num_levels -1;
         if (hypre_ParAMGDataSmoothType(amg_data) == 7)
         {
            for (i=0; i < smooth_num_levels; i++)
            {
               if (smoother[i])
               {
                  HYPRE_ParCSRPilutDestroy(smoother[i]);
                  smoother[i] = NULL;
               }
            }
         }
         else if (hypre_ParAMGDataSmoothType(amg_data) == 8)
         {
            for (i=0; i < smooth_num_levels; i++)
            {
               if (smoother[i])
               {
                  HYPRE_ParCSRParaSailsDestroy(smoother[i]);
                  smoother[i] = NULL;
               }
            }
         }
         else if (hypre_ParAMGDataSmoothType(amg_data) == 9)
         {
            for (i=0; i < smooth_num_levels; i++)
            {
               if (smoother[i])
               {
                  HYPRE_EuclidDestroy(smoother[i]);
                  smoother[i] = NULL;
               }
            }
         }
         else if (hypre_ParAMGDataSmoothType(amg_data) == 5)
         {
            for (i=0; i < smooth_num_levels; i++)
            {
               if (smoother[i])
               {
                  HYPRE_ILUDestroy(smoother[i]);
                  smoother[i] = NULL;
               }
            }
         }
         else if (hypre_ParAMGDataSmoothType(amg_data) == 6)
         {
            for (i=0; i < smooth_num_levels; i++)
            {
               if (smoother[i])
               {
                  HYPRE_SchwarzDestroy(smoother[i]);
                  smoother[i] = NULL;
               }
            }
         }
         hypre_TFree(hypre_ParAMGDataSmoother(amg_data), HYPRE_MEMORY_HOST);
         hypre_ParAMGDataSmoother(amg_data) = NULL;
      }
     if ( hypre_ParAMGDataResidual(amg_data) )
     {
        hypre_ParVectorDestroy( hypre_ParAMGDataResidual(amg_data) );
        hypre_ParAMGDataResidual(amg_data) = NULL;
     }
   }

   if (A_array == NULL)
      A_array = hypre_CTAlloc(hypre_ParCSRMatrix*, max_levels, HYPRE_MEMORY_HOST);
   if (A_block_array == NULL)
      A_block_array = hypre_CTAlloc(hypre_ParCSRBlockMatrix*, max_levels, HYPRE_MEMORY_HOST);


   if (P_array == NULL && max_levels > 1)
      P_array = hypre_CTAlloc(hypre_ParCSRMatrix*, max_levels-1, HYPRE_MEMORY_HOST);
   if (P_block_array == NULL && max_levels > 1)
      P_block_array = hypre_CTAlloc(hypre_ParCSRBlockMatrix*, max_levels-1, HYPRE_MEMORY_HOST);

   /* RL: if retri_type != 0, R != P^T, allocate R matrices */
   if (restri_type)
   {
      if (R_array == NULL && max_levels > 1)
      {
         R_array = hypre_CTAlloc(hypre_ParCSRMatrix*, max_levels-1, HYPRE_MEMORY_HOST);
      }
      if (R_block_array == NULL && max_levels > 1)
      {
         R_block_array = hypre_CTAlloc(hypre_ParCSRBlockMatrix*, max_levels-1, HYPRE_MEMORY_HOST);
      }
   }

   if (CF_marker_array == NULL)
      CF_marker_array = hypre_CTAlloc(HYPRE_Int*, max_levels, HYPRE_MEMORY_HOST);
   if (num_C_points_coarse > 0)
   {
      k = 0;
      for (j = 0; j < num_C_points_coarse; j++)
      {
         row = (HYPRE_Int) (C_points_marker[j] - first_local_row);
         if ((row >= 0) && (row < local_size))
         {
            C_points_local_marker[k++] = row;
         }
      }
      num_C_points_coarse = k;
   }
   if (dof_func_array == NULL)
      dof_func_array = hypre_CTAlloc(HYPRE_Int*, max_levels, HYPRE_MEMORY_HOST);
   if (num_functions > 1 && dof_func == NULL)
   {
      HYPRE_BigInt num_fun = (HYPRE_BigInt) num_functions;

      dof_func = hypre_CTAlloc(HYPRE_Int, local_size, HYPRE_MEMORY_HOST);
      rest = first_local_row-((first_local_row/num_fun)*num_fun);
      indx = num_functions-rest;
      if (rest == 0) indx = 0;
      k = num_functions - 1;
      for (j = indx-1; j > -1; j--)
         dof_func[j] = k--;
      tms = local_size/num_functions;
      if (tms*num_functions+indx > local_size) tms--;
      for (j=0; j < tms; j++)
      {
         for (k=0; k < num_functions; k++)
            dof_func[indx++] = k;
      }
      k = 0;
      while (indx < local_size)
         dof_func[indx++] = k++;
      hypre_ParAMGDataDofFunc(amg_data) = dof_func;
   }

   A_array[0] = A;


   /* interp vectors setup */
   if (interp_vec_variant == 1)
   {
      num_levels_interp_vectors = interp_vec_first_level + 1;
      hypre_ParAMGNumLevelsInterpVectors(amg_data) = num_levels_interp_vectors;
   }
   if ( interp_vec_variant > 0 &&  num_interp_vectors > 0)
   {
      interp_vectors_array =  hypre_CTAlloc(hypre_ParVector**, num_levels_interp_vectors, HYPRE_MEMORY_HOST);
      interp_vectors_array[0] = interp_vectors;
      hypre_ParAMGInterpVectorsArray(amg_data)= interp_vectors_array;
   }



   if (block_mode)
   {
      A_block_array[0] = hypre_ParCSRBlockMatrixConvertFromParCSRMatrix(A_array[0],
                                                                        num_functions);
      hypre_ParCSRBlockMatrixSetNumNonzeros(A_block_array[0]);
      hypre_ParCSRBlockMatrixSetDNumNonzeros(A_block_array[0]);
   }


   dof_func_array[0] = dof_func;
   hypre_ParAMGDataCFMarkerArray(amg_data) = CF_marker_array;
   hypre_ParAMGDataNumCPoints(amg_data) = num_C_points_coarse;
   hypre_ParAMGDataDofFuncArray(amg_data) = dof_func_array;
   hypre_ParAMGDataAArray(amg_data) = A_array;
   hypre_ParAMGDataPArray(amg_data) = P_array;

   /* RL: if R != P^T */
   if (restri_type)
   {
      hypre_ParAMGDataRArray(amg_data) = R_array;
   }
   else
   {
      hypre_ParAMGDataRArray(amg_data) = P_array;
   }

   hypre_ParAMGDataABlockArray(amg_data) = A_block_array;
   hypre_ParAMGDataPBlockArray(amg_data) = P_block_array;

   /* RL: if R != P^T */
   if (restri_type)
   {
      hypre_ParAMGDataRBlockArray(amg_data) = R_block_array;
   }
   else
   {
      hypre_ParAMGDataRBlockArray(amg_data) = P_block_array;
   }

   Vtemp = hypre_ParAMGDataVtemp(amg_data);

   if (Vtemp != NULL)
   {
      hypre_ParVectorDestroy(Vtemp);
      Vtemp = NULL;
   }

   Vtemp = hypre_ParVectorCreate(hypre_ParCSRMatrixComm(A_array[0]),
                                 hypre_ParCSRMatrixGlobalNumRows(A_array[0]),
                                 hypre_ParCSRMatrixRowStarts(A_array[0]));
   hypre_ParVectorInitialize_v2(Vtemp, memory_location);
   hypre_ParVectorSetPartitioningOwner(Vtemp, 0);
   hypre_ParAMGDataVtemp(amg_data) = Vtemp;

   if ( (smooth_num_levels > 0 && smooth_type > 9) || relax_weight[0] < 0 || omega[0] < 0 || hypre_ParAMGDataSchwarzRlxWeight(amg_data) < 0 )
   {
      Ptemp = hypre_ParVectorCreate(hypre_ParCSRMatrixComm(A_array[0]),
                                 hypre_ParCSRMatrixGlobalNumRows(A_array[0]),
                                 hypre_ParCSRMatrixRowStarts(A_array[0]));
      hypre_ParVectorInitialize(Ptemp);
      hypre_ParVectorSetPartitioningOwner(Ptemp,0);
      hypre_ParAMGDataPtemp(amg_data) = Ptemp;

      Rtemp = hypre_ParVectorCreate(hypre_ParCSRMatrixComm(A_array[0]),
                                 hypre_ParCSRMatrixGlobalNumRows(A_array[0]),
                                 hypre_ParCSRMatrixRowStarts(A_array[0]));
      hypre_ParVectorInitialize(Rtemp);
      hypre_ParVectorSetPartitioningOwner(Rtemp, 0);
      hypre_ParAMGDataRtemp(amg_data) = Rtemp;
   }

   /* See if we need the Ztemp vector */
   if ( (smooth_num_levels > 0 && smooth_type > 6) || relax_weight[0] < 0 || omega[0] < 0 || hypre_ParAMGDataSchwarzRlxWeight(amg_data) < 0 )
   {
      needZ = hypre_max(needZ, 1);
   }

   if ( grid_relax_type[0] == 16 || grid_relax_type[1] == 16 || grid_relax_type[2] == 16 || grid_relax_type[3] == 16 )
   {
      /* Chebyshev */
      needZ = hypre_max(needZ, 1);
   }

#if !defined(HYPRE_USING_CUDA) && !defined(HYPRE_USING_HIP)
   /* GPU impl. needs Z */
   if (num_threads > 1)
#endif
   {
      /* we need the temp Z vector for relaxation 3 and 6 now if we are using threading */
      for (j = 1; j < 4; j++)
      {
         if (grid_relax_type[j] ==  3 || grid_relax_type[j] ==  4 || grid_relax_type[j] ==  6 ||
             grid_relax_type[j] ==  8 || grid_relax_type[j] == 13 || grid_relax_type[j] == 14 ||
             grid_relax_type[j] == 11 || grid_relax_type[j] == 12)
         {
            needZ = hypre_max(needZ, 1);
            break;
         }
      }
   }

   if (needZ)
   {
      Ztemp = hypre_ParMultiVectorCreate(hypre_ParCSRMatrixComm(A_array[0]),
                                         hypre_ParCSRMatrixGlobalNumRows(A_array[0]),
                                         hypre_ParCSRMatrixRowStarts(A_array[0]),
                                         needZ);
      hypre_ParVectorInitialize(Ztemp);
      hypre_ParVectorSetPartitioningOwner(Ztemp, 0);
      hypre_ParAMGDataZtemp(amg_data) = Ztemp;
   }

   F_array = hypre_ParAMGDataFArray(amg_data);
   U_array = hypre_ParAMGDataUArray(amg_data);

   if (F_array != NULL || U_array != NULL)
   {
      for (j = 1; j < old_num_levels; j++)
      {
         if (F_array[j] != NULL)
         {
            hypre_ParVectorDestroy(F_array[j]);
            F_array[j] = NULL;
         }
         if (U_array[j] != NULL)
         {
            hypre_ParVectorDestroy(U_array[j]);
            U_array[j] = NULL;
         }
      }
   }

   if (F_array == NULL)
      F_array = hypre_CTAlloc(hypre_ParVector*, max_levels, HYPRE_MEMORY_HOST);
   if (U_array == NULL)
      U_array = hypre_CTAlloc(hypre_ParVector*, max_levels, HYPRE_MEMORY_HOST);

   F_array[0] = f;
   U_array[0] = u;

   hypre_ParAMGDataFArray(amg_data) = F_array;
   hypre_ParAMGDataUArray(amg_data) = U_array;

   /*----------------------------------------------------------
    * Initialize hypre_ParAMGData
    *----------------------------------------------------------*/

   not_finished_coarsening = 1;
   level = 0;
   HYPRE_ANNOTATE_MGLEVEL_BEGIN(level);

   strong_threshold = hypre_ParAMGDataStrongThreshold(amg_data);
   coarsen_cut_factor = hypre_ParAMGDataCoarsenCutFactor(amg_data);
   useSabs = hypre_ParAMGDataSabs(amg_data);
   CR_strong_th = hypre_ParAMGDataCRStrongTh(amg_data);
   max_row_sum = hypre_ParAMGDataMaxRowSum(amg_data);
   trunc_factor = hypre_ParAMGDataTruncFactor(amg_data);
   agg_trunc_factor = hypre_ParAMGDataAggTruncFactor(amg_data);
   agg_P12_trunc_factor = hypre_ParAMGDataAggP12TruncFactor(amg_data);
   P_max_elmts = hypre_ParAMGDataPMaxElmts(amg_data);
   agg_P_max_elmts = hypre_ParAMGDataAggPMaxElmts(amg_data);
   agg_P12_max_elmts = hypre_ParAMGDataAggP12MaxElmts(amg_data);
   jacobi_trunc_threshold = hypre_ParAMGDataJacobiTruncThreshold(amg_data);
   if (smooth_num_levels > level)
   {
      smoother = hypre_CTAlloc(HYPRE_Solver, smooth_num_levels, HYPRE_MEMORY_HOST);
      hypre_ParAMGDataSmoother(amg_data) = smoother;
   }

   /*-----------------------------------------------------
    *  Enter Coarsening Loop
    *-----------------------------------------------------*/

   while (not_finished_coarsening)
   {
      /* only do nodal coarsening on a fixed number of levels */
      if (level >= nodal_levels)
      {
         nodal = 0;
      }

      if (block_mode)
      {
         fine_size = hypre_ParCSRBlockMatrixGlobalNumRows(A_block_array[level]);
      }
      else
      {
         fine_size = hypre_ParCSRMatrixGlobalNumRows(A_array[level]);
      }

      if (level > 0)
      {

         if (block_mode)
         {
            F_array[level] =
               hypre_ParVectorCreateFromBlock(hypre_ParCSRBlockMatrixComm(A_block_array[level]),
                                              hypre_ParCSRMatrixGlobalNumRows(A_block_array[level]),
                                              hypre_ParCSRBlockMatrixRowStarts(A_block_array[level]),
                                              hypre_ParCSRBlockMatrixBlockSize(A_block_array[level]));
            hypre_ParVectorInitialize(F_array[level]);

            U_array[level] =
               hypre_ParVectorCreateFromBlock(hypre_ParCSRBlockMatrixComm(A_block_array[level]),
                                              hypre_ParCSRMatrixGlobalNumRows(A_block_array[level]),
                                              hypre_ParCSRBlockMatrixRowStarts(A_block_array[level]),
                                              hypre_ParCSRBlockMatrixBlockSize(A_block_array[level]));

            hypre_ParVectorInitialize(U_array[level]);
         }
         else
         {
            F_array[level] =
               hypre_ParVectorCreate(hypre_ParCSRMatrixComm(A_array[level]),
                                     hypre_ParCSRMatrixGlobalNumRows(A_array[level]),
                                     hypre_ParCSRMatrixRowStarts(A_array[level]));
            hypre_ParVectorInitialize_v2(F_array[level], memory_location);
            hypre_ParVectorSetPartitioningOwner(F_array[level],0);

            U_array[level] =
               hypre_ParVectorCreate(hypre_ParCSRMatrixComm(A_array[level]),
                                     hypre_ParCSRMatrixGlobalNumRows(A_array[level]),
                                     hypre_ParCSRMatrixRowStarts(A_array[level]));
            hypre_ParVectorInitialize_v2(U_array[level], memory_location);
            hypre_ParVectorSetPartitioningOwner(U_array[level],0);
         }
      }

      /*-------------------------------------------------------------
       * Select coarse-grid points on 'level' : returns CF_marker
       * for the level.  Returns strength matrix, S
       *--------------------------------------------------------------*/

      if (debug_flag==1) wall_time = time_getWallclockSeconds();
      if (debug_flag==3)
      {
          hypre_printf("\n ===== Proc = %d     Level = %d  =====\n",
                        my_id, level);
          fflush(NULL);
      }

      if (max_levels == 1)
      {
         S = NULL;
         coarse_pnts_global = NULL;
         CF_marker = hypre_CTAlloc(HYPRE_Int, local_size , HYPRE_MEMORY_HOST);
         for (i = 0; i < local_size ; i++)
            CF_marker[i] = 1;
         /* AB removed below - already allocated */
         /* CF_marker_array = hypre_CTAlloc(HYPRE_Int*, 1);*/
         CF_marker_array[level] = CF_marker;
         coarse_size = fine_size;
      }
      else /* max_levels > 1 */
      {
         if (block_mode)
         {
            local_num_vars =
               hypre_CSRBlockMatrixNumRows(hypre_ParCSRBlockMatrixDiag(A_block_array[level]));
         }
         else
         {
            local_num_vars =
               hypre_CSRMatrixNumRows(hypre_ParCSRMatrixDiag(A_array[level]));
         }
         if (hypre_ParAMGDataGSMG(amg_data) ||
             hypre_ParAMGDataInterpType(amg_data) == 1)
         {
            hypre_BoomerAMGCreateSmoothVecs(amg_data, A_array[level],
                  hypre_ParAMGDataNumGridSweeps(amg_data)[1],
                  level, &SmoothVecs);
         }


         /**** Get the Strength Matrix ****/

         if (hypre_ParAMGDataGSMG(amg_data) == 0)
         {
            if (nodal) /* if we are solving systems and
                          not using the unknown approach then we need to
                          convert A to a nodal matrix - values that represent the
                          blocks  - before getting the strength matrix*/
            {

               if (block_mode)
               {
                  hypre_BoomerAMGBlockCreateNodalA( A_block_array[level], hypre_abs(nodal), nodal_diag, &AN);
               }
               else
               {
                  hypre_BoomerAMGCreateNodalA(A_array[level],num_functions,
                                              dof_func_array[level], hypre_abs(nodal), nodal_diag, &AN);
               }

               /* dof array not needed for creating S because we pass in that
                  the number of functions is 1 */
               /* creat s two different ways - depending on if any entries in AN are negative: */

               /* first: positive and negative entries */
               if (nodal == 3 || nodal == 6 || nodal_diag > 0)
                  hypre_BoomerAMGCreateS(AN, strong_threshold, max_row_sum,
                                         1, NULL,&SN);
               else /* all entries are positive */
                  hypre_BoomerAMGCreateSabs(AN, strong_threshold, max_row_sum,
                                            1, NULL,&SN);
            }
            else /* standard AMG or unknown approach */
            {
               if (!useSabs)
               {
                  hypre_BoomerAMGCreateS(A_array[level], strong_threshold, max_row_sum,
                                         num_functions, dof_func_array[level], &S);
               }
               else
               {
                  /*
                  hypre_BoomerAMGCreateSabs(A_array[level], strong_threshold, max_row_sum,
                                            num_functions, dof_func_array[level], &S);
                                            */
                  hypre_BoomerAMGCreateSabs(A_array[level], strong_threshold, 1.0,
                                            1, NULL, &S);
               }
            }

            /* for AIR, need absolute value SOC: use a different threshold */
            if (restri_type)
            {
               HYPRE_Real           strong_thresholdR;
               strong_thresholdR = hypre_ParAMGDataStrongThresholdR(amg_data);
               hypre_BoomerAMGCreateSabs(A_array[level], strong_thresholdR, 1.0,
                                         1, NULL, &Sabs);
            }
         }
         else
         {
            hypre_BoomerAMGCreateSmoothDirs(amg_data, A_array[level],
                                            SmoothVecs, strong_threshold,
                                            num_functions, dof_func_array[level], &S);
         }

         /* Allocate CF_marker for the current level */
         CF_marker_array[level] = hypre_CTAlloc(HYPRE_Int, local_num_vars, HYPRE_MEMORY_HOST);
         CF_marker = CF_marker_array[level];

         /* Set isolated fine points (SF_PT) given by the user */
         if ((num_isolated_F_points > 0) && (level == 0))
         {
            if (block_mode)
            {
               first_local_row = hypre_ParCSRBlockMatrixFirstRowIndex(A_block_array[level]);
            }
            else
            {
               first_local_row = hypre_ParCSRMatrixFirstRowIndex(A_array[level]);
            }

            for (j = 0; j < num_isolated_F_points; j++)
            {
               row = (HYPRE_Int) (isolated_F_points_marker[j] - first_local_row);
               if ((row >= 0) && (row < local_size))
               {
                  CF_marker[row] = -3; // Assumes SF_PT == -3
               }
            }
         }

         /**** Do the appropriate coarsening ****/

         if (nodal == 0) /* no nodal coarsening */
         {
            if (coarsen_type == 6)
               hypre_BoomerAMGCoarsenFalgout(S, A_array[level], measure_type,
                                             coarsen_cut_factor, debug_flag, &CF_marker);
            else if (coarsen_type == 7)
               hypre_BoomerAMGCoarsen(S, A_array[level], 2,
                                      debug_flag, &CF_marker);
            else if (coarsen_type == 8)
               hypre_BoomerAMGCoarsenPMIS(S, A_array[level], 0,
                                          debug_flag, &CF_marker);
            else if (coarsen_type == 9)
               hypre_BoomerAMGCoarsenPMIS(S, A_array[level], 2,
                                          debug_flag, &CF_marker);
            else if (coarsen_type == 10)
               hypre_BoomerAMGCoarsenHMIS(S, A_array[level], measure_type,
                                          coarsen_cut_factor, debug_flag, &CF_marker);
            else if (coarsen_type == 21 || coarsen_type == 22)
           {
#ifdef HYPRE_MIXEDINT
              hypre_error_w_msg(HYPRE_ERROR_GENERIC,"CGC coarsening is not available in mixedint mode!");
              return hypre_error_flag;
#endif
              hypre_BoomerAMGCoarsenCGCb(S, A_array[level], measure_type, coarsen_type,
                                         cgc_its, debug_flag, &CF_marker);
           }
            else if (coarsen_type == 98)
              hypre_BoomerAMGCoarsenCR1(A_array[level], &CF_marker,
                                        &coarse_size, num_CR_relax_steps, IS_type, 0);
            else if (coarsen_type == 99)
            {
               hypre_BoomerAMGCreateS(A_array[level],
                                      CR_strong_th, 1,
                                      num_functions, dof_func_array[level],&SCR);
               hypre_BoomerAMGCoarsenCR(A_array[level], &CF_marker,
                                        &coarse_size,
                                        num_CR_relax_steps, IS_type, 1, grid_relax_type[0],
                                        relax_weight[level], omega[level], CR_rate,
                                        NULL,NULL,CR_use_CG,SCR);
               hypre_ParCSRMatrixDestroy(SCR);
            }
#if DEBUG
            else if (coarsen_type == 999)
            {
               /* RL_DEBUG: read C/F splitting from files */
               /* read from file */
               HYPRE_Int my_id;
               MPI_Comm comm = hypre_ParCSRMatrixComm(A_array[level]);
               hypre_MPI_Comm_rank(comm, &my_id);
               HYPRE_Int first_local_row = hypre_ParCSRMatrixFirstRowIndex(A_array[level]);
               HYPRE_Int local_size = hypre_CSRMatrixNumRows(hypre_ParCSRMatrixDiag(A_array[level]));
               char CFfile[256], line[1024];
               hypre_sprintf(CFfile, "CF_%d.txt", level);
               hypre_printf("myid %d: level %d, read C/F from file %s, first_row %d, local_size %d\n",
                             my_id, level, CFfile, first_local_row, local_size);
               FILE *fp;
               if ((fp = fopen(CFfile, "r")) == NULL)
               {
                  hypre_printf("cannot open file %s\n", CFfile);
                  exit(0);
               }
               HYPRE_Int i;
               for (i=0; i<first_local_row; i++)
               {
                  if (fgets(line, 1024, fp) == NULL)
                  {
                     exit(-1);
                  }
                  /*HYPRE_Real tmp; fscanf(fp, "%le\n", &tmp);*/
               }
               for (i=0; i<local_size; i++)
               {
                  HYPRE_Real dj;
                  HYPRE_Int j;
                  if (fgets(line, 1024, fp) == NULL)
                  {
                     hypre_printf("CF file read error\n");
                     exit(0);
                  }
                  dj = atof(line);
                  j = (HYPRE_Int) dj;
                  /* 1: C, 0: F*/
                  if (j == 1)
                  {
                     CF_marker[i] = 1;
                  } else if (j == 0)
                  {
                     CF_marker[i] = -1;
                  }
                  else
                  {
                     hypre_printf("CF Error: %d\n", j);
                     exit(0);
                  }
               }
               fclose(fp);
            }
#endif
            else if (coarsen_type)
            {
               hypre_BoomerAMGCoarsenRuge(S, A_array[level], measure_type, coarsen_type,
                                          coarsen_cut_factor, debug_flag, &CF_marker);
                  /* DEBUG: SAVE CF the splitting
                  HYPRE_Int my_id;
                  MPI_Comm comm = hypre_ParCSRMatrixComm(A_array[level]);
                  hypre_MPI_Comm_rank(comm, &my_id);
                  char CFfile[256];
                  hypre_sprintf(CFfile, "hypreCF_%d.txt.%d", level, my_id);
                  FILE *fp = fopen(CFfile, "w");
                  for (i=0; i<local_size; i++)
                  {
                     HYPRE_Int k = CF_marker[i];
                     HYPRE_Real j;
                     if (k == 1) {
                       j = 1.0;
                     } else if (k == -1) {
                       j = 0.0;
                     } else {
                       if (k < 0) {
                         CF_marker[i] = -1;
                       }
                       j = (HYPRE_Real) k;
                     }
                     hypre_fprintf(fp, "%.18e\n", j);
                  }
                  fclose(fp);
                  */
            }
            else
            {
               hypre_BoomerAMGCoarsen(S, A_array[level], 0,
                                      debug_flag, &CF_marker);
            }

            if (level < agg_num_levels)
            {
               hypre_BoomerAMGCoarseParms(comm, local_num_vars,
                                          1, dof_func_array[level], CF_marker,
                                          &coarse_dof_func,&coarse_pnts_global1);
               hypre_BoomerAMGCreate2ndS(S, CF_marker, num_paths,
                                         coarse_pnts_global1, &S2);
               if (coarsen_type == 10)
               {
                  hypre_BoomerAMGCoarsenHMIS(S2, S2, measure_type+3, coarsen_cut_factor,
                                             debug_flag, &CFN_marker);
               }
               else if (coarsen_type == 8)
               {
                  hypre_BoomerAMGCoarsenPMIS(S2, S2, 3,
                                             debug_flag, &CFN_marker);
               }
               else if (coarsen_type == 9)
               {
                  hypre_BoomerAMGCoarsenPMIS(S2, S2, 4,
                                             debug_flag, &CFN_marker);
               }
               else if (coarsen_type == 6)
               {
                  hypre_BoomerAMGCoarsenFalgout(S2, S2, measure_type, coarsen_cut_factor,
                                                debug_flag, &CFN_marker);
               }
               else if (coarsen_type == 21 || coarsen_type == 22)
               {
                  hypre_BoomerAMGCoarsenCGCb(S2, S2, measure_type,
                                             coarsen_type, cgc_its, debug_flag, &CFN_marker);
               }
               else if (coarsen_type == 7)
               {
                  hypre_BoomerAMGCoarsen(S2, S2, 2, debug_flag, &CFN_marker);
               }
               else if (coarsen_type)
               {
                  hypre_BoomerAMGCoarsenRuge(S2, S2, measure_type, coarsen_type,
                                             coarsen_cut_factor, debug_flag, &CFN_marker);
               }
               else
               {
                  hypre_BoomerAMGCoarsen(S2, S2, 0, debug_flag, &CFN_marker);
               }

               hypre_ParCSRMatrixDestroy(S2);
            }
         }
         else if (block_mode)
         {
            if (coarsen_type == 6)
               hypre_BoomerAMGCoarsenFalgout(SN, SN, measure_type, coarsen_cut_factor,
                                             debug_flag, &CF_marker);
            else if (coarsen_type == 7)
               hypre_BoomerAMGCoarsen(SN, SN, 2,
                                      debug_flag, &CF_marker);
            else if (coarsen_type == 8)
               hypre_BoomerAMGCoarsenPMIS(SN, SN, 0,
                                          debug_flag, &CF_marker);
            else if (coarsen_type == 9)
               hypre_BoomerAMGCoarsenPMIS(SN, SN, 2,
                                          debug_flag, &CF_marker);
            else if (coarsen_type == 10)
               hypre_BoomerAMGCoarsenHMIS(SN, SN, measure_type, coarsen_cut_factor,
                                          debug_flag, &CF_marker);
            else if (coarsen_type == 21 || coarsen_type == 22)
               hypre_BoomerAMGCoarsenCGCb(SN, SN, measure_type,
                                          coarsen_type, cgc_its, debug_flag, &CF_marker);
            else if (coarsen_type)
               hypre_BoomerAMGCoarsenRuge(SN, SN, measure_type, coarsen_type,
                                          coarsen_cut_factor, debug_flag, &CF_marker);
            else
               hypre_BoomerAMGCoarsen(SN, SN, 0, debug_flag, &CF_marker);
         }
         else if (nodal > 0)
         {
            if (coarsen_type == 6)
               hypre_BoomerAMGCoarsenFalgout(SN, SN, measure_type, coarsen_cut_factor,
                                             debug_flag, &CFN_marker);
            else if (coarsen_type == 7)
               hypre_BoomerAMGCoarsen(SN, SN, 2, debug_flag, &CFN_marker);
            else if (coarsen_type == 8)
               hypre_BoomerAMGCoarsenPMIS(SN, SN, 0, debug_flag, &CFN_marker);
            else if (coarsen_type == 9)
               hypre_BoomerAMGCoarsenPMIS(SN, SN, 2, debug_flag, &CFN_marker);
            else if (coarsen_type == 10)
               hypre_BoomerAMGCoarsenHMIS(SN, SN, measure_type, coarsen_cut_factor,
                                          debug_flag, &CFN_marker);
            else if (coarsen_type == 21 || coarsen_type == 22)
               hypre_BoomerAMGCoarsenCGCb(SN, SN, measure_type,
                                          coarsen_type, cgc_its, debug_flag, &CFN_marker);
            else if (coarsen_type)
               hypre_BoomerAMGCoarsenRuge(SN, SN, measure_type, coarsen_type,
                                          coarsen_cut_factor, debug_flag, &CFN_marker);
            else
               hypre_BoomerAMGCoarsen(SN, SN, 0,
                                      debug_flag, &CFN_marker);
            if (level < agg_num_levels)
            {
               hypre_BoomerAMGCoarseParms(comm, local_num_vars/num_functions,
                                          1, dof_func_array[level], CFN_marker,
                                          &coarse_dof_func,&coarse_pnts_global1);
               hypre_BoomerAMGCreate2ndS(SN, CFN_marker, num_paths,
                                         coarse_pnts_global1, &S2);
               if (coarsen_type == 10)
               {
                  hypre_BoomerAMGCoarsenHMIS(S2, S2, measure_type+3, coarsen_cut_factor,
                                             debug_flag, &CF2_marker);
               }
               else if (coarsen_type == 8)
               {
                  hypre_BoomerAMGCoarsenPMIS(S2, S2, 3,
                                             debug_flag, &CF2_marker);
               }
               else if (coarsen_type == 9)
               {
                  hypre_BoomerAMGCoarsenPMIS(S2, S2, 4,
                                             debug_flag, &CF2_marker);
               }
               else if (coarsen_type == 6)
               {
                  hypre_BoomerAMGCoarsenFalgout(S2, S2, measure_type, coarsen_cut_factor,
                                                debug_flag, &CF2_marker);
               }
               else if (coarsen_type == 21 || coarsen_type == 22)
               {
                  hypre_BoomerAMGCoarsenCGCb(S2, S2, measure_type,
                                             coarsen_type, cgc_its, debug_flag, &CF2_marker);
               }
               else if (coarsen_type == 7)
               {
                  hypre_BoomerAMGCoarsen(S2, S2, 2, debug_flag, &CF2_marker);
               }
               else if (coarsen_type)
               {
                  hypre_BoomerAMGCoarsenRuge(S2, S2, measure_type, coarsen_type,
                                             coarsen_cut_factor, debug_flag, &CF2_marker);
               }
               else
               {
                  hypre_BoomerAMGCoarsen(S2, S2, 0, debug_flag, &CF2_marker);
               }

               hypre_ParCSRMatrixDestroy(S2);
               S2 = NULL;
            }
            else
            {
               hypre_BoomerAMGCreateScalarCFS(SN, A_array[level], CFN_marker, 
                                              num_functions, nodal, keep_same_sign, 
					      &dof_func,  &CF_marker,
                                              &S);
               hypre_TFree(CFN_marker, HYPRE_MEMORY_HOST);
               hypre_ParCSRMatrixDestroy(SN);
               SN = NULL;
               hypre_ParCSRMatrixDestroy(AN);
               AN = NULL;
            }
         }

         /**************************************************/
         /*********Set the fixed index to CF_marker*********/

         /* Set fine points (F_PT) given by the user */
         if ((num_F_points > 0) && (level == 0))
         {
            for (j = 0; j < num_F_points; j++)
            {
               row = (HYPRE_Int) (F_points_marker[j] - first_local_row);
               if ((row >= 0) && (row < local_size))
               {
                  CF_marker[row] = -1; // Assumes F_PT == -1
               }
            }
         }

         if (num_C_points_coarse > 0)
         {
            if (block_mode)
            {
               hypre_error_w_msg(HYPRE_ERROR_GENERIC, "Keeping coarse nodes in block mode is not implemented\n");
            }
            else if (level < hypre_ParAMGDataCPointsLevel(amg_data))
            {
               for (j = 0; j < num_C_points_coarse; j++)
               {
                  CF_marker[C_points_local_marker[j]] = 2;
               }

               local_coarse_size = 0;
               k = 0;
               for (j = 0; j < local_num_vars; j ++)
               {
                  if (CF_marker[j] == 1)
                  {
                     local_coarse_size++;
                  }
                  else if (CF_marker[j] == 2)
                  {
                     if ((level + 1) < hypre_ParAMGDataCPointsLevel(amg_data))
                     {
                        C_points_local_marker[k++] = local_coarse_size;
                     }
                     local_coarse_size++;
                     CF_marker[j] = 1;
                  }
               }
            }
         }

         /*****xxxxxxxxxxxxx changes for min_coarse_size */
         /* here we will determine the coarse grid size to be able to
            determine if it is not smaller than requested minimal size */

         if (level >= agg_num_levels)
         {
            if (block_mode )
            {
               hypre_BoomerAMGCoarseParms(comm,
                                          hypre_CSRMatrixNumRows(hypre_ParCSRMatrixDiag(AN)),
                                          1, NULL, CF_marker, NULL, &coarse_pnts_global);
            }
            else
            {
               hypre_BoomerAMGCoarseParms(comm, local_num_vars,
                                          num_functions, dof_func_array[level], CF_marker,
                                          &coarse_dof_func,&coarse_pnts_global);
            }
            if (my_id == (num_procs -1)) coarse_size = coarse_pnts_global[1];
            hypre_MPI_Bcast(&coarse_size, 1, HYPRE_MPI_BIG_INT, num_procs-1, comm);
            /* if no coarse-grid, stop coarsening, and set the
             * coarsest solve to be a single sweep of default smoother or smoother set by user */
            if ((coarse_size == 0) || (coarse_size == fine_size))
            {
               HYPRE_Int *num_grid_sweeps = hypre_ParAMGDataNumGridSweeps(amg_data);
               HYPRE_Int **grid_relax_points = hypre_ParAMGDataGridRelaxPoints(amg_data);
               if (grid_relax_type[3] ==  9 || grid_relax_type[3] == 99 ||
                   grid_relax_type[3] == 19 || grid_relax_type[3] == 98)
               {
                  grid_relax_type[3] = grid_relax_type[0];
                  num_grid_sweeps[3] = 1;
                  if (grid_relax_points) grid_relax_points[3][0] = 0;
               }
               if (S) hypre_ParCSRMatrixDestroy(S);
               if (SN) hypre_ParCSRMatrixDestroy(SN);
               if (AN) hypre_ParCSRMatrixDestroy(AN);
               //hypre_TFree(CF_marker, HYPRE_MEMORY_HOST);
               hypre_TFree(coarse_pnts_global, HYPRE_MEMORY_HOST);
               if (level > 0)
               {
                  /* note special case treatment of CF_marker is necessary
                   * to do CF relaxation correctly when num_levels = 1 */
                  hypre_TFree(CF_marker_array[level], HYPRE_MEMORY_HOST);
                  hypre_ParVectorDestroy(F_array[level]);
                  hypre_ParVectorDestroy(U_array[level]);
               }
               coarse_size = fine_size;

               if (Sabs)
               {
                  hypre_ParCSRMatrixDestroy(Sabs);
                  Sabs = NULL;
               }

               break;
            }

            if (coarse_size < min_coarse_size)
            {
               if (S) hypre_ParCSRMatrixDestroy(S);
               if (SN) hypre_ParCSRMatrixDestroy(SN);
               if (AN) hypre_ParCSRMatrixDestroy(AN);
               if (num_functions > 1) hypre_TFree(coarse_dof_func, HYPRE_MEMORY_HOST);
               hypre_TFree(CF_marker, HYPRE_MEMORY_HOST);
               hypre_TFree(coarse_pnts_global, HYPRE_MEMORY_HOST);
               if (level > 0)
               {
                  hypre_ParVectorDestroy(F_array[level]);
                  hypre_ParVectorDestroy(U_array[level]);
               }
               coarse_size = fine_size;

               if (Sabs)
               {
                  hypre_ParCSRMatrixDestroy(Sabs);
                  Sabs = NULL;
               }

               break;
            }
         }

         /*****xxxxxxxxxxxxx changes for min_coarse_size  end */
         if (level < agg_num_levels)
         {
            if (nodal == 0)
            {
               if (agg_interp_type == 1)
               {
                  hypre_BoomerAMGBuildExtPIInterp(A_array[level],
                                                  CF_marker, S, coarse_pnts_global1,
                                                  num_functions, dof_func_array[level], debug_flag,
                                                  agg_P12_trunc_factor, agg_P12_max_elmts, &P1);
               }
               else if (agg_interp_type == 2)
               {
                  hypre_BoomerAMGBuildStdInterp(A_array[level],
                                                CF_marker, S, coarse_pnts_global1,
                                                num_functions, dof_func_array[level], debug_flag,
                                                agg_P12_trunc_factor, agg_P12_max_elmts, 0, &P1);
               }
               else if (agg_interp_type == 3)
               {
                  hypre_BoomerAMGBuildExtInterp(A_array[level],
                                                CF_marker, S, coarse_pnts_global1,
                                                num_functions, dof_func_array[level], debug_flag,
                                                agg_P12_trunc_factor, agg_P12_max_elmts, &P1);
               }

               else if (agg_interp_type == 5)
                  hypre_BoomerAMGBuildModExtInterp(A_array[level],
                                                   CF_marker, S, coarse_pnts_global1,
                                                   num_functions, dof_func_array[level], 
                                                   debug_flag,
                                                   agg_P12_trunc_factor, agg_P12_max_elmts, &P1);
               else if (agg_interp_type == 6)
                  hypre_BoomerAMGBuildModExtPIInterp(A_array[level],
                                                   CF_marker, S, coarse_pnts_global1,
                                                   num_functions, dof_func_array[level], 
                                                   debug_flag,
                                                   agg_P12_trunc_factor, agg_P12_max_elmts, &P1);
               else if (agg_interp_type == 7)
                  hypre_BoomerAMGBuildModExtPEInterp(A_array[level],
                                                   CF_marker, S, coarse_pnts_global1,
                                                   num_functions, dof_func_array[level], 
                                                   debug_flag,
                                                   agg_P12_trunc_factor, agg_P12_max_elmts, &P1);
               if (agg_interp_type == 4)
               {
                  hypre_BoomerAMGCorrectCFMarker (CF_marker, local_num_vars,
                                                  CFN_marker);
                  hypre_TFree(coarse_pnts_global1, HYPRE_MEMORY_HOST);
                  /*hypre_TFree(coarse_dof_func);
                  coarse_dof_func = NULL;*/
                  hypre_TFree(CFN_marker, HYPRE_MEMORY_HOST);
                  hypre_BoomerAMGCoarseParms(comm, local_num_vars,
                                             num_functions, dof_func_array[level], CF_marker,
                                             &coarse_dof_func,&coarse_pnts_global);
                  hypre_BoomerAMGBuildMultipass(A_array[level],
                                                CF_marker, S, coarse_pnts_global,
                                                num_functions, dof_func_array[level], debug_flag,
                                                agg_trunc_factor, agg_P_max_elmts, sep_weight,
                                                &P);
               }
               else
               {
                  hypre_BoomerAMGCorrectCFMarker2 (CF_marker, local_num_vars,
                                                   CFN_marker);
                  hypre_TFree(CFN_marker, HYPRE_MEMORY_HOST);
                  /*hypre_TFree(coarse_dof_func);
                  coarse_dof_func = NULL;*/
                  hypre_BoomerAMGCoarseParms(comm, local_num_vars,
                                             num_functions, dof_func_array[level], CF_marker,
                                             &coarse_dof_func,&coarse_pnts_global);
                  /*if (num_functions > 1 && nodal > -1 && (!block_mode) )
                     dof_func_array[level+1] = coarse_dof_func;*/
                  if (agg_interp_type == 1 || agg_interp_type == 6 )
                  {
                     hypre_BoomerAMGBuildPartialExtPIInterp(A_array[level],
                                                            CF_marker, S, coarse_pnts_global,
                                                            coarse_pnts_global1, num_functions,
                                                            dof_func_array[level], debug_flag, agg_P12_trunc_factor,
                                                            agg_P12_max_elmts, &P2);
                  }
                  else if (agg_interp_type == 2)
                  {
                     hypre_BoomerAMGBuildPartialStdInterp(A_array[level],
                                                          CF_marker, S, coarse_pnts_global,
                                                          coarse_pnts_global1, num_functions,
                                                          dof_func_array[level], debug_flag, agg_P12_trunc_factor,
                                                          agg_P12_max_elmts, sep_weight, &P2);
                  }
                  else if (agg_interp_type == 3)
                  {
                     hypre_BoomerAMGBuildPartialExtInterp(A_array[level],
                                                          CF_marker, S, coarse_pnts_global,
                                                          coarse_pnts_global1, num_functions,
                                                          dof_func_array[level], debug_flag, agg_P12_trunc_factor,
                                                          agg_P12_max_elmts, &P2);
                  }
                  else if (agg_interp_type == 5)
                  {
                     hypre_BoomerAMGBuildModPartialExtInterp(A_array[level],
                                                             CF_marker, S, coarse_pnts_global,
                                                             coarse_pnts_global1,
                                                             num_functions, dof_func_array[level],
                                                             debug_flag,
                                                             agg_P12_trunc_factor, agg_P12_max_elmts, &P2);
                  }
                  else if (agg_interp_type == 7)
                  {
                     hypre_BoomerAMGBuildModPartialExtPEInterp(A_array[level],
                                                               CF_marker, S, coarse_pnts_global,
                                                               coarse_pnts_global1,
                                                               num_functions, dof_func_array[level],
                                                               debug_flag,
                                                               agg_P12_trunc_factor, agg_P12_max_elmts, &P2);
                  }


                  if (hypre_ParAMGDataModularizedMatMat(amg_data))
                  {
                     P = hypre_ParCSRMatMat(P1, P2);
                  }
                  else
                  {
                     P = hypre_ParMatmul(P1, P2);
                  }

                  hypre_BoomerAMGInterpTruncation(P, agg_trunc_factor, agg_P_max_elmts);

                  hypre_MatvecCommPkgCreate(P);
                  hypre_ParCSRMatrixDestroy(P1);
                  hypre_ParCSRMatrixOwnsColStarts(P2) = 0;
                  hypre_ParCSRMatrixDestroy(P2);
                  hypre_ParCSRMatrixOwnsColStarts(P) = 1;
               }
            }
            else if (nodal > 0)
            {
               if (agg_interp_type == 4)
               {
                  hypre_BoomerAMGCorrectCFMarker (CFN_marker,
                                                  local_num_vars/num_functions, CF2_marker);
                  hypre_TFree(CF2_marker, HYPRE_MEMORY_HOST);
                  hypre_TFree(coarse_pnts_global1, HYPRE_MEMORY_HOST);

                  hypre_BoomerAMGCreateScalarCFS(SN, A_array[level], CFN_marker,
                                                 num_functions, nodal, keep_same_sign, 
                                                 &dof_func, &CF_marker, &S);
                  hypre_TFree(CFN_marker, HYPRE_MEMORY_HOST);
                  hypre_BoomerAMGCoarseParms(comm, local_num_vars,
                                             num_functions, dof_func_array[level], CF_marker,
                                             &coarse_dof_func,&coarse_pnts_global);
                  hypre_BoomerAMGBuildMultipass(A_array[level],
                                                CF_marker, S, coarse_pnts_global,
                                                num_functions, dof_func_array[level], debug_flag,
                                                agg_trunc_factor, agg_P_max_elmts, sep_weight,
                                                &P);
               }
               else
               {
                  hypre_BoomerAMGCreateScalarCFS(SN, A_array[level], CFN_marker,
                                                 num_functions, nodal, keep_same_sign, 
                                                 &dof_func, &CF3_marker, &S);
                  for (i=0; i < 2; i++)
                     coarse_pnts_global1[i] *= num_functions;
                  if (agg_interp_type == 1)
                  {
                     hypre_BoomerAMGBuildExtPIInterp(A_array[level],
                                                     CF3_marker, S, coarse_pnts_global1,
                                                     num_functions, dof_func_array[level], debug_flag,
                                                     agg_P12_trunc_factor, agg_P12_max_elmts, &P1);
                  }
                  else if (agg_interp_type == 2)
                  {
                     hypre_BoomerAMGBuildStdInterp(A_array[level],
                                                   CF3_marker, S, coarse_pnts_global1,
                                                   num_functions, dof_func_array[level], debug_flag,
                                                   agg_P12_trunc_factor, agg_P12_max_elmts, 0, &P1);
                  }
                  else if (agg_interp_type == 3)
                  {
                     hypre_BoomerAMGBuildExtInterp(A_array[level],
                                                   CF3_marker, S, coarse_pnts_global1,
                                                   num_functions, dof_func_array[level], debug_flag,
                                                   agg_P12_trunc_factor, agg_P12_max_elmts, &P1);
                  }
                  else if (agg_interp_type == 5)
                  {
                     hypre_BoomerAMGBuildModExtInterp(A_array[level],
                                                   CF3_marker, S, coarse_pnts_global1,
                                                   num_functions, dof_func_array[level], 
                                                   debug_flag,
                                                   agg_P12_trunc_factor, agg_P12_max_elmts, &P1);
                  }
                  else if (agg_interp_type == 6)
                  {
                     hypre_BoomerAMGBuildModExtPIInterp(A_array[level],
                                                   CF3_marker, S, coarse_pnts_global1,
                                                   num_functions, dof_func_array[level], 
                                                   debug_flag,
                                                   agg_P12_trunc_factor, agg_P12_max_elmts, &P1);
                  }
                  else if (agg_interp_type == 7 )
                  {
                     hypre_BoomerAMGBuildModExtPEInterp(A_array[level],
                                                   CF3_marker, S, coarse_pnts_global1,
                                                   num_functions, dof_func_array[level], 
                                                   debug_flag,
                                                   agg_P12_trunc_factor, agg_P12_max_elmts, &P1);
                  }

                  hypre_BoomerAMGCorrectCFMarker2 (CFN_marker,
                                                   local_num_vars/num_functions, CF2_marker);
                  hypre_TFree(CF2_marker, HYPRE_MEMORY_HOST);
                  hypre_TFree(CF3_marker, HYPRE_MEMORY_HOST);
                  hypre_ParCSRMatrixDestroy(S);
                  hypre_BoomerAMGCreateScalarCFS(SN, A_array[level], CFN_marker,
                                                 num_functions, nodal, keep_same_sign, 
                                                 &dof_func, &CF_marker, &S);

                  hypre_TFree(CFN_marker, HYPRE_MEMORY_HOST);
                  hypre_BoomerAMGCoarseParms(comm, local_num_vars,
                                             num_functions, dof_func_array[level], CF_marker,
                                             &coarse_dof_func,&coarse_pnts_global);
                  /*if (num_functions > 1 && nodal > -1 && (!block_mode) )
                     dof_func_array[level+1] = coarse_dof_func;*/
                  if (agg_interp_type == 1 || agg_interp_type == 6)
                  {
                     hypre_BoomerAMGBuildPartialExtPIInterp(A_array[level],
                                                            CF_marker, S, coarse_pnts_global,
                                                            coarse_pnts_global1, num_functions,
                                                            dof_func_array[level], debug_flag, agg_P12_trunc_factor,
                                                            agg_P12_max_elmts, &P2);
                  }
                  else if (agg_interp_type == 2)
                  {
                     hypre_BoomerAMGBuildPartialStdInterp(A_array[level],
                                                          CF_marker, S, coarse_pnts_global,
                                                          coarse_pnts_global1, num_functions,
                                                          dof_func_array[level], debug_flag, agg_P12_trunc_factor,
                                                          agg_P12_max_elmts, sep_weight, &P2);
                  }
                  else if (agg_interp_type == 3)
                  {
                     hypre_BoomerAMGBuildPartialExtInterp(A_array[level],
                                                          CF_marker, S, coarse_pnts_global,
                                                          coarse_pnts_global1, num_functions,
                                                          dof_func_array[level], debug_flag, agg_P12_trunc_factor,
                                                          agg_P12_max_elmts, &P2);
                  }
                  else if (agg_interp_type == 5)
                  {
                     hypre_BoomerAMGBuildModPartialExtInterp(A_array[level],
                                                CF_marker, S, coarse_pnts_global, coarse_pnts_global1,
                                                num_functions, dof_func_array[level],
                                                debug_flag,
                                                agg_P12_trunc_factor, agg_P12_max_elmts, &P2);
                  }
                  else if (agg_interp_type == 7)
                  {
                     hypre_BoomerAMGBuildModPartialExtPEInterp(A_array[level],
                                                CF_marker, S, coarse_pnts_global, coarse_pnts_global1,
                                                num_functions, dof_func_array[level],
                                                debug_flag,
                                                agg_P12_trunc_factor, agg_P12_max_elmts, &P2);
                  }

                  if (hypre_ParAMGDataModularizedMatMat(amg_data))
                  {
                     P = hypre_ParCSRMatMat(P1, P2);
                  }
                  else
                  {
                     P = hypre_ParMatmul(P1, P2);
                  }
                  hypre_BoomerAMGInterpTruncation(P, agg_trunc_factor,
                                                  agg_P_max_elmts);
                  hypre_MatvecCommPkgCreate(P);
                  hypre_ParCSRMatrixDestroy(P1);
                  hypre_ParCSRMatrixOwnsColStarts(P2) = 0;
                  hypre_ParCSRMatrixDestroy(P2);
                  hypre_ParCSRMatrixOwnsColStarts(P) = 1;
               }
               if (SN)
               {
                  hypre_ParCSRMatrixDestroy(SN);
               }
               SN = NULL;
               if (AN)
               {
                  hypre_ParCSRMatrixDestroy(AN);
               }
               AN = NULL;
            }
            if (my_id == (num_procs -1)) coarse_size = coarse_pnts_global[1];
            hypre_MPI_Bcast(&coarse_size, 1, HYPRE_MPI_BIG_INT, num_procs-1, comm);
         }
         else /* no aggressive coarsening */
         {
            /**** Get the coarse parameters ****/
/* xxxxxxxxxxxxxxxxxxxxxxxxx change for min_coarse_size
            if (block_mode )
            {
               hypre_BoomerAMGCoarseParms(comm,
                                          hypre_CSRMatrixNumRows(hypre_ParCSRMatrixDiag(AN)),
                                          1, NULL, CF_marker, NULL, &coarse_pnts_global);
            }
            else
            {
               hypre_BoomerAMGCoarseParms(comm, local_num_vars,
                                          num_functions, dof_func_array[level], CF_marker,
                                          &coarse_dof_func,&coarse_pnts_global);
            }
            if (my_id == (num_procs -1)) coarse_size = coarse_pnts_global[1];
            hypre_MPI_Bcast(&coarse_size, 1, HYPRE_MPI_BIG_INT, num_procs-1, comm);
 xxxxxxxxxxxxxxxxxxxxxxxxx change for min_coarse_size */
            if (debug_flag==1)
            {
               wall_time = time_getWallclockSeconds() - wall_time;
               hypre_printf("Proc = %d    Level = %d    Coarsen Time = %f\n",
                            my_id,level, wall_time);
               fflush(NULL);
            }

            /* RL: build restriction */
            if (restri_type)
            {
               HYPRE_Real filter_thresholdR;
               filter_thresholdR = hypre_ParAMGDataFilterThresholdR(amg_data);
               HYPRE_Int is_triangular = hypre_ParAMGDataIsTriangular(amg_data);
               HYPRE_Int gmres_switch = hypre_ParAMGDataGMRESSwitchR(amg_data);
               /* !!! RL: ensure that CF_marker contains -1 or 1 !!! */
               for (i = 0; i < hypre_CSRMatrixNumRows(hypre_ParCSRMatrixDiag(A_array[level])); i++)
               {
                  CF_marker[i] = CF_marker[i] > 0 ? 1 : -1;
               }

               if (restri_type == 1) /* distance-1 AIR */
               {
                  hypre_BoomerAMGBuildRestrAIR(A_array[level], CF_marker,
                                               Sabs, coarse_pnts_global, 1, NULL,
                                               filter_thresholdR, debug_flag,
                                               &R,
                                               is_triangular, gmres_switch );
               }
               else if (restri_type == 2 || restri_type == 15) /* distance-2, 1.5 AIR */
               {
                  hypre_BoomerAMGBuildRestrDist2AIR(A_array[level], CF_marker,
                                                    Sabs, coarse_pnts_global, 1, NULL,
                                                    filter_thresholdR, debug_flag,
                                                    &R, restri_type == 15,
                                                    is_triangular, gmres_switch);
               }
               else
               {
                  HYPRE_Int NeumannAIRDeg = restri_type - 3;
                  hypre_assert(NeumannAIRDeg >= 0);
                  HYPRE_Real strong_thresholdR;
                  strong_thresholdR = hypre_ParAMGDataStrongThresholdR(amg_data);
                  hypre_BoomerAMGBuildRestrNeumannAIR(A_array[level], CF_marker,
                                                      coarse_pnts_global, 1, NULL,
                                                      NeumannAIRDeg, strong_thresholdR,
                                                      filter_thresholdR, debug_flag,
                                                      &R );
               }

#if DEBUG_SAVE_ALL_OPS
               char file[256];
               hypre_sprintf(file, "R_%d.mtx", level);
               hypre_ParCSRMatrixPrintIJ(R, 1, 1, file);
#endif
               if (Sabs)
               {
                  hypre_ParCSRMatrixDestroy(Sabs);
                  Sabs = NULL;
               }
            }

            if (debug_flag==1) wall_time = time_getWallclockSeconds();

            if (interp_type == 4)
            {
               hypre_BoomerAMGBuildMultipass(A_array[level], CF_marker,
                                             S, coarse_pnts_global, num_functions, dof_func_array[level],
                                             debug_flag, trunc_factor, P_max_elmts, sep_weight, &P);
            }
            else if (interp_type == 1)
            {
               hypre_BoomerAMGNormalizeVecs(
                  hypre_CSRMatrixNumRows(hypre_ParCSRMatrixDiag(A_array[level])),
                  hypre_ParAMGDataNumSamples(amg_data), SmoothVecs);

               hypre_BoomerAMGBuildInterpLS(NULL, CF_marker, S,
                                            coarse_pnts_global, num_functions, dof_func_array[level],
                                            debug_flag, trunc_factor,
                                            hypre_ParAMGDataNumSamples(amg_data), SmoothVecs, &P);
            }
            else if (interp_type == 2)
            {
               hypre_BoomerAMGBuildInterpHE(A_array[level], CF_marker,
                                            S, coarse_pnts_global, num_functions, dof_func_array[level],
                                            debug_flag, trunc_factor, P_max_elmts, &P);
            }
            else if (interp_type == 3 || interp_type == 15)
            {
               hypre_BoomerAMGBuildDirInterp(A_array[level], CF_marker,
                                             S, coarse_pnts_global, num_functions, dof_func_array[level],
                                             debug_flag, trunc_factor, P_max_elmts, 
                                             interp_type, &P);
            }
            else if (interp_type == 6) /*Extended+i classical interpolation */
            {
               hypre_BoomerAMGBuildExtPIInterp(A_array[level], CF_marker,
                                               S, coarse_pnts_global, num_functions, dof_func_array[level],
                                               debug_flag, trunc_factor, P_max_elmts, &P);
            }
            else if (interp_type == 14) /*Extended classical interpolation */
            {
               hypre_BoomerAMGBuildExtInterp(A_array[level], CF_marker,
                                             S, coarse_pnts_global, num_functions, dof_func_array[level],
                                             debug_flag, trunc_factor, P_max_elmts, &P);
            }
            else if (interp_type == 16) /*Extended classical MM interpolation */
            {
               hypre_BoomerAMGBuildModExtInterp(A_array[level], CF_marker,
                                             S, coarse_pnts_global,
<<<<<<< HEAD
                                             num_functions, dof_func_array[level], 
                                             debug_flag, 
                                             trunc_factor, P_max_elmts, &P);
               hypre_TFree(col_offd_S_to_A, HYPRE_MEMORY_HOST);
=======
                                             debug_flag, trunc_factor, P_max_elmts, &P);
>>>>>>> be90a7a6
            }
            else if (interp_type == 17) /*Extended+i MM interpolation */
            {
               hypre_BoomerAMGBuildModExtPIInterp(A_array[level], CF_marker,
                                             S, coarse_pnts_global,
<<<<<<< HEAD
                                             num_functions, dof_func_array[level], 
                                             debug_flag, trunc_factor, P_max_elmts, &P);
               hypre_TFree(col_offd_S_to_A, HYPRE_MEMORY_HOST);
=======
                                             debug_flag, trunc_factor, P_max_elmts, &P);
>>>>>>> be90a7a6
            }
            else if (interp_type == 18) /*Extended+e MM interpolation */
            {
               hypre_BoomerAMGBuildModExtPEInterp(A_array[level], CF_marker,
                                             S, coarse_pnts_global,
<<<<<<< HEAD
                                             num_functions, dof_func_array[level], 
                                             debug_flag, trunc_factor, P_max_elmts, &P);
               hypre_TFree(col_offd_S_to_A, HYPRE_MEMORY_HOST);
=======
                                             debug_flag, trunc_factor, P_max_elmts, &P);
>>>>>>> be90a7a6
            }

            else if (interp_type == 7) /*Extended+i (if no common C) interpolation */
            {
               hypre_BoomerAMGBuildExtPICCInterp(A_array[level], CF_marker,
                                                 S, coarse_pnts_global, num_functions, dof_func_array[level],
                                                 debug_flag, trunc_factor, P_max_elmts, &P);
            }
            else if (interp_type == 12) /*FF interpolation */
            {
               hypre_BoomerAMGBuildFFInterp(A_array[level], CF_marker,
                                            S, coarse_pnts_global, num_functions, dof_func_array[level],
                                            debug_flag, trunc_factor, P_max_elmts, &P);
            }
            else if (interp_type == 13) /*FF1 interpolation */
            {
               hypre_BoomerAMGBuildFF1Interp(A_array[level], CF_marker,
                                             S, coarse_pnts_global, num_functions, dof_func_array[level],
                                             debug_flag, trunc_factor, P_max_elmts, &P);
            }
            else if (interp_type == 8) /*Standard interpolation */
            {
               hypre_BoomerAMGBuildStdInterp(A_array[level], CF_marker,
                                             S, coarse_pnts_global, num_functions, dof_func_array[level],
                                             debug_flag, trunc_factor, P_max_elmts, sep_weight, &P);
            }
            else if (interp_type == 100) /* 1pt interpolation */
            {
               hypre_BoomerAMGBuildInterpOnePnt(A_array[level], CF_marker, S,
                                                coarse_pnts_global, 1, NULL,
                                                debug_flag, &P);

#if DEBUG_SAVE_ALL_OPS
               char file[256];
               hypre_sprintf(file, "P_%d.mtx", level);
               hypre_ParCSRMatrixPrintIJ(P, 1, 1, file);
#endif
            }
            else if (hypre_ParAMGDataGSMG(amg_data) == 0) /* none of above choosen and not GMSMG */
            {
               if (block_mode) /* nodal interpolation */
               {

                  /* convert A to a block matrix if there isn't already a block
                    matrix - there should be one already*/
                 if (!(A_block_array[level]))
                 {
                    A_block_array[level] =  hypre_ParCSRBlockMatrixConvertFromParCSRMatrix(
                             A_array[level], num_functions);
                 }

                 /* note that the current CF_marker is nodal */
                 if (interp_type == 11)
                 {
                    hypre_BoomerAMGBuildBlockInterpDiag( A_block_array[level], CF_marker,
                                                         SN,
                                                         coarse_pnts_global, 1,
                                                         NULL,
                                                         debug_flag,
                                                         trunc_factor, P_max_elmts,1,
                                                         &P_block_array[level]);


                 }
                 else if (interp_type == 22)
                 {
                    hypre_BoomerAMGBuildBlockInterpRV( A_block_array[level], CF_marker,
                                                       SN,
                                                       coarse_pnts_global, 1,
                                                       NULL,
                                                       debug_flag,
                                                       trunc_factor, P_max_elmts,
                                                       &P_block_array[level]);
                 }
                 else if (interp_type == 23)
                 {
                    hypre_BoomerAMGBuildBlockInterpRV( A_block_array[level], CF_marker,
                                                       SN,
                                                       coarse_pnts_global, 1,
                                                       NULL,
                                                       debug_flag,
                                                       trunc_factor, P_max_elmts,
                                                       &P_block_array[level]);
                 }
                 else if (interp_type == 20)
                 {
                    hypre_BoomerAMGBuildBlockInterp( A_block_array[level], CF_marker,
                                                     SN,
                                                     coarse_pnts_global, 1,
                                                     NULL,
                                                     debug_flag,
                                                     trunc_factor, P_max_elmts, 0,
                                                     &P_block_array[level]);

                 }
                 else if (interp_type == 21)
                 {
                    hypre_BoomerAMGBuildBlockInterpDiag( A_block_array[level], CF_marker,
                                                         SN,
                                                         coarse_pnts_global, 1,
                                                         NULL,
                                                         debug_flag,
                                                         trunc_factor, P_max_elmts, 0,
                                                         &P_block_array[level]);
                 }
                 else if (interp_type == 24)
                 {
                    hypre_BoomerAMGBuildBlockDirInterp( A_block_array[level], CF_marker,
                                                        SN,
                                                        coarse_pnts_global, 1,
                                                        NULL,
                                                        debug_flag,
                                                        trunc_factor, P_max_elmts,
                                                        &P_block_array[level]);
                 }

                 else /* interp_type ==10 */
                 {

                    hypre_BoomerAMGBuildBlockInterp( A_block_array[level], CF_marker,
                                                     SN,
                                                     coarse_pnts_global, 1,
                                                     NULL,
                                                     debug_flag,
                                                     trunc_factor, P_max_elmts, 1,
                                                     &P_block_array[level]);

                 }

                 /* we need to set the global number of cols in P, as this was
                    not done in the interp
                    (which calls the matrix create) since we didn't
                    have the global partition */
                 /*  this has to be done before converting from block to non-block*/
                 hypre_ParCSRBlockMatrixGlobalNumCols(P_block_array[level]) = coarse_size;

                 /* if we don't do nodal relaxation, we need a CF_array that is
                    not nodal - right now we don't allow this to happen though*/
                 /*
                   if (grid_relax_type[0] < 20  )
                   {
                   hypre_BoomerAMGCreateScalarCF(CFN_marker, num_functions,
                   hypre_CSRMatrixNumRows(hypre_ParCSRMatrixDiag(AN)),
                   &dof_func1, &CF_marker);

                   dof_func_array[level+1] = dof_func1;
                   hypre_TFree(CFN_marker, HYPRE_MEMORY_HOST);
                   CF_marker_array[level] = CF_marker;
                   }
                 */

                 /* clean up other things */
                 hypre_ParCSRMatrixDestroy(AN);
                 hypre_ParCSRMatrixDestroy(SN);

              }
              else /* not block mode - use default interp (interp_type = 0) */
              {
                 if (nodal > -1) /* non-systems, or systems with unknown approach interpolation*/
                 {
                    /* if systems, do we want to use an interp. that uses the full strength matrix?*/

                    if ( (num_functions > 1) && (interp_type == 19 || interp_type == 18 || interp_type == 17 || interp_type == 16))
                    {
                       /* so create a second strength matrix and build interp with with num_functions = 1 */
                       hypre_BoomerAMGCreateS(A_array[level],
                                              strong_threshold, max_row_sum,
                                              1, dof_func_array[level],&S2);
                       switch (interp_type)
                       {

                          case 19:
                             dbg_flg = debug_flag;
                             if (amg_print_level) dbg_flg = -debug_flag;
                             hypre_BoomerAMGBuildInterp(A_array[level], CF_marker,
                                                        S2, coarse_pnts_global, 1,
                                                        dof_func_array[level],
                                                        dbg_flg, trunc_factor, P_max_elmts, &P);
                             break;

                          case 18:
                             hypre_BoomerAMGBuildStdInterp(A_array[level], CF_marker,
                                                           S2, coarse_pnts_global, 1, dof_func_array[level],
                                                           debug_flag, trunc_factor, P_max_elmts, 0, &P);

                             break;

                          case 17:
                             hypre_BoomerAMGBuildExtPIInterp(A_array[level], CF_marker,
                                                             S2, coarse_pnts_global, 1, dof_func_array[level],
                                                             debug_flag, trunc_factor, P_max_elmts, &P);
                             break;
                          case 16:
                             dbg_flg = debug_flag;
                             if (amg_print_level) dbg_flg = -debug_flag;
                             hypre_BoomerAMGBuildInterpModUnk(A_array[level], CF_marker,
                                                              S2, coarse_pnts_global, num_functions, dof_func_array[level],
                                                              dbg_flg, trunc_factor, P_max_elmts, &P);
                             break;

                       }


                       hypre_ParCSRMatrixDestroy(S2);

                    }
                    else /* one function only or unknown-based interpolation- */
                    {
                       dbg_flg = debug_flag;
                       if (amg_print_level) dbg_flg = -debug_flag;

                       hypre_BoomerAMGBuildInterp(A_array[level], CF_marker,
                                                  S, coarse_pnts_global, num_functions,
                                                  dof_func_array[level],
                                                  dbg_flg, trunc_factor, P_max_elmts, &P);


                    }
                 }
              }
           }
           else
           {
              hypre_BoomerAMGBuildInterpGSMG(NULL, CF_marker, S,
                                             coarse_pnts_global, num_functions, dof_func_array[level],
                                             debug_flag, trunc_factor, &P);


           }


         } /* end of no aggressive coarsening */

         /*dof_func_array[level+1] = NULL;
           if (num_functions > 1 && nodal > -1 && (!block_mode) )
            dof_func_array[level+1] = coarse_dof_func;*/

         dof_func_array[level+1] = NULL;
         if (num_functions > 1 && nodal > -1 && (!block_mode) )
            dof_func_array[level+1] = coarse_dof_func;

      } /* end of if max_levels > 1 */

      /* if no coarse-grid, stop coarsening, and set the
       * coarsest solve to be a single sweep of Jacobi */
      if ( (coarse_size == 0) || (coarse_size == fine_size) )
      {
         HYPRE_Int     *num_grid_sweeps =
               hypre_ParAMGDataNumGridSweeps(amg_data);
         HYPRE_Int    **grid_relax_points =
               hypre_ParAMGDataGridRelaxPoints(amg_data);
         if (grid_relax_type[3] == 9 || grid_relax_type[3] == 99
             || grid_relax_type[3] == 19 || grid_relax_type[3] == 98)
         {
            grid_relax_type[3] = grid_relax_type[0];
            num_grid_sweeps[3] = 1;
            if (grid_relax_points) grid_relax_points[3][0] = 0;
         }
         if (S)
            hypre_ParCSRMatrixDestroy(S);
         if (P)
            hypre_ParCSRMatrixDestroy(P);
         if (level > 0)
         {
            /* note special case treatment of CF_marker is necessary
             * to do CF relaxation correctly when num_levels = 1 */
            hypre_TFree(CF_marker_array[level], HYPRE_MEMORY_HOST);
            hypre_ParVectorDestroy(F_array[level]);
            hypre_ParVectorDestroy(U_array[level]);
         }

         break;
      }
      if (level < agg_num_levels && coarse_size < min_coarse_size)
      {
         if (S)
            hypre_ParCSRMatrixDestroy(S);
         if (P)
            hypre_ParCSRMatrixDestroy(P);
         if (level > 0)
         {
            hypre_TFree(CF_marker_array[level], HYPRE_MEMORY_HOST);
            hypre_ParVectorDestroy(F_array[level]);
            hypre_ParVectorDestroy(U_array[level]);
         }
         coarse_size = fine_size;

         break;
      }

      /*-------------------------------------------------------------
       * Build prolongation matrix, P, and place in P_array[level]
       *--------------------------------------------------------------*/

      if (interp_refine > 0 )
      {
         for (k = 0; k < interp_refine; k++)
            hypre_BoomerAMGRefineInterp(A_array[level],
                                        P,
                                        coarse_pnts_global,
                                        &num_functions,
                                        dof_func_array[level],
                                        CF_marker_array[level], level);
      }


      /*  Post processing of interpolation operators to incorporate
          smooth vectors NOTE: must pick nodal coarsening !!!
          (nodal is changed above to 1 if it is 0)  */
      if (interp_vec_variant && nodal && num_interp_vectors)
      {
         /* TO DO: add option of smoothing the vectors at
          * coarser levels?*/

         if (level < interp_vec_first_level)
         {

            /* coarsen the smooth vecs */
            hypre_BoomerAMGCoarsenInterpVectors( P,
                                                 num_interp_vectors,
                                                 interp_vectors_array[level],
                                                 CF_marker_array[level],
                                                 &interp_vectors_array[level+1],
                                                 0, num_functions);

         }
         /* do  GM 2 and LN (3) at all levels and GM 1 only on first level */
         if (( interp_vec_variant > 1  && level >= interp_vec_first_level) ||
             (interp_vec_variant == 1 && interp_vec_first_level == level))

         {
            /*if (level == 0)
            {
               hypre_ParCSRMatrixPrintIJ(A_array[0], 0, 0, "A");
               hypre_ParVectorPrintIJ(interp_vectors_array[0][0], 0, "rbm");
            }*/
            if (interp_vec_variant < 3) /* GM */
            {
               hypre_BoomerAMG_GMExpandInterp( A_array[level],
                                               &P,
                                               num_interp_vectors,
                                               interp_vectors_array[level],
                                               &num_functions,
                                               dof_func_array[level],
                                               &dof_func_array[level+1],
                                               interp_vec_variant, level,
                                               abs_q_trunc,
                                               expandp_weights,
                                               q_max,
                                               CF_marker_array[level], interp_vec_first_level);
            }
            else /* LN */
            {
               hypre_BoomerAMG_LNExpandInterp( A_array[level],
                                               &P,
                                               coarse_pnts_global,
                                               &num_functions,
                                               dof_func_array[level],
                                               &dof_func_array[level+1],
                                               CF_marker_array[level],
                                               level,
                                               expandp_weights,
                                               num_interp_vectors,
                                               interp_vectors_array[level],
                                               abs_q_trunc,
                                               q_max,
                                               interp_vec_first_level);
            }

            if (level == interp_vec_first_level)
            {
               /* check to see if we made A bigger - this can happen
                * in 3D with certain coarsenings   - if so, need to fix vtemp*/

               HYPRE_Int local_sz = hypre_ParVectorActualLocalSize(Vtemp);
               HYPRE_Int local_P_sz = hypre_CSRMatrixNumCols(hypre_ParCSRMatrixDiag(P));
               if (local_sz < local_P_sz)
               {
                  hypre_Vector* Vtemp_local = hypre_ParVectorLocalVector(Vtemp);
                  hypre_TFree(hypre_VectorData(Vtemp_local), HYPRE_MEMORY_DEVICE);
                  hypre_VectorSize(Vtemp_local) = local_P_sz;
                  hypre_VectorData(Vtemp_local) = hypre_CTAlloc(HYPRE_Complex, local_P_sz, HYPRE_MEMORY_DEVICE);
                  if (Ztemp)
                  {
                     hypre_Vector* Ztemp_local = hypre_ParVectorLocalVector(Ztemp);
                     hypre_TFree(hypre_VectorData(Ztemp_local), HYPRE_MEMORY_DEVICE);
                     hypre_VectorSize(Ztemp_local) = local_P_sz;
                     hypre_VectorData(Ztemp_local) = hypre_CTAlloc(HYPRE_Complex, local_P_sz, HYPRE_MEMORY_DEVICE);
                  }
                  if (Ptemp)
                  {
                     hypre_Vector* Ptemp_local = hypre_ParVectorLocalVector(Ptemp);
                     hypre_TFree(hypre_VectorData(Ptemp_local), HYPRE_MEMORY_HOST);
                     hypre_VectorSize(Ptemp_local) = local_P_sz;
                     hypre_VectorData(Ptemp_local) = hypre_CTAlloc(HYPRE_Complex, local_P_sz, HYPRE_MEMORY_HOST);
                  }
                  if (Rtemp)
                  {
                     hypre_Vector* Rtemp_local = hypre_ParVectorLocalVector(Rtemp);
                     hypre_TFree(hypre_VectorData(Rtemp_local), HYPRE_MEMORY_HOST);
                     hypre_VectorSize(Rtemp_local) = local_P_sz;
                     hypre_VectorData(Rtemp_local) = hypre_CTAlloc(HYPRE_Complex, local_P_sz, HYPRE_MEMORY_HOST);
                  }
               }
               /*if (hypre_ParCSRMatrixGlobalNumRows(A_array[0]) < hypre_ParCSRMatrixGlobalNumCols(P))
               {

                  hypre_ParVectorDestroy(Vtemp);
                  Vtemp = NULL;

                  Vtemp = hypre_ParVectorCreate(hypre_ParCSRMatrixComm(P),
                                                hypre_ParCSRMatrixGlobalNumCols(P),
                                                hypre_ParCSRMatrixColStarts(P));
                  hypre_ParVectorInitialize(Vtemp);
                  hypre_ParVectorSetPartitioningOwner(Vtemp,0);
                  hypre_ParAMGDataVtemp(amg_data) = Vtemp;
               }*/
            }
            /* at the first level we have to add space for the new
             * unknowns in the smooth vectors */
            if (interp_vec_variant > 1 && level < max_levels)
            {
               HYPRE_Int expand_level = 0;

               if (level == interp_vec_first_level)
                  expand_level = 1;

               hypre_BoomerAMGCoarsenInterpVectors( P,
                                                    num_interp_vectors,
                                                    interp_vectors_array[level],
                                                    CF_marker_array[level],
                                                    &interp_vectors_array[level+1],
                                                    expand_level, num_functions);
            }
         } /* end apply variant */
      }/* end interp_vec_variant > 0 */

      for (i=0; i < post_interp_type; i++)
         /* Improve on P with Jacobi interpolation */
         hypre_BoomerAMGJacobiInterp( A_array[level], &P, S,
                                      num_functions, dof_func,
                                      CF_marker_array[level],
                                      level, jacobi_trunc_threshold, 0.5*jacobi_trunc_threshold );


      if (!block_mode)
      {
         if (mult_addlvl > -1 && level >= mult_addlvl && level <= add_end)
         {
            hypre_Vector *d_diag = hypre_SeqVectorCreate(hypre_ParCSRMatrixNumRows(A_array[level]));

            if (add_rlx == 0)
            {
               hypre_CSRMatrix *lvl_Adiag = hypre_ParCSRMatrixDiag(A_array[level]);
               HYPRE_Int lvl_nrows = hypre_CSRMatrixNumRows(lvl_Adiag);
               HYPRE_Int *lvl_i = hypre_CSRMatrixI(lvl_Adiag);
               HYPRE_Real *lvl_data = hypre_CSRMatrixData(lvl_Adiag);
               HYPRE_Real w_inv = 1.0 / add_rlx_wt;
               /*HYPRE_Real w_inv = 1.0/hypre_ParAMGDataRelaxWeight(amg_data)[level];*/
               hypre_SeqVectorInitialize_v2(d_diag, HYPRE_MEMORY_HOST);
               for (i=0; i < lvl_nrows; i++)
               {
                  hypre_VectorData(d_diag)[i] = lvl_data[lvl_i[i]] * w_inv;
               }
            }
            else
            {
               HYPRE_Real *d_diag_data = NULL;

               hypre_ParCSRComputeL1Norms(A_array[level], 1, NULL, &d_diag_data);

               hypre_VectorData(d_diag) = d_diag_data;
               hypre_SeqVectorInitialize_v2(d_diag, hypre_ParCSRMatrixMemoryLocation(A_array[level]));
            }

            if (ns == 1)
            {
               hypre_ParCSRMatrix *Q = NULL;
               if (hypre_ParAMGDataModularizedMatMat(amg_data))
               {
                  Q = hypre_ParCSRMatMat(A_array[level], P);
                  hypre_ParCSRMatrixAminvDB(P, Q, hypre_VectorData(d_diag), &P_array[level]);
                  A_H = hypre_ParCSRTMatMat(P, Q);
               }
               else
               {
                  Q = hypre_ParMatmul(A_array[level], P);
                  hypre_ParCSRMatrixAminvDB(P, Q, hypre_VectorData(d_diag), &P_array[level]);
                  A_H = hypre_ParTMatmul(P, Q);
               }
               hypre_ParCSRMatrixRowStarts(A_H) = hypre_ParCSRMatrixColStarts(A_H);
               hypre_ParCSRMatrixOwnsRowStarts(A_H) = 1;
               hypre_ParCSRMatrixOwnsColStarts(A_H) = 0;
               hypre_ParCSRMatrixOwnsColStarts(P) = 0;
               if (num_procs > 1)
               {
                  hypre_MatvecCommPkgCreate(A_H);
               }
               /*hypre_ParCSRMatrixDestroy(P); */
               hypre_SeqVectorDestroy(d_diag);
               /* Set NonGalerkin drop tol on each level */
               if (level < nongalerk_num_tol) nongalerk_tol_l = nongalerk_tol[level];
               if (nongal_tol_array) nongalerk_tol_l = nongal_tol_array[level];
               if (nongalerk_tol_l > 0.0)
               {
               /* Build Non-Galerkin Coarse Grid */
                  hypre_ParCSRMatrix *Q = NULL;
                  hypre_BoomerAMGBuildNonGalerkinCoarseOperator(&A_H, Q,
                    0.333*strong_threshold, max_row_sum, num_functions,
                    dof_func_array[level+1], CF_marker_array[level],
                    /* nongalerk_tol, sym_collapse, lump_percent, beta );*/
                      nongalerk_tol_l,      1,            0.5,    1.0 );

                  hypre_ParCSRMatrixColStarts(P_array[level]) = hypre_ParCSRMatrixRowStarts(A_H);
                  if (!hypre_ParCSRMatrixCommPkg(A_H))
                     hypre_MatvecCommPkgCreate(A_H);
               }
               hypre_ParCSRMatrixDestroy(Q);
            }
            else
            {
               HYPRE_Int ns_tmp = ns;
               hypre_ParCSRMatrix *C = NULL;
               hypre_ParCSRMatrix *Ptmp = NULL;
               /* Set NonGalerkin drop tol on each level */
               if (level < nongalerk_num_tol)
                   nongalerk_tol_l = nongalerk_tol[level];
               if (nongal_tol_array) nongalerk_tol_l = nongal_tol_array[level];

               if (nongalerk_tol_l > 0.0)
               {
                  /* Construct AP, and then RAP */
                  hypre_ParCSRMatrix *Q = NULL;
                  if (hypre_ParAMGDataModularizedMatMat(amg_data))
                  {
                     Q = hypre_ParCSRMatMat(A_array[level],P_array[level]);
                     A_H = hypre_ParCSRTMatMatKT(P_array[level],Q,keepTranspose);
                  }
                  else
                  {
                     Q = hypre_ParMatmul(A_array[level],P_array[level]);
                     A_H = hypre_ParTMatmul(P_array[level],Q);
                  }
                  hypre_ParCSRMatrixRowStarts(A_H) = hypre_ParCSRMatrixColStarts(A_H);
                  hypre_ParCSRMatrixOwnsRowStarts(A_H) = 1;
                  hypre_ParCSRMatrixOwnsColStarts(A_H) = 0;
                  hypre_ParCSRMatrixOwnsColStarts(P_array[level]) = 0;
                  if (num_procs > 1) hypre_MatvecCommPkgCreate(A_H);

                  /* Build Non-Galerkin Coarse Grid */
                  hypre_BoomerAMGBuildNonGalerkinCoarseOperator(&A_H, Q,
                    0.333*strong_threshold, max_row_sum, num_functions,
                    dof_func_array[level+1], CF_marker_array[level],
                    /* nongalerk_tol, sym_collapse, lump_percent, beta );*/
                      nongalerk_tol_l,      1,            0.5,    1.0 );

                  if (!hypre_ParCSRMatrixCommPkg(A_H))
                     hypre_MatvecCommPkgCreate(A_H);

                  /* Delete AP */
                  hypre_ParCSRMatrixDestroy(Q);
               }
               else if (rap2)
               {
                  /* Use two matrix products to generate A_H */
                  hypre_ParCSRMatrix *Q = NULL;
                  if (hypre_ParAMGDataModularizedMatMat(amg_data))
                  {
                     Q = hypre_ParCSRMatMat(A_array[level],P_array[level]);
                     A_H = hypre_ParCSRTMatMatKT(P_array[level],Q,keepTranspose);
                  }
                  else
                  {
                     Q = hypre_ParMatmul(A_array[level],P_array[level]);
                     A_H = hypre_ParTMatmul(P_array[level],Q);
                  }
                  hypre_ParCSRMatrixOwnsRowStarts(A_H) = 1;
                  hypre_ParCSRMatrixOwnsColStarts(A_H) = 0;
                  hypre_ParCSRMatrixOwnsColStarts(P_array[level]) = 0;
                  if (num_procs > 1) hypre_MatvecCommPkgCreate(A_H);
                  /* Delete AP */
                  hypre_ParCSRMatrixDestroy(Q);
               }
               else
               {
                  if (hypre_ParAMGDataModularizedMatMat(amg_data))
                  {
                     A_H = hypre_ParCSRMatrixRAPKT(P, A_array[level],
                                                   P, keepTranspose);
                  }
                  else
                  {
                     hypre_BoomerAMGBuildCoarseOperatorKT(P, A_array[level] , P,
                                                          keepTranspose, &A_H);
                  }
               }

               if (add_rlx == 18)
                  C = hypre_CreateC(A_array[level], 0.0);
               else
                  C = hypre_CreateC(A_array[level], add_rlx_wt);
               Ptmp = P;
               while (ns_tmp > 0)
               {
                  Pnew = Ptmp;
                  Ptmp = NULL;
                  if (hypre_ParAMGDataModularizedMatMat(amg_data))
                  {
                     Ptmp = hypre_ParCSRMatMat(C,Pnew);
                  }
                  else
                  {
                     Ptmp = hypre_ParMatmul(C,Pnew);
                  }
                  if (ns_tmp < ns)
                  {
                     hypre_ParCSRMatrixDestroy(Pnew);
                  }
                  ns_tmp--;
               }
               Pnew = Ptmp;
               P_array[level] = Pnew;
               hypre_ParCSRMatrixDestroy(C);
            }

            if (add_P_max_elmts || add_trunc_factor)
            {
               hypre_BoomerAMGTruncandBuild(P_array[level], add_trunc_factor,add_P_max_elmts);
            }
            /*else
                hypre_MatvecCommPkgCreate(P_array[level]);  */
            hypre_ParCSRMatrixDestroy(P);
         }
         else
         {
            P_array[level] = P;
            /* RL: save R matrix */
            if (restri_type)
            {
               R_array[level] = R;
            }
         }
      }

      if (S)
      {
         hypre_ParCSRMatrixDestroy(S);
      }
      S = NULL;

      hypre_TFree(SmoothVecs, HYPRE_MEMORY_HOST);
      SmoothVecs = NULL;

      if (debug_flag==1)
      {
         wall_time = time_getWallclockSeconds() - wall_time;
         hypre_printf("Proc = %d    Level = %d    Build Interp Time = %f\n",
                     my_id,level, wall_time);
         fflush(NULL);
      }

      /*-------------------------------------------------------------
       * Build coarse-grid operator, A_array[level+1] by R*A*P
       *--------------------------------------------------------------*/

      if (debug_flag==1) wall_time = time_getWallclockSeconds();

      if (block_mode)
      {

         hypre_ParCSRBlockMatrixRAP(P_block_array[level],
                                    A_block_array[level],
                                    P_block_array[level], &A_H_block);

         hypre_ParCSRBlockMatrixSetNumNonzeros(A_H_block);
         hypre_ParCSRBlockMatrixSetDNumNonzeros(A_H_block);
         A_block_array[level+1] = A_H_block;

      }
      else if (mult_addlvl == -1 || level < mult_addlvl || level > add_end)
      {
         /* Set NonGalerkin drop tol on each level */
         if (level < nongalerk_num_tol)
            nongalerk_tol_l = nongalerk_tol[level];
         if (nongal_tol_array) nongalerk_tol_l = nongal_tol_array[level];

         if (nongalerk_tol_l > 0.0)
         {
            /* Construct AP, and then RAP */
            hypre_ParCSRMatrix *Q = NULL;
            if (hypre_ParAMGDataModularizedMatMat(amg_data))
            {
               Q = hypre_ParCSRMatMat(A_array[level],P_array[level]);
               A_H = hypre_ParCSRTMatMatKT(P_array[level],Q,keepTranspose);
            }
            else
            {
               Q = hypre_ParMatmul(A_array[level],P_array[level]);
               A_H = hypre_ParTMatmul(P_array[level],Q);
            }
            hypre_ParCSRMatrixRowStarts(A_H) = hypre_ParCSRMatrixColStarts(A_H);
            hypre_ParCSRMatrixOwnsRowStarts(A_H) = 1;
            hypre_ParCSRMatrixOwnsColStarts(A_H) = 0;
            hypre_ParCSRMatrixOwnsColStarts(P_array[level]) = 0;
            if (num_procs > 1) hypre_MatvecCommPkgCreate(A_H);

            /* Build Non-Galerkin Coarse Grid */
            hypre_BoomerAMGBuildNonGalerkinCoarseOperator(&A_H, Q,
                                                          0.333*strong_threshold, max_row_sum, num_functions,
                                                          dof_func_array[level+1], CF_marker_array[level],
                                                          /* nongalerk_tol, sym_collapse, lump_percent, beta );*/
                                                          nongalerk_tol_l,      1,            0.5,    1.0 );

            if (!hypre_ParCSRMatrixCommPkg(A_H))
            {
               hypre_MatvecCommPkgCreate(A_H);
            }
            /* Delete AP */
            hypre_ParCSRMatrixDestroy(Q);
         }
         else if (restri_type) /* RL: */
         {
            /* Use two matrix products to generate A_H */
            hypre_ParCSRMatrix *AP = NULL;
            if (hypre_ParAMGDataModularizedMatMat(amg_data))
            {
               AP  = hypre_ParCSRMatMat(A_array[level], P_array[level]);
               A_H = hypre_ParCSRMatMat(R_array[level], AP);
            }
            else
            {
               AP  = hypre_ParMatmul(A_array[level], P_array[level]);
               A_H = hypre_ParMatmul(R_array[level], AP);
            }
            /* RL: XXX NEED TO CHECK THIS WITH UMY */
            hypre_ParCSRMatrixOwnsRowStarts(A_H) = 1;
            hypre_ParCSRMatrixOwnsColStarts(A_H) = 0;
            /* P gives up her ColStarts */
            hypre_ParCSRMatrixOwnsColStarts(P_array[level]) = 0;
            /* R gives up her RowStarts */
            hypre_ParCSRMatrixOwnsRowStarts(R_array[level]) = 0;
            if (num_procs > 1)
            {
               hypre_MatvecCommPkgCreate(A_H);
            }
            /* Delete AP */
            hypre_ParCSRMatrixDestroy(AP);

#if DEBUG_SAVE_ALL_OPS
            if (level == 0)
            {
               hypre_ParCSRMatrixPrintIJ(A_array[0], 1, 1, "A_0.mtx");
            }
            char file[256];
            hypre_sprintf(file, "A_%d.mtx", level+1);
            hypre_ParCSRMatrixPrintIJ(A_H, 1, 1, file);
#endif
         }
         else if (rap2)
         {
            /* Use two matrix products to generate A_H */
            hypre_ParCSRMatrix *Q = NULL;
            if (hypre_ParAMGDataModularizedMatMat(amg_data))
            {
               Q = hypre_ParCSRMatMat(A_array[level], P_array[level]);
               A_H = hypre_ParCSRTMatMatKT(P_array[level], Q, keepTranspose);
            }
            else
            {
               Q = hypre_ParMatmul(A_array[level],P_array[level]);
               A_H = hypre_ParTMatmul(P_array[level],Q);
            }
            hypre_ParCSRMatrixOwnsRowStarts(A_H) = 1;
            hypre_ParCSRMatrixOwnsColStarts(A_H) = 0;
            hypre_ParCSRMatrixOwnsColStarts(P_array[level]) = 0;
            if (num_procs > 1)
            {
               hypre_MatvecCommPkgCreate(A_H);
            }
            /* Delete AP */
            hypre_ParCSRMatrixDestroy(Q);
         }
         else
         {
            /* Compute standard Galerkin coarse-grid product */
            if (hypre_ParAMGDataModularizedMatMat(amg_data))
            {
               A_H = hypre_ParCSRMatrixRAPKT(P_array[level], A_array[level],
                                             P_array[level], keepTranspose);
            }
            else
            {
               hypre_BoomerAMGBuildCoarseOperatorKT(P_array[level], A_array[level] ,
                                                    P_array[level], keepTranspose, &A_H);
            }

            if (Pnew && ns==1)
            {
               hypre_ParCSRMatrixDestroy(P);
               P_array[level] = Pnew;
            }
         }
      }

      if (debug_flag==1)
      {
         wall_time = time_getWallclockSeconds() - wall_time;
         hypre_printf("Proc = %d    Level = %d    Build Coarse Operator Time = %f\n",
                       my_id,level, wall_time);
         fflush(NULL);
      }

      HYPRE_ANNOTATE_MGLEVEL_END(level);
      ++level;
      HYPRE_ANNOTATE_MGLEVEL_BEGIN(level);

      if (!block_mode)
      {
         /* dropping in A_H */
         hypre_ParCSRMatrixDropSmallEntries(A_H, hypre_ParAMGDataADropTol(amg_data),
                                            hypre_ParAMGDataADropType(amg_data));
         /* if CommPkg for A_H was not built */
         if (num_procs > 1 && hypre_ParCSRMatrixCommPkg(A_H) == NULL)
         {
            hypre_MatvecCommPkgCreate(A_H);
         }
         /* NumNonzeros was set in hypre_ParCSRMatrixDropSmallEntries */
         if (hypre_ParAMGDataADropTol(amg_data) <= 0.0)
         {
            hypre_ParCSRMatrixSetNumNonzeros(A_H);
            hypre_ParCSRMatrixSetDNumNonzeros(A_H);
         }
         A_array[level] = A_H;
      }

      size = ((HYPRE_Real) fine_size )*.75;
      if (coarsen_type > 0 && coarse_size >= (HYPRE_BigInt) size)
      {
         coarsen_type = 0;
      }

      {
         HYPRE_Int max_thresh = hypre_max(coarse_threshold, seq_threshold);
#ifdef HYPRE_USING_DSUPERLU
         max_thresh = hypre_max(max_thresh, dslu_threshold);
#endif
         if ( (level == max_levels-1) || (coarse_size <= (HYPRE_BigInt) max_thresh) )
         {
            HYPRE_ANNOTATE_MGLEVEL_END(level);
            not_finished_coarsening = 0;
         }
      }
   }  /* end of coarsening loop: while (not_finished_coarsening) */

   /* redundant coarse grid solve */
   if ((seq_threshold >= coarse_threshold) &&
       (coarse_size > (HYPRE_BigInt) coarse_threshold) &&
       (level != max_levels-1))
   {
      hypre_seqAMGSetup(amg_data, level, coarse_threshold);
   }
#ifdef HYPRE_USING_DSUPERLU
   else if ((dslu_threshold >= coarse_threshold) &&
            (coarse_size > (HYPRE_BigInt)coarse_threshold) &&
            (level != max_levels-1))
   {
      HYPRE_Solver dslu_solver;
      hypre_SLUDistSetup(&dslu_solver, A_array[level], amg_print_level);
      hypre_ParAMGDataDSLUSolver(amg_data) = dslu_solver;
   }
#endif
   else if (grid_relax_type[3] == 9  ||
            grid_relax_type[3] == 99 ||
            grid_relax_type[3] == 199 ) /*use of Gaussian elimination on coarsest level */
   {
      if (coarse_size <= coarse_threshold)
      {
         hypre_GaussElimSetup(amg_data, level, grid_relax_type[3]);
      }
      else
      {
         grid_relax_type[3] = grid_relax_type[1];
      }
   }
   else if (grid_relax_type[3] == 19 || grid_relax_type[3] == 98)  /*use of Gaussian elimination on coarsest level */
   {
      if (coarse_size > coarse_threshold)
      {
         grid_relax_type[3] = grid_relax_type[1];
      }
   }

   if (level > 0)
   {
      if (block_mode)
      {
         F_array[level] =
            hypre_ParVectorCreateFromBlock(hypre_ParCSRBlockMatrixComm(A_block_array[level]),
                                           hypre_ParCSRMatrixGlobalNumRows(A_block_array[level]),
                                           hypre_ParCSRBlockMatrixRowStarts(A_block_array[level]),
                                           hypre_ParCSRBlockMatrixBlockSize(A_block_array[level]));
         hypre_ParVectorInitialize(F_array[level]);

         U_array[level] =
            hypre_ParVectorCreateFromBlock(hypre_ParCSRBlockMatrixComm(A_block_array[level]),
                                           hypre_ParCSRMatrixGlobalNumRows(A_block_array[level]),
                                           hypre_ParCSRBlockMatrixRowStarts(A_block_array[level]),
                                           hypre_ParCSRBlockMatrixBlockSize(A_block_array[level]));

         hypre_ParVectorInitialize(U_array[level]);
      }
      else
      {
         F_array[level] =
            hypre_ParVectorCreate(hypre_ParCSRMatrixComm(A_array[level]),
                                  hypre_ParCSRMatrixGlobalNumRows(A_array[level]),
                                  hypre_ParCSRMatrixRowStarts(A_array[level]));
         hypre_ParVectorInitialize_v2(F_array[level], memory_location);
         hypre_ParVectorSetPartitioningOwner(F_array[level],0);

         U_array[level] =
            hypre_ParVectorCreate(hypre_ParCSRMatrixComm(A_array[level]),
                                  hypre_ParCSRMatrixGlobalNumRows(A_array[level]),
                                  hypre_ParCSRMatrixRowStarts(A_array[level]));
         hypre_ParVectorInitialize_v2(U_array[level], memory_location);
         hypre_ParVectorSetPartitioningOwner(U_array[level],0);
      }
   }

   /*-----------------------------------------------------------------------
    * enter all the stuff created, A[level], P[level], CF_marker[level],
    * for levels 1 through coarsest, into amg_data data structure
    *-----------------------------------------------------------------------*/

   num_levels = level+1;
   hypre_ParAMGDataNumLevels(amg_data) = num_levels;
   if (hypre_ParAMGDataSmoothNumLevels(amg_data) > num_levels-1)
   {
      hypre_ParAMGDataSmoothNumLevels(amg_data) = num_levels;
   }
   smooth_num_levels = hypre_ParAMGDataSmoothNumLevels(amg_data);

   /*-----------------------------------------------------------------------
    * Setup of special smoothers when needed
    *-----------------------------------------------------------------------*/

   if (addlvl > -1 ||
       grid_relax_type[1] ==  7 || grid_relax_type[2] ==  7 || grid_relax_type[3] ==  7 ||
       grid_relax_type[1] ==  8 || grid_relax_type[2] ==  8 || grid_relax_type[3] ==  8 ||
       grid_relax_type[1] == 13 || grid_relax_type[2] == 13 || grid_relax_type[3] == 13 ||
       grid_relax_type[1] == 14 || grid_relax_type[2] == 14 || grid_relax_type[3] == 14 ||
       grid_relax_type[1] == 18 || grid_relax_type[2] == 18 || grid_relax_type[3] == 18)
   {
      l1_norms = hypre_CTAlloc(hypre_Vector*, num_levels, HYPRE_MEMORY_HOST);
      hypre_ParAMGDataL1Norms(amg_data) = l1_norms;
   }

   /* Chebyshev */
   if (grid_relax_type[0] == 16 || grid_relax_type[1] == 16 ||
       grid_relax_type[2] == 16 || grid_relax_type[3] == 16)
   {
      max_eig_est = hypre_CTAlloc(HYPRE_Real, num_levels, HYPRE_MEMORY_HOST);
      min_eig_est = hypre_CTAlloc(HYPRE_Real, num_levels, HYPRE_MEMORY_HOST);
      hypre_ParAMGDataMaxEigEst(amg_data) = max_eig_est;
      hypre_ParAMGDataMinEigEst(amg_data) = min_eig_est;
      cheby_ds = hypre_CTAlloc(HYPRE_Real *, num_levels, HYPRE_MEMORY_HOST);
      cheby_coefs = hypre_CTAlloc(HYPRE_Real *, num_levels, HYPRE_MEMORY_HOST);
      hypre_ParAMGDataChebyDS(amg_data) = cheby_ds;
      hypre_ParAMGDataChebyCoefs(amg_data) = cheby_coefs;
   }

   /* CG */
   if (grid_relax_type[0] == 15 || grid_relax_type[1] == 15 ||
       grid_relax_type[2] == 15 || grid_relax_type[3] == 15)
   {
      smoother = hypre_CTAlloc(HYPRE_Solver, num_levels, HYPRE_MEMORY_HOST);
      hypre_ParAMGDataSmoother(amg_data) = smoother;
   }

   if (addlvl == -1)
   {
      addlvl = num_levels;
   }

   for (j = 0; j < addlvl; j++)
   {
      HYPRE_Real *l1_norm_data = NULL;

      if (j < num_levels-1 &&
          (grid_relax_type[1] == 8 || grid_relax_type[1] == 13 || grid_relax_type[1] == 14 ||
           grid_relax_type[2] == 8 || grid_relax_type[2] == 13 || grid_relax_type[2] == 14))
      {
         if (relax_order)
         {
            hypre_ParCSRComputeL1Norms(A_array[j], 4, CF_marker_array[j], &l1_norm_data);
         }
         else
         {
            hypre_ParCSRComputeL1Norms(A_array[j], 4, NULL, &l1_norm_data);
         }
      }
      else if (j == num_levels-1 &&
               (grid_relax_type[3] == 8 || grid_relax_type[3] == 13 || grid_relax_type[3] == 14))
      {
         hypre_ParCSRComputeL1Norms(A_array[j], 4, NULL, &l1_norm_data);
      }

      if (j < num_levels-1 && (grid_relax_type[1] == 18 || grid_relax_type[2] == 18))
      {
         if (relax_order)
         {
            hypre_ParCSRComputeL1Norms(A_array[j], 1, CF_marker_array[j], &l1_norm_data);
         }
         else
         {
            hypre_ParCSRComputeL1Norms(A_array[j], 1, NULL, &l1_norm_data);
         }
      }
      else if (j == num_levels-1 && grid_relax_type[3] == 18)
      {
         hypre_ParCSRComputeL1Norms(A_array[j], 1, NULL, &l1_norm_data);
      }

      if (l1_norm_data)
      {
         l1_norms[j] = hypre_SeqVectorCreate(hypre_ParCSRMatrixNumRows(A_array[j]));
         hypre_VectorData(l1_norms[j]) = l1_norm_data;
         hypre_SeqVectorInitialize_v2(l1_norms[j], hypre_ParCSRMatrixMemoryLocation(A_array[j]));
      }
   }

   for (j = addlvl; j < hypre_min(add_end+1, num_levels) ; j++)
   {
      if (add_rlx == 18 )
      {
         HYPRE_Real *l1_norm_data = NULL;

         hypre_ParCSRComputeL1Norms(A_array[j], 1, NULL, &l1_norm_data);

         l1_norms[j] = hypre_SeqVectorCreate(hypre_ParCSRMatrixNumRows(A_array[j]));
         hypre_VectorData(l1_norms[j]) = l1_norm_data;
         hypre_SeqVectorInitialize_v2(l1_norms[j], hypre_ParCSRMatrixMemoryLocation(A_array[j]));
      }
   }

   for (j = add_end+1; j < num_levels; j++)
   {
      HYPRE_Real *l1_norm_data = NULL;

      if (j < num_levels-1 && (grid_relax_type[1] == 8 || grid_relax_type[1] == 13 || grid_relax_type[1] == 14 ||
                               grid_relax_type[2] == 8 || grid_relax_type[2] == 13 || grid_relax_type[2] == 14))
      {
         if (relax_order)
         {
            hypre_ParCSRComputeL1Norms(A_array[j], 4, CF_marker_array[j], &l1_norm_data);
         }
         else
         {
            hypre_ParCSRComputeL1Norms(A_array[j], 4, NULL, &l1_norm_data);
         }
      }
      else if ((grid_relax_type[3] == 8 || grid_relax_type[3] == 13 || grid_relax_type[3] == 14) && j == num_levels-1)
      {
         hypre_ParCSRComputeL1Norms(A_array[j], 4, NULL, &l1_norm_data);
      }
      if ((grid_relax_type[1] == 18 || grid_relax_type[2] == 18) && j < num_levels-1)
      {
         if (relax_order)
         {
            hypre_ParCSRComputeL1Norms(A_array[j], 1, CF_marker_array[j], &l1_norm_data);
         }
         else
         {
            hypre_ParCSRComputeL1Norms(A_array[j], 1, NULL, &l1_norm_data);
         }
      }
      else if (grid_relax_type[3] == 18 && j == num_levels-1)
      {
         hypre_ParCSRComputeL1Norms(A_array[j], 1, NULL, &l1_norm_data);
      }

      if (l1_norm_data)
      {
         l1_norms[j] = hypre_SeqVectorCreate(hypre_ParCSRMatrixNumRows(A_array[j]));
         hypre_VectorData(l1_norms[j]) = l1_norm_data;
         hypre_SeqVectorInitialize_v2(l1_norms[j], hypre_ParCSRMatrixMemoryLocation(A_array[j]));
      }
   }

   for (j = 0; j < num_levels; j++)
   {
      if (grid_relax_type[1] == 7 || grid_relax_type[2] == 7 || (grid_relax_type[3] == 7 && j == (num_levels-1)))
      {
         HYPRE_Real *l1_norm_data = NULL;

         hypre_ParCSRComputeL1Norms(A_array[j], 5, NULL, &l1_norm_data);

         l1_norms[j] = hypre_SeqVectorCreate(hypre_ParCSRMatrixNumRows(A_array[j]));
         hypre_VectorData(l1_norms[j]) = l1_norm_data;
         hypre_SeqVectorInitialize_v2(l1_norms[j], hypre_ParCSRMatrixMemoryLocation(A_array[j]));
      }
      else if (grid_relax_type[1] == 16 || grid_relax_type[2] == 16 || (grid_relax_type[3] == 16 && j== (num_levels-1)))
      {
         HYPRE_Int scale = hypre_ParAMGDataChebyScale(amg_data);
         HYPRE_Int variant = hypre_ParAMGDataChebyVariant(amg_data);
         HYPRE_Real max_eig, min_eig = 0;
         HYPRE_Real *coefs = NULL;
         HYPRE_Real *ds = NULL;
         HYPRE_Int cheby_order = hypre_ParAMGDataChebyOrder(amg_data);
         HYPRE_Int cheby_eig_est = hypre_ParAMGDataChebyEigEst(amg_data);
         HYPRE_Real cheby_fraction = hypre_ParAMGDataChebyFraction(amg_data);
         if (cheby_eig_est)
         {
            hypre_ParCSRMaxEigEstimateCG(A_array[j], scale, cheby_eig_est,
                                         &max_eig, &min_eig);
         }
         else
         {
            hypre_ParCSRMaxEigEstimate(A_array[j], scale, &max_eig);
         }
         max_eig_est[j] = max_eig;
         min_eig_est[j] = min_eig;
         hypre_ParCSRRelax_Cheby_Setup(A_array[j],max_eig, min_eig,
                                       cheby_fraction, cheby_order, scale, variant, &coefs, &ds);
         cheby_coefs[j] = coefs;
         cheby_ds[j] = ds;
      }
      else if (grid_relax_type[1] == 15 || (grid_relax_type[3] == 15 && j == (num_levels-1))  )
      {

         HYPRE_ParCSRPCGCreate(comm, &smoother[j]);
         /*HYPRE_ParCSRPCGSetup(smoother[j],
                             (HYPRE_ParCSRMatrix) A_array[j],
                             (HYPRE_ParVector) F_array[j],
                             (HYPRE_ParVector) U_array[j]);*/

         HYPRE_PCGSetTol(smoother[j], 1e-12); /* make small */
         HYPRE_PCGSetTwoNorm(smoother[j], 1); /* use 2-norm*/

         HYPRE_ParCSRPCGSetup(smoother[j],
                              (HYPRE_ParCSRMatrix) A_array[j],
                              (HYPRE_ParVector) F_array[j],
                              (HYPRE_ParVector) U_array[j]);


      }
      if (relax_weight[j] == 0.0)
      {
         hypre_ParCSRMatrixScaledNorm(A_array[j], &relax_weight[j]);
         if (relax_weight[j] != 0.0)
            relax_weight[j] = 4.0/3.0/relax_weight[j];
         else
            hypre_error_w_msg(HYPRE_ERROR_GENERIC," Warning ! Matrix norm is zero !!!");
      }
      if ((smooth_type == 6 || smooth_type == 16) && smooth_num_levels > j)
      {
         schwarz_relax_wt = hypre_ParAMGDataSchwarzRlxWeight(amg_data);

         HYPRE_SchwarzCreate(&smoother[j]);
         HYPRE_SchwarzSetNumFunctions(smoother[j],num_functions);
         HYPRE_SchwarzSetVariant(smoother[j],
                                 hypre_ParAMGDataVariant(amg_data));
         HYPRE_SchwarzSetOverlap(smoother[j],
                                 hypre_ParAMGDataOverlap(amg_data));
         HYPRE_SchwarzSetDomainType(smoother[j],
                                    hypre_ParAMGDataDomainType(amg_data));
         HYPRE_SchwarzSetNonSymm(smoother[j],
                                 hypre_ParAMGDataSchwarzUseNonSymm(amg_data));
         if (schwarz_relax_wt > 0)
            HYPRE_SchwarzSetRelaxWeight(smoother[j],schwarz_relax_wt);
         HYPRE_SchwarzSetup(smoother[j],
                            (HYPRE_ParCSRMatrix) A_array[j],
                            (HYPRE_ParVector) f,
                            (HYPRE_ParVector) u);
         if (schwarz_relax_wt < 0 )
         {
            num_cg_sweeps = (HYPRE_Int) (-schwarz_relax_wt);
            hypre_BoomerAMGCGRelaxWt(amg_data, j, num_cg_sweeps,
                                     &schwarz_relax_wt);
            /*hypre_printf (" schwarz weight %f \n", schwarz_relax_wt);*/
            HYPRE_SchwarzSetRelaxWeight(smoother[j], schwarz_relax_wt);
            if (hypre_ParAMGDataVariant(amg_data) > 0)
            {
               local_size = hypre_CSRMatrixNumRows(hypre_ParCSRMatrixDiag(A_array[j]));
               hypre_SchwarzReScale(smoother[j], local_size, schwarz_relax_wt);
            }
            schwarz_relax_wt = 1;
         }
      }
      else if ((smooth_type == 9 || smooth_type == 19) && smooth_num_levels > j)
      {
#ifdef HYPRE_MIXEDINT
         hypre_error_w_msg(HYPRE_ERROR_GENERIC,"Euclid smoothing is not available in mixedint mode!");
         return hypre_error_flag;
#endif
         HYPRE_EuclidCreate(comm, &smoother[j]);
         if (euclidfile)
            HYPRE_EuclidSetParamsFromFile(smoother[j],euclidfile);
         HYPRE_EuclidSetLevel(smoother[j],eu_level);
         if (eu_bj)
            HYPRE_EuclidSetBJ(smoother[j],eu_bj);
         if (eu_sparse_A)
            HYPRE_EuclidSetSparseA(smoother[j],eu_sparse_A);
         HYPRE_EuclidSetup(smoother[j],
                           (HYPRE_ParCSRMatrix) A_array[j],
                           (HYPRE_ParVector) F_array[j],
                           (HYPRE_ParVector) U_array[j]);
      }
      else if ((smooth_type == 5 || smooth_type == 15) && smooth_num_levels > j)
      {
         HYPRE_ILUCreate( &smoother[j]);
         HYPRE_ILUSetType( smoother[j], ilu_type);
         HYPRE_ILUSetLocalReordering( smoother[j], ilu_reordering_type);
         HYPRE_ILUSetMaxIter(smoother[j], ilu_max_iter);
         HYPRE_ILUSetTol(smoother[j], 0.);
         HYPRE_ILUSetDropThreshold(smoother[j], ilu_droptol);
         HYPRE_ILUSetLogging(smoother[j], 0);
         HYPRE_ILUSetPrintLevel(smoother[j], 0);
         HYPRE_ILUSetLevelOfFill(smoother[j], ilu_lfil);
         HYPRE_ILUSetMaxNnzPerRow(smoother[j],ilu_max_row_nnz);
         HYPRE_ILUSetup(smoother[j],
                        (HYPRE_ParCSRMatrix) A_array[j],
                        (HYPRE_ParVector) F_array[j],
                        (HYPRE_ParVector) U_array[j]);
      }
      else if ((smooth_type == 8 || smooth_type == 18) && smooth_num_levels > j)
      {
#ifdef HYPRE_MIXEDINT
         hypre_error_w_msg(HYPRE_ERROR_GENERIC,"ParaSails smoothing is not available in mixedint mode!");
         return hypre_error_flag;
#endif
         HYPRE_ParCSRParaSailsCreate(comm, &smoother[j]);
         HYPRE_ParCSRParaSailsSetParams(smoother[j],thresh,nlevel);
         HYPRE_ParCSRParaSailsSetFilter(smoother[j],filter);
         HYPRE_ParCSRParaSailsSetSym(smoother[j],sym);
         HYPRE_ParCSRParaSailsSetup(smoother[j],
                                    (HYPRE_ParCSRMatrix) A_array[j],
                                    (HYPRE_ParVector) F_array[j],
                                    (HYPRE_ParVector) U_array[j]);
      }
      else if ((smooth_type == 7 || smooth_type == 17) && smooth_num_levels > j)
      {
#ifdef HYPRE_MIXEDINT
         hypre_error_w_msg(HYPRE_ERROR_GENERIC,"pilut smoothing is not available in mixedint mode!");
         return hypre_error_flag;
#endif
         HYPRE_ParCSRPilutCreate(comm, &smoother[j]);
         HYPRE_ParCSRPilutSetup(smoother[j],
                                (HYPRE_ParCSRMatrix) A_array[j],
                                (HYPRE_ParVector) F_array[j],
                                (HYPRE_ParVector) U_array[j]);
         HYPRE_ParCSRPilutSetDropTolerance(smoother[j],drop_tol);
         HYPRE_ParCSRPilutSetFactorRowSize(smoother[j],max_nz_per_row);
      }
      else if ( (j < num_levels-1) || ((j == num_levels-1) &&
                (grid_relax_type[3] !=  9 && grid_relax_type[3] != 99  &&
                 grid_relax_type[3] != 19 && grid_relax_type[3] != 98) && coarse_size > 9) )
      {
         if (relax_weight[j] < 0 )
         {
            num_cg_sweeps = (HYPRE_Int) (-relax_weight[j]);
            hypre_BoomerAMGCGRelaxWt(amg_data, j, num_cg_sweeps, &relax_weight[j]);
         }
         if (omega[j] < 0 )
         {
            num_cg_sweeps = (HYPRE_Int) (-omega[j]);
            hypre_BoomerAMGCGRelaxWt(amg_data, j, num_cg_sweeps, &omega[j]);
         }
      }
   } /* end of levels loop */

   if ( amg_logging > 1 ) {

      Residual_array = hypre_ParVectorCreate(hypre_ParCSRMatrixComm(A_array[0]),
                                             hypre_ParCSRMatrixGlobalNumRows(A_array[0]),
                                             hypre_ParCSRMatrixRowStarts(A_array[0]) );
      hypre_ParVectorInitialize_v2(Residual_array, memory_location);
      hypre_ParVectorSetPartitioningOwner(Residual_array, 0);
      hypre_ParAMGDataResidual(amg_data) = Residual_array;
   }
   else
   {
      hypre_ParAMGDataResidual(amg_data) = NULL;
   }

   if (simple > -1 && simple < num_levels)
   {
      hypre_CreateDinv(amg_data);
   }
   else if ( (mult_additive > -1 && mult_additive < num_levels) ||
             (additive > -1 && additive < num_levels) )
   {
      hypre_CreateLambda(amg_data);
   }

   /*-----------------------------------------------------------------------
    * Print some stuff
    *-----------------------------------------------------------------------*/

   if (amg_print_level == 1 || amg_print_level == 3)
   {
      hypre_BoomerAMGSetupStats(amg_data,A);
   }

   /* print out CF info to plot grids in matlab (see 'tools/AMGgrids.m') */

   if (hypre_ParAMGDataPlotGrids(amg_data))
   {
      HYPRE_Int *CF, *CFc, *itemp;
      FILE* fp;
      char filename[256];
      HYPRE_Int coorddim = hypre_ParAMGDataCoordDim (amg_data);
      float *coordinates = hypre_ParAMGDataCoordinates (amg_data);

      if (!coordinates) coorddim=0;


      if (block_mode)
      {
         local_size = hypre_CSRMatrixNumRows(hypre_ParCSRBlockMatrixDiag(A_block_array[0]));
      }
      else
      {
         local_size = hypre_CSRMatrixNumRows(hypre_ParCSRMatrixDiag(A));
      }

      CF  = hypre_CTAlloc(HYPRE_Int, local_size, HYPRE_MEMORY_HOST);
      CFc = hypre_CTAlloc(HYPRE_Int, local_size, HYPRE_MEMORY_HOST);

      for (level = (num_levels - 2); level >= 0; level--)
      {
         /* swap pointers */
         itemp = CFc;
         CFc = CF;
         CF = itemp;
         if (block_mode)
         {
            local_size = hypre_CSRMatrixNumRows(hypre_ParCSRBlockMatrixDiag(A_block_array[level]));
         }
         else
         {
            local_size = hypre_CSRMatrixNumRows(hypre_ParCSRMatrixDiag(A_array[level]));
         }

         for (i = 0, j = 0; i < local_size; i++)
         {
            /* if a C-point */
            CF[i] = 0;
            if (CF_marker_array[level][i] > -1)
            {
               CF[i] = CFc[j] + 1;
               j++;
            }
         }
      }
      if (block_mode)
      {
         local_size = hypre_CSRMatrixNumRows(hypre_ParCSRBlockMatrixDiag(A_block_array[0]));
      }
      else
      {
         local_size = hypre_CSRMatrixNumRows(hypre_ParCSRMatrixDiag(A));
      }
      hypre_sprintf (filename,"%s.%05d",hypre_ParAMGDataPlotFileName (amg_data),my_id);
      fp = fopen(filename, "w");

      for (i = 0; i < local_size; i++)
      {
         for (j = 0; j < coorddim; j++)
         {
            hypre_fprintf (fp,"% f ",coordinates[coorddim*i+j]);
         }
         hypre_fprintf(fp, "%d\n", CF[i]);
      }
      fclose(fp);

      hypre_TFree(CF, HYPRE_MEMORY_HOST);
      hypre_TFree(CFc, HYPRE_MEMORY_HOST);
   }

/* print out matrices on all levels  */
#if DEBUG
{
   char  filename[256];

   if (block_mode)
   {
      hypre_ParCSRMatrix *temp_A;

      for (level = 0; level < num_levels; level++)
      {
         hypre_sprintf(filename, "BoomerAMG.out.A_blk.%02d.ij", level);
         temp_A =  hypre_ParCSRBlockMatrixConvertToParCSRMatrix(
            A_block_array[level]);
         hypre_ParCSRMatrixPrintIJ(temp_A, 0, 0, filename);
         hypre_ParCSRMatrixDestroy(temp_A);
      }

   }
   else
   {

      for (level = 0; level < num_levels; level++)
      {
         hypre_sprintf(filename, "BoomerAMG.out.A.%02d.ij", level);
         hypre_ParCSRMatrixPrintIJ(A_array[level], 0, 0, filename);
      }
      for (level = 0; level < (num_levels-1); level++)
      {
         hypre_sprintf(filename, "BoomerAMG.out.P.%02d.ij", level);
         hypre_ParCSRMatrixPrintIJ(P_array[level], 0, 0, filename);
      }
   }
}
#endif

/* run compatible relaxation on all levels and print results */
#if 0
{
   hypre_ParVector *u_vec, *f_vec;
   HYPRE_Real      *u, rho0, rho1, rho;
   HYPRE_Int              n;

   for (level = 0; level < (num_levels-1); level++)
   {
      u_vec = hypre_ParVectorCreate(hypre_ParCSRMatrixComm(A_array[level]),
                                    hypre_ParCSRMatrixGlobalNumRows(A_array[level]),
                                    hypre_ParCSRMatrixRowStarts(A_array[level]));
      hypre_ParVectorInitialize(u_vec);
      hypre_ParVectorSetPartitioningOwner(u_vec,0);
      f_vec = hypre_ParVectorCreate(hypre_ParCSRMatrixComm(A_array[level]),
                                    hypre_ParCSRMatrixGlobalNumRows(A_array[level]),
                                    hypre_ParCSRMatrixRowStarts(A_array[level]));
      hypre_ParVectorInitialize(f_vec);
      hypre_ParVectorSetPartitioningOwner(f_vec,0);

      hypre_ParVectorSetRandomValues(u_vec, 99);
      hypre_ParVectorSetConstantValues(f_vec, 0.0);

      /* set C-pt values to zero */
      n = hypre_VectorSize(hypre_ParVectorLocalVector(u_vec));
      u = hypre_VectorData(hypre_ParVectorLocalVector(u_vec));
      for (i = 0; i < n; i++)
      {
         if (CF_marker_array[level][i] == 1)
         {
            u[i] = 0.0;
         }
      }

      rho1 = hypre_ParVectorInnerProd(u_vec, u_vec);
      for (i = 0; i < 5; i++)
      {
         rho0 = rho1;
         hypre_BoomerAMGRelax(A_array[level], f_vec, CF_marker_array[level],
                              grid_relax_type[0], -1,
                              relax_weight[level], omega[level], l1_norms[level],
                              u_vec, Vtemp, Ztemp);
         rho1 = hypre_ParVectorInnerProd(u_vec,u_vec);
         rho = sqrt(rho1/rho0);
         if (rho < 0.01)
         {
            break;
         }
      }

      hypre_ParVectorDestroy(u_vec);
      hypre_ParVectorDestroy(f_vec);

      if (my_id == 0)
      {
         hypre_printf("level = %d, rhocr = %f\n", level, rho);
      }
   }
}
#endif

   HYPRE_ANNOTATE_FUNC_END;

   return(hypre_error_flag);
}<|MERGE_RESOLUTION|>--- conflicted
+++ resolved
@@ -1900,38 +1900,23 @@
             {
                hypre_BoomerAMGBuildModExtInterp(A_array[level], CF_marker,
                                              S, coarse_pnts_global,
-<<<<<<< HEAD
                                              num_functions, dof_func_array[level], 
                                              debug_flag, 
                                              trunc_factor, P_max_elmts, &P);
-               hypre_TFree(col_offd_S_to_A, HYPRE_MEMORY_HOST);
-=======
-                                             debug_flag, trunc_factor, P_max_elmts, &P);
->>>>>>> be90a7a6
             }
             else if (interp_type == 17) /*Extended+i MM interpolation */
             {
                hypre_BoomerAMGBuildModExtPIInterp(A_array[level], CF_marker,
                                              S, coarse_pnts_global,
-<<<<<<< HEAD
                                              num_functions, dof_func_array[level], 
                                              debug_flag, trunc_factor, P_max_elmts, &P);
-               hypre_TFree(col_offd_S_to_A, HYPRE_MEMORY_HOST);
-=======
-                                             debug_flag, trunc_factor, P_max_elmts, &P);
->>>>>>> be90a7a6
             }
             else if (interp_type == 18) /*Extended+e MM interpolation */
             {
                hypre_BoomerAMGBuildModExtPEInterp(A_array[level], CF_marker,
                                              S, coarse_pnts_global,
-<<<<<<< HEAD
                                              num_functions, dof_func_array[level], 
                                              debug_flag, trunc_factor, P_max_elmts, &P);
-               hypre_TFree(col_offd_S_to_A, HYPRE_MEMORY_HOST);
-=======
-                                             debug_flag, trunc_factor, P_max_elmts, &P);
->>>>>>> be90a7a6
             }
 
             else if (interp_type == 7) /*Extended+i (if no common C) interpolation */
