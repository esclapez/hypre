--- conflicted
+++ resolved
@@ -490,11 +490,7 @@
                                           Aux_F,
                                           1,
                                           1,
-<<<<<<< HEAD
-                                          l1_norms_level,
-=======
                                           l1_norms_level ? hypre_VectorData(l1_norms_level) : NULL,
->>>>>>> 249383ad
                                           relax_weight[level],
                                           omega[level],0,0,0,0,
                                           Aux_U,
