/******************************************************************************
 * Copyright 1998-2019 Lawrence Livermore National Security, LLC and other
 * HYPRE Project Developers. See the top-level COPYRIGHT file for details.
 *
 * SPDX-License-Identifier: (Apache-2.0 OR MIT)
 ******************************************************************************/



/******************************************************************************
 *
 * a few more relaxation schemes: Chebychev, FCF-Jacobi, CG  -
 * these do not go through the CF interface (hypre_BoomerAMGRelaxIF)
 *
 *****************************************************************************/

#include "_hypre_parcsr_ls.h"
#include "float.h"

HYPRE_Int hypre_LINPACKcgtql1(HYPRE_Int*,HYPRE_Real *,HYPRE_Real *,HYPRE_Int *);

/******************************************************************************
 *
 *use max norm to estimate largest eigenvalue
 *
 *****************************************************************************/


HYPRE_Int hypre_ParCSRMaxEigEstimate(hypre_ParCSRMatrix *A, /* matrix to relax with */
                               HYPRE_Int scale, /* scale by diagonal?*/
                               HYPRE_Real *max_eig)
{

   HYPRE_Real e_max;
   HYPRE_Real row_sum, max_norm;
   HYPRE_Real *A_diag_data;
   HYPRE_Real *A_offd_data;
   HYPRE_Real temp;
   HYPRE_Real diag_value;

   HYPRE_Int  pos_diag, neg_diag;
   HYPRE_Int  A_num_rows;
   HYPRE_Int *A_diag_i;
   HYPRE_Int *A_offd_i;
   HYPRE_Int  j;
   HYPRE_Int  i, start;


   /* estimate with the inf-norm of A - should be ok for SPD matrices */

   A_num_rows  =  hypre_CSRMatrixNumRows(hypre_ParCSRMatrixDiag(A));
   A_diag_i    =  hypre_CSRMatrixI(hypre_ParCSRMatrixDiag(A));
   A_diag_data =  hypre_CSRMatrixData(hypre_ParCSRMatrixDiag(A));
   A_offd_i    =  hypre_CSRMatrixI(hypre_ParCSRMatrixOffd(A));
   A_offd_data =  hypre_CSRMatrixData(hypre_ParCSRMatrixOffd(A));

   max_norm = 0.0;

   pos_diag = neg_diag = 0;

   for ( i = 0; i < A_num_rows; i++ )
   {
      start = A_diag_i[i];
      diag_value = A_diag_data[start];
      if (diag_value > 0)
      {
         pos_diag++;
      }
      if (diag_value < 0)
      {
         neg_diag++;
         diag_value = -diag_value;
      }
      row_sum = diag_value;

      /*for (j = 0; j < row_length; j++)*/
      for (j = start+1; j < A_diag_i[i+1]; j++)
      {
         row_sum += fabs(A_diag_data[j]);
      }
      for (j = A_offd_i[i]; j < A_offd_i[i+1]; j++)
      {
         row_sum += fabs(A_offd_data[j]);
      }
      if (scale)
      {
         if (diag_value != 0.0)
            row_sum = row_sum/diag_value;
      }
      if ( row_sum > max_norm ) max_norm = row_sum;
   }

   /* get max across procs */
   hypre_MPI_Allreduce(&max_norm, &temp, 1, HYPRE_MPI_REAL, hypre_MPI_MAX, hypre_ParCSRMatrixComm(A));
   max_norm = temp;

   /* from Charles */
   if ( pos_diag == 0 && neg_diag > 0 ) max_norm = - max_norm;

   /* eig estimates */
   e_max = max_norm;

   /* return */
   *max_eig = e_max;

   return hypre_error_flag;

}

/******************************************************************************
   use CG to get the eigenvalue estimate
  scale means get eig est of  (D^{-1/2} A D^{-1/2}
******************************************************************************/

HYPRE_Int hypre_ParCSRMaxEigEstimateCG(hypre_ParCSRMatrix *A, /* matrix to relax with */
                                 HYPRE_Int scale, /* scale by diagonal?*/
                                 HYPRE_Int max_iter,
                                 HYPRE_Real *max_eig,
                                 HYPRE_Real *min_eig)
{

   HYPRE_Int i, j, err;

   hypre_ParVector    *p;
   hypre_ParVector    *s;
   hypre_ParVector    *r;
   hypre_ParVector    *ds;
   hypre_ParVector    *u;


   HYPRE_Real   *tridiag = NULL;
   HYPRE_Real   *trioffd = NULL;

   HYPRE_Real lambda_max ;

   HYPRE_Real beta, gamma = 0.0, alpha, sdotp, gamma_old, alphainv;

   HYPRE_Real diag;

   HYPRE_Real lambda_min;

   HYPRE_Real *s_data, *p_data, *ds_data, *u_data;

   HYPRE_Int local_size = hypre_CSRMatrixNumRows(hypre_ParCSRMatrixDiag(A));

   hypre_CSRMatrix *A_diag = hypre_ParCSRMatrixDiag(A);
   HYPRE_Real      *A_diag_data  = hypre_CSRMatrixData(A_diag);
   HYPRE_Int       *A_diag_i     = hypre_CSRMatrixI(A_diag);


   /* check the size of A - don't iterate more than the size */
   HYPRE_BigInt size = hypre_ParCSRMatrixGlobalNumRows(A);

   if (size < (HYPRE_BigInt) max_iter)
      max_iter = (HYPRE_Int) size;

   /* create some temp vectors: p, s, r , ds, u*/

   r = hypre_ParVectorCreate(hypre_ParCSRMatrixComm(A),
                             hypre_ParCSRMatrixGlobalNumRows(A),
                             hypre_ParCSRMatrixRowStarts(A));
   hypre_ParVectorInitialize(r);
   hypre_ParVectorSetPartitioningOwner(r,0);

   p = hypre_ParVectorCreate(hypre_ParCSRMatrixComm(A),
                             hypre_ParCSRMatrixGlobalNumRows(A),
                             hypre_ParCSRMatrixRowStarts(A));
   hypre_ParVectorInitialize(p);
   hypre_ParVectorSetPartitioningOwner(p,0);


   s = hypre_ParVectorCreate(hypre_ParCSRMatrixComm(A),
                             hypre_ParCSRMatrixGlobalNumRows(A),
                             hypre_ParCSRMatrixRowStarts(A));
   hypre_ParVectorInitialize(s);
   hypre_ParVectorSetPartitioningOwner(s,0);


   ds = hypre_ParVectorCreate(hypre_ParCSRMatrixComm(A),
                                hypre_ParCSRMatrixGlobalNumRows(A),
                                hypre_ParCSRMatrixRowStarts(A));
   hypre_ParVectorInitialize(ds);
   hypre_ParVectorSetPartitioningOwner(ds,0);

   u = hypre_ParVectorCreate(hypre_ParCSRMatrixComm(A),
                                hypre_ParCSRMatrixGlobalNumRows(A),
                                hypre_ParCSRMatrixRowStarts(A));
   hypre_ParVectorInitialize(u);
   hypre_ParVectorSetPartitioningOwner(u,0);


   /* point to local data */
   s_data = hypre_VectorData(hypre_ParVectorLocalVector(s));
   p_data = hypre_VectorData(hypre_ParVectorLocalVector(p));
   ds_data = hypre_VectorData(hypre_ParVectorLocalVector(ds));
   u_data = hypre_VectorData(hypre_ParVectorLocalVector(u));

   /* make room for tri-diag matrix */
    tridiag  = hypre_CTAlloc(HYPRE_Real,  max_iter+1, HYPRE_MEMORY_HOST);
    trioffd  = hypre_CTAlloc(HYPRE_Real,  max_iter+1, HYPRE_MEMORY_HOST);
    for (i=0; i < max_iter + 1; i++)
    {
       tridiag[i] = 0;
       trioffd[i] = 0;
    }


    /* set residual to random */
    hypre_ParVectorSetRandomValues(r,1);

    if (scale)
    {
       for (i = 0; i < local_size; i++)
       {
          diag = A_diag_data[A_diag_i[i]];
          ds_data[i] = 1/sqrt(diag);
       }

    }
    else
    {
       /* set ds to 1 */
       hypre_ParVectorSetConstantValues(ds,1.0);
    }


    /* gamma = <r,Cr> */
    gamma = hypre_ParVectorInnerProd(r,p);

    /* for the initial filling of the tridiag matrix */
    beta = 1.0;

    i = 0;
    while (i < max_iter)
    {

        /* s = C*r */
       /* TO DO:  C = diag scale */
       hypre_ParVectorCopy(r, s);

       /*gamma = <r,Cr> */
       gamma_old = gamma;
       gamma = hypre_ParVectorInnerProd(r,s);

       if (i==0)
       {
          beta = 1.0;
          /* p_0 = C*r */
          hypre_ParVectorCopy(s, p);
       }
       else
       {
          /* beta = gamma / gamma_old */
          beta = gamma / gamma_old;

          /* p = s + beta p */
#ifdef HYPRE_USING_OPENMP
#pragma omp parallel for private(j) HYPRE_SMP_SCHEDULE
#endif
          for (j=0; j < local_size; j++)
          {
             p_data[j] = s_data[j] + beta*p_data[j];
          }
       }

       if (scale)
       {
           /* s = D^{-1/2}A*D^{-1/2}*p */
          for (j = 0; j < local_size; j++)
          {
             u_data[j] = ds_data[j] * p_data[j];
          }
          hypre_ParCSRMatrixMatvec(1.0, A, u, 0.0, s);
          for (j = 0; j < local_size; j++)
          {
             s_data[j] = ds_data[j] * s_data[j];
          }


       }
       else
       {
          /* s = A*p */
          hypre_ParCSRMatrixMatvec(1.0, A, p, 0.0, s);
       }

       /* <s,p> */
       sdotp =  hypre_ParVectorInnerProd(s,p);

       /* alpha = gamma / <s,p> */
       alpha = gamma/sdotp;

       /* get tridiagonal matrix */
       alphainv = 1.0/alpha;

       tridiag[i+1] = alphainv;
       tridiag[i] *= beta;
       tridiag[i] += alphainv;

       trioffd[i+1] = alphainv;
       trioffd[i] *= sqrt(beta);

       /* x = x + alpha*p */
       /* don't need */

       /* r = r - alpha*s */
       hypre_ParVectorAxpy( -alpha, s, r);

       i++;

    }

    /* eispack routine - eigenvalues return in tridiag and ordered*/
    hypre_LINPACKcgtql1(&i,tridiag,trioffd,&err);

    lambda_max = tridiag[i-1];
    lambda_min = tridiag[0];
    /* hypre_printf("linpack max eig est = %g\n", lambda_max);*/
    /* hypre_printf("linpack min eig est = %g\n", lambda_min);*/

    hypre_TFree(tridiag, HYPRE_MEMORY_HOST);
    hypre_TFree(trioffd, HYPRE_MEMORY_HOST);

    hypre_ParVectorDestroy(r);
    hypre_ParVectorDestroy(s);
    hypre_ParVectorDestroy(p);
    hypre_ParVectorDestroy(ds);
    hypre_ParVectorDestroy(u);

   /* return */
   *max_eig = lambda_max;
   *min_eig = lambda_min;

   return hypre_error_flag;

}



/******************************************************************************

Chebyshev relaxation


Can specify order 1-4 (this is the order of the resid polynomial)- here we
explicitly code the coefficients (instead of
iteratively determining)


variant 0: standard chebyshev
this is rlx 11 if scale = 0, and 16 if scale == 1

variant 1: modified cheby: T(t)* f(t) where f(t) = (1-b/t)
this is rlx 15 if scale = 0, and 17 if scale == 1

ratio indicates the percentage of the whole spectrum to use (so .5
means half, and .1 means 10percent)


*******************************************************************************/

HYPRE_Int hypre_ParCSRRelax_Cheby(hypre_ParCSRMatrix *A, /* matrix to relax with */
                            hypre_ParVector *f,    /* right-hand side */
                            HYPRE_Real max_eig,
                            HYPRE_Real min_eig,
                            HYPRE_Real fraction,
                            HYPRE_Int order,            /* polynomial order */
                            HYPRE_Int scale,            /* scale by diagonal?*/
                            HYPRE_Int variant,
                            hypre_ParVector *u,   /* initial/updated approximation */
                            hypre_ParVector *v    /* temporary vector */,
                            hypre_ParVector *r    /*another temp vector */  )
{


   hypre_CSRMatrix *A_diag = hypre_ParCSRMatrixDiag(A);
   HYPRE_Real     *A_diag_data  = hypre_CSRMatrixData(A_diag);
   HYPRE_Int            *A_diag_i     = hypre_CSRMatrixI(A_diag);

   HYPRE_Real *u_data = hypre_VectorData(hypre_ParVectorLocalVector(u));
   HYPRE_Real *f_data = hypre_VectorData(hypre_ParVectorLocalVector(f));
   HYPRE_Real *v_data = hypre_VectorData(hypre_ParVectorLocalVector(v));

   HYPRE_Real  *r_data = hypre_VectorData(hypre_ParVectorLocalVector(r));

   HYPRE_Real theta, delta;

   HYPRE_Real den;
   HYPRE_Real upper_bound, lower_bound;

   HYPRE_Int i, j;
   HYPRE_Int num_rows = hypre_CSRMatrixNumRows(A_diag);

   HYPRE_Real coefs[5];
   HYPRE_Real mult;
   HYPRE_Real *orig_u;

   HYPRE_Real tmp_d;

   HYPRE_Int cheby_order;

   HYPRE_Real *ds_data, *tmp_data;
   HYPRE_Real  diag;

   hypre_ParVector    *ds;
   hypre_ParVector    *tmp_vec;

   /* u = u + p(A)r */

   if (order > 4)
      order = 4;
   if (order < 1)
      order = 1;

   /* we are using the order of p(A) */
   cheby_order = order -1;

    /* make sure we are large enough -  Adams et al. 2003 */
   upper_bound = max_eig * 1.1;
   /* lower_bound = max_eig/fraction; */
   lower_bound = (upper_bound - min_eig)* fraction + min_eig;


   /* theta and delta */
   theta = (upper_bound + lower_bound)/2;
   delta = (upper_bound - lower_bound)/2;

   if (variant == 1 )
   {
      switch ( cheby_order ) /* these are the corresponding cheby polynomials: u = u_o + s(A)r_0  - so order is
                                one less that  resid poly: r(t) = 1 - t*s(t) */
      {
         case 0:
            coefs[0] = 1.0/theta;

            break;

         case 1:  /* (del - t + 2*th)/(th^2 + del*th) */
            den = (theta*theta + delta*theta);

            coefs[0] = (delta + 2*theta)/den;
            coefs[1] = -1.0/den;

            break;

         case 2:  /* (4*del*th - del^2 - t*(2*del + 6*th) + 2*t^2 + 6*th^2)/(2*del*th^2 - del^2*th - del^3 + 2*th^3)*/
            den = 2*delta*theta*theta - delta*delta*theta - pow(delta,3) + 2*pow(theta,3);

            coefs[0] = (4*delta*theta - pow(delta,2) +  6*pow(theta,2))/den;
            coefs[1] = -(2*delta + 6*theta)/den;
            coefs[2] =  2/den;

            break;

         case 3: /* -(6*del^2*th - 12*del*th^2 - t^2*(4*del + 16*th) + t*(12*del*th - 3*del^2 + 24*th^2) + 3*del^3 + 4*t^3 - 16*th^3)/(4*del*th^3 - 3*del^2*th^2 - 3*del^3*th + 4*th^4)*/
            den = - (4*delta*pow(theta,3) - 3*pow(delta,2)*pow(theta,2) - 3*pow(delta,3)*theta + 4*pow(theta,4) );

            coefs[0] = (6*pow(delta,2)*theta - 12*delta*pow(theta,2) + 3*pow(delta,3) - 16*pow(theta,3)   )/den;
            coefs[1] = (12*delta*theta - 3*pow(delta,2) + 24*pow(theta,2))/den;
            coefs[2] =  -( 4*delta + 16*theta)/den;
            coefs[3] = 4/den;

            break;
      }
   }

   else /* standard chebyshev */
   {

      switch ( cheby_order ) /* these are the corresponding cheby polynomials: u = u_o + s(A)r_0  - so order is
                                one less thatn resid poly: r(t) = 1 - t*s(t) */
      {
         case 0:
            coefs[0] = 1.0/theta;
            break;

         case 1:  /* (  2*t - 4*th)/(del^2 - 2*th^2) */
            den = delta*delta - 2*theta*theta;

            coefs[0] = -4*theta/den;
            coefs[1] = 2/den;

            break;

         case 2: /* (3*del^2 - 4*t^2 + 12*t*th - 12*th^2)/(3*del^2*th - 4*th^3)*/
            den = 3*(delta*delta)*theta - 4*(theta*theta*theta);

            coefs[0] = (3*delta*delta - 12 *theta*theta)/den;
            coefs[1] = 12*theta/den;
            coefs[2] = -4/den;

            break;

         case 3: /*(t*(8*del^2 - 48*th^2) - 16*del^2*th + 32*t^2*th - 8*t^3 + 32*th^3)/(del^4 - 8*del^2*th^2 + 8*th^4)*/
            den = pow(delta,4) - 8*delta*delta*theta*theta + 8*pow(theta,4);

            coefs[0] = (32*pow(theta,3)- 16*delta*delta*theta)/den;
            coefs[1] = (8*delta*delta - 48*theta*theta)/den;
            coefs[2] = 32*theta/den;
            coefs[3] = -8/den;

            break;
      }
   }

   orig_u = hypre_CTAlloc(HYPRE_Real,  num_rows, HYPRE_MEMORY_HOST);

   if (!scale)
   {
      /* get residual: r = f - A*u */
      hypre_ParVectorCopy(f, r);
      hypre_ParCSRMatrixMatvec(-1.0, A, u, 1.0, r);



      for ( i = 0; i < num_rows; i++ )
      {
         orig_u[i] = u_data[i];
         u_data[i] = r_data[i] * coefs[cheby_order];
      }
      for (i = cheby_order - 1; i >= 0; i-- )
      {
         hypre_ParCSRMatrixMatvec(1.0, A, u, 0.0, v);
         mult = coefs[i];

#ifdef HYPRE_USING_OPENMP
#pragma omp parallel for private(j) HYPRE_SMP_SCHEDULE
#endif
         for ( j = 0; j < num_rows; j++ )
         {
            u_data[j] = mult * r_data[j] + v_data[j];
         }

      }

#ifdef HYPRE_USING_OPENMP
#pragma omp parallel for private(i) HYPRE_SMP_SCHEDULE
#endif
      for ( i = 0; i < num_rows; i++ )
      {
         u_data[i] = orig_u[i] + u_data[i];
      }


   }
   else /* scaling! */
   {

      /*grab 1/sqrt(diagonal) */

      ds = hypre_ParVectorCreate(hypre_ParCSRMatrixComm(A),
                                 hypre_ParCSRMatrixGlobalNumRows(A),
                                 hypre_ParCSRMatrixRowStarts(A));
      hypre_ParVectorInitialize(ds);
      hypre_ParVectorSetPartitioningOwner(ds,0);
      ds_data = hypre_VectorData(hypre_ParVectorLocalVector(ds));

      tmp_vec = hypre_ParVectorCreate(hypre_ParCSRMatrixComm(A),
                                      hypre_ParCSRMatrixGlobalNumRows(A),
                                      hypre_ParCSRMatrixRowStarts(A));
      hypre_ParVectorInitialize(tmp_vec);
      hypre_ParVectorSetPartitioningOwner(tmp_vec,0);
      tmp_data = hypre_VectorData(hypre_ParVectorLocalVector(tmp_vec));

    /* get ds_data and get scaled residual: r = D^(-1/2)f -
       * D^(-1/2)A*u */


#ifdef HYPRE_USING_OPENMP
#pragma omp parallel for private(j,diag) HYPRE_SMP_SCHEDULE
#endif
      for (j = 0; j < num_rows; j++)
      {
         diag = A_diag_data[A_diag_i[j]];
         ds_data[j] = 1/sqrt(diag);

         r_data[j] = ds_data[j] * f_data[j];
      }

      hypre_ParCSRMatrixMatvec(-1.0, A, u, 0.0, tmp_vec);
#ifdef HYPRE_USING_OPENMP
#pragma omp parallel for private(j) HYPRE_SMP_SCHEDULE
#endif
      for ( j = 0; j < num_rows; j++ )
      {
         r_data[j] += ds_data[j] * tmp_data[j];
      }

      /* save original u, then start
         the iteration by multiplying r by the cheby coef.*/

#ifdef HYPRE_USING_OPENMP
#pragma omp parallel for private(j) HYPRE_SMP_SCHEDULE
#endif
      for ( j = 0; j < num_rows; j++ )
      {
         orig_u[j] = u_data[j]; /* orig, unscaled u */

         u_data[j] = r_data[j] * coefs[cheby_order];
      }

      /* now do the other coefficients */
      for (i = cheby_order - 1; i >= 0; i-- )
      {
         /* v = D^(-1/2)AD^(-1/2)u */
#ifdef HYPRE_USING_OPENMP
#pragma omp parallel for private(j) HYPRE_SMP_SCHEDULE
#endif
         for ( j = 0; j < num_rows; j++ )
         {
            tmp_data[j]  =  ds_data[j] * u_data[j];
         }
         hypre_ParCSRMatrixMatvec(1.0, A, tmp_vec, 0.0, v);

         /* u_new = coef*r + v*/
         mult = coefs[i];

#ifdef HYPRE_USING_OPENMP
#pragma omp parallel for private(j,tmp_d) HYPRE_SMP_SCHEDULE
#endif
         for ( j = 0; j < num_rows; j++ )
         {
            tmp_d = ds_data[j]* v_data[j];
            u_data[j] = mult * r_data[j] + tmp_d;
         }

      } /* end of cheby_order loop */

      /* now we have to scale u_data before adding it to u_orig*/

#ifdef HYPRE_USING_OPENMP
#pragma omp parallel for private(j) HYPRE_SMP_SCHEDULE
#endif
      for ( j = 0; j < num_rows; j++ )
      {
         u_data[j] = orig_u[j] + ds_data[j]*u_data[j];
      }

      hypre_ParVectorDestroy(ds);
      hypre_ParVectorDestroy(tmp_vec);


   }/* end of scaling code */



   hypre_TFree(orig_u, HYPRE_MEMORY_HOST);




   return hypre_error_flag;


}

/*--------------------------------------------------------------------------
 * hypre_BoomerAMGRelax_FCFJacobi
 *--------------------------------------------------------------------------*/

HYPRE_Int hypre_BoomerAMGRelax_FCFJacobi( hypre_ParCSRMatrix *A,
                                          hypre_ParVector    *f,
                                          HYPRE_Int          *cf_marker,
                                          HYPRE_Real          relax_weight,
                                          hypre_ParVector    *u,
                                          hypre_ParVector    *Vtemp)
{
   HYPRE_Int i;
   HYPRE_Int relax_points[3];
   HYPRE_Int relax_type = 0;

   relax_points[0] = -1; /*F */
   relax_points[1] =  1; /*C */
   relax_points[2] = -1; /*F */

   /* cf == NULL --> size == 0 */
   if (cf_marker == NULL)
   {
      hypre_assert(hypre_CSRMatrixNumRows(hypre_ParCSRMatrixDiag(A)) == 0);
   }

   for (i=0; i < 3; i++)
   {
      hypre_BoomerAMGRelax(A,
                           f,
                           cf_marker,
                           relax_type,
                           relax_points[i],
                           relax_weight,
                           0.0,
                           NULL,
                           u,
                           Vtemp, NULL);
   }

   return hypre_error_flag;
}

/*--------------------------------------------------------------------------
 * CG Smoother -
 *
 *--------------------------------------------------------------------------*/

HYPRE_Int hypre_ParCSRRelax_CG( HYPRE_Solver solver,
                             hypre_ParCSRMatrix *A,
                             hypre_ParVector    *f,
                             hypre_ParVector    *u,
                             HYPRE_Int num_its)
{

   HYPRE_PCGSetMaxIter(solver, num_its); /* max iterations */
   HYPRE_PCGSetTol(solver, 0.0); /* max iterations */
   HYPRE_ParCSRPCGSolve(solver, (HYPRE_ParCSRMatrix)A, (HYPRE_ParVector)f, (HYPRE_ParVector)u);

#if 0
   {
      HYPRE_Int myid;
      HYPRE_Int num_iterations;
      HYPRE_Real final_res_norm;

      hypre_MPI_Comm_rank(hypre_MPI_COMM_WORLD, &myid);
      HYPRE_PCGGetNumIterations(solver, &num_iterations);
      HYPRE_PCGGetFinalRelativeResidualNorm(solver, &final_res_norm);
      if (myid ==0)
      {
         hypre_printf("            -----CG PCG Iterations = %d\n", num_iterations);
         hypre_printf("            -----CG PCG Final Relative Residual Norm = %e\n", final_res_norm);
      }
    }
#endif

   return hypre_error_flag;

}





/* tql1.f --

  this is the eispack translation - from Barry Smith in Petsc

  Note that this routine always uses real numbers (not complex) even
  if the underlying matrix is Hermitian. This is because the Lanczos
  process applied to Hermitian matrices always produces a real,
  symmetric tridiagonal matrix.
*/

HYPRE_Real hypre_LINPACKcgpthy(HYPRE_Real*,HYPRE_Real*);


HYPRE_Int hypre_LINPACKcgtql1(HYPRE_Int *n,HYPRE_Real *d,HYPRE_Real *e,HYPRE_Int *ierr)
{
    /* System generated locals */
    HYPRE_Int  i__1,i__2;
    HYPRE_Real d__1,d__2,c_b10 = 1.0;

    /* Local variables */
     HYPRE_Real c,f,g,h;
     HYPRE_Int  i,j,l,m;
     HYPRE_Real p,r,s,c2,c3 = 0.0;
     HYPRE_Int  l1,l2;
     HYPRE_Real s2 = 0.0;
     HYPRE_Int  ii;
     HYPRE_Real dl1,el1;
     HYPRE_Int  mml;
     HYPRE_Real tst1,tst2;

/*     THIS SUBROUTINE IS A TRANSLATION OF THE ALGOL PROCEDURE TQL1, */
/*     NUM. MATH. 11, 293-306(1968) BY BOWDLER, MARTIN, REINSCH, AND */
/*     WILKINSON. */
/*     HANDBOOK FOR AUTO. COMP., VOL.II-LINEAR ALGEBRA, 227-240(1971). */

/*     THIS SUBROUTINE FINDS THE EIGENVALUES OF A SYMMETRIC */
/*     TRIDIAGONAL MATRIX BY THE QL METHOD. */

/*     ON INPUT */

/*        N IS THE ORDER OF THE MATRIX. */

/*        D CONTAINS THE DIAGONAL ELEMENTS OF THE INPUT MATRIX. */

/*        E CONTAINS THE SUBDIAGONAL ELEMENTS OF THE INPUT MATRIX */
/*          IN ITS LAST N-1 POSITIONS.  E(1) IS ARBITRARY. */

/*      ON OUTPUT */

/*        D CONTAINS THE EIGENVALUES IN ASCENDING ORDER.  IF AN */
/*          ERROR EXIT IS MADE, THE EIGENVALUES ARE CORRECT AND */
/*          ORDERED FOR INDICES 1,2,...IERR-1, BUT MAY NOT BE */
/*          THE SMALLEST EIGENVALUES. */

/*        E HAS BEEN DESTROYED. */

/*        IERR IS SET TO */
/*          ZERO       FOR NORMAL RETURN, */
/*          J          IF THE J-TH EIGENVALUE HAS NOT BEEN */
/*                     DETERMINED AFTER 30 ITERATIONS. */

/*     CALLS CGPTHY FOR  DSQRT(A*A + B*B) . */

/*     QUESTIONS AND COMMENTS SHOULD BE DIRECTED TO BURTON S. GARBOW, */
/*     MATHEMATICS AND COMPUTER SCIENCE DIV, ARGONNE NATIONAL LABORATORY
*/

/*     THIS VERSION DATED AUGUST 1983. */

/*     ------------------------------------------------------------------
*/
    HYPRE_Real ds;

    --e;
    --d;

    *ierr = 0;
    if (*n == 1) {
        goto L1001;
    }

    i__1 = *n;
    for (i = 2; i <= i__1; ++i) {
        e[i - 1] = e[i];
    }

    f = 0.;
    tst1 = 0.;
    e[*n] = 0.;

    i__1 = *n;
    for (l = 1; l <= i__1; ++l) {
        j = 0;
        h = (d__1 = d[l],fabs(d__1)) + (d__2 = e[l],fabs(d__2));
        if (tst1 < h) {
            tst1 = h;
        }
/*     .......... LOOK FOR SMALL SUB-DIAGONAL ELEMENT .......... */
        i__2 = *n;
        for (m = l; m <= i__2; ++m) {
            tst2 = tst1 + (d__1 = e[m],fabs(d__1));
            if (tst2 == tst1) {
                goto L120;
            }
/*     .......... E(N) IS ALWAYS ZERO,SO THERE IS NO EXIT */
/*                THROUGH THE BOTTOM OF THE LOOP .......... */
        }
L120:
        if (m == l) {
            goto L210;
        }
L130:
        if (j == 30) {
            goto L1000;
        }
        ++j;
/*     .......... FORM SHIFT .......... */
        l1 = l + 1;
        l2 = l1 + 1;
        g = d[l];
        p = (d[l1] - g) / (e[l] * 2.);
        r = hypre_LINPACKcgpthy(&p,&c_b10);
        ds = 1.0; if (p < 0.0) ds = -1.0;
        d[l] = e[l] / (p + ds*r);
        d[l1] = e[l] * (p + ds*r);
        dl1 = d[l1];
        h = g - d[l];
        if (l2 > *n) {
            goto L145;
        }

        i__2 = *n;
        for (i = l2; i <= i__2; ++i) {
            d[i] -= h;
        }

L145:
        f += h;
/*     .......... QL TRANSFORMATION .......... */
        p = d[m];
        c = 1.;
        c2 = c;
        el1 = e[l1];
        s = 0.;
        mml = m - l;
/*     .......... FOR I=M-1 STEP -1 UNTIL L DO -- .......... */
        i__2 = mml;
        for (ii = 1; ii <= i__2; ++ii) {
            c3 = c2;
            c2 = c;
            s2 = s;
            i = m - ii;
            g = c * e[i];
            h = c * p;
            r = hypre_LINPACKcgpthy(&p,&e[i]);
            e[i + 1] = s * r;
            s = e[i] / r;
            c = p / r;
            p = c * d[i] - s * g;
            d[i + 1] = h + s * (c * g + s * d[i]);
        }

        p = -s * s2 * c3 * el1 * e[l] / dl1;
        e[l] = s * p;
        d[l] = c * p;
        tst2 = tst1 + (d__1 = e[l],fabs(d__1));
        if (tst2 > tst1) {
            goto L130;
        }
L210:
        p = d[l] + f;
/*     .......... ORDER EIGENVALUES .......... */
        if (l == 1) {
            goto L250;
        }
/*     .......... FOR I=L STEP -1 UNTIL 2 DO -- .......... */
        i__2 = l;
        for (ii = 2; ii <= i__2; ++ii) {
            i = l + 2 - ii;
            if (p >= d[i - 1]) {
                goto L270;
            }
            d[i] = d[i - 1];
        }

L250:
        i = 1;
L270:
        d[i] = p;
    }

    goto L1001;
/*     .......... SET ERROR -- NO CONVERGENCE TO AN */
/*                EIGENVALUE AFTER 30 ITERATIONS .......... */
L1000:
    *ierr = l;
L1001:
    return 0;

} /* cgtql1_ */


HYPRE_Real hypre_LINPACKcgpthy(HYPRE_Real *a,HYPRE_Real *b)
{
    /* System generated locals */
    HYPRE_Real ret_val,d__1,d__2,d__3;

    /* Local variables */
    HYPRE_Real p,r,s,t,u;


/*     FINDS DSQRT(A**2+B**2) WITHOUT OVERFLOW OR DESTRUCTIVE UNDERFLOW */


/* Computing MAX */
    d__1 = fabs(*a),d__2 = fabs(*b);
    p = hypre_max(d__1,d__2);
    if (!p) {
        goto L20;
    }
/* Computing MIN */
    d__2 = fabs(*a),d__3 = fabs(*b);
/* Computing 2nd power */
    d__1 = hypre_min(d__2,d__3) / p;
    r = d__1 * d__1;
L10:
    t = r + 4.;
    if (t == 4.) {
        goto L20;
    }
    s = r / t;
    u = s * 2. + 1.;
    p = u * p;
/* Computing 2nd power */
    d__1 = s / u;
    r = d__1 * d__1 * r;
    goto L10;
L20:
    ret_val = p;

    return ret_val;
} /* cgpthy_ */


/*--------------------------------------------------------------------------
 * hypre_ParCSRRelax_L1_Jacobi (same as the one in AMS, but this allows CF)

  u += w D^{-1}(f - A u), where D_ii = ||A(i,:)||_1
 *--------------------------------------------------------------------------*/

HYPRE_Int  
hypre_ParCSRRelax_L1_Jacobi( hypre_ParCSRMatrix *A,
                             hypre_ParVector    *f,
                             HYPRE_Int          *cf_marker,
                             HYPRE_Int           relax_points,
                             HYPRE_Real          relax_weight,
<<<<<<< HEAD
                             hypre_Vector       *l1_norms,
=======
                             HYPRE_Real         *l1_norms,
>>>>>>> 249383ad
                             hypre_ParVector    *u,
                             hypre_ParVector    *Vtemp )

{
    MPI_Comm	   comm = hypre_ParCSRMatrixComm(A);
    hypre_CSRMatrix *A_diag = hypre_ParCSRMatrixDiag(A);
    HYPRE_Real     *A_diag_data  = hypre_CSRMatrixData(A_diag);
    HYPRE_Int            *A_diag_i     = hypre_CSRMatrixI(A_diag);
    HYPRE_Int            *A_diag_j     = hypre_CSRMatrixJ(A_diag);
    hypre_CSRMatrix *A_offd = hypre_ParCSRMatrixOffd(A);
    HYPRE_Int            *A_offd_i     = hypre_CSRMatrixI(A_offd);
    HYPRE_Real     *A_offd_data  = hypre_CSRMatrixData(A_offd);
    HYPRE_Int            *A_offd_j     = hypre_CSRMatrixJ(A_offd);
    hypre_ParCSRCommPkg  *comm_pkg = hypre_ParCSRMatrixCommPkg(A);
    hypre_ParCSRCommHandle *comm_handle;

    HYPRE_Int             n       = hypre_CSRMatrixNumRows(A_diag);
    HYPRE_Int             num_cols_offd = hypre_CSRMatrixNumCols(A_offd);

    hypre_Vector   *u_local = hypre_ParVectorLocalVector(u);
    HYPRE_Real     *u_data  = hypre_VectorData(u_local);

    hypre_Vector   *f_local = hypre_ParVectorLocalVector(f);
    HYPRE_Real     *f_data  = hypre_VectorData(f_local);

    hypre_Vector   *Vtemp_local = hypre_ParVectorLocalVector(Vtemp);
    HYPRE_Real     *Vtemp_data = hypre_VectorData(Vtemp_local);
    HYPRE_Real 	   *Vext_data = NULL;
    HYPRE_Real 	   *v_buf_data;

    HYPRE_Int            i, j;
    HYPRE_Int            ii, jj;
    HYPRE_Int		   num_sends;
    HYPRE_Int		   index, start;
    HYPRE_Int		   num_procs, my_id ;

    HYPRE_Real     zero = 0.0;
    HYPRE_Real	   res;


    hypre_MPI_Comm_size(comm,&num_procs);
    hypre_MPI_Comm_rank(comm,&my_id);

    if (num_procs > 1)
    {
       num_sends = hypre_ParCSRCommPkgNumSends(comm_pkg);

       v_buf_data = hypre_CTAlloc(HYPRE_Real,
                                  hypre_ParCSRCommPkgSendMapStart(comm_pkg,  num_sends), HYPRE_MEMORY_HOST);

       Vext_data = hypre_CTAlloc(HYPRE_Real, num_cols_offd, HYPRE_MEMORY_HOST);

       if (num_cols_offd)
       {
          A_offd_j = hypre_CSRMatrixJ(A_offd);
          A_offd_data = hypre_CSRMatrixData(A_offd);
       }

       index = 0;
       for (i = 0; i < num_sends; i++)
       {
          start = hypre_ParCSRCommPkgSendMapStart(comm_pkg, i);
          for (j=start; j < hypre_ParCSRCommPkgSendMapStart(comm_pkg, i+1); j++)
             v_buf_data[index++]
                = u_data[hypre_ParCSRCommPkgSendMapElmt(comm_pkg,j)];
       }

       comm_handle = hypre_ParCSRCommHandleCreate( 1, comm_pkg, v_buf_data,
                                                   Vext_data);
    }

   /*-----------------------------------------------------------------
    * Copy current approximation into temporary vector.
    *-----------------------------------------------------------------*/

#ifdef HYPRE_USING_OPENMP
#pragma omp parallel for private(i) HYPRE_SMP_SCHEDULE
#endif
    for (i = 0; i < n; i++)
    {
       Vtemp_data[i] = u_data[i];
    }

    if (num_procs > 1)
    {
       hypre_ParCSRCommHandleDestroy(comm_handle);
       comm_handle = NULL;
    }

    /*-----------------------------------------------------------------
     * Relax all points.
     *-----------------------------------------------------------------*/

    if (relax_points == 0)
    {
#ifdef HYPRE_USING_OPENMP
#pragma omp parallel for private(i,ii,jj,res) HYPRE_SMP_SCHEDULE
#endif
       for (i = 0; i < n; i++)
       {

          /*-----------------------------------------------------------
           * If diagonal is nonzero, relax point i; otherwise, skip it.
           *-----------------------------------------------------------*/
          if (A_diag_data[A_diag_i[i]] != zero)
          {
             res = f_data[i];
             for (jj = A_diag_i[i]; jj < A_diag_i[i+1]; jj++)
             {
                ii = A_diag_j[jj];
                res -= A_diag_data[jj] * Vtemp_data[ii];
             }
             for (jj = A_offd_i[i]; jj < A_offd_i[i+1]; jj++)
             {
                ii = A_offd_j[jj];
                res -= A_offd_data[jj] * Vext_data[ii];
             }
<<<<<<< HEAD
             u_data[i] += (relax_weight*res) / hypre_VectorData(l1_norms)[i];
=======
             u_data[i] += (relax_weight*res) / l1_norms[i];
>>>>>>> 249383ad
          }
       }
    }

    /*-----------------------------------------------------------------
     * Relax only C or F points as determined by relax_points.
     *-----------------------------------------------------------------*/
    else
    {
#ifdef HYPRE_USING_OPENMP
#pragma omp parallel for private(i,ii,jj,res) HYPRE_SMP_SCHEDULE
#endif
       for (i = 0; i < n; i++)
       {

          /*-----------------------------------------------------------
           * If i is of the right type ( C or F ) and diagonal is
           * nonzero, relax point i; otherwise, skip it.
           *-----------------------------------------------------------*/

          if (cf_marker[i] == relax_points
              && A_diag_data[A_diag_i[i]] != zero)
          {
             res = f_data[i];
             for (jj = A_diag_i[i]; jj < A_diag_i[i+1]; jj++)
             {
                ii = A_diag_j[jj];
                res -= A_diag_data[jj] * Vtemp_data[ii];
             }
             for (jj = A_offd_i[i]; jj < A_offd_i[i+1]; jj++)
             {
                ii = A_offd_j[jj];
                res -= A_offd_data[jj] * Vext_data[ii];
             }
<<<<<<< HEAD
             u_data[i] += (relax_weight * res) / hypre_VectorData(l1_norms)[i];
=======
             u_data[i] += (relax_weight * res) / l1_norms[i];
>>>>>>> 249383ad
          }
       }
    }
    if (num_procs > 1)
    {
       hypre_TFree(Vext_data, HYPRE_MEMORY_HOST);
       hypre_TFree(v_buf_data, HYPRE_MEMORY_HOST);
    }

    return 0;
}
<|MERGE_RESOLUTION|>--- conflicted
+++ resolved
@@ -993,11 +993,7 @@
                              HYPRE_Int          *cf_marker,
                              HYPRE_Int           relax_points,
                              HYPRE_Real          relax_weight,
-<<<<<<< HEAD
-                             hypre_Vector       *l1_norms,
-=======
                              HYPRE_Real         *l1_norms,
->>>>>>> 249383ad
                              hypre_ParVector    *u,
                              hypre_ParVector    *Vtemp )
 
@@ -1115,11 +1111,7 @@
                 ii = A_offd_j[jj];
                 res -= A_offd_data[jj] * Vext_data[ii];
              }
-<<<<<<< HEAD
-             u_data[i] += (relax_weight*res) / hypre_VectorData(l1_norms)[i];
-=======
              u_data[i] += (relax_weight*res) / l1_norms[i];
->>>>>>> 249383ad
           }
        }
     }
@@ -1154,11 +1146,7 @@
                 ii = A_offd_j[jj];
                 res -= A_offd_data[jj] * Vext_data[ii];
              }
-<<<<<<< HEAD
-             u_data[i] += (relax_weight * res) / hypre_VectorData(l1_norms)[i];
-=======
              u_data[i] += (relax_weight * res) / l1_norms[i];
->>>>>>> 249383ad
           }
        }
     }
