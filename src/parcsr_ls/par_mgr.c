--- conflicted
+++ resolved
@@ -3139,7 +3139,6 @@
   /* Interpolation for each level */
   if (interp_type <3)
   {
-<<<<<<< HEAD
     if (exec == HYPRE_EXEC_HOST)
     {
       hypre_MGRBuildP(A, CF_marker, num_cpts_global, interp_type, debug_flag, &P_ptr);
@@ -3152,10 +3151,6 @@
       //hypre_ParCSRMatrixPrintIJ(P_ptr, 0, 0, "P_device");
     }
 #endif
-=======
-    hypre_MGRBuildP( A,CF_marker,num_cpts_global,interp_type,debug_flag,&P_ptr);
-
->>>>>>> 5622749a
     /* Could do a few sweeps of Jacobi to further improve Jacobi interpolation P */
 /*
     if(interp_type == 2)
