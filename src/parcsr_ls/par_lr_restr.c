/******************************************************************************
 * Copyright 1998-2019 Lawrence Livermore National Security, LLC and other
 * HYPRE Project Developers. See the top-level COPYRIGHT file for details.
 *
<<<<<<< HEAD
 * HYPRE is free software; you can redistribute it and/or modify it under the
 * terms of the GNU Lesser General Public License (as published by the Free
 * Software Foundation) version 2.1 dated February 1999.
 *
 * $Revision$
 ***********************************************************************EHEADER*/

=======
 * SPDX-License-Identifier: (Apache-2.0 OR MIT)
 ******************************************************************************/
>>>>>>> beb01103

#include "_hypre_parcsr_ls.h"
#include "_hypre_lapack.h"
#include "_hypre_blas.h"


// TODO : delete csrAi, csrAi_i, csrAi_j,
//             csrAi_a, csrAiT_i, csrAiT_j, csrAiT_a
//    Use
//       hypre_dense_topo_sort(HYPRE_Real *L, HYPRE_Int *ordering, HYPRE_Int n)
//    to get ordering for triangular solve. Can provide


HYPRE_Int AIR_TOT_SOL_SIZE = 0;
HYPRE_Int AIR_MAX_SOL_SIZE = 0;

#define AIR_DEBUG 0
#define EPSILON 1e-18
#define EPSIMAC 1e-16

static void fgmresT(HYPRE_Int n,
                    HYPRE_Complex *A,
                    HYPRE_Complex *b,
                    HYPRE_Real tol,
                    HYPRE_Int kdim,
                    HYPRE_Complex *x,
                    HYPRE_Real *relres,
                    HYPRE_Int *iter,
                    HYPRE_Int job);

static void ordered_GS(const HYPRE_Complex L[],
                       const HYPRE_Complex rhs[],
                             HYPRE_Complex x[],
                       const HYPRE_Int n);

/*
HYPRE_Real air_time0 = 0.0;
HYPRE_Real air_time_comm = 0.0;
HYPRE_Real air_time1 = 0.0;
HYPRE_Real air_time2 = 0.0;
HYPRE_Real air_time3 = 0.0;
HYPRE_Real air_time4 = 0.0;
*/


HYPRE_Int
hypre_BoomerAMGBuildRestrDist2AIR( hypre_ParCSRMatrix   *A,
                                   HYPRE_Int            *CF_marker,
                                   hypre_ParCSRMatrix   *S,
                                   HYPRE_BigInt         *num_cpts_global,
                                   HYPRE_Int             num_functions,
                                   HYPRE_Int            *dof_func,
                                   HYPRE_Real            filter_thresholdR,
                                   HYPRE_Int             debug_flag,
                                   HYPRE_Int            *col_offd_S_to_A,
                                   hypre_ParCSRMatrix  **R_ptr,
                                   HYPRE_Int             AIR1_5,
                                   HYPRE_Int             is_triangular,
                                   HYPRE_Int             gmres_switch)
{
   /* HYPRE_Real t0 = hypre_MPI_Wtime(); */

   MPI_Comm                 comm     = hypre_ParCSRMatrixComm(A);
   hypre_ParCSRCommPkg     *comm_pkg = hypre_ParCSRMatrixCommPkg(A);
   hypre_ParCSRCommHandle  *comm_handle;

   hypre_ParCSRCommPkg     *comm_pkg_SF;

   /* diag part of A */
   hypre_CSRMatrix *A_diag   = hypre_ParCSRMatrixDiag(A);
   HYPRE_Complex      *A_diag_a = hypre_CSRMatrixData(A_diag);
   HYPRE_Int       *A_diag_i = hypre_CSRMatrixI(A_diag);
   HYPRE_Int       *A_diag_j = hypre_CSRMatrixJ(A_diag);
   /* off-diag part of A */
   hypre_CSRMatrix *A_offd   = hypre_ParCSRMatrixOffd(A);
   HYPRE_Complex      *A_offd_a = hypre_CSRMatrixData(A_offd);
   HYPRE_Int       *A_offd_i = hypre_CSRMatrixI(A_offd);
   HYPRE_Int       *A_offd_j = hypre_CSRMatrixJ(A_offd);

   HYPRE_Int        num_cols_A_offd = hypre_CSRMatrixNumCols(A_offd);
   HYPRE_BigInt    *col_map_offd_A  = hypre_ParCSRMatrixColMapOffd(A);
   /* Strength matrix S */
   /* diag part of S */
   hypre_CSRMatrix *S_diag   = hypre_ParCSRMatrixDiag(S);
   HYPRE_Int       *S_diag_i = hypre_CSRMatrixI(S_diag);
   HYPRE_Int       *S_diag_j = hypre_CSRMatrixJ(S_diag);
   /* off-diag part of S */
   hypre_CSRMatrix *S_offd   = hypre_ParCSRMatrixOffd(S);
   HYPRE_Int       *S_offd_i = hypre_CSRMatrixI(S_offd);
   HYPRE_Int       *S_offd_j = hypre_CSRMatrixJ(S_offd);
   /* Restriction matrix R */
   hypre_ParCSRMatrix *R;
   /* csr's */
   hypre_CSRMatrix *R_diag;
   hypre_CSRMatrix *R_offd;
   /* arrays */
   HYPRE_Complex   *R_diag_data;
   HYPRE_Int       *R_diag_i;
   HYPRE_Int       *R_diag_j;
   HYPRE_Complex   *R_offd_data;
   HYPRE_Int       *R_offd_i;
   HYPRE_Int       *R_offd_j;
   HYPRE_BigInt    *col_map_offd_R;
   HYPRE_Int       *tmp_map_offd = NULL;
   /* CF marker off-diag part */
   HYPRE_Int       *CF_marker_offd = NULL;
   /* func type off-diag part */
   HYPRE_Int       *dof_func_offd  = NULL;

   HYPRE_BigInt     big_i1, big_j1, big_k1;
   HYPRE_Int        i, j, j1, j2, k, i1, i2, k1, k2, k3, rr, cc, ic, index, start, end,
                    local_max_size, local_size, num_cols_offd_R;
   /*HYPRE_Int        i6;*/
   HYPRE_BigInt     *FF2_offd;
   HYPRE_Int        FF2_offd_len;

   /* LAPACK */
   HYPRE_Complex *DAi, *Dbi, *Dxi;
#if AIR_DEBUG
   HYPRE_Complex *TMPA, *TMPb, *TMPd;
   hypre_Vector *tmpv;
#endif
   HYPRE_Int *Ipi, lapack_info, ione = 1, *RRi, *KKi;
   char charT = 'T';

   /* if the size of local system is larger than gmres_switch, use GMRES */
   char Aisol_method;
   HYPRE_Int gmresAi_maxit = 50;
   HYPRE_Real gmresAi_tol = 1e-3;

   HYPRE_Int my_id, num_procs;
   HYPRE_BigInt total_global_cpts/*, my_first_cpt*/;
   HYPRE_Int nnz_diag, nnz_offd, cnt_diag, cnt_offd;
   HYPRE_Int *Marker_diag, *Marker_offd;
   HYPRE_Int *Marker_diag_j, Marker_diag_count;
   HYPRE_Int num_sends, num_recvs, num_elems_send;
   /* local size, local num of C points */
   HYPRE_Int n_fine = hypre_CSRMatrixNumRows(A_diag);
   HYPRE_Int n_cpts = 0;
   /* my column range */
   HYPRE_BigInt col_start = hypre_ParCSRMatrixFirstRowIndex(A);
   HYPRE_BigInt col_end   = col_start + (HYPRE_BigInt)n_fine;

   HYPRE_Int  *send_buf_i;

   /* recv_SF means the Strong F-neighbors of offd elements in col_map_offd */
   HYPRE_Int *send_SF_i, send_SF_jlen;
   HYPRE_BigInt *send_SF_j;
   HYPRE_BigInt *recv_SF_j;
   HYPRE_Int *recv_SF_i, *recv_SF_j2, recv_SF_jlen;
   HYPRE_Int *send_SF_jstarts, *recv_SF_jstarts;
   HYPRE_BigInt *recv_SF_offd_list;
   HYPRE_Int recv_SF_offd_list_len;
   HYPRE_Int *Mapper_recv_SF_offd_list, *Mapper_offd_A, *Marker_recv_SF_offd_list;
   HYPRE_Int *Marker_FF2_offd;
   HYPRE_Int *Marker_FF2_offd_j, Marker_FF2_offd_count;

   /* for communication of offd F and F^2 rows of A */
   hypre_ParCSRCommPkg *comm_pkg_FF2_i, *comm_pkg_FF2_j;
   HYPRE_BigInt *send_FF2_j, *recv_FF2_j;
   HYPRE_Int num_sends_FF2, *send_FF2_i, send_FF2_ilen, send_FF2_jlen,
             num_recvs_FF2, *recv_FF2_i, recv_FF2_ilen, recv_FF2_jlen,
             *send_FF2_jstarts, *recv_FF2_jstarts;
   HYPRE_Complex *send_FF2_a, *recv_FF2_a;

   /* ghost rows: offd F and F2-pts */
   hypre_CSRMatrix *A_offd_FF2   = NULL;

   /*
   HYPRE_Real tcomm = hypre_MPI_Wtime();
   */

   /* MPI size and rank*/
   hypre_MPI_Comm_size(comm, &num_procs);
   hypre_MPI_Comm_rank(comm, &my_id);

   /*-------------- global number of C points and my start position */
#ifdef HYPRE_NO_GLOBAL_PARTITION
   /*my_first_cpt = num_cpts_global[0];*/
   if (my_id == (num_procs -1))
   {
      total_global_cpts = num_cpts_global[1];
   }
   hypre_MPI_Bcast(&total_global_cpts, 1, HYPRE_MPI_BIG_INT, num_procs-1, comm);
#else
   /*my_first_cpt = num_cpts_global[my_id];*/
   total_global_cpts = num_cpts_global[num_procs];
#endif

   /*-------------------------------------------------------------------
    * Get the CF_marker data for the off-processor columns
    *-------------------------------------------------------------------*/
   /* CF marker for the off-diag columns */
   if (num_cols_A_offd)
   {
      CF_marker_offd = hypre_CTAlloc(HYPRE_Int, num_cols_A_offd, HYPRE_MEMORY_HOST);
   }
   /* function type indicator for the off-diag columns */
   if (num_functions > 1 && num_cols_A_offd)
   {
      dof_func_offd = hypre_CTAlloc(HYPRE_Int, num_cols_A_offd, HYPRE_MEMORY_HOST);
   }
   /* if CommPkg of A is not present, create it */
   if (!comm_pkg)
   {
      hypre_MatvecCommPkgCreate(A);
      comm_pkg = hypre_ParCSRMatrixCommPkg(A);
   }

   /* init markers to zeros */
   Marker_diag = hypre_CTAlloc(HYPRE_Int, n_fine, HYPRE_MEMORY_HOST);
   Marker_offd = hypre_CTAlloc(HYPRE_Int, num_cols_A_offd, HYPRE_MEMORY_HOST);

   /* number of sends (number of procs) */
   num_sends = hypre_ParCSRCommPkgNumSends(comm_pkg);

   /* number of recvs (number of procs) */
   num_recvs = hypre_ParCSRCommPkgNumRecvs(comm_pkg);

   /* number of elements to send */
   num_elems_send = hypre_ParCSRCommPkgSendMapStart(comm_pkg, num_sends);

   /* send buffer, of size send_map_starts[num_sends]),
    * i.e., number of entries to send */
   send_buf_i = hypre_CTAlloc(HYPRE_Int , num_elems_send, HYPRE_MEMORY_HOST);

   /* copy CF markers of elements to send to buffer
    * RL: why copy them with two for loops? Why not just loop through all in one */
   for (i = 0, index = 0; i < num_sends; i++)
   {
      /* start pos of elements sent to send_proc[i] */
      start = hypre_ParCSRCommPkgSendMapStart(comm_pkg, i);
      /* loop through all elems to send_proc[i] */
      for (j = start; j < hypre_ParCSRCommPkgSendMapStart(comm_pkg, i+1); j++)
      {
         /* CF marker of send_map_elemts[j] */
         send_buf_i[index++] = CF_marker[hypre_ParCSRCommPkgSendMapElmt(comm_pkg,j)];
      }
   }
   /* create a handle to start communication. 11: for integer */
   comm_handle = hypre_ParCSRCommHandleCreate(11, comm_pkg, send_buf_i, CF_marker_offd);
   /* destroy the handle to finish communication */
   hypre_ParCSRCommHandleDestroy(comm_handle);

   /* do a similar communication for dof_func */
   if (num_functions > 1)
   {
      for (i = 0, index = 0; i < num_sends; i++)
      {
         start = hypre_ParCSRCommPkgSendMapStart(comm_pkg, i);
         for (j=start; j < hypre_ParCSRCommPkgSendMapStart(comm_pkg, i+1); j++)
         {
            send_buf_i[index++] = dof_func[hypre_ParCSRCommPkgSendMapElmt(comm_pkg,j)];
         }
      }
      comm_handle = hypre_ParCSRCommHandleCreate(11, comm_pkg, send_buf_i, dof_func_offd);
      hypre_ParCSRCommHandleDestroy(comm_handle);
   }

   /*- - - - - - - - - - - - - - - - - - - - - - - - - - - - - - - - - - -
    *        Send/Recv Offd F-neighbors' strong F-neighbors
    *        F^2: OffdF - F
    *- - - - - - - - - - - - - - - - - - - - - - - - - - - - - - - - - - -*/
   send_SF_i = hypre_CTAlloc(HYPRE_Int, num_elems_send, HYPRE_MEMORY_HOST);
   recv_SF_i = hypre_CTAlloc(HYPRE_Int, num_cols_A_offd + 1, HYPRE_MEMORY_HOST);

   /* for each F-elem to send, find the number of strong F-neighbors */
   for (i = 0, send_SF_jlen = 0; i < num_elems_send; i++)
   {
      /* number of strong F-pts */
      send_SF_i[i] = 0;
      /* elem i1 */
      i1 = hypre_ParCSRCommPkgSendMapElmt(comm_pkg, i);
      /* ignore C-pts */
      if (CF_marker[i1] >= 0)
      {
         continue;
      }
      /* diag part of row i1 */
      for (j = S_diag_i[i1]; j < S_diag_i[i1+1]; j++)
      {
         if (CF_marker[S_diag_j[j]] < 0)
         {
            send_SF_i[i] ++;
         }
      }
      /* offd part of row i1 */
      for (j = S_offd_i[i1]; j < S_offd_i[i1+1]; j++)
      {
         j1 = col_offd_S_to_A ? col_offd_S_to_A[S_offd_j[j]] : S_offd_j[j];
         if (CF_marker_offd[j1] < 0)
         {
            send_SF_i[i] ++;
         }
      }

      /* add to the num of elems going to be sent */
      send_SF_jlen += send_SF_i[i];
   }

   /* do communication */
   comm_handle = hypre_ParCSRCommHandleCreate(11, comm_pkg, send_SF_i, recv_SF_i+1);
   /* ... */
   hypre_ParCSRCommHandleDestroy(comm_handle);

   send_SF_j = hypre_CTAlloc(HYPRE_BigInt, send_SF_jlen, HYPRE_MEMORY_HOST);
   send_SF_jstarts = hypre_CTAlloc(HYPRE_Int, num_sends + 1, HYPRE_MEMORY_HOST);

   for (i = 0, i1 = 0; i < num_sends; i++)
   {
      /* start pos of elements sent to send_proc[i] */
      start = hypre_ParCSRCommPkgSendMapStart(comm_pkg, i);
      /* 1-past-the-end pos */
      end   = hypre_ParCSRCommPkgSendMapStart(comm_pkg, i+1);

      for (j = start; j < end; j++)
      {
         /* strong F-pt, j1 */
         j1 = hypre_ParCSRCommPkgSendMapElmt(comm_pkg, j);
         /* ignore C-pts */
         if (CF_marker[j1] >= 0)
         {
            continue;
         }
         /* diag part of row j1 */
         for (k = S_diag_i[j1]; k < S_diag_i[j1+1]; k++)
         {
            k1 = S_diag_j[k];
            if (CF_marker[k1] < 0)
            {
               send_SF_j[i1++] = col_start + (HYPRE_BigInt)k1;
            }
         }
         /* offd part of row j1 */
         for (k = S_offd_i[j1]; k < S_offd_i[j1+1]; k++)
         {
            k1 = col_offd_S_to_A ? col_offd_S_to_A[S_offd_j[k]] : S_offd_j[k];
            if (CF_marker_offd[k1] < 0)
            {
               send_SF_j[i1++] = col_map_offd_A[k1];
            }
         }
      }
      send_SF_jstarts[i+1] = i1;
   }

   hypre_assert(i1 == send_SF_jlen);

   /* adjust recv_SF_i to ptrs */
   for (i = 1; i <= num_cols_A_offd; i++)
   {
      recv_SF_i[i] += recv_SF_i[i-1];
   }

   recv_SF_jlen = recv_SF_i[num_cols_A_offd];
   recv_SF_j = hypre_CTAlloc(HYPRE_BigInt, recv_SF_jlen, HYPRE_MEMORY_HOST);
   recv_SF_jstarts = hypre_CTAlloc(HYPRE_Int, num_recvs + 1, HYPRE_MEMORY_HOST);

   for (i = 1; i <= num_recvs; i++)
   {
      start = hypre_ParCSRCommPkgRecvVecStart(comm_pkg, i);
      recv_SF_jstarts[i] = recv_SF_i[start];
   }

   /* create a communication package for SF_j */
   comm_pkg_SF = hypre_CTAlloc(hypre_ParCSRCommPkg, 1, HYPRE_MEMORY_HOST);
   hypre_ParCSRCommPkgComm         (comm_pkg_SF) = comm;
   hypre_ParCSRCommPkgNumSends     (comm_pkg_SF) = num_sends;
   hypre_ParCSRCommPkgSendProcs    (comm_pkg_SF) = hypre_ParCSRCommPkgSendProcs(comm_pkg);
   hypre_ParCSRCommPkgSendMapStarts(comm_pkg_SF) = send_SF_jstarts;
   hypre_ParCSRCommPkgNumRecvs     (comm_pkg_SF) = num_recvs;
   hypre_ParCSRCommPkgRecvProcs    (comm_pkg_SF) = hypre_ParCSRCommPkgRecvProcs(comm_pkg);
   hypre_ParCSRCommPkgRecvVecStarts(comm_pkg_SF) = recv_SF_jstarts;

   /* do communication */
   comm_handle = hypre_ParCSRCommHandleCreate(21, comm_pkg_SF, send_SF_j, recv_SF_j);
   /* ... */
   hypre_ParCSRCommHandleDestroy(comm_handle);

   /*- - - - - - - - - - - - - - - - - - - - - - - - - - - - - - - -
    * recv_SF_offd_list: a sorted list of offd elems in recv_SF_j
    *- - - - - - - - - - - - - - - - - - - - - - - - - - - - - - - - */
   recv_SF_offd_list = hypre_CTAlloc(HYPRE_BigInt, recv_SF_jlen, HYPRE_MEMORY_HOST);
   for (i = 0, j = 0; i < recv_SF_jlen; i++)
   {
      HYPRE_Int flag = 1;
      big_i1 = recv_SF_j[i];
      /* offd */
      if (big_i1 < col_start || big_i1 >= col_end)
      {
         if (AIR1_5)
         {
            flag = hypre_BigBinarySearch(col_map_offd_A, big_i1, num_cols_A_offd) != -1;
         }
         if (flag)
         {
            recv_SF_offd_list[j++] = big_i1;
         }
      }
   }

   /* remove redundancy after sorting */
   hypre_BigQsort0(recv_SF_offd_list, 0, j-1);

   for (i = 0, recv_SF_offd_list_len = 0; i < j; i++)
   {
      if (i == 0 || recv_SF_offd_list[i] != recv_SF_offd_list[i-1])
      {
         recv_SF_offd_list[recv_SF_offd_list_len++] = recv_SF_offd_list[i];
      }
   }

   /* make a copy of recv_SF_j in which
    * adjust the offd indices corresponding to recv_SF_offd_list */
   recv_SF_j2 = hypre_CTAlloc(HYPRE_Int, recv_SF_jlen, HYPRE_MEMORY_HOST);
   for (i = 0; i < recv_SF_jlen; i++)
   {
      big_i1 = recv_SF_j[i];
      if (big_i1 < col_start || big_i1 >= col_end)
      {
         j = hypre_BigBinarySearch(recv_SF_offd_list, big_i1, recv_SF_offd_list_len);
         if (!AIR1_5)
         {
            hypre_assert(j >= 0 && j < recv_SF_offd_list_len);
         }
         recv_SF_j2[i] = j;
      }
      else
      {
         recv_SF_j2[i] = -1;
      }
   }

   /* mapping to col_map_offd_A */
   Mapper_recv_SF_offd_list = hypre_CTAlloc(HYPRE_Int, recv_SF_offd_list_len, HYPRE_MEMORY_HOST);
   Marker_recv_SF_offd_list = hypre_CTAlloc(HYPRE_Int, recv_SF_offd_list_len, HYPRE_MEMORY_HOST);

   /* create a mapping from recv_SF_offd_list to col_map_offd_A for their intersections */
   for (i = 0; i < recv_SF_offd_list_len; i++)
   {
      big_i1 = recv_SF_offd_list[i];
      hypre_assert(big_i1 < col_start || big_i1 >= col_end);
      j = hypre_BigBinarySearch(col_map_offd_A, big_i1, num_cols_A_offd);
      /* mapping to col_map_offd_A, if not found equal to -1 */
      Mapper_recv_SF_offd_list[i] = j;
   }

   /*- - - - - - - - - - - - - - - - - - - - - - - - - - - - - - - - - - -
    *       Find offd F and F-F (F^2) neighboring points for C-pts
    *- - - - - - - - - - - - - - - - - - - - - - - - - - - - - - - - - - -*/
   for (i = 0, FF2_offd_len = 0; i < n_fine; i++)
   {
      /* ignore F-points */
      if (CF_marker[i] < 0)
      {
         continue;
      }

      /* diag(F)-offd(F) */
      for (j = S_diag_i[i]; j < S_diag_i[i+1]; j++)
      {
         j1 = S_diag_j[j];
         /* if it is F */
         if (CF_marker[j1] < 0)
         {
            /* go through its offd part */
            for (k = S_offd_i[j1]; k < S_offd_i[j1+1]; k++)
            {
               k1 = col_offd_S_to_A ? col_offd_S_to_A[S_offd_j[k]] : S_offd_j[k];
               if (CF_marker_offd[k1] < 0)
               {
                  /* mark F pts */
                  if (!Marker_offd[k1])
                  {
                     FF2_offd_len ++;
                     Marker_offd[k1] = 1;
                  }
               }
            }
         }
      }

      /* offd(F) and offd(F)-offd(F)
       * NOTE: we are working with two marker arrays here: Marker_offd and Marker_recv_SF_offd_list
       * which may have overlap.
       * So, we always check the first marker array */
      for (j = S_offd_i[i]; j < S_offd_i[i+1]; j++)
      {
         j1 = col_offd_S_to_A ? col_offd_S_to_A[S_offd_j[j]] : S_offd_j[j];
         /* offd F pts */
         if (CF_marker_offd[j1] < 0)
         {
            if (!Marker_offd[j1])
            {
               FF2_offd_len ++;
               Marker_offd[j1] = 1;
            }
            /* offd(F)-offd(F), need to open recv_SF */
            for (k = recv_SF_i[j1]; k < recv_SF_i[j1+1]; k++)
            {
               /* k1: global index */
               big_k1 = recv_SF_j[k];
               /* if k1 is not in my range */
               if (big_k1 < col_start || big_k1 >= col_end)
               {
                  /* index in recv_SF_offd_list */
                  k2 = recv_SF_j2[k];

                  if (AIR1_5 && k2 == -1)
                  {
                     continue;
                  }

                  hypre_assert(recv_SF_offd_list[k2] == big_k1);

                  /* map to offd_A */
                  k3 = Mapper_recv_SF_offd_list[k2];
                  if (k3 >= 0)
                  {
                     if (!Marker_offd[k3])
                     {
                        FF2_offd_len ++;
                        Marker_offd[k3] = 1;
                     }
                  }
                  else
                  {
                     if (!Marker_recv_SF_offd_list[k2])
                     {
                        FF2_offd_len ++;
                        Marker_recv_SF_offd_list[k2] = 1;
                     }
                  }
               }
            }
         }
      }
   }

   /* create a list of offd F, F2 points
    * and RESET the markers to ZEROs*/
   FF2_offd = hypre_CTAlloc(HYPRE_BigInt, FF2_offd_len, HYPRE_MEMORY_HOST);
   for (i = 0, k = 0; i < num_cols_A_offd; i++)
   {
      if (Marker_offd[i])
      {
         FF2_offd[k++] = col_map_offd_A[i];
         Marker_offd[i] = 0;
      }
   }

   for (i = 0; i < recv_SF_offd_list_len; i++)
   {
      /* debug: if mapping exists, this marker should not be set */
      if (Mapper_recv_SF_offd_list[i] >= 0)
      {
         hypre_assert(Marker_recv_SF_offd_list[i] == 0);
      }

      if (Marker_recv_SF_offd_list[i])
      {
         big_i1 = recv_SF_offd_list[i];
         hypre_assert(big_i1 < col_start || big_i1 >= col_end);
         FF2_offd[k++] = big_i1;
         Marker_recv_SF_offd_list[i] = 0;
      }
   }
   hypre_assert(k == FF2_offd_len);

   /* sort the list */
   hypre_BigQsort0(FF2_offd, 0, FF2_offd_len-1);

   /* there must be no repetition in FF2_offd */
   for (i = 1; i < FF2_offd_len; i++)
   {
      hypre_assert(FF2_offd[i] != FF2_offd[i-1]);
   }

   /*- - - - - - - - - - - - - - - - - - - - - - - - - - - - - - - - - - -
    *    Create CommPkgs for exchanging offd F and F2 rows of A
    *- - - - - - - - - - - - - - - - - - - - - - - - - - - - - - - - - - - */
   /* we will create TWO commPkg: one for row lengths and one for row data,
    * similar to what we have done above for SF_i, SF_j */
   hypre_ParCSRFindExtendCommPkg(A, FF2_offd_len, FF2_offd, &comm_pkg_FF2_i);
   /* number of sends (#procs) */
   num_sends_FF2 = hypre_ParCSRCommPkgNumSends(comm_pkg_FF2_i);
   /* number of rows to send */
   send_FF2_ilen = hypre_ParCSRCommPkgSendMapStart(comm_pkg_FF2_i, num_sends_FF2);
   /* number of recvs (#procs) */
   num_recvs_FF2 = hypre_ParCSRCommPkgNumRecvs(comm_pkg_FF2_i);
   /* number of rows to recv */
   recv_FF2_ilen = hypre_ParCSRCommPkgRecvVecStart(comm_pkg_FF2_i, num_recvs_FF2);

   hypre_assert(FF2_offd_len == recv_FF2_ilen);

   send_FF2_i = hypre_CTAlloc(HYPRE_Int, send_FF2_ilen, HYPRE_MEMORY_HOST);
   recv_FF2_i = hypre_CTAlloc(HYPRE_Int, recv_FF2_ilen + 1, HYPRE_MEMORY_HOST);
   for (i = 0, send_FF2_jlen = 0; i < send_FF2_ilen; i++)
   {
      j = hypre_ParCSRCommPkgSendMapElmt(comm_pkg_FF2_i, i);
      for (k = A_diag_i[j]; k < A_diag_i[j+1]; k++)
      {
         if (CF_marker[A_diag_j[k]] < 0)
         {
            send_FF2_i[i]++;
         }
      }
      if (num_procs > 1)
      {
         for (k = A_offd_i[j]; k < A_offd_i[j+1]; k++)
         {
            if (CF_marker_offd[A_offd_j[k]] < 0)
            {
               send_FF2_i[i]++;
            }
         }
      }
      //send_FF2_i[i] = A_diag_i[j+1] - A_diag_i[j] + A_offd_i[j+1] - A_offd_i[j];
      send_FF2_jlen += send_FF2_i[i];
   }

   /* do communication */
   comm_handle = hypre_ParCSRCommHandleCreate(11, comm_pkg_FF2_i, send_FF2_i, recv_FF2_i+1);
   /* ... */
   hypre_ParCSRCommHandleDestroy(comm_handle);

   send_FF2_j = hypre_CTAlloc(HYPRE_BigInt, send_FF2_jlen, HYPRE_MEMORY_HOST);
   send_FF2_a = hypre_CTAlloc(HYPRE_Complex, send_FF2_jlen, HYPRE_MEMORY_HOST);
   send_FF2_jstarts = hypre_CTAlloc(HYPRE_Int, num_sends_FF2 + 1, HYPRE_MEMORY_HOST);

   for (i = 0, i1 = 0; i < num_sends_FF2; i++)
   {
      start = hypre_ParCSRCommPkgSendMapStart(comm_pkg_FF2_i, i);
      end   = hypre_ParCSRCommPkgSendMapStart(comm_pkg_FF2_i, i+1);
      for (j = start; j < end; j++)
      {
         /* will send row j1 to send_proc[i] */
         j1 = hypre_ParCSRCommPkgSendMapElmt(comm_pkg_FF2_i, j);
         /* open row j1 and fill ja and a */
         for (k = A_diag_i[j1]; k < A_diag_i[j1+1]; k++)
         {
            HYPRE_Int k1 = A_diag_j[k];
            if (CF_marker[k1] < 0)
            {
               send_FF2_j[i1] = col_start + k1;
               send_FF2_a[i1] = A_diag_a[k];
               i1++;
            }
         }
         if (num_procs > 1)
         {
            for (k = A_offd_i[j1]; k < A_offd_i[j1+1]; k++)
            {
               HYPRE_Int k1 = A_offd_j[k];
               if (CF_marker_offd[k1] < 0)
               {
                  send_FF2_j[i1] = col_map_offd_A[k1];
                  send_FF2_a[i1] = A_offd_a[k];
                  i1++;
               }
            }
         }
      }
      send_FF2_jstarts[i+1] = i1;
   }
   hypre_assert(i1 == send_FF2_jlen);

   /* adjust recv_FF2_i to ptrs */
   for (i = 1; i <= recv_FF2_ilen; i++)
   {
      recv_FF2_i[i] += recv_FF2_i[i-1];
   }

   recv_FF2_jlen = recv_FF2_i[recv_FF2_ilen];
   recv_FF2_j = hypre_CTAlloc(HYPRE_BigInt, recv_FF2_jlen, HYPRE_MEMORY_HOST);
   recv_FF2_a = hypre_CTAlloc(HYPRE_Complex, recv_FF2_jlen, HYPRE_MEMORY_HOST);
   recv_FF2_jstarts = hypre_CTAlloc(HYPRE_Int, num_recvs_FF2 + 1, HYPRE_MEMORY_HOST);

   for (i = 1; i <= num_recvs_FF2; i++)
   {
      start = hypre_ParCSRCommPkgRecvVecStart(comm_pkg_FF2_i, i);
      recv_FF2_jstarts[i] = recv_FF2_i[start];
   }

   /* create a communication package for FF2_j */
   comm_pkg_FF2_j = hypre_CTAlloc(hypre_ParCSRCommPkg, 1, HYPRE_MEMORY_HOST);
   hypre_ParCSRCommPkgComm         (comm_pkg_FF2_j) = comm;
   hypre_ParCSRCommPkgNumSends     (comm_pkg_FF2_j) = num_sends_FF2;
   hypre_ParCSRCommPkgSendProcs    (comm_pkg_FF2_j) = hypre_ParCSRCommPkgSendProcs(comm_pkg_FF2_i);
   hypre_ParCSRCommPkgSendMapStarts(comm_pkg_FF2_j) = send_FF2_jstarts;
   hypre_ParCSRCommPkgNumRecvs     (comm_pkg_FF2_j) = num_recvs_FF2;
   hypre_ParCSRCommPkgRecvProcs    (comm_pkg_FF2_j) = hypre_ParCSRCommPkgRecvProcs(comm_pkg_FF2_i);
   hypre_ParCSRCommPkgRecvVecStarts(comm_pkg_FF2_j) = recv_FF2_jstarts;

   /* do communication */
   /* ja */
   comm_handle = hypre_ParCSRCommHandleCreate(21, comm_pkg_FF2_j, send_FF2_j, recv_FF2_j);
   /* ... */
   hypre_ParCSRCommHandleDestroy(comm_handle);

   /* a */
   comm_handle = hypre_ParCSRCommHandleCreate( 1, comm_pkg_FF2_j, send_FF2_a, recv_FF2_a);
   /* ... */
   hypre_ParCSRCommHandleDestroy(comm_handle);

   /* A_offd_FF2 is ready ! */
   /* Careful! Wrong data type for number of columns ! */
   //A_offd_FF2 = hypre_CSRMatrixCreate(recv_FF2_ilen, hypre_ParCSRMatrixGlobalNumCols(A),
   /* Careful! Wrong column size! Hopefully won't matter! */
   A_offd_FF2 = hypre_CSRMatrixCreate(recv_FF2_ilen, recv_FF2_ilen,
                                      recv_FF2_jlen);

   hypre_CSRMatrixI (A_offd_FF2) = recv_FF2_i;
   hypre_CSRMatrixBigJ (A_offd_FF2) = recv_FF2_j;
   hypre_CSRMatrixData(A_offd_FF2) = recv_FF2_a;

   /*
   for (i6 = 0; i6 < num_procs; i6 ++)
   {
      if (i6 == my_id)
      {
         hypre_assert(hypre_CSRMatrixNumNonzeros(A_offd_FF2) == \
                      hypre_CSRMatrixI(A_offd_FF2)[hypre_CSRMatrixNumRows(A_offd_FF2)]);

         for (i = 0; i < hypre_CSRMatrixNumRows(A_offd_FF2); i++)
         {
            for (j = hypre_CSRMatrixI(A_offd_FF2)[i]; j < hypre_CSRMatrixI(A_offd_FF2)[i+1]; j++)
            {
               HYPRE_Int r = FF2_offd[i];
               HYPRE_Int c = hypre_CSRMatrixJ(A_offd_FF2)[j];
               hypre_assert(c >= 0 && c < hypre_CSRMatrixNumCols(A_offd_FF2));
               HYPRE_Complex v = hypre_CSRMatrixData(A_offd_FF2)[j];
               hypre_printf("%8d %8d     % e\n", r, c, v);
            }
         }
         hypre_printf("\n\n");
      }
      hypre_MPI_Barrier(hypre_MPI_COMM_WORLD);
   }
   */

   /* - - - - - - - - - - - - - - - - - - - - - - - - - - - - - - - - - - - - - - -
    * FF2_offd contains all the offd indices and corresponds to matrix A_offd_FF2
    * So, we are able to use indices in terms of FF2_offd to bookkeeping all offd
    * information.
    * [ FF2_offd is a subset of col_map_offd_A UNION recv_SF_offd_list ]
    * Mappings from col_map_offd_A and recv_SF_offd_list will be created
    * markers for FF2_offd will also be created
    * - - - - - - - - - - - - - - - - - - - - - - - - - - - - - - - - - - - - - - - */

   /* Mapping from col_map_offd_A */
   Mapper_offd_A = hypre_CTAlloc(HYPRE_Int, num_cols_A_offd, HYPRE_MEMORY_HOST);
   for (i = 0; i < num_cols_A_offd; i++)
   {
      Mapper_offd_A[i] = hypre_BigBinarySearch(FF2_offd, col_map_offd_A[i], FF2_offd_len);
   }

   /* Mapping from recv_SF_offd_list, overwrite the old one*/
   for (i = 0; i < recv_SF_offd_list_len; i++)
   {
      Mapper_recv_SF_offd_list[i] = hypre_BigBinarySearch(FF2_offd, recv_SF_offd_list[i], FF2_offd_len);
   }

   /* marker */
   Marker_FF2_offd = hypre_CTAlloc(HYPRE_Int, FF2_offd_len, HYPRE_MEMORY_HOST);

   /*
   tcomm = hypre_MPI_Wtime() - tcomm;
   air_time_comm += tcomm;

   HYPRE_Real t1 = hypre_MPI_Wtime();
   */

   /*- - - - - - - - - - - - - - - - - - - - - - - - - - - - - - - - - - -
    *  First Pass: Determine the nnz of R and the max local size
    *- - - - - - - - - - - - - - - - - - - - - - - - - - - - - - - - - - - */
   /* nnz in diag and offd parts */
   cnt_diag = 0;
   cnt_offd = 0;
   /* maximum size of local system: will allocate space of this size */
   local_max_size = 0;

   for (i = 0; i < n_fine; i++)
   {
      HYPRE_Int MARK = i + 1;

      /* ignore F-points */
      if (CF_marker[i] < 0)
      {
         continue;
      }

      /* size of the local dense problem */
      local_size = 0;

      /* i is a C-pt, increase the number of C-pts */
      n_cpts ++;

      /* diag part of row i */
      for (j = S_diag_i[i]; j < S_diag_i[i+1]; j++)
      {
         j1 = S_diag_j[j];
         if (CF_marker[j1] >= 0)
         {
            continue;
         }
         /* j1, F: D1 */
         if (Marker_diag[j1] != MARK)
         {
            Marker_diag[j1] = MARK;
            local_size ++;
            cnt_diag ++;
         }
         /* F^2: D1-D2. Open row j1 */
         for (k = S_diag_i[j1]; k < S_diag_i[j1+1]; k++)
         {
            k1 = S_diag_j[k];
            /* F-pt and never seen before */
            if (CF_marker[k1] < 0 && Marker_diag[k1] != MARK)
            {
               Marker_diag[k1] = MARK;
               local_size ++;
               cnt_diag ++;
            }
         }
         /* F^2: D1-O2. Open row j1 */
         for (k = S_offd_i[j1]; k < S_offd_i[j1+1]; k++)
         {
            k1 = col_offd_S_to_A ? col_offd_S_to_A[S_offd_j[k]] : S_offd_j[k];

            if (CF_marker_offd[k1] < 0)
            {
               /* map to FF2_offd */
               k2 = Mapper_offd_A[k1];

               /* this mapping must be successful */
               hypre_assert(k2 >= 0 && k2 < FF2_offd_len);

               /* an F-pt and never seen before */
               if (Marker_FF2_offd[k2] != MARK)
               {
                  Marker_FF2_offd[k2] = MARK;
                  local_size ++;
                  cnt_offd ++;
               }
            }
         }
      }

      /* offd part of row i */
      for (j = S_offd_i[i]; j < S_offd_i[i+1]; j++)
      {
         j1 = col_offd_S_to_A ? col_offd_S_to_A[S_offd_j[j]] : S_offd_j[j];

         if (CF_marker_offd[j1] >= 0)
         {
            continue;
         }

         /* map to FF2_offd */
         j2 = Mapper_offd_A[j1];

         /* this mapping must be successful */
         hypre_assert(j2 >= 0 && j2 < FF2_offd_len);

         /* j1, F: O1 */
         if (Marker_FF2_offd[j2] != MARK)
         {
            Marker_FF2_offd[j2] = MARK;
            local_size ++;
            cnt_offd ++;
         }

         /* F^2: O1-D2, O1-O2 */
         /* row j1 is an external row. check recv_SF for strong F-neighbors  */
         for (k = recv_SF_i[j1]; k < recv_SF_i[j1+1]; k++)
         {
            /* k1: global index */
            big_k1 = recv_SF_j[k];
            /* if big_k1 is in the diag part */
            if (big_k1 >= col_start && big_k1 < col_end)
            {
               k3 = (HYPRE_Int)(big_k1 - col_start);
               hypre_assert(CF_marker[k3] < 0);
               if (Marker_diag[k3] != MARK)
               {
                  Marker_diag[k3] = MARK;
                  local_size ++;
                  cnt_diag ++;
               }
            }
            else /* k1 is in the offd part */
            {
               /* index in recv_SF_offd_list */
               k2 = recv_SF_j2[k];

               if (AIR1_5 && k2 == -1)
               {
                  continue;
               }

               hypre_assert(recv_SF_offd_list[k2] == big_k1);

               /* map to FF2_offd */
               k3 = Mapper_recv_SF_offd_list[k2];

               /* this mapping must be successful */
               hypre_assert(k3 >= 0 && k3 < FF2_offd_len);

               if (Marker_FF2_offd[k3] != MARK)
               {
                  Marker_FF2_offd[k3] = MARK;
                  local_size ++;
                  cnt_offd ++;
               }
            }
         }
      }

      /* keep ths max size */
      local_max_size = hypre_max(local_max_size, local_size);
   } /* for (i=0,...) */

   /*
   t1 = hypre_MPI_Wtime() - t1;
   air_time1 += t1;
   */

   /* this is because of the indentity matrix in C part
    * each C-pt has an entry 1.0 */
   cnt_diag += n_cpts;

   nnz_diag = cnt_diag;
   nnz_offd = cnt_offd;

   /*------------- allocate arrays */
   R_diag_i    = hypre_CTAlloc(HYPRE_Int,  n_cpts+1, HYPRE_MEMORY_HOST);
   R_diag_j    = hypre_CTAlloc(HYPRE_Int,  nnz_diag, HYPRE_MEMORY_HOST);
   R_diag_data = hypre_CTAlloc(HYPRE_Complex, nnz_diag, HYPRE_MEMORY_HOST);

   /* not in ``if num_procs > 1'',
    * allocation needed even for empty CSR */
   R_offd_i    = hypre_CTAlloc(HYPRE_Int,  n_cpts+1, HYPRE_MEMORY_HOST);
   R_offd_j    = hypre_CTAlloc(HYPRE_Int,  nnz_offd, HYPRE_MEMORY_HOST);
   R_offd_data = hypre_CTAlloc(HYPRE_Complex, nnz_offd, HYPRE_MEMORY_HOST);

   /* redundant */
   R_diag_i[0] = 0;
   R_offd_i[0] = 0;

   /* reset counters */
   cnt_diag = 0;
   cnt_offd = 0;

   /* RESET marker arrays */
   for (i = 0; i < n_fine; i++)
   {
      Marker_diag[i] = -1;
   }
   Marker_diag_j = hypre_CTAlloc(HYPRE_Int, n_fine, HYPRE_MEMORY_HOST);

   for (i = 0; i < FF2_offd_len; i++)
   {
      Marker_FF2_offd[i] = -1;
   }
   Marker_FF2_offd_j = hypre_CTAlloc(HYPRE_Int, FF2_offd_len, HYPRE_MEMORY_HOST);

   // TODO bs : what is this for? Should we remove?
   //for (i = 0; i < num_cols_A_offd; i++)
   //{
   //   Marker_offd[i] = -1;
   //}
   //for (i = 0; i < recv_SF_offd_list_len; i++)
   //{
   //   Marker_recv_SF_list[i] = -1;
   //}
   //printf("AIR: max local dense solve size %d\n", local_max_size);

   // Allocate the rhs and dense local matrix in column-major form (for LAPACK)
   DAi = hypre_CTAlloc(HYPRE_Complex, local_max_size*local_max_size, HYPRE_MEMORY_HOST);
   Dbi = hypre_CTAlloc(HYPRE_Complex, local_max_size, HYPRE_MEMORY_HOST);
   Dxi = hypre_CTAlloc(HYPRE_Complex, local_max_size, HYPRE_MEMORY_HOST);
   Ipi = hypre_CTAlloc(HYPRE_Int, local_max_size, HYPRE_MEMORY_HOST); // pivot matrix

   // Allocate memory for GMRES if it will be used
   HYPRE_Int kdim_max = hypre_min(gmresAi_maxit, local_max_size);
   if (gmres_switch < local_max_size) {
      fgmresT(local_max_size, NULL, NULL, 0.0, kdim_max, NULL, NULL, NULL, -1);
   }

#if AIR_DEBUG
   /* FOR DEBUG */
   TMPA = hypre_CTAlloc(HYPRE_Complex, local_max_size * local_max_size, HYPRE_MEMORY_HOST);
   TMPb = hypre_CTAlloc(HYPRE_Complex, local_max_size, HYPRE_MEMORY_HOST);
   TMPd = hypre_CTAlloc(HYPRE_Complex, local_max_size, HYPRE_MEMORY_HOST);
#endif

   /*- - - - - - - - - - - - - - - - - - - - - - - - -
    * space to save row indices of the local problem,
    * if diag, save the local indices,
    * if offd, save the indices in FF2_offd,
    *          since we will use it to access A_offd_FF2
    *- - - - - - - - - - - - - - - - - - - - - - - - - */
   RRi = hypre_CTAlloc(HYPRE_Int, local_max_size, HYPRE_MEMORY_HOST);
   /* indicators for RRi of being local (0) or offd (1) */
   KKi = hypre_CTAlloc(HYPRE_Int, local_max_size, HYPRE_MEMORY_HOST);

   /*
   HYPRE_Real t2 = hypre_MPI_Wtime();
   */

   /*- - - - - - - - - - - - - - - - - - - - - - - - - - - - - - - - - - -
    *                        Second Pass: Populate R
    *- - - - - - - - - - - - - - - - - - - - - - - - - - - - - - - - - - - */
   for (i = 0, ic = 0; i < n_fine; i++)
   {
      /* ignore F-points */
      if (CF_marker[i] < 0)
      {
         continue;
      }

      Marker_diag_count = 0;
      Marker_FF2_offd_count = 0;

      /* size of Ai, bi */
      local_size = 0;

      /* Access matrices for the First time, mark the points we want */
      /* diag part of row i */
      for (j = S_diag_i[i]; j < S_diag_i[i+1]; j++)
      {
         j1 = S_diag_j[j];
         if (CF_marker[j1] >= 0)
         {
            continue;
         }
         /* j1, F: D1 */
         if (Marker_diag[j1] == -1)
         {
            RRi[local_size] = j1;
            KKi[local_size] = 0;
            Marker_diag_j[Marker_diag_count++] = j1;
            Marker_diag[j1] = local_size ++;
         }
         /* F^2: D1-D2. Open row j1 */
         for (k = S_diag_i[j1]; k < S_diag_i[j1+1]; k++)
         {
            k1 = S_diag_j[k];
            /* F-pt and never seen before */
            if (CF_marker[k1] < 0 && Marker_diag[k1] == -1)
            {
               RRi[local_size] = k1;
               KKi[local_size] = 0;
               Marker_diag_j[Marker_diag_count++] = k1;
               Marker_diag[k1] = local_size ++;
            }
         }
         /* F^2: D1-O2. Open row j1 */
         for (k = S_offd_i[j1]; k < S_offd_i[j1+1]; k++)
         {
            k1 = col_offd_S_to_A ? col_offd_S_to_A[S_offd_j[k]] : S_offd_j[k];

            if (CF_marker_offd[k1] < 0)
            {
               /* map to FF2_offd */
               k2 = Mapper_offd_A[k1];

               /* this mapping must be successful */
               hypre_assert(k2 >= 0 && k2 < FF2_offd_len);

               /* an F-pt and never seen before */
               if (Marker_FF2_offd[k2] == -1)
               {
                  /* NOTE: we save this mapped index */
                  RRi[local_size] = k2;
                  KKi[local_size] = 1;
                  Marker_FF2_offd_j[Marker_FF2_offd_count++] = k2;
                  Marker_FF2_offd[k2] = local_size ++;
               }
            }
         }
      }

      /* offd part of row i */
      if (num_procs > 1)
      {
         for (j = S_offd_i[i]; j < S_offd_i[i+1]; j++)
         {
            j1 = col_offd_S_to_A ? col_offd_S_to_A[S_offd_j[j]] : S_offd_j[j];

            if (CF_marker_offd[j1] >= 0)
            {
               continue;
            }

            /* map to FF2_offd */
            j2 = Mapper_offd_A[j1];

            /* this mapping must be successful */
            hypre_assert(j2 >= 0 && j2 < FF2_offd_len);

            /* j1, F: O1 */
            if (Marker_FF2_offd[j2] == -1)
            {
               /* NOTE: we save this mapped index */
               RRi[local_size] = j2;
               KKi[local_size] = 1;
               Marker_FF2_offd_j[Marker_FF2_offd_count++] = j2;
               Marker_FF2_offd[j2] = local_size ++;
            }

            /* F^2: O1-D2, O1-O2 */
            /* row j1 is an external row. check recv_SF for strong F-neighbors  */
            for (k = recv_SF_i[j1]; k < recv_SF_i[j1+1]; k++)
            {
               /* k1: global index */
               big_k1 = recv_SF_j[k];
               /* if big_k1 is in the diag part */
               if (big_k1 >= col_start && big_k1 < col_end)
               {
                  k3 = (HYPRE_Int)(big_k1 - col_start);

                  hypre_assert(CF_marker[k3] < 0);

                  if (Marker_diag[k3] == -1)
                  {
                     RRi[local_size] = k3;
                     KKi[local_size] = 0;
                     Marker_diag_j[Marker_diag_count++] = k3;
                     Marker_diag[k3] = local_size ++;
                  }
               }
               else /* k1 is in the offd part */
               {
                  /* index in recv_SF_offd_list */
                  k2 = recv_SF_j2[k];

                  if (AIR1_5 && k2 == -1)
                  {
                     continue;
                  }

                  hypre_assert(recv_SF_offd_list[k2] == big_k1);

                  /* map to FF2_offd */
                  k3 = Mapper_recv_SF_offd_list[k2];

                  /* this mapping must be successful */
                  hypre_assert(k3 >= 0 && k3 < FF2_offd_len);

                  if (Marker_FF2_offd[k3] == -1)
                  {
                     /* NOTE: we save this mapped index */
                     RRi[local_size] = k3;
                     KKi[local_size] = 1;
                     Marker_FF2_offd_j[Marker_FF2_offd_count++] = k3;
                     Marker_FF2_offd[k3] = local_size ++;
                  }
               }
            }
         }
      }

      hypre_assert(local_size <= local_max_size);

      /* Second, copy values to local system: Ai and bi from A */
      /* now we have marked all rows/cols we want. next we extract the entries
       * we need from these rows and put them in Ai and bi*/

      /* clear DAi and bi */
      memset(DAi, 0, local_size * local_size * sizeof(HYPRE_Complex));
      memset(Dxi, 0, local_size * sizeof(HYPRE_Complex));
      memset(Dbi, 0, local_size * sizeof(HYPRE_Complex));


      /* we will populate Ai row-by-row */
      for (rr = 0; rr < local_size; rr++)
      {
         /* row index */
         i1 = RRi[rr];
         /* diag-offd indicator */
         i2 = KKi[rr];

         if (i2)  /* i2 == 1, i1 is an offd row */
         {
            /* open row i1, a remote row */
            for (j = hypre_CSRMatrixI(A_offd_FF2)[i1]; j < hypre_CSRMatrixI(A_offd_FF2)[i1+1]; j++)
            {
               /* big_j1 is a global index */
               big_j1 = hypre_CSRMatrixBigJ(A_offd_FF2)[j];

               /* if big_j1 is in the diag part */
               if (big_j1 >= col_start && big_j1 < col_end)
               {
                  j2 = (HYPRE_Int)(big_j1 - col_start);
                  /* if this col is marked with its local dense id */
                  if ((cc = Marker_diag[j2]) >= 0)
                  {
                     hypre_assert(CF_marker[j2] < 0);
                     /* copy the value */
                     /* rr and cc: local dense ids */
                     HYPRE_Complex vv = hypre_CSRMatrixData(A_offd_FF2)[j];
                     DAi[rr + cc*local_size] = vv;

                  }
               }
               else
               {
                  /* big_j1 is in offd part, search it in FF2_offd */
                  j2 =  hypre_BigBinarySearch(FF2_offd, big_j1, FF2_offd_len);
                  /* if found */
                  if (j2 > -1)
                  {
                     /* if this col is marked with its local dense id */
                     if ((cc = Marker_FF2_offd[j2]) >= 0)
                     {
                        /* copy the value */
                        /* rr and cc: local dense ids */
                        HYPRE_Complex vv = hypre_CSRMatrixData(A_offd_FF2)[j];
                        DAi[rr + cc * local_size] = vv;
                     }
                  }
               }
            }
         }
         else /* i2 == 0, i1 is a local row */
         {
            /* open row i1, a local row */
            for (j = A_diag_i[i1]; j < A_diag_i[i1+1]; j++)
            {
               /* j1 is a local index */
               j1 = A_diag_j[j];
               /* if this col is marked with its local dense id */
               if ((cc = Marker_diag[j1]) >= 0)
               {
                  hypre_assert(CF_marker[j1] < 0);

                  /* copy the value */
                  /* rr and cc: local dense ids */
                  HYPRE_Complex vv = A_diag_a[j];
                  DAi[rr + cc * local_size] = vv;

               }
            }

            if (num_procs > 1)
            {
               for (j = A_offd_i[i1]; j < A_offd_i[i1+1]; j++)
               {
                  j1 = A_offd_j[j];
                  /* map to FF2_offd */
                  j2 = Mapper_offd_A[j1];
                  /* if found */
                  if (j2 > -1)
                  {
                     /* if this col is marked with its local dense id */
                     if ((cc = Marker_FF2_offd[j2]) >= 0)
                     {
                        hypre_assert(CF_marker_offd[j1] < 0);
                        /* copy the value */
                        /* rr and cc: local dense ids */
                        HYPRE_Complex vv = A_offd_a[j];
                        DAi[rr + cc * local_size] = vv;

                     }
                  }
               }
            }
         }
         /* done with row rr */
      }

      /* TODO bs: remove?
      {
         char Buf[4096];
         char Buf2[4096];
         hypre_MPI_Status stat;
         hypre_sprintf(Buf, "size %d\n", local_size);
         HYPRE_Int ii, jj;
         for (ii = 0; ii < local_size; ii++)
         {
            for (jj = 0; jj < local_size; jj++)
            {
               hypre_sprintf(Buf+strlen(Buf), "% .1f ", DAi[ii + jj * local_size]);
            }
            hypre_sprintf(Buf+strlen(Buf), "\n");
         }
         hypre_sprintf(Buf+strlen(Buf), "\n");

         if (my_id)
         {
            hypre_MPI_Send(Buf, 4096, hypre_MPI_CHAR, 0, 0, hypre_MPI_COMM_WORLD);
         }

         if (my_id == 0)
         {
            hypre_fprintf(stdout, "%s\n", Buf);

            for (i6 = 1; i6 < num_procs; i6++)
            {
               hypre_MPI_Recv(Buf2, 4096, hypre_MPI_CHAR, i6, 0, hypre_MPI_COMM_WORLD, &stat);
               hypre_fprintf(stdout, "%s\n", Buf2);
            }
         }
      }
      */

      /* rhs bi: entries from row i of A */
      rr = 0;
      /* diag part */
      for (j = A_diag_i[i]; j < A_diag_i[i+1]; j++)
      {
         i1 = A_diag_j[j];
         if ((cc = Marker_diag[i1]) >= 0)
         {
            hypre_assert(i1 == RRi[cc] && KKi[cc] == 0);
            /* Note the sign change */
            Dbi[cc] = -A_diag_a[j];
            rr++;
         }
      }

      /* if parallel, offd part */
      if (num_procs > 1)
      {
         for (j = A_offd_i[i]; j < A_offd_i[i+1]; j++)
         {
            i1 = A_offd_j[j];
            i2 = Mapper_offd_A[i1];
            if (i2 > -1)
            {
               if ((cc = Marker_FF2_offd[i2]) >= 0)
               {
                  hypre_assert(i2 == RRi[cc] && KKi[cc] == 1);
                  /* Note the sign change */
                  Dbi[cc] = -A_offd_a[j];
                  rr++;
               }
            }
         }
      }

      hypre_assert(rr <= local_size);

      /*- - - - - - - - - - - - - - - - - - - - - - - - - - - - - - - - -
       * We have Ai and bi built. Solve the linear system by:
       *    - forward solve for triangular matrix
       *    - LU factorization (LAPACK) for local_size <= gmres_switch
       *    - Dense GMRES for local_size > gmres_switch
       *- - - - - - - - - - - - - - - - - - - - - - - - - - - - - - - - -*/
      Aisol_method = local_size <= gmres_switch ? 'L' : 'G';
      if (local_size > 0)
      {
         if (is_triangular) {
            ordered_GS(DAi, Dbi, Dxi, local_size);
#if AIR_DEBUG
            HYPRE_Real alp = -1.0, err;
            colmaj_mvT(DAi, Dxi, TMPd, local_size);
            hypre_daxpy(&local_size, &alp, Dbi, &ione, TMPd, &ione);
            err = hypre_dnrm2(&local_size, TMPd, &ione);
            if (err > 1e-8)
            {
               hypre_printf("triangular solve res: %e\n", err);
               exit(0);
            }
#endif
         }
         // Solve using LAPACK and LU factorization
         else if (Aisol_method == 'L')
         {
#if AIR_DEBUG
            memcpy(TMPA, DAi, local_size*local_size*sizeof(HYPRE_Complex));
            memcpy(TMPb, Dbi, local_size*sizeof(HYPRE_Complex));
#endif
            hypre_dgetrf(&local_size, &local_size, DAi, &local_size, Ipi,
                         &lapack_info);

            hypre_assert(lapack_info == 0);

            if (lapack_info == 0)
            {
               /* solve A_i^T x_i = b_i,
                * solution is saved in b_i on return */
               hypre_dgetrs(&charT, &local_size, &ione, DAi, &local_size,
                            Ipi, Dbi, &local_size, &lapack_info);
               hypre_assert(lapack_info == 0);
            }
#if AIR_DEBUG
            HYPRE_Real alp = 1.0, bet = 0.0, err;
            hypre_dgemv(&charT, &local_size, &local_size, &alp, TMPA, &local_size, Dbi,
                        &ione, &bet, TMPd, &ione);
            alp = -1.0;
            hypre_daxpy(&local_size, &alp, TMPb, &ione, TMPd, &ione);
            err = hypre_dnrm2(&local_size, TMPd, &ione);
            if (err > 1e-8)
            {
               hypre_printf("dense: local res norm %e\n", err);
               exit(0);
            }
#endif
         }
         // Solve by GMRES
         else
         {
            HYPRE_Real gmresAi_res;
            HYPRE_Int  gmresAi_niter;
            HYPRE_Int kdim = hypre_min(gmresAi_maxit, local_size);

            fgmresT(local_size, DAi, Dbi, gmresAi_tol, kdim, Dxi,
                    &gmresAi_res, &gmresAi_niter, 0);

            if (gmresAi_res > gmresAi_tol)
            {
               hypre_printf("gmres/jacobi not converge to %e: final_res %e\n", gmresAi_tol, gmresAi_res);
            }

#if AIR_DEBUG
            HYPRE_Real err, nrmb;
            colmaj_mvT(DAi, Dxi, TMPd, local_size);
            HYPRE_Real alp = -1.0;
            nrmb = hypre_dnrm2(&local_size, Dbi, &ione);
            hypre_daxpy(&local_size, &alp, Dbi, &ione, TMPd, &ione);
            err = hypre_dnrm2(&local_size, TMPd, &ione);
            if (err/nrmb > gmresAi_tol)
            {
               hypre_printf("GMRES/Jacobi: res norm %e, nrmb %e, relative %e\n", err, nrmb, err/nrmb);
               hypre_printf("GMRES/Jacobi: relative %e\n", gmresAi_res);
               exit(0);
            }
#endif
         }
      }

      HYPRE_Complex *Soli = (is_triangular || (Aisol_method=='G')) ? Dxi : Dbi;

      /*- - - - - - - - - - - - - - - - - - - - - - - - - - - - - - - - -
       * Now we are ready to fill this row of R
       *- - - - - - - - - - - - - - - - - - - - - - - - - - - - - - - - -*/
      for (rr = 0; rr < local_size; rr++)
      {
         /* row index */
         i1 = RRi[rr];
         /* diag-offd indicator */
         i2 = KKi[rr];

         if (i2) /* offd */
         {
            hypre_assert(Marker_FF2_offd[i1] == rr);

            /* col idx: use the index in FF2_offd,
             * and you will see why later (very soon!) */
            R_offd_j[cnt_offd] = i1;
            /* copy the value */
            R_offd_data[cnt_offd++] = Soli[rr];
         }
         else /* diag */
         {
            hypre_assert(Marker_diag[i1] == rr);

            /* col idx: use local index i1 */
            R_diag_j[cnt_diag] = i1;
            /* copy the value */
            R_diag_data[cnt_diag++] = Soli[rr];
         }
      }

      /* don't forget the identity to this row */
      /* global col idx of this entry is ``col_start + i'' */
      R_diag_j[cnt_diag] = i;
      R_diag_data[cnt_diag++] = 1.0;

      /* row ptr of the next row */
      R_diag_i[ic+1] = cnt_diag;

      R_offd_i[ic+1] = cnt_offd;

      /* RESET marker arrays */
      for (j = 0; j < Marker_diag_count; j++)
      {
         Marker_diag[Marker_diag_j[j]] = -1;
      }

      for (j = 0; j < Marker_FF2_offd_count; j++)
      {
         Marker_FF2_offd[Marker_FF2_offd_j[j]] = -1;
      }

      /* next C-pt */
      ic++;
   } /* outermost loop, for (i=0,...), for each C-pt find restriction */

   /*
   hypre_MPI_Barrier(comm);
   t2 = hypre_MPI_Wtime() - t2;
   air_time2 += t2;
   */

   hypre_assert(ic == n_cpts)
   hypre_assert(cnt_diag == nnz_diag)
   hypre_assert(cnt_offd == nnz_offd)

   /*
   HYPRE_Real t3 = hypre_MPI_Wtime();
   */

   /* num of cols in the offd part of R */
   num_cols_offd_R = 0;
   /* to this point, Marker_FF2_offd should be all -1 */
   /*
   for (i = 0; i < FF2_offd_len; i++)
   {
      hypre_assert(Marker_FF2_offd[i] == - 1);
   }
   */

   for (i = 0; i < nnz_offd; i++)
   {
      i1 = R_offd_j[i];
      if (Marker_FF2_offd[i1] == -1)
      {
         num_cols_offd_R++;
         Marker_FF2_offd[i1] = 1;
      }
   }

   tmp_map_offd = hypre_CTAlloc(HYPRE_Int, num_cols_offd_R, HYPRE_MEMORY_HOST);
   col_map_offd_R = hypre_CTAlloc(HYPRE_BigInt, num_cols_offd_R, HYPRE_MEMORY_HOST);
   /* col_map_offd_R: the col indices of the offd of R
    * we first keep them be the local indices in FF2_offd [will be changed] */
   for (i = 0, i1 = 0; i < FF2_offd_len; i++)
   {
      if (Marker_FF2_offd[i] == 1)
      {
         tmp_map_offd[i1++] = i;
      }
   }

   hypre_assert(i1 == num_cols_offd_R);
   //printf("FF2_offd_len %d, num_cols_offd_R %d\n", FF2_offd_len, num_cols_offd_R);

   /* now, adjust R_offd_j to local idx w.r.t FF2_offd
    * by searching */
   for (i = 0; i < nnz_offd; i++)
   {
      i1 = R_offd_j[i];
      k1 = hypre_BinarySearch(tmp_map_offd, i1, num_cols_offd_R);
      /* searching must succeed */
      hypre_assert(k1 >= 0 && k1 < num_cols_offd_R);
      /* change index */
      R_offd_j[i] = k1;
   }

   /* change col_map_offd_R to global ids [guaranteed to be sorted] */
   for (i = 0; i < num_cols_offd_R; i++)
   {
      col_map_offd_R[i] = FF2_offd[tmp_map_offd[i]];
   }

   /* Now, we should have everything of Parcsr matrix R */
   R = hypre_ParCSRMatrixCreate(comm,
                                total_global_cpts, /* global num of rows */
                                hypre_ParCSRMatrixGlobalNumRows(A), /* global num of cols */
                                num_cpts_global, /* row_starts */
                                hypre_ParCSRMatrixRowStarts(A), /* col_starts */
                                num_cols_offd_R, /* num cols offd */
                                nnz_diag,
                                nnz_offd);

   R_diag = hypre_ParCSRMatrixDiag(R);
   hypre_CSRMatrixData(R_diag) = R_diag_data;
   hypre_CSRMatrixI(R_diag)    = R_diag_i;
   hypre_CSRMatrixJ(R_diag)    = R_diag_j;

   R_offd = hypre_ParCSRMatrixOffd(R);
   hypre_CSRMatrixData(R_offd) = R_offd_data;
   hypre_CSRMatrixI(R_offd)    = R_offd_i;
   hypre_CSRMatrixJ(R_offd)    = R_offd_j;
   /* R does not own ColStarts, since A does */
   hypre_ParCSRMatrixOwnsColStarts(R) = 0;

   hypre_ParCSRMatrixColMapOffd(R) = col_map_offd_R;

   /*
   t3 = hypre_MPI_Wtime() - t3;
   air_time3 += t3;

   HYPRE_Real t4 = hypre_MPI_Wtime();
   */

   /* create CommPkg of R */
   hypre_ParCSRMatrixAssumedPartition(R) = hypre_ParCSRMatrixAssumedPartition(A);
   hypre_ParCSRMatrixOwnsAssumedPartition(R) = 0;
   hypre_MatvecCommPkgCreate(R);

   /*
   t4 = hypre_MPI_Wtime() - t4;
   air_time4 += t4;
   */

   /* Filter small entries from R */
   if (filter_thresholdR > 0) {
      hypre_ParCSRMatrixDropSmallEntries(R, filter_thresholdR, -1);
   }

   *R_ptr = R;

   hypre_TFree(tmp_map_offd, HYPRE_MEMORY_HOST);
   hypre_TFree(CF_marker_offd, HYPRE_MEMORY_HOST);
   hypre_TFree(dof_func_offd, HYPRE_MEMORY_HOST);
   hypre_TFree(Marker_diag, HYPRE_MEMORY_HOST);
   hypre_TFree(Marker_offd, HYPRE_MEMORY_HOST);
   hypre_TFree(send_buf_i, HYPRE_MEMORY_HOST);
   hypre_TFree(send_SF_i, HYPRE_MEMORY_HOST);
   hypre_TFree(recv_SF_i, HYPRE_MEMORY_HOST);
   hypre_TFree(send_SF_j, HYPRE_MEMORY_HOST);
   hypre_TFree(send_SF_jstarts, HYPRE_MEMORY_HOST);
   hypre_TFree(recv_SF_j, HYPRE_MEMORY_HOST);
   hypre_TFree(recv_SF_jstarts, HYPRE_MEMORY_HOST);
   hypre_TFree(comm_pkg_SF, HYPRE_MEMORY_HOST);
   hypre_TFree(recv_SF_offd_list, HYPRE_MEMORY_HOST);
   hypre_TFree(recv_SF_j2, HYPRE_MEMORY_HOST);
   hypre_TFree(Mapper_recv_SF_offd_list, HYPRE_MEMORY_HOST);
   hypre_TFree(Marker_recv_SF_offd_list, HYPRE_MEMORY_HOST);
   hypre_TFree(FF2_offd, HYPRE_MEMORY_HOST);
   hypre_TFree(send_FF2_i, HYPRE_MEMORY_HOST);
   /* hypre_TFree(recv_FF2_i); */
   hypre_TFree(send_FF2_j, HYPRE_MEMORY_HOST);
   hypre_TFree(send_FF2_a, HYPRE_MEMORY_HOST);
   hypre_TFree(send_FF2_jstarts, HYPRE_MEMORY_HOST);
   /* hypre_TFree(recv_FF2_j); */
   /* hypre_TFree(recv_FF2_a); */
   hypre_CSRMatrixDestroy(A_offd_FF2);
   hypre_TFree(recv_FF2_jstarts, HYPRE_MEMORY_HOST);
   hypre_MatvecCommPkgDestroy(comm_pkg_FF2_i);
   hypre_TFree(comm_pkg_FF2_j, HYPRE_MEMORY_HOST);
   hypre_TFree(Mapper_offd_A, HYPRE_MEMORY_HOST);
   hypre_TFree(Marker_FF2_offd, HYPRE_MEMORY_HOST);
   hypre_TFree(Marker_diag_j, HYPRE_MEMORY_HOST);
   hypre_TFree(Marker_FF2_offd_j, HYPRE_MEMORY_HOST);
   hypre_TFree(DAi, HYPRE_MEMORY_HOST);
   hypre_TFree(Dbi, HYPRE_MEMORY_HOST);
   hypre_TFree(Dxi, HYPRE_MEMORY_HOST);
   hypre_TFree(Ipi, HYPRE_MEMORY_HOST);
#if AIR_DEBUG
   hypre_TFree(TMPA, HYPRE_MEMORY_HOST);
   hypre_TFree(TMPb, HYPRE_MEMORY_HOST);
   hypre_TFree(TMPd, HYPRE_MEMORY_HOST);
   hypre_SeqVectorDestroy(tmpv);
#endif
   hypre_TFree(RRi, HYPRE_MEMORY_HOST);
   hypre_TFree(KKi, HYPRE_MEMORY_HOST);

   if (gmres_switch < local_max_size) {
      fgmresT(0, NULL, NULL, 0.0, 0, NULL, NULL, NULL, -2);
   }

   /*
   t0 = hypre_MPI_Wtime() - t0;
   air_time0 += t0;
   */

   return 0;
}


/* Compute matvec A^Tx = y, where A is stored in column major form. */
// This can also probably be accomplished with BLAS
static inline void colmaj_mvT(HYPRE_Complex *A, HYPRE_Complex *x, HYPRE_Complex *y, HYPRE_Int n)
{
   memset(y, 0, n*sizeof(HYPRE_Complex));
   HYPRE_Int i, j;
   for (i = 0; i < n; i++)
   {
      HYPRE_Int row0 = i*n;
      for (j = 0; j < n; j++)
      {
         y[i] += x[j] * A[row0 + j];
      }
   }
}

static void fgmresT(HYPRE_Int n,
                    HYPRE_Complex *A,
                    HYPRE_Complex *b,
                    HYPRE_Real tol,
                    HYPRE_Int kdim,
                    HYPRE_Complex *x,
                    HYPRE_Real *relres,
                    HYPRE_Int *iter,
                    HYPRE_Int job) {

   HYPRE_Int one=1, i, j, k;
   static HYPRE_Complex *V=NULL, *Z=NULL, *H=NULL, *c=NULL, *s=NULL, *rs=NULL;
   HYPRE_Complex *v, *z, *w;
   HYPRE_Real t, normr, normr0, tolr;

   if (job == -1)
   {
      V  = hypre_TAlloc(HYPRE_Complex, n*(kdim+1),    HYPRE_MEMORY_HOST);
      /* Z  = hypre_TAlloc(HYPRE_Complex, n*kdim,        HYPRE_MEMORY_HOST); */
      /* XXX NO PRECOND */
      Z = V;
      H  = hypre_TAlloc(HYPRE_Complex, (kdim+1)*kdim, HYPRE_MEMORY_HOST);
      c  = hypre_TAlloc(HYPRE_Complex, kdim,          HYPRE_MEMORY_HOST);
      s  = hypre_TAlloc(HYPRE_Complex, kdim,          HYPRE_MEMORY_HOST);
      rs = hypre_TAlloc(HYPRE_Complex, kdim+1,        HYPRE_MEMORY_HOST);
      return;
   }
   else if (job == -2)
   {
      hypre_TFree(V,  HYPRE_MEMORY_HOST);
      /* hypre_TFree(Z,  HYPRE_MEMORY_HOST); */
      Z = NULL;
      hypre_TFree(H,  HYPRE_MEMORY_HOST);
      hypre_TFree(c,  HYPRE_MEMORY_HOST);
      hypre_TFree(s,  HYPRE_MEMORY_HOST);
      hypre_TFree(rs, HYPRE_MEMORY_HOST);
      return;
   }

   /* XXX: x_0 is all ZERO !!! so r0 = b */
   v = V;
   memcpy(v, b, n*sizeof(HYPRE_Complex));
   normr0 = sqrt(hypre_ddot(&n, v, &one, v, &one));

   if (normr0 < EPSIMAC)
   {
      return;
   }

   tolr = tol * normr0;

   rs[0] = normr0;
   t = 1.0 / normr0;
   hypre_dscal(&n, &t, v, &one);
   i = 0;
   while (i < kdim)
   {
      i++;
      // zi = M^{-1} * vi;
      v = V + (i-1) * n;
      z = Z + (i-1) * n;
      /* XXX NO PRECOND */
      /* memcpy(z, v, n*sizeof(HYPRE_Complex)); */
      // w = v_{i+1} = A * zi
      w = V + i * n;
      colmaj_mvT(A, z, w, n);
      // modified Gram-schmidt
      for (j = 0; j < i; j++)
      {
         v = V + j * n;
         H[j+(i-1)*kdim] = t = hypre_ddot(&n, v, &one, w, &one);
         t = -t;
         hypre_daxpy(&n, &t, v, &one, w, &one);
      }
      H[i+(i-1)*kdim] = t = sqrt(hypre_ddot(&n, w, &one, w, &one));
      if (fabs(t) > EPSILON)
      {
         t = 1.0 / t;
         hypre_dscal(&n, &t, w, &one);
      }
      // Least square problem of H
      for (j = 1; j < i; j++)
      {
         t = H[j-1+(i-1)*kdim];
         H[j-1+(i-1)*kdim] =  c[j-1]*t + s[j-1]*H[j+(i-1)*kdim];
         H[j+(i-1)*kdim]   = -s[j-1]*t + c[j-1]*H[j+(i-1)*kdim];
      }
      HYPRE_Complex hii  = H[i-1+(i-1)*kdim];
      HYPRE_Complex hii1 = H[i+(i-1)*kdim];
      HYPRE_Complex gam = sqrt(hii*hii + hii1*hii1);

      if (fabs(gam) < EPSILON)
      {
         gam = EPSIMAC;
      }
      c[i-1] = hii / gam;
      s[i-1] = hii1 / gam;
      rs[i]   = -s[i-1] * rs[i-1];
      rs[i-1] =  c[i-1] * rs[i-1];
      // residue norm
      H[i-1+(i-1)*kdim] = c[i-1]*hii + s[i-1]*hii1;
      normr = fabs(rs[i]);
      if (normr <= tolr)
      {
         break;
      }
   }

   // solve the upper triangular system
   rs[i-1] /= H[i-1+(i-1)*kdim];
   for (k = i-2; k >= 0; k--)
   {
      for (j = k+1; j < i; j++)
      {
         rs[k] -= H[k+j*kdim]*rs[j];
      }
      rs[k] /= H[k+k*kdim];
   }
   // get solution
   for (j = 0; j < i; j++)
   {
      z = Z + j * n;
      hypre_daxpy(&n, rs+j, z, &one, x, &one);
   }

   *relres = normr / normr0;
   *iter = i;
}


/* Ordered Gauss Seidel on A^T in column major format. Since we are
 * solving A^T, equivalent to solving A in row major format. */
static void ordered_GS(const HYPRE_Complex L[],
                       const HYPRE_Complex rhs[],
                             HYPRE_Complex x[],
                       const HYPRE_Int n)
{
   // Get triangular ordering of L^T in col major as ordering of L in row major
   HYPRE_Int ordering[n];
   hypre_dense_topo_sort(L, ordering, n, 0);

   // Ordered Gauss-Seidel iteration
   HYPRE_Int i, col;
   for (i=0; i<n; i++)
   {
      HYPRE_Int row = ordering[i];
      HYPRE_Complex temp = rhs[row];
      for (col=0; col<n; col++)
      {
         if (col != row)
         {
            temp -= L[row*n+col] * x[col];   // row-major
         }
      }
      HYPRE_Complex diag = L[row*n + row];
      if (fabs(diag) < 1e-12)
      {
         x[row] = 0.0;
      }
      else
      {
         x[row] = temp / diag;
      }
   }
}


HYPRE_Int
hypre_BoomerAMGBuildRestrNeumannAIR( hypre_ParCSRMatrix   *A,
                                     HYPRE_Int            *CF_marker,
                                     HYPRE_Int            *num_cpts_global,
                                     HYPRE_Int             num_functions,
                                     HYPRE_Int            *dof_func,
                                     HYPRE_Int             NeumannDeg,
                                     HYPRE_Real            strong_thresholdR,
                                     HYPRE_Real            filter_thresholdR,
                                     HYPRE_Int             debug_flag,
                                     HYPRE_Int            *col_offd_S_to_A,
                                     hypre_ParCSRMatrix  **R_ptr)
{
   /* HYPRE_Real t0 = hypre_MPI_Wtime(); */
   MPI_Comm                 comm     = hypre_ParCSRMatrixComm(A);
   hypre_ParCSRCommHandle  *comm_handle;

   /* diag part of A */
   hypre_CSRMatrix *A_diag   = hypre_ParCSRMatrixDiag(A);

   /* Restriction matrix R and CSR's */
   hypre_ParCSRMatrix *R;
   hypre_CSRMatrix *R_diag;
   hypre_CSRMatrix *R_offd;

   /* arrays */
   HYPRE_Complex   *R_diag_a;
   HYPRE_Int       *R_diag_i;
   HYPRE_Int       *R_diag_j;
   HYPRE_Complex      *R_offd_a;
   HYPRE_Int       *R_offd_i;
   HYPRE_Int       *R_offd_j;
   HYPRE_Int       *col_map_offd_R;

   HYPRE_Int        i, j, j1, i1, ic,
                    num_cols_offd_R;
   HYPRE_Int        my_id, num_procs;
   HYPRE_Int        total_global_cpts/*, my_first_cpt*/;
   HYPRE_Int        nnz_diag, nnz_offd, cnt_diag, cnt_offd;
   HYPRE_Int       *send_buf_i;

   /* local size */
   HYPRE_Int n_fine = hypre_CSRMatrixNumRows(A_diag);
   HYPRE_Int col_start = hypre_ParCSRMatrixFirstRowIndex(A);

   /* MPI size and rank*/
   hypre_MPI_Comm_size(comm, &num_procs);
   hypre_MPI_Comm_rank(comm, &my_id);

   /*-------------- global number of C points and my start position */
#ifdef HYPRE_NO_GLOBAL_PARTITION
   /*my_first_cpt = num_cpts_global[0];*/
   if (my_id == (num_procs -1))
   {
      total_global_cpts = num_cpts_global[1];
   }
   hypre_MPI_Bcast(&total_global_cpts, 1, HYPRE_MPI_INT, num_procs-1, comm);
#else
   /*my_first_cpt = num_cpts_global[my_id];*/
   total_global_cpts = num_cpts_global[num_procs];
#endif

   /*-------------------------------------------------------------------
    * Get the CF_marker data for the off-processor columns
    *-------------------------------------------------------------------*/
   /* CF marker for the off-diag columns */
#if 0
   if (num_cols_A_offd)
   {
      CF_marker_offd = hypre_CTAlloc(HYPRE_Int, num_cols_A_offd, HYPRE_MEMORY_HOST);
   }
   /* function type indicator for the off-diag columns */
   if (num_functions > 1 && num_cols_A_offd)
   {
      dof_func_offd = hypre_CTAlloc(HYPRE_Int, num_cols_A_offd, HYPRE_MEMORY_HOST);
   }

   /* if CommPkg of A is not present, create it */
   if (!comm_pkg)
   {
      hypre_MatvecCommPkgCreate(A);
      comm_pkg = hypre_ParCSRMatrixCommPkg(A);
   }

   /* number of sends (number of procs) */
   num_sends = hypre_ParCSRCommPkgNumSends(comm_pkg);

   /* number of recvs (number of procs) */
   num_recvs = hypre_ParCSRCommPkgNumRecvs(comm_pkg);

   /* number of elements to send */
   num_elems_send = hypre_ParCSRCommPkgSendMapStart(comm_pkg, num_sends);

   /* send buffer, of size send_map_starts[num_sends]),
    * i.e., number of entries to send */
   send_buf_i = hypre_CTAlloc(HYPRE_Int, num_elems_send, HYPRE_MEMORY_HOST);

   /* copy CF markers of elements to send to buffer */
   for (i = 0;  i < num_elems_send; i++)
   {
      send_buf_i[i] = CF_marker[hypre_ParCSRCommPkgSendMapElmt(comm_pkg,i)];
   }
   /* create a handle to start communication. 11: for integer */
   comm_handle = hypre_ParCSRCommHandleCreate(11, comm_pkg, send_buf_i, CF_marker_offd);
   /* destroy the handle to finish communication */
   hypre_ParCSRCommHandleDestroy(comm_handle);

   /* do a similar communication for dof_func */
   if (num_functions > 1)
   {
      for (i = 0; i < num_elems_send; i++)
      {
         send_buf_i[i] = dof_func[hypre_ParCSRCommPkgSendMapElmt(comm_pkg,i)];
      }
      comm_handle = hypre_ParCSRCommHandleCreate(11, comm_pkg, send_buf_i, dof_func_offd);
      hypre_ParCSRCommHandleDestroy(comm_handle);
   }

   /* init markers to zeros */
   Marker_diag = hypre_CTAlloc(HYPRE_Int, n_fine, HYPRE_MEMORY_HOST);
   Marker_offd = hypre_CTAlloc(HYPRE_Int, num_cols_A_offd, HYPRE_MEMORY_HOST);
#endif

   hypre_ParCSRMatrix *AFF, *ACF, *X, *X2, *Z, *Z2;
   hypre_ParCSRMatrixExtractSubmatrixFC(A, CF_marker, num_cpts_global, "FF", &AFF, strong_thresholdR);
   hypre_ParCSRMatrixExtractSubmatrixFC(A, CF_marker, num_cpts_global, "CF", &ACF, strong_thresholdR);

   /* A_FF := I - D^{-1}*A_FF */
   hypre_CSRMatrix *AFF_diag = hypre_ParCSRMatrixDiag(AFF);
   hypre_CSRMatrix *AFF_offd = hypre_ParCSRMatrixOffd(AFF);
   HYPRE_Complex   *AFF_diag_a = hypre_CSRMatrixData(AFF_diag);
   HYPRE_Int       *AFF_diag_i = hypre_CSRMatrixI(AFF_diag);
   HYPRE_Int       *AFF_diag_j = hypre_CSRMatrixJ(AFF_diag);
   HYPRE_Complex   *AFF_offd_a = hypre_CSRMatrixData(AFF_offd);
   HYPRE_Int       *AFF_offd_i = hypre_CSRMatrixI(AFF_offd);
   HYPRE_Int       *AFF_offd_j = hypre_CSRMatrixJ(AFF_offd);
   HYPRE_Int        n_fpts = hypre_CSRMatrixNumRows(AFF_diag);
   HYPRE_Int        n_cpts = n_fine - n_fpts;
   hypre_assert(n_cpts == hypre_CSRMatrixNumRows(hypre_ParCSRMatrixDiag(ACF)));
   HYPRE_Int       *Fmap = hypre_TAlloc(HYPRE_Int, n_fpts, HYPRE_MEMORY_HOST);

   /* map from F-pts to all points */
   for (i = 0, j = 0; i < n_fine; i++)
   {
      if (CF_marker[i] < 0)
      {
         Fmap[j++] = i;
      }
   }

   hypre_assert(j == n_fpts);

   HYPRE_Complex *diag_entries = hypre_TAlloc(HYPRE_Complex, n_fpts, HYPRE_MEMORY_HOST);

   for (i = 0; i < n_fpts; i++)
   {
      i1 = AFF_diag_i[i];

      /* make sure the first entry is diagonal */
      hypre_assert(AFF_diag_j[i1] == i);

      /* !!! store the inverse */
      HYPRE_Complex di = 1.0 / AFF_diag_a[i1];
      diag_entries[i] = di;
      di = -di;
      AFF_diag_a[i1] = 0.0;
      for (j = i1+1; j < AFF_diag_i[i+1]; j++)
      {
         AFF_diag_a[j] *= di;
      }
      if (num_procs > 1)
      {
         for (j = AFF_offd_i[i]; j < AFF_offd_i[i+1]; j++)
         {
            hypre_assert( hypre_ParCSRMatrixColMapOffd(AFF)[AFF_offd_j[j]] != \
                          i + hypre_ParCSRMatrixFirstRowIndex(AFF) );

            AFF_offd_a[j] *= di;
         }
      }
   }

   /* Z = Acf * (I + N + N^2 + ... + N^k] * D^{-1}
    * N = I - D^{-1} * A_FF (computed above)
    * the last D^{-1} will not be done here (but later)
    */
   if (NeumannDeg < 1)
   {
      Z = ACF;
   }
   else if (NeumannDeg == 1)
   {
      X = hypre_ParMatmul(ACF, AFF);
      hypre_ParcsrAdd(1.0, ACF, 1.0, X, &Z);
      hypre_ParCSRMatrixDestroy(X);
   }
   else
   {
      X = hypre_ParMatmul(AFF, AFF);
      hypre_ParcsrAdd(1.0, AFF, 1.0, X, &Z);
      for (i = 2; i < NeumannDeg; i++)
      {
         X2 = hypre_ParMatmul(X, AFF);
         hypre_ParcsrAdd(1.0, Z, 1.0, X2, &Z2);
         hypre_ParCSRMatrixDestroy(X);
         hypre_ParCSRMatrixDestroy(Z);
         Z = Z2;
         X = X2;
      }
      hypre_ParCSRMatrixDestroy(X);
      X = hypre_ParMatmul(ACF, Z);
      hypre_ParCSRMatrixDestroy(Z);
      hypre_ParcsrAdd(1.0, ACF, 1.0, X, &Z);
      hypre_ParCSRMatrixDestroy(X);
   }

   hypre_ParCSRMatrixDestroy(AFF);
   if (NeumannDeg >= 1)
   {
      hypre_ParCSRMatrixDestroy(ACF);
   }

   hypre_CSRMatrix *Z_diag = hypre_ParCSRMatrixDiag(Z);
   hypre_CSRMatrix *Z_offd = hypre_ParCSRMatrixOffd(Z);
   HYPRE_Complex   *Z_diag_a = hypre_CSRMatrixData(Z_diag);
   HYPRE_Int       *Z_diag_i = hypre_CSRMatrixI(Z_diag);
   HYPRE_Int       *Z_diag_j = hypre_CSRMatrixJ(Z_diag);
   HYPRE_Complex   *Z_offd_a = hypre_CSRMatrixData(Z_offd);
   HYPRE_Int       *Z_offd_i = hypre_CSRMatrixI(Z_offd);
   HYPRE_Int       *Z_offd_j = hypre_CSRMatrixJ(Z_offd);
   HYPRE_Int        num_cols_offd_Z = hypre_CSRMatrixNumCols(Z_offd);
   /*
   HYPRE_Int       *col_map_offd_Z  = hypre_ParCSRMatrixColMapOffd(Z);
   */
   /* send and recv diagonal entries (wrt Z) */
   HYPRE_Complex *diag_entries_offd = hypre_TAlloc(HYPRE_Complex, num_cols_offd_Z, HYPRE_MEMORY_HOST);
   hypre_ParCSRCommPkg *comm_pkg_Z = hypre_ParCSRMatrixCommPkg(Z);
   HYPRE_Int num_sends_Z = hypre_ParCSRCommPkgNumSends(comm_pkg_Z);
   HYPRE_Int num_elems_send_Z = hypre_ParCSRCommPkgSendMapStart(comm_pkg_Z, num_sends_Z);
   HYPRE_Complex *send_buf_Z = hypre_TAlloc(HYPRE_Complex, num_elems_send_Z, HYPRE_MEMORY_HOST);
   for (i = 0; i < num_elems_send_Z; i++)
   {
      send_buf_Z[i] = diag_entries[hypre_ParCSRCommPkgSendMapElmt(comm_pkg_Z, i)];
   }
   comm_handle = hypre_ParCSRCommHandleCreate(1, comm_pkg_Z, send_buf_Z, diag_entries_offd);
   hypre_ParCSRCommHandleDestroy(comm_handle);

   /* send and recv Fmap (wrt Z): global */
   HYPRE_Int *Fmap_offd_global = hypre_TAlloc(HYPRE_Int, num_cols_offd_Z, HYPRE_MEMORY_HOST);
   send_buf_i = hypre_TAlloc(HYPRE_Int, num_elems_send_Z, HYPRE_MEMORY_HOST);
   for (i = 0; i < num_elems_send_Z; i++)
   {
      send_buf_i[i] = Fmap[hypre_ParCSRCommPkgSendMapElmt(comm_pkg_Z, i)] + col_start;
   }
   comm_handle = hypre_ParCSRCommHandleCreate(11, comm_pkg_Z, send_buf_i, Fmap_offd_global);
   hypre_ParCSRCommHandleDestroy(comm_handle);

   nnz_diag = hypre_CSRMatrixNumNonzeros(Z_diag) + n_cpts;
   nnz_offd = hypre_CSRMatrixNumNonzeros(Z_offd);

   /*------------- allocate arrays */
   R_diag_i = hypre_CTAlloc(HYPRE_Int,  n_cpts+1, HYPRE_MEMORY_HOST);
   R_diag_j = hypre_CTAlloc(HYPRE_Int,  nnz_diag, HYPRE_MEMORY_HOST);
   R_diag_a = hypre_CTAlloc(HYPRE_Complex, nnz_diag, HYPRE_MEMORY_HOST);

   /* not in ``if num_procs > 1'',
    * allocation needed even for empty CSR */
   R_offd_i = hypre_CTAlloc(HYPRE_Int,  n_cpts+1, HYPRE_MEMORY_HOST);
   R_offd_j = hypre_CTAlloc(HYPRE_Int,  nnz_offd, HYPRE_MEMORY_HOST);
   R_offd_a = hypre_CTAlloc(HYPRE_Complex, nnz_offd, HYPRE_MEMORY_HOST);

   /* redundant */
   R_diag_i[0] = 0;
   R_offd_i[0] = 0;

   /* reset counters */
   cnt_diag = 0;
   cnt_offd = 0;

   for (i = 0, ic = 0; i < n_fine; i++)
   {
      /* ignore F-points */
      if (CF_marker[i] < 0)
      {
         continue;
      }

      for (j = Z_diag_i[ic]; j < Z_diag_i[ic+1]; j++)
      {
         j1 = Z_diag_j[j];
         R_diag_j[cnt_diag] = Fmap[j1];
         R_diag_a[cnt_diag++] = -Z_diag_a[j] * diag_entries[j1];
      }

      /* identity */
      R_diag_j[cnt_diag] = i;
      R_diag_a[cnt_diag++] = 1.0;

      for (j = Z_offd_i[ic]; j < Z_offd_i[ic+1]; j++)
      {
         j1 = Z_offd_j[j];
         R_offd_j[cnt_offd] = j1;
         R_offd_a[cnt_offd++] = -Z_offd_a[j] * diag_entries_offd[j1];
      }

      R_diag_i[ic+1] = cnt_diag;
      R_offd_i[ic+1] = cnt_offd;

      ic++;
   }

   hypre_assert(ic == n_cpts);
   hypre_assert(cnt_diag == nnz_diag);
   hypre_assert(cnt_offd == nnz_offd);

   num_cols_offd_R = num_cols_offd_Z;
   col_map_offd_R = Fmap_offd_global;

   /* Now, we should have everything of Parcsr matrix R */
   R = hypre_ParCSRMatrixCreate(comm,
                                total_global_cpts, /* global num of rows */
                                hypre_ParCSRMatrixGlobalNumRows(A), /* global num of cols */
                                num_cpts_global, /* row_starts */
                                hypre_ParCSRMatrixRowStarts(A), /* col_starts */
                                num_cols_offd_R, /* num cols offd */
                                nnz_diag,
                                nnz_offd);

   R_diag = hypre_ParCSRMatrixDiag(R);
   hypre_CSRMatrixData(R_diag) = R_diag_a;
   hypre_CSRMatrixI(R_diag)    = R_diag_i;
   hypre_CSRMatrixJ(R_diag)    = R_diag_j;

   R_offd = hypre_ParCSRMatrixOffd(R);
   hypre_CSRMatrixData(R_offd) = R_offd_a;
   hypre_CSRMatrixI(R_offd)    = R_offd_i;
   hypre_CSRMatrixJ(R_offd)    = R_offd_j;
   /* R does not own ColStarts, since A does */
   hypre_ParCSRMatrixOwnsColStarts(R) = 0;

   hypre_ParCSRMatrixColMapOffd(R) = col_map_offd_R;

   /* create CommPkg of R */
   hypre_ParCSRMatrixAssumedPartition(R) = hypre_ParCSRMatrixAssumedPartition(A);
   hypre_ParCSRMatrixOwnsAssumedPartition(R) = 0;
   hypre_MatvecCommPkgCreate(R);

   /* Filter small entries from R */
   if (filter_thresholdR > 0) {
      hypre_ParCSRMatrixDropSmallEntries(R, filter_thresholdR, -1);
   }

   *R_ptr = R;

   hypre_ParCSRMatrixDestroy(Z);
   hypre_TFree(Fmap, HYPRE_MEMORY_HOST);
   hypre_TFree(diag_entries, HYPRE_MEMORY_HOST);
   hypre_TFree(diag_entries_offd, HYPRE_MEMORY_HOST);
   hypre_TFree(send_buf_i, HYPRE_MEMORY_HOST);
   hypre_TFree(send_buf_Z, HYPRE_MEMORY_HOST);

   return 0;
}


<|MERGE_RESOLUTION|>--- conflicted
+++ resolved
@@ -2,18 +2,8 @@
  * Copyright 1998-2019 Lawrence Livermore National Security, LLC and other
  * HYPRE Project Developers. See the top-level COPYRIGHT file for details.
  *
-<<<<<<< HEAD
- * HYPRE is free software; you can redistribute it and/or modify it under the
- * terms of the GNU Lesser General Public License (as published by the Free
- * Software Foundation) version 2.1 dated February 1999.
- *
- * $Revision$
- ***********************************************************************EHEADER*/
-
-=======
  * SPDX-License-Identifier: (Apache-2.0 OR MIT)
  ******************************************************************************/
->>>>>>> beb01103
 
 #include "_hypre_parcsr_ls.h"
 #include "_hypre_lapack.h"
