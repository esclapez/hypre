--- conflicted
+++ resolved
@@ -36,13 +36,11 @@
    HYPRE_Real      *A_diag_data = hypre_CSRMatrixData(A_diag);
    HYPRE_Int       *A_diag_j = hypre_CSRMatrixJ(A_diag);
    HYPRE_Int       *A_diag_i = hypre_CSRMatrixI(A_diag);
-   HYPRE_Int       *A_diag_j = hypre_CSRMatrixJ(A_diag);
 
    hypre_CSRMatrix *A_offd = hypre_ParCSRMatrixOffd(A);
    HYPRE_Real      *A_offd_data = hypre_CSRMatrixData(A_offd);
    HYPRE_Int       *A_offd_j = hypre_CSRMatrixJ(A_offd);
    HYPRE_Int       *A_offd_i = hypre_CSRMatrixI(A_offd);
-   HYPRE_Int       *A_offd_j = hypre_CSRMatrixJ(A_offd);
 
    hypre_CSRMatrix *S_diag = hypre_ParCSRMatrixDiag(S);
    HYPRE_Int       *S_diag_j = hypre_CSRMatrixJ(S_diag);
@@ -114,10 +112,6 @@
    HYPRE_Int n_Cpts, n_Fpts;
    HYPRE_Int num_threads = hypre_NumThreads();
 
-   HYPRE_Int *dof_func_offd = NULL;
-   HYPRE_Int *int_buf_data = 0;
-   HYPRE_Int num_sends=0;
-   //HYPRE_Int num_cols_offd_A = hypre_CSRMatrixNumCols(A_offd);
    //if (debug_flag==4) wall_time = time_getWallclockSeconds();
 
    /* BEGIN */
@@ -235,47 +229,13 @@
          }
       }
 
-      if (num_functions > 1)
-      {
-         num_sends = hypre_ParCSRCommPkgNumSends(comm_pkg);
-         int_buf_data = hypre_CTAlloc(HYPRE_Int, hypre_ParCSRCommPkgSendMapStart(comm_pkg, num_sends),
-                                HYPRE_MEMORY_HOST);
-         index = 0;
-         for (i = 0; i < num_sends; i++)
-         {
-            for (j=hypre_ParCSRCommPkgSendMapStart(comm_pkg, i); j < hypre_ParCSRCommPkgSendMapStart(comm_pkg, i+1); j++)
-            {
-               int_buf_data[index++]
-                  = dof_func[hypre_ParCSRCommPkgSendMapElmt(comm_pkg,j)];
-            }
-         }
-
-         comm_handle = hypre_ParCSRCommHandleCreate( 11, comm_pkg, int_buf_data, dof_func_offd);
-
-         hypre_ParCSRCommHandleDestroy(comm_handle);
-      }
-
       /* Create D_w = D_alpha + D_gamma */
       row = startf;
       for (i=start; i < stop; i++)
       {
          if (CF_marker[i] < 0)
          {
-<<<<<<< HEAD
-            for (j=A_diag_i[i]; j < A_diag_i[i+1]; j++)
-            {
-               if (num_functions == 1 || dof_func[i] == dof_func[A_diag_j[j]])
-                  D_w[row] += A_diag_data[j];
-            }
-            for (j=A_offd_i[i]; j < A_offd_i[i+1]; j++)
-            {
-               if (num_functions == 1 || dof_func[i] == dof_func_offd[A_offd_j[j]])
-                  D_w[row] += A_offd_data[j];
-            }
-            for (j=As_FF_diag_i[row]+1; j < As_FF_diag_i[row+1]; j++)
-=======
             if (num_functions > 1)
->>>>>>> 0a0ddd07
             {
                HYPRE_Int jA, jS, jC;
                jC = A_diag_i[i];
@@ -346,57 +306,6 @@
                row++;
             }
          }
-      }
-     
-      if (num_functions > 1)
-      {
-         /*HYPRE_Int *dof_func_offd = NULL;
-         HYPRE_Int *int_buf_data;
-         HYPRE_Int index, num_sends=0;
-         HYPRE_Int num_cols_offd_A = hypre_CSRMatrixNumCols(A_offd);
-         dof_func_offd = hypre_CTAlloc(HYPRE_Int, num_cols_offd_A, HYPRE_MEMORY_HOST);
-         num_sends = hypre_ParCSRCommPkgNumSends(comm_pkg);
-         int_buf_data = hypre_CTAlloc(HYPRE_Int, hypre_ParCSRCommPkgSendMapStart(comm_pkg, num_sends),
-                                HYPRE_MEMORY_HOST);
-         row = startf;
-         
-         index = 0;
-         for (i = 0; i < num_sends; i++)
-         {
-            for (j=hypre_ParCSRCommPkgSendMapStart(comm_pkg, i); j < hypre_ParCSRCommPkgSendMapStart(comm_pkg, i+1); j++)
-            {
-               int_buf_data[index++]
-                  = dof_func[hypre_ParCSRCommPkgSendMapElmt(comm_pkg,j)];
-            }
-         }
-
-         comm_handle = hypre_ParCSRCommHandleCreate( 11, comm_pkg, int_buf_data, dof_func_offd);
-
-         hypre_ParCSRCommHandleDestroy(comm_handle);
-         
-         for (i=start; i < stop; i++)
-         {
-            if (CF_marker[i] < 0)
-            {
-               for (j=A_diag_i[i]+1; j < A_diag_i[i+1]; j++)
-               {
-                  if (dof_func[i] != dof_func[A_diag_j[j]])
-                  {
-                     D_w[row] -= A_diag_data[j];
-                  }
-               }
-               for (j=A_offd_i[i]; j < A_offd_i[i+1]; j++)
-               {
-                  if (dof_func[i] != dof_func_offd[A_offd_j[j]])
-                  {
-                     D_w[row] -= A_offd_data[j];
-                  }
-               }
-               row++;
-            }
-         }*/
-         hypre_TFree(dof_func_offd, HYPRE_MEMORY_HOST);
-         hypre_TFree(int_buf_data, HYPRE_MEMORY_HOST);
       }
 
       for (i=startf; i<stopf; i++)
@@ -624,11 +533,7 @@
    if (exec == HYPRE_EXEC_HOST)
    {
       ierr = hypre_BoomerAMGBuildModExtInterpHost(A,CF_marker,S,num_cpts_global,num_functions,dof_func,
-<<<<<<< HEAD
-                                                  debug_flag,trunc_factor,max_elmts,col_offd_S_to_A,P_ptr);
-=======
                                                   debug_flag,trunc_factor,max_elmts,P_ptr);
->>>>>>> 0a0ddd07
    }
 #if defined(HYPRE_USING_CUDA) || defined(HYPRE_USING_HIP)
    else
