/*BHEADER**********************************************************************
 * Copyright (c) 2008,  Lawrence Livermore National Security, LLC.
 * Produced at the Lawrence Livermore National Laboratory.
 * This file is part of HYPRE.  See file COPYRIGHT for details.
 *
 * HYPRE is free software; you can redistribute it and/or modify it under the
 * terms of the GNU Lesser General Public License (as published by the Free
 * Software Foundation) version 2.1 dated February 1999.
 *
 * $Revision$
 ***********************************************************************EHEADER*/

/******************************************************************************
 *
 * Relaxation scheme
 *
 *****************************************************************************/

#include "_hypre_parcsr_ls.h"
#include "Common.h"
#include "_hypre_lapack.h"
#include "../sstruct_ls/gselim.h"

/*--------------------------------------------------------------------------
 * hypre_BoomerAMGRelax
 *--------------------------------------------------------------------------*/

HYPRE_Int  hypre_BoomerAMGRelax( hypre_ParCSRMatrix *A,
                           hypre_ParVector    *f,
                           HYPRE_Int                *cf_marker,
                           HYPRE_Int                 relax_type,
                           HYPRE_Int                 relax_points,
                           HYPRE_Real          relax_weight,
                           HYPRE_Real          omega,
                           HYPRE_Real         *l1_norms,
                           hypre_ParVector    *u,
                           hypre_ParVector    *Vtemp,
                           hypre_ParVector    *Ztemp )
{
   MPI_Comm         comm = hypre_ParCSRMatrixComm(A);
   hypre_CSRMatrix *A_diag = hypre_ParCSRMatrixDiag(A);
   HYPRE_Real     *A_diag_data  = hypre_CSRMatrixData(A_diag);
   HYPRE_Int            *A_diag_i     = hypre_CSRMatrixI(A_diag);
   HYPRE_Int            *A_diag_j     = hypre_CSRMatrixJ(A_diag);
   hypre_CSRMatrix *A_offd = hypre_ParCSRMatrixOffd(A);
   HYPRE_Int            *A_offd_i     = hypre_CSRMatrixI(A_offd);
   HYPRE_Real     *A_offd_data  = hypre_CSRMatrixData(A_offd);
   HYPRE_Int            *A_offd_j     = hypre_CSRMatrixJ(A_offd);
   hypre_ParCSRCommPkg  *comm_pkg = hypre_ParCSRMatrixCommPkg(A);
   hypre_ParCSRCommHandle *comm_handle;

   HYPRE_BigInt     global_num_rows = hypre_ParCSRMatrixGlobalNumRows(A);
<<<<<<< HEAD
   HYPRE_Int             n       = hypre_CSRMatrixNumRows(A_diag);
   HYPRE_Int             num_cols_offd = hypre_CSRMatrixNumCols(A_offd);
   HYPRE_BigInt	    first_ind = hypre_ParVectorFirstIndex(u);
   
=======
   HYPRE_Int        n       = hypre_CSRMatrixNumRows(A_diag);
   HYPRE_Int        num_cols_offd = hypre_CSRMatrixNumCols(A_offd);
   HYPRE_BigInt     first_ind = hypre_ParVectorFirstIndex(u);

>>>>>>> 38877ad6
   hypre_Vector   *u_local = hypre_ParVectorLocalVector(u);
   HYPRE_Real     *u_data  = hypre_VectorData(u_local);

   hypre_Vector   *f_local = hypre_ParVectorLocalVector(f);
   HYPRE_Real     *f_data  = hypre_VectorData(f_local);

   hypre_Vector   *Vtemp_local = hypre_ParVectorLocalVector(Vtemp);
   HYPRE_Real     *Vtemp_data = hypre_VectorData(Vtemp_local);
   HYPRE_Real     *Vext_data = NULL;
   HYPRE_Real     *v_buf_data = NULL;
   HYPRE_Real     *tmp_data;

   hypre_Vector   *Ztemp_local;
   HYPRE_Real     *Ztemp_data;

   hypre_CSRMatrix *A_CSR;
<<<<<<< HEAD
   HYPRE_Int		   *A_CSR_i;   
   HYPRE_Int		   *A_CSR_j;
   HYPRE_Real	   *A_CSR_data;
   
=======
   HYPRE_Int       *A_CSR_i;
   HYPRE_Int       *A_CSR_j;
   HYPRE_Real      *A_CSR_data;

>>>>>>> 38877ad6
   hypre_Vector    *f_vector;
   HYPRE_Real      *f_vector_data;

<<<<<<< HEAD
   HYPRE_Int             i, j, jr;
   HYPRE_Int             ii, jj;
   HYPRE_Int             ns, ne, size, rest;
   HYPRE_Int             column;
   HYPRE_Int             relax_error = 0;
   HYPRE_Int		   num_sends;
   HYPRE_Int		   num_recvs;
   HYPRE_Int		   index, start;
   HYPRE_Int		   num_procs, num_threads, my_id, ip, p;
   HYPRE_Int		   vec_start, vec_len;
=======
   HYPRE_Int        i, j, jr;
   HYPRE_Int        ii, jj;
   HYPRE_Int        ns, ne, size, rest;
   HYPRE_Int        column;
   HYPRE_Int        relax_error = 0;
   HYPRE_Int        num_sends;
   HYPRE_Int        num_recvs;
   HYPRE_Int        index, start;
   HYPRE_Int        num_procs, num_threads, my_id, ip, p;
   HYPRE_Int        vec_start, vec_len;
>>>>>>> 38877ad6
   hypre_MPI_Status     *status;
   hypre_MPI_Request    *requests;

   HYPRE_Real     *A_mat;
   HYPRE_Real     *b_vec;

   HYPRE_Real      zero = 0.0;
   HYPRE_Real      res, res0, res2;
   HYPRE_Real      one_minus_weight;
   HYPRE_Real      one_minus_omega;
   HYPRE_Real      prod;

   one_minus_weight = 1.0 - relax_weight;
   one_minus_omega = 1.0 - omega;
   hypre_MPI_Comm_size(comm,&num_procs);
   hypre_MPI_Comm_rank(comm,&my_id);
   num_threads = hypre_NumThreads();
   /*-----------------------------------------------------------------------
    * Switch statement to direct control based on relax_type:
    *     relax_type = 0 -> Jacobi or CF-Jacobi
    *     relax_type = 1 -> Gauss-Seidel <--- very slow, sequential
    *     relax_type = 2 -> Gauss_Seidel: interior points in parallel ,
    *                                     boundary sequential
    *     relax_type = 3 -> hybrid: SOR-J mix off-processor, SOR on-processor
    *                               with outer relaxation parameters (forward solve)
    *     relax_type = 4 -> hybrid: SOR-J mix off-processor, SOR on-processor
    *                               with outer relaxation parameters (backward solve)
    *     relax_type = 5 -> hybrid: GS-J mix off-processor, chaotic GS on-node
    *     relax_type = 6 -> hybrid: SSOR-J mix off-processor, SSOR on-processor
    *                               with outer relaxation parameters
    *     relax_type = 7 -> Jacobi (uses Matvec), only needed in CGNR
    *     relax_type = 19-> Direct Solve, (old version)
    *     relax_type = 29-> Direct solve: use gaussian elimination & BLAS
    *                       (with pivoting) (old version)
    *-----------------------------------------------------------------------*/
   switch (relax_type)
   {
      case 0: /* Weighted Jacobi */
      {
<<<<<<< HEAD
	if (num_procs > 1)
	{
   	num_sends = hypre_ParCSRCommPkgNumSends(comm_pkg);

   	v_buf_data = hypre_CTAlloc(HYPRE_Real,  
			hypre_ParCSRCommPkgSendMapStart(comm_pkg,  num_sends), HYPRE_MEMORY_HOST);

	Vext_data = hypre_CTAlloc(HYPRE_Real, num_cols_offd, HYPRE_MEMORY_HOST);
        
	if (num_cols_offd)
	{
		A_offd_j = hypre_CSRMatrixJ(A_offd);
		A_offd_data = hypre_CSRMatrixData(A_offd);
	}
 
   	index = 0;
   	for (i = 0; i < num_sends; i++)
   	{
        	start = hypre_ParCSRCommPkgSendMapStart(comm_pkg, i);
        	for (j=start; j < hypre_ParCSRCommPkgSendMapStart(comm_pkg, i+1); j++)
                	v_buf_data[index++] 
                 	= u_data[hypre_ParCSRCommPkgSendMapElmt(comm_pkg,j)];
   	}
 
   	comm_handle = hypre_ParCSRCommHandleCreate( 1, comm_pkg, v_buf_data, 
        	Vext_data);
	}
=======
         if (num_procs > 1)
         {
            num_sends = hypre_ParCSRCommPkgNumSends(comm_pkg);

            /* printf("!! Proc %d: n %d,  num_sends %d, num_cols_offd %d\n", my_id, n, num_sends, num_cols_offd); */

            v_buf_data = hypre_CTAlloc(HYPRE_Real, hypre_ParCSRCommPkgSendMapStart(comm_pkg,  num_sends), HYPRE_MEMORY_HOST);

            Vext_data = hypre_CTAlloc(HYPRE_Real, num_cols_offd, HYPRE_MEMORY_HOST);

            if (num_cols_offd)
            {
               A_offd_j = hypre_CSRMatrixJ(A_offd);
               A_offd_data = hypre_CSRMatrixData(A_offd);
            }

            index = 0;
            for (i = 0; i < num_sends; i++)
            {
               start = hypre_ParCSRCommPkgSendMapStart(comm_pkg, i);
               for (j=start; j < hypre_ParCSRCommPkgSendMapStart(comm_pkg, i+1); j++)
               {
                  v_buf_data[index++] = u_data[hypre_ParCSRCommPkgSendMapElmt(comm_pkg,j)];
               }
            }

            comm_handle = hypre_ParCSRCommHandleCreate( 1, comm_pkg, v_buf_data, Vext_data);
         }
>>>>>>> 38877ad6
         /*-----------------------------------------------------------------
          * Copy current approximation into temporary vector.
          *-----------------------------------------------------------------*/

#ifdef HYPRE_USING_OPENMP
#pragma omp parallel for private(i) HYPRE_SMP_SCHEDULE
#endif
         for (i = 0; i < n; i++)
         {
            Vtemp_data[i] = u_data[i];
         }
<<<<<<< HEAD
	 if (num_procs > 1)
	 { 
   	 hypre_ParCSRCommHandleDestroy(comm_handle);
         comm_handle = NULL;
	 } 
=======
         if (num_procs > 1)
         {
            hypre_ParCSRCommHandleDestroy(comm_handle);
            comm_handle = NULL;
         }
>>>>>>> 38877ad6

         /*-----------------------------------------------------------------
          * Relax all points.
          *-----------------------------------------------------------------*/

         if (relax_points == 0)
         {
#ifdef HYPRE_USING_OPENMP
#pragma omp parallel for private(i,ii,jj,res) HYPRE_SMP_SCHEDULE
#endif
            for (i = 0; i < n; i++)
            {

               /*-----------------------------------------------------------
                * If diagonal is nonzero, relax point i; otherwise, skip it.
                *-----------------------------------------------------------*/

               if (A_diag_data[A_diag_i[i]] != zero)
               {
                  res = f_data[i];
                  for (jj = A_diag_i[i]+1; jj < A_diag_i[i+1]; jj++)
                  {
                     ii = A_diag_j[jj];
                     res -= A_diag_data[jj] * Vtemp_data[ii];
                  }
                  for (jj = A_offd_i[i]; jj < A_offd_i[i+1]; jj++)
                  {
                     ii = A_offd_j[jj];
                     res -= A_offd_data[jj] * Vext_data[ii];
                  }
                  u_data[i] *= one_minus_weight;
                  u_data[i] += relax_weight * res / A_diag_data[A_diag_i[i]];
               }
            }
         }
         /*-----------------------------------------------------------------
          * Relax only C or F points as determined by relax_points.
          *-----------------------------------------------------------------*/
         else
         {
#ifdef HYPRE_USING_OPENMP
#pragma omp parallel for private(i,ii,jj,res) HYPRE_SMP_SCHEDULE
#endif
            for (i = 0; i < n; i++)
            {

               /*-----------------------------------------------------------
                * If i is of the right type ( C or F ) and diagonal is
                * nonzero, relax point i; otherwise, skip it.
                *-----------------------------------------------------------*/

               if (cf_marker[i] == relax_points && A_diag_data[A_diag_i[i]] != zero)
               {
                  res = f_data[i];
                  for (jj = A_diag_i[i]+1; jj < A_diag_i[i+1]; jj++)
                  {
                     ii = A_diag_j[jj];
                     res -= A_diag_data[jj] * Vtemp_data[ii];
                  }
                  for (jj = A_offd_i[i]; jj < A_offd_i[i+1]; jj++)
                  {
                     ii = A_offd_j[jj];
                     res -= A_offd_data[jj] * Vext_data[ii];
                  }
                  u_data[i] *= one_minus_weight;
                  u_data[i] += relax_weight * res / A_diag_data[A_diag_i[i]];
               }
            }
         }
         if (num_procs > 1)
         {
            hypre_TFree(Vext_data, HYPRE_MEMORY_HOST);
            hypre_TFree(v_buf_data, HYPRE_MEMORY_HOST);
         }
      }
      break;

      case 5: /* Hybrid: Jacobi off-processor,
                         chaotic Gauss-Seidel on-processor       */
      {
         if (num_procs > 1)
         {
            num_sends = hypre_ParCSRCommPkgNumSends(comm_pkg);

            v_buf_data = hypre_CTAlloc(HYPRE_Real, hypre_ParCSRCommPkgSendMapStart(comm_pkg,  num_sends), HYPRE_MEMORY_HOST);

            Vext_data = hypre_CTAlloc(HYPRE_Real, num_cols_offd, HYPRE_MEMORY_HOST);

            if (num_cols_offd)
            {
               A_offd_j = hypre_CSRMatrixJ(A_offd);
               A_offd_data = hypre_CSRMatrixData(A_offd);
            }

            index = 0;
            for (i = 0; i < num_sends; i++)
            {
               start = hypre_ParCSRCommPkgSendMapStart(comm_pkg, i);
               for (j=start; j < hypre_ParCSRCommPkgSendMapStart(comm_pkg,i+1); j++)
               {
                  v_buf_data[index++] = u_data[hypre_ParCSRCommPkgSendMapElmt(comm_pkg,j)];
               }
            }

            comm_handle = hypre_ParCSRCommHandleCreate( 1, comm_pkg, v_buf_data, Vext_data);

            /*-----------------------------------------------------------------
             * Copy current approximation into temporary vector.
             *-----------------------------------------------------------------*/
            hypre_ParCSRCommHandleDestroy(comm_handle);
            comm_handle = NULL;
         }

         /*-----------------------------------------------------------------
          * Relax all points.
          *-----------------------------------------------------------------*/

         if (relax_points == 0)
         {
#ifdef HYPRE_USING_OPENMP
#pragma omp parallel for private(i,ii,jj,res) HYPRE_SMP_SCHEDULE
#endif
            for (i = 0; i < n; i++) /* interior points first */
            {

               /*-----------------------------------------------------------
                * If diagonal is nonzero, relax point i; otherwise, skip it.
                *-----------------------------------------------------------*/

               if ( A_diag_data[A_diag_i[i]] != zero)
               {
                  res = f_data[i];
                  for (jj = A_diag_i[i]+1; jj < A_diag_i[i+1]; jj++)
                  {
                     ii = A_diag_j[jj];
                     res -= A_diag_data[jj] * u_data[ii];
                  }
                  for (jj = A_offd_i[i]; jj < A_offd_i[i+1]; jj++)
                  {
                     ii = A_offd_j[jj];
                     res -= A_offd_data[jj] * Vext_data[ii];
                  }
                  u_data[i] = res / A_diag_data[A_diag_i[i]];
               }
            }
         }

         /*-----------------------------------------------------------------
          * Relax only C or F points as determined by relax_points.
          *-----------------------------------------------------------------*/

         else
         {
#ifdef HYPRE_USING_OPENMP
#pragma omp parallel for private(i,ii,jj,res) HYPRE_SMP_SCHEDULE
#endif
            for (i = 0; i < n; i++) /* relax interior points */
            {

               /*-----------------------------------------------------------
                * If i is of the right type ( C or F ) and diagonal is
                * nonzero, relax point i; otherwise, skip it.
                *-----------------------------------------------------------*/

               if (cf_marker[i] == relax_points && A_diag_data[A_diag_i[i]] != zero)
               {
                  res = f_data[i];
                  for (jj = A_diag_i[i]+1; jj < A_diag_i[i+1]; jj++)
                  {
                     ii = A_diag_j[jj];
                     res -= A_diag_data[jj] * u_data[ii];
                  }
                  for (jj = A_offd_i[i]; jj < A_offd_i[i+1]; jj++)
                  {
                     ii = A_offd_j[jj];
                     res -= A_offd_data[jj] * Vext_data[ii];
                  }
                  u_data[i] = res / A_diag_data[A_diag_i[i]];
               }
            }
         }
         if (num_procs > 1)
         {
            hypre_TFree(Vext_data, HYPRE_MEMORY_HOST);
            hypre_TFree(v_buf_data, HYPRE_MEMORY_HOST);
         }
      }
      break;

      case 3: /* Hybrid: Jacobi off-processor,
                         Gauss-Seidel on-processor
                         (forward loop) */
      {

         if (num_threads > 1)
         {
            Ztemp_local = hypre_ParVectorLocalVector(Ztemp);
            Ztemp_data = hypre_VectorData(Ztemp_local);
         }

#ifdef HYPRE_USING_PERSISTENT_COMM
         // JSP: persistent comm can be similarly used for other smoothers
         hypre_ParCSRPersistentCommHandle *persistent_comm_handle;
#endif

         if (num_procs > 1)
         {
#ifdef HYPRE_PROFILE
            hypre_profile_times[HYPRE_TIMER_ID_PACK_UNPACK] -= hypre_MPI_Wtime();
#endif

            num_sends = hypre_ParCSRCommPkgNumSends(comm_pkg);

#ifdef HYPRE_USING_PERSISTENT_COMM
            persistent_comm_handle = hypre_ParCSRCommPkgGetPersistentCommHandle(1, comm_pkg);
            v_buf_data = (HYPRE_Real *)persistent_comm_handle->send_data;
            Vext_data = (HYPRE_Real *)persistent_comm_handle->recv_data;
#else
            v_buf_data = hypre_CTAlloc(HYPRE_Real,
                                       hypre_ParCSRCommPkgSendMapStart(comm_pkg,  num_sends), HYPRE_MEMORY_HOST);

            Vext_data = hypre_CTAlloc(HYPRE_Real, num_cols_offd, HYPRE_MEMORY_HOST);
#endif

            if (num_cols_offd)
            {
               A_offd_j = hypre_CSRMatrixJ(A_offd);
               A_offd_data = hypre_CSRMatrixData(A_offd);
            }

            HYPRE_Int begin = hypre_ParCSRCommPkgSendMapStart(comm_pkg, 0);
            HYPRE_Int end   = hypre_ParCSRCommPkgSendMapStart(comm_pkg, num_sends);
#ifdef HYPRE_USING_OPENMP
#pragma omp parallel for HYPRE_SMP_SCHEDULE
#endif
            for (i = begin; i < end; i++)
            {
               v_buf_data[i - begin]
                  = u_data[hypre_ParCSRCommPkgSendMapElmt(comm_pkg,i)];
            }

#ifdef HYPRE_PROFILE
            hypre_profile_times[HYPRE_TIMER_ID_PACK_UNPACK] += hypre_MPI_Wtime();
            hypre_profile_times[HYPRE_TIMER_ID_HALO_EXCHANGE] -= hypre_MPI_Wtime();
#endif

#ifdef HYPRE_USING_PERSISTENT_COMM
            hypre_ParCSRPersistentCommHandleStart(persistent_comm_handle);
#else
            comm_handle = hypre_ParCSRCommHandleCreate( 1, comm_pkg, v_buf_data,
                                                        Vext_data);
#endif

            /*-----------------------------------------------------------------
             * Copy current approximation into temporary vector.
             *-----------------------------------------------------------------*/
#ifdef HYPRE_USING_PERSISTENT_COMM
            hypre_ParCSRPersistentCommHandleWait(persistent_comm_handle);
#else
            hypre_ParCSRCommHandleDestroy(comm_handle);
#endif
            comm_handle = NULL;

#ifdef HYPRE_PROFILE
            hypre_profile_times[HYPRE_TIMER_ID_HALO_EXCHANGE] += hypre_MPI_Wtime();
#endif
         }

        /*-----------------------------------------------------------------
         * Relax all points.
         *-----------------------------------------------------------------*/
#ifdef HYPRE_PROFILE
        hypre_profile_times[HYPRE_TIMER_ID_RELAX] -= hypre_MPI_Wtime();
#endif

        if (relax_weight == 1 && omega == 1)
        {
           if (relax_points == 0)
           {
              if (num_threads > 1)
              {
                 tmp_data = Ztemp_data;
#ifdef HYPRE_USING_OPENMP
#pragma omp parallel for private(i) HYPRE_SMP_SCHEDULE
#endif
                 for (i = 0; i < n; i++)
                    tmp_data[i] = u_data[i];
#ifdef HYPRE_USING_OPENMP
#pragma omp parallel for private(i,ii,j,jj,ns,ne,res,rest,size) HYPRE_SMP_SCHEDULE
#endif
                 for (j = 0; j < num_threads; j++)
                 {
                    size = n/num_threads;
                    rest = n - size*num_threads;
                    if (j < rest)
                    {
                       ns = j*size+j;
                       ne = (j+1)*size+j+1;
                    }
                    else
                    {
                       ns = j*size+rest;
                       ne = (j+1)*size+rest;
                    }
                    for (i = ns; i < ne; i++) /* interior points first */
                    {

                       /*-----------------------------------------------------------
                        * If diagonal is nonzero, relax point i; otherwise, skip it.
                        *-----------------------------------------------------------*/

                       if ( A_diag_data[A_diag_i[i]] != zero)
                       {
                          res = f_data[i];
                          for (jj = A_diag_i[i]+1; jj < A_diag_i[i+1]; jj++)
                          {
                             ii = A_diag_j[jj];
                             if (ii >= ns && ii < ne)
                                res -= A_diag_data[jj] * u_data[ii];
                             else
                                res -= A_diag_data[jj] * tmp_data[ii];
                          }
                          for (jj = A_offd_i[i]; jj < A_offd_i[i+1]; jj++)
                          {
                             ii = A_offd_j[jj];
                             res -= A_offd_data[jj] * Vext_data[ii];
                          }
                          u_data[i] = res / A_diag_data[A_diag_i[i]];
                       }
                    }
                 }

              }
              else
              {
                 for (i = 0; i < n; i++) /* interior points first */
                 {

                    /*-----------------------------------------------------------
                     * If diagonal is nonzero, relax point i; otherwise, skip it.
                     *-----------------------------------------------------------*/

                    if ( A_diag_data[A_diag_i[i]] != zero)
                    {
                       res = f_data[i];
                       for (jj = A_diag_i[i]+1; jj < A_diag_i[i+1]; jj++)
                       {
                          ii = A_diag_j[jj];
                          res -= A_diag_data[jj] * u_data[ii];
                       }
                       for (jj = A_offd_i[i]; jj < A_offd_i[i+1]; jj++)
                       {
                          ii = A_offd_j[jj];
                          res -= A_offd_data[jj] * Vext_data[ii];
                       }
                       u_data[i] = res / A_diag_data[A_diag_i[i]];
                    }
                 }
              }
           }

           /*-----------------------------------------------------------------
            * Relax only C or F points as determined by relax_points.
            *-----------------------------------------------------------------*/

           else
           {
              if (num_threads > 1)
              {
                 tmp_data = Ztemp_data;
#ifdef HYPRE_USING_OPENMP
#pragma omp parallel for private(i) HYPRE_SMP_SCHEDULE
#endif
                 for (i = 0; i < n; i++)
                    tmp_data[i] = u_data[i];
#ifdef HYPRE_USING_OPENMP
#pragma omp parallel for private(i,ii,j,jj,ns,ne,res,rest,size) HYPRE_SMP_SCHEDULE
#endif
                 for (j = 0; j < num_threads; j++)
                 {
                    size = n/num_threads;
                    rest = n - size*num_threads;
                    if (j < rest)
                    {
                       ns = j*size+j;
                       ne = (j+1)*size+j+1;
                    }
                    else
                    {
                       ns = j*size+rest;
                       ne = (j+1)*size+rest;
                    }
                    for (i = ns; i < ne; i++) /* relax interior points */
                    {

                       /*-----------------------------------------------------------
                        * If i is of the right type ( C or F ) and diagonal is
                        * nonzero, relax point i; otherwise, skip it.
                        *-----------------------------------------------------------*/

                       if (cf_marker[i] == relax_points && A_diag_data[A_diag_i[i]] != zero)
                       {
                          res = f_data[i];
                          for (jj = A_diag_i[i]+1; jj < A_diag_i[i+1]; jj++)
                          {
                             ii = A_diag_j[jj];
                             if (ii >= ns && ii < ne)
                                res -= A_diag_data[jj] * u_data[ii];
                             else
                                res -= A_diag_data[jj] * tmp_data[ii];
                          }
                          for (jj = A_offd_i[i]; jj < A_offd_i[i+1]; jj++)
                          {
                             ii = A_offd_j[jj];
                             res -= A_offd_data[jj] * Vext_data[ii];
                          }
                          u_data[i] = res / A_diag_data[A_diag_i[i]];
                       }
                    }
                 }

              }
              else
              {
                 for (i = 0; i < n; i++) /* relax interior points */
                 {

                    /*-----------------------------------------------------------
                     * If i is of the right type ( C or F ) and diagonal is

                     * nonzero, relax point i; otherwise, skip it.
                     *-----------------------------------------------------------*/

                    if (cf_marker[i] == relax_points && A_diag_data[A_diag_i[i]] != zero)
                    {
                       res = f_data[i];
                       for (jj = A_diag_i[i]+1; jj < A_diag_i[i+1]; jj++)
                       {
                          ii = A_diag_j[jj];
                          res -= A_diag_data[jj] * u_data[ii];
                       }
                       for (jj = A_offd_i[i]; jj < A_offd_i[i+1]; jj++)
                       {
                          ii = A_offd_j[jj];
                          res -= A_offd_data[jj] * Vext_data[ii];
                       }
                       u_data[i] = res / A_diag_data[A_diag_i[i]];
                    }
                 }
              }
           }
        }
        else
        {
#ifdef HYPRE_USING_OPENMP
#pragma omp parallel for private(i) HYPRE_SMP_SCHEDULE
#endif
           for (i = 0; i < n; i++)
           {
              Vtemp_data[i] = u_data[i];
           }
           prod = (1.0-relax_weight*omega);
           if (relax_points == 0)
           {
              if (num_threads > 1)
              {
                 tmp_data = Ztemp_data;
#ifdef HYPRE_USING_OPENMP
#pragma omp parallel for private(i) HYPRE_SMP_SCHEDULE
#endif
                 for (i = 0; i < n; i++)
                    tmp_data[i] = u_data[i];
#ifdef HYPRE_USING_OPENMP
#pragma omp parallel for private(i,ii,j,jj,ns,ne,res,rest,size) HYPRE_SMP_SCHEDULE
#endif
                 for (j = 0; j < num_threads; j++)
                 {
                    size = n/num_threads;
                    rest = n - size*num_threads;
                    if (j < rest)
                    {
                       ns = j*size+j;
                       ne = (j+1)*size+j+1;
                    }
                    else
                    {
                       ns = j*size+rest;
                       ne = (j+1)*size+rest;
                    }
                    for (i = ns; i < ne; i++) /* interior points first */
                    {

                       /*-----------------------------------------------------------
                        * If diagonal is nonzero, relax point i; otherwise, skip it.
                        *-----------------------------------------------------------*/

                       if ( A_diag_data[A_diag_i[i]] != zero)
                       {
                          res = f_data[i];
                          res0 = 0.0;
                          res2 = 0.0;
                          for (jj = A_diag_i[i]+1; jj < A_diag_i[i+1]; jj++)
                          {
                             ii = A_diag_j[jj];
                             if (ii >= ns && ii < ne)
                             {
                                res0 -= A_diag_data[jj] * u_data[ii];
                                res2 += A_diag_data[jj] * Vtemp_data[ii];
                             }
                             else
                                res -= A_diag_data[jj] * tmp_data[ii];
                          }
                          for (jj = A_offd_i[i]; jj < A_offd_i[i+1]; jj++)
                          {
                             ii = A_offd_j[jj];
                             res -= A_offd_data[jj] * Vext_data[ii];
                          }
                          u_data[i] *= prod;
                          u_data[i] += relax_weight*(omega*res + res0 + one_minus_omega*res2) / A_diag_data[A_diag_i[i]];
                          /*u_data[i] += omega*(relax_weight*res + res0 +
                            one_minus_weight*res2) / A_diag_data[A_diag_i[i]];*/
                       }
                    }
                 }

              }
              else
              {
                 for (i = 0; i < n; i++) /* interior points first */
                 {

                    /*-----------------------------------------------------------
                     * If diagonal is nonzero, relax point i; otherwise, skip it.
                     *-----------------------------------------------------------*/

                    if ( A_diag_data[A_diag_i[i]] != zero)
                    {
                       res0 = 0.0;
                       res2 = 0.0;
                       res = f_data[i];
                       for (jj = A_diag_i[i]+1; jj < A_diag_i[i+1]; jj++)
                       {
                          ii = A_diag_j[jj];
                          res0 -= A_diag_data[jj] * u_data[ii];
                          res2 += A_diag_data[jj] * Vtemp_data[ii];
                       }
                       for (jj = A_offd_i[i]; jj < A_offd_i[i+1]; jj++)
                       {
                          ii = A_offd_j[jj];
                          res -= A_offd_data[jj] * Vext_data[ii];
                       }
                       u_data[i] *= prod;
                       u_data[i] += relax_weight*(omega*res + res0 +
                             one_minus_omega*res2) / A_diag_data[A_diag_i[i]];
                       /*u_data[i] += omega*(relax_weight*res + res0 +
                         one_minus_weight*res2) / A_diag_data[A_diag_i[i]];*/
                    }
                 }
              }
           }

           /*-----------------------------------------------------------------
            * Relax only C or F points as determined by relax_points.
            *-----------------------------------------------------------------*/

           else
           {
              if (num_threads > 1)
              {
                 tmp_data = Ztemp_data;

#ifdef HYPRE_USING_OPENMP
#pragma omp parallel for private(i) HYPRE_SMP_SCHEDULE
#endif
                 for (i = 0; i < n; i++)
                    tmp_data[i] = u_data[i];
#ifdef HYPRE_USING_OPENMP
#pragma omp parallel for private(i,ii,j,jj,ns,ne,res,rest,size) HYPRE_SMP_SCHEDULE
#endif
                 for (j = 0; j < num_threads; j++)
                 {
                    size = n/num_threads;
                    rest = n - size*num_threads;
                    if (j < rest)
                    {
                       ns = j*size+j;
                       ne = (j+1)*size+j+1;
                    }
                    else
                    {
                       ns = j*size+rest;
                       ne = (j+1)*size+rest;
                    }
                    for (i = ns; i < ne; i++) /* relax interior points */
                    {

                       /*-----------------------------------------------------------
                        * If i is of the right type ( C or F ) and diagonal is
                        * nonzero, relax point i; otherwise, skip it.
                        *-----------------------------------------------------------*/

                       if (cf_marker[i] == relax_points
                             && A_diag_data[A_diag_i[i]] != zero)
                       {
                          res0 = 0.0;
                          res2 = 0.0;
                          res = f_data[i];
                          for (jj = A_diag_i[i]+1; jj < A_diag_i[i+1]; jj++)
                          {
                             ii = A_diag_j[jj];
                             if (ii >= ns && ii < ne)
                             {
                                res0 -= A_diag_data[jj] * u_data[ii];
                                res2 += A_diag_data[jj] * Vtemp_data[ii];
                             }
                             else
                                res -= A_diag_data[jj] * tmp_data[ii];
                          }
                          for (jj = A_offd_i[i]; jj < A_offd_i[i+1]; jj++)
                          {
                             ii = A_offd_j[jj];
                             res -= A_offd_data[jj] * Vext_data[ii];
                          }
                          u_data[i] *= prod;
                          u_data[i] += relax_weight*(omega*res + res0 + one_minus_omega*res2) / A_diag_data[A_diag_i[i]];
                          /*u_data[i] += omega*(relax_weight*res + res0 +
                            one_minus_weight*res2) / A_diag_data[A_diag_i[i]];*/
                       }
                    }
                 }


              }
              else
              {
                 for (i = 0; i < n; i++) /* relax interior points */
                 {

                    /*-----------------------------------------------------------
                     * If i is of the right type ( C or F ) and diagonal is

                     * nonzero, relax point i; otherwise, skip it.
                     *-----------------------------------------------------------*/

                    if (cf_marker[i] == relax_points
                          && A_diag_data[A_diag_i[i]] != zero)
                    {
                       res = f_data[i];
                       res0 = 0.0;
                       res2 = 0.0;
                       for (jj = A_diag_i[i]+1; jj < A_diag_i[i+1]; jj++)
                       {
                          ii = A_diag_j[jj];
                          res0 -= A_diag_data[jj] * u_data[ii];
                          res2 += A_diag_data[jj] * Vtemp_data[ii];
                       }
                       for (jj = A_offd_i[i]; jj < A_offd_i[i+1]; jj++)
                       {
                          ii = A_offd_j[jj];
                          res -= A_offd_data[jj] * Vext_data[ii];
                       }
                       u_data[i] *= prod;
                       u_data[i] += relax_weight*(omega*res + res0 +
                             one_minus_omega*res2) / A_diag_data[A_diag_i[i]];
                       /*u_data[i] += omega*(relax_weight*res + res0 +
                         one_minus_weight*res2) / A_diag_data[A_diag_i[i]];*/
                    }
                 }
              }
           }
        }
#ifndef HYPRE_USING_PERSISTENT_COMM
        if (num_procs > 1)
        {
           hypre_TFree(Vext_data, HYPRE_MEMORY_HOST);
           hypre_TFree(v_buf_data, HYPRE_MEMORY_HOST);
        }
#endif
#ifdef HYPRE_PROFILE
        hypre_profile_times[HYPRE_TIMER_ID_RELAX] += hypre_MPI_Wtime();
#endif
      }
      break;

      case 1: /* Gauss-Seidel VERY SLOW */
      {
         if (num_procs > 1)
         {
            num_sends = hypre_ParCSRCommPkgNumSends(comm_pkg);
            num_recvs = hypre_ParCSRCommPkgNumRecvs(comm_pkg);

            v_buf_data = hypre_CTAlloc(HYPRE_Real,
                  hypre_ParCSRCommPkgSendMapStart(comm_pkg,  num_sends), HYPRE_MEMORY_HOST);

            Vext_data = hypre_CTAlloc(HYPRE_Real, num_cols_offd, HYPRE_MEMORY_HOST);

            status  = hypre_CTAlloc(hypre_MPI_Status, num_recvs+num_sends, HYPRE_MEMORY_HOST);
            requests= hypre_CTAlloc(hypre_MPI_Request,  num_recvs+num_sends, HYPRE_MEMORY_HOST);

            if (num_cols_offd)
            {
               A_offd_j = hypre_CSRMatrixJ(A_offd);
               A_offd_data = hypre_CSRMatrixData(A_offd);
            }

            /*-----------------------------------------------------------------
             * Copy current approximation into temporary vector.
             *-----------------------------------------------------------------*/
            /*
               for (i = 0; i < n; i++)
               {
               Vtemp_data[i] = u_data[i];
               } */

         }
         /*-----------------------------------------------------------------
          * Relax all points.
          *-----------------------------------------------------------------*/
         for (p = 0; p < num_procs; p++)
         {
            jr = 0;
            if (p != my_id)
            {
               for (i = 0; i < num_sends; i++)
               {
                  ip = hypre_ParCSRCommPkgSendProc(comm_pkg, i);
                  if (ip == p)
                  {
                     vec_start = hypre_ParCSRCommPkgSendMapStart(comm_pkg, i);
                     vec_len = hypre_ParCSRCommPkgSendMapStart(comm_pkg, i+1)-vec_start;
                     for (j=vec_start; j < vec_start+vec_len; j++)
                        v_buf_data[j] = u_data[hypre_ParCSRCommPkgSendMapElmt(comm_pkg,j)];
                     hypre_MPI_Isend(&v_buf_data[vec_start], vec_len, HYPRE_MPI_REAL,
                           ip, 0, comm, &requests[jr++]);
                  }
               }
               hypre_MPI_Waitall(jr,requests,status);
               hypre_MPI_Barrier(comm);
            }
            else
            {
               if (num_procs > 1)
               {
                  for (i = 0; i < num_recvs; i++)
                  {
                     ip = hypre_ParCSRCommPkgRecvProc(comm_pkg, i);
                     vec_start = hypre_ParCSRCommPkgRecvVecStart(comm_pkg,i);
                     vec_len = hypre_ParCSRCommPkgRecvVecStart(comm_pkg,i+1)-vec_start;
                     hypre_MPI_Irecv(&Vext_data[vec_start], vec_len, HYPRE_MPI_REAL,
                           ip, 0, comm, &requests[jr++]);
                  }
                  hypre_MPI_Waitall(jr,requests,status);
               }
               if (relax_points == 0)
               {
                  for (i = 0; i < n; i++)
                  {

                     /*-----------------------------------------------------------
                      * If diagonal is nonzero, relax point i; otherwise, skip it.
                      *-----------------------------------------------------------*/

                     if ( A_diag_data[A_diag_i[i]] != zero)
                     {
                        res = f_data[i];
                        for (jj = A_diag_i[i]+1; jj < A_diag_i[i+1]; jj++)
                        {
                           ii = A_diag_j[jj];
                           res -= A_diag_data[jj] * u_data[ii];
                        }
                        for (jj = A_offd_i[i]; jj < A_offd_i[i+1]; jj++)
                        {
                           ii = A_offd_j[jj];
                           res -= A_offd_data[jj] * Vext_data[ii];
                        }
                        u_data[i] = res / A_diag_data[A_diag_i[i]];
                     }
                  }
               }

               /*-----------------------------------------------------------------
                * Relax only C or F points as determined by relax_points.
                *-----------------------------------------------------------------*/

               else
               {
                  for (i = 0; i < n; i++)
                  {

                     /*-----------------------------------------------------------
                      * If i is of the right type ( C or F ) and diagonal is
                      * nonzero, relax point i; otherwise, skip it.
                      *-----------------------------------------------------------*/

                     if (cf_marker[i] == relax_points
                           && A_diag_data[A_diag_i[i]] != zero)
                     {
                        res = f_data[i];
                        for (jj = A_diag_i[i]+1; jj < A_diag_i[i+1]; jj++)
                        {
                           ii = A_diag_j[jj];
                           res -= A_diag_data[jj] * u_data[ii];
                        }
                        for (jj = A_offd_i[i]; jj < A_offd_i[i+1]; jj++)
                        {
                           ii = A_offd_j[jj];
                           res -= A_offd_data[jj] * Vext_data[ii];
                        }
                        u_data[i] = res / A_diag_data[A_diag_i[i]];
                     }
                  }
               }
               if (num_procs > 1)
                  hypre_MPI_Barrier(comm);
            }
         }
         if (num_procs > 1)
         {
            hypre_TFree(Vext_data, HYPRE_MEMORY_HOST);
            hypre_TFree(v_buf_data, HYPRE_MEMORY_HOST);
            hypre_TFree(status, HYPRE_MEMORY_HOST);
            hypre_TFree(requests, HYPRE_MEMORY_HOST);
         }
      }
      break;

      case 2: /* Gauss-Seidel: relax interior points in parallel, boundary
                 sequentially */
      {
         if (num_procs > 1)
         {
            num_sends = hypre_ParCSRCommPkgNumSends(comm_pkg);
            num_recvs = hypre_ParCSRCommPkgNumRecvs(comm_pkg);

            v_buf_data = hypre_CTAlloc(HYPRE_Real,
                  hypre_ParCSRCommPkgSendMapStart(comm_pkg,  num_sends), HYPRE_MEMORY_HOST);

            Vext_data = hypre_CTAlloc(HYPRE_Real, num_cols_offd, HYPRE_MEMORY_HOST);

            status  = hypre_CTAlloc(hypre_MPI_Status, num_recvs+num_sends, HYPRE_MEMORY_HOST);
            requests= hypre_CTAlloc(hypre_MPI_Request,  num_recvs+num_sends, HYPRE_MEMORY_HOST);

            if (num_cols_offd)
            {
               A_offd_j = hypre_CSRMatrixJ(A_offd);
               A_offd_data = hypre_CSRMatrixData(A_offd);
            }
         }

         /*-----------------------------------------------------------------
          * Copy current approximation into temporary vector.
          *-----------------------------------------------------------------*/
         /*
            for (i = 0; i < n; i++)
            {
            Vtemp_data[i] = u_data[i];
            } */

         /*-----------------------------------------------------------------
          * Relax interior points first
          *-----------------------------------------------------------------*/
         if (relax_points == 0)
         {
            for (i = 0; i < n; i++)
            {

               /*-----------------------------------------------------------
                * If diagonal is nonzero, relax point i; otherwise, skip it.
                *-----------------------------------------------------------*/

               if ((A_offd_i[i+1]-A_offd_i[i]) == zero &&
                     A_diag_data[A_diag_i[i]] != zero)
               {
                  res = f_data[i];
                  for (jj = A_diag_i[i]+1; jj < A_diag_i[i+1]; jj++)
                  {
                     ii = A_diag_j[jj];
                     res -= A_diag_data[jj] * u_data[ii];
                  }
                  u_data[i] = res / A_diag_data[A_diag_i[i]];
               }
            }
         }
         else
         {
            for (i = 0; i < n; i++)
            {

               /*-----------------------------------------------------------
                * If i is of the right type ( C or F ) and diagonal is
                * nonzero, relax point i; otherwise, skip it.
                *-----------------------------------------------------------*/

               if (cf_marker[i] == relax_points
                     && (A_offd_i[i+1]-A_offd_i[i]) == zero
                     && A_diag_data[A_diag_i[i]] != zero)
               {
                  res = f_data[i];
                  for (jj = A_diag_i[i]+1; jj < A_diag_i[i+1]; jj++)
                  {
                     ii = A_diag_j[jj];
                     res -= A_diag_data[jj] * u_data[ii];
                  }
                  u_data[i] = res / A_diag_data[A_diag_i[i]];
               }
            }
         }
         for (p = 0; p < num_procs; p++)
         {
            jr = 0;
            if (p != my_id)
            {
               for (i = 0; i < num_sends; i++)
               {
                  ip = hypre_ParCSRCommPkgSendProc(comm_pkg, i);
                  if (ip == p)
                  {
                     vec_start = hypre_ParCSRCommPkgSendMapStart(comm_pkg, i);
                     vec_len = hypre_ParCSRCommPkgSendMapStart(comm_pkg, i+1)-vec_start;
                     for (j=vec_start; j < vec_start+vec_len; j++)
                        v_buf_data[j] = u_data[hypre_ParCSRCommPkgSendMapElmt(comm_pkg,j)];
                     hypre_MPI_Isend(&v_buf_data[vec_start], vec_len, HYPRE_MPI_REAL,
                           ip, 0, comm, &requests[jr++]);
                  }
               }
               hypre_MPI_Waitall(jr,requests,status);
               hypre_MPI_Barrier(comm);
            }
            else
            {
               if (num_procs > 1)
               {
                  for (i = 0; i < num_recvs; i++)
                  {
                     ip = hypre_ParCSRCommPkgRecvProc(comm_pkg, i);
                     vec_start = hypre_ParCSRCommPkgRecvVecStart(comm_pkg,i);
                     vec_len = hypre_ParCSRCommPkgRecvVecStart(comm_pkg,i+1)-vec_start;
                     hypre_MPI_Irecv(&Vext_data[vec_start], vec_len, HYPRE_MPI_REAL,
                           ip, 0, comm, &requests[jr++]);
                  }
                  hypre_MPI_Waitall(jr,requests,status);
               }
               if (relax_points == 0)
               {
                  for (i = 0; i < n; i++)
                  {

                     /*-----------------------------------------------------------
                      * If diagonal is nonzero, relax point i; otherwise, skip it.
                      *-----------------------------------------------------------*/

                     if ((A_offd_i[i+1]-A_offd_i[i]) != zero &&
                           A_diag_data[A_diag_i[i]] != zero)
                     {
                        res = f_data[i];
                        for (jj = A_diag_i[i]+1; jj < A_diag_i[i+1]; jj++)
                        {
                           ii = A_diag_j[jj];
                           res -= A_diag_data[jj] * u_data[ii];
                        }
                        for (jj = A_offd_i[i]; jj < A_offd_i[i+1]; jj++)
                        {
                           ii = A_offd_j[jj];
                           res -= A_offd_data[jj] * Vext_data[ii];
                        }
                        u_data[i] = res / A_diag_data[A_diag_i[i]];
                     }
                  }
               }

               /*-----------------------------------------------------------------
                * Relax only C or F points as determined by relax_points.
                *-----------------------------------------------------------------*/

               else
               {
                  for (i = 0; i < n; i++)
                  {

                     /*-----------------------------------------------------------
                      * If i is of the right type ( C or F ) and diagonal is
                      * nonzero, relax point i; otherwise, skip it.
                      *-----------------------------------------------------------*/

                     if (cf_marker[i] == relax_points
                           && (A_offd_i[i+1]-A_offd_i[i]) != zero
                           && A_diag_data[A_diag_i[i]] != zero)
                     {
                        res = f_data[i];
                        for (jj = A_diag_i[i]+1; jj < A_diag_i[i+1]; jj++)
                        {
                           ii = A_diag_j[jj];
                           res -= A_diag_data[jj] * u_data[ii];
                        }
                        for (jj = A_offd_i[i]; jj < A_offd_i[i+1]; jj++)
                        {
                           ii = A_offd_j[jj];
                           res -= A_offd_data[jj] * Vext_data[ii];
                        }
                        u_data[i] = res / A_diag_data[A_diag_i[i]];
                     }
                  }
               }
               if (num_procs > 1)
                  hypre_MPI_Barrier(comm);
            }
         }
         if (num_procs > 1)
         {
            hypre_TFree(Vext_data, HYPRE_MEMORY_HOST);
            hypre_TFree(v_buf_data, HYPRE_MEMORY_HOST);
            hypre_TFree(status, HYPRE_MEMORY_HOST);
            hypre_TFree(requests, HYPRE_MEMORY_HOST);
         }
      }
      break;

      case 4: /* Hybrid: Jacobi off-processor,
                 Gauss-Seidel/SOR on-processor
                 (backward loop) */
      {
         if (num_procs > 1)
         {
            num_sends = hypre_ParCSRCommPkgNumSends(comm_pkg);

            v_buf_data = hypre_CTAlloc(HYPRE_Real,
                  hypre_ParCSRCommPkgSendMapStart(comm_pkg,  num_sends), HYPRE_MEMORY_HOST);

            Vext_data = hypre_CTAlloc(HYPRE_Real, num_cols_offd, HYPRE_MEMORY_HOST);

            if (num_cols_offd)
            {
               A_offd_j = hypre_CSRMatrixJ(A_offd);
               A_offd_data = hypre_CSRMatrixData(A_offd);
            }

            index = 0;
            for (i = 0; i < num_sends; i++)
            {
               start = hypre_ParCSRCommPkgSendMapStart(comm_pkg, i);
               for (j=start; j < hypre_ParCSRCommPkgSendMapStart(comm_pkg,i+1); j++)
                  v_buf_data[index++]
                     = u_data[hypre_ParCSRCommPkgSendMapElmt(comm_pkg,j)];
            }

            comm_handle = hypre_ParCSRCommHandleCreate( 1, comm_pkg, v_buf_data,
                  Vext_data);

            /*-----------------------------------------------------------------
             * Copy current approximation into temporary vector.
             *-----------------------------------------------------------------*/
            hypre_ParCSRCommHandleDestroy(comm_handle);
            comm_handle = NULL;
         }

         /*-----------------------------------------------------------------
          * Relax all points.
          *-----------------------------------------------------------------*/

         if (relax_weight == 1 && omega == 1)
         {
            if (relax_points == 0)
            {
               if (num_threads > 1)
               {
                  tmp_data = hypre_CTAlloc(HYPRE_Real, n, HYPRE_MEMORY_HOST);
#ifdef HYPRE_USING_OPENMP
#pragma omp parallel for private(i) HYPRE_SMP_SCHEDULE
#endif
                  for (i = 0; i < n; i++)
                     tmp_data[i] = u_data[i];
#ifdef HYPRE_USING_OPENMP
#pragma omp parallel for private(i,ii,j,jj,ns,ne,res,rest,size) HYPRE_SMP_SCHEDULE
#endif
                  for (j = 0; j < num_threads; j++)
                  {
                     size = n/num_threads;
                     rest = n - size*num_threads;
                     if (j < rest)
                     {
                        ns = j*size+j;
                        ne = (j+1)*size+j+1;
                     }
                     else
                     {
                        ns = j*size+rest;
                        ne = (j+1)*size+rest;
                     }
                     for (i = ne-1; i > ns-1; i--) /* interior points first */
                     {

                        /*-----------------------------------------------------------
                         * If diagonal is nonzero, relax point i; otherwise, skip it.
                         *-----------------------------------------------------------*/

                        if ( A_diag_data[A_diag_i[i]] != zero)
                        {
                           res = f_data[i];
                           for (jj = A_diag_i[i]+1; jj < A_diag_i[i+1]; jj++)
                           {
                              ii = A_diag_j[jj];
                              if (ii >= ns && ii < ne)
                                 res -= A_diag_data[jj] * u_data[ii];
                              else
                                 res -= A_diag_data[jj] * tmp_data[ii];
                           }
                           for (jj = A_offd_i[i]; jj < A_offd_i[i+1]; jj++)
                           {
                              ii = A_offd_j[jj];
                              res -= A_offd_data[jj] * Vext_data[ii];
                           }
                           u_data[i] = res / A_diag_data[A_diag_i[i]];
                        }
                     }
                  }
                  hypre_TFree(tmp_data, HYPRE_MEMORY_HOST);
               }
               else
               {
                  for (i = n-1; i > -1; i--) /* interior points first */
                  {

                     /*-----------------------------------------------------------
                      * If diagonal is nonzero, relax point i; otherwise, skip it.
                      *-----------------------------------------------------------*/

                     if ( A_diag_data[A_diag_i[i]] != zero)
                     {
                        res = f_data[i];
                        for (jj = A_diag_i[i]+1; jj < A_diag_i[i+1]; jj++)
                        {
                           ii = A_diag_j[jj];
                           res -= A_diag_data[jj] * u_data[ii];
                        }
                        for (jj = A_offd_i[i]; jj < A_offd_i[i+1]; jj++)
                        {
                           ii = A_offd_j[jj];
                           res -= A_offd_data[jj] * Vext_data[ii];
                        }
                        u_data[i] = res / A_diag_data[A_diag_i[i]];
                     }
                  }

               }
            }

            /*-----------------------------------------------------------------
             * Relax only C or F points as determined by relax_points.
             *-----------------------------------------------------------------*/

            else
            {
               if (num_threads > 1)
               {
                  tmp_data = hypre_CTAlloc(HYPRE_Real, n, HYPRE_MEMORY_HOST);
#ifdef HYPRE_USING_OPENMP
#pragma omp parallel for private(i) HYPRE_SMP_SCHEDULE
#endif
                  for (i = 0; i < n; i++)
                     tmp_data[i] = u_data[i];
#ifdef HYPRE_USING_OPENMP
#pragma omp parallel for private(i,ii,j,jj,ns,ne,res,rest,size) HYPRE_SMP_SCHEDULE
#endif
                  for (j = 0; j < num_threads; j++)
                  {
                     size = n/num_threads;
                     rest = n - size*num_threads;
                     if (j < rest)
                     {
                        ns = j*size+j;
                        ne = (j+1)*size+j+1;
                     }
                     else
                     {
                        ns = j*size+rest;
                        ne = (j+1)*size+rest;
                     }
                     for (i = ne-1; i > ns-1; i--) /* relax interior points */
                     {

                        /*-----------------------------------------------------------
                         * If i is of the right type ( C or F ) and diagonal is
                         * nonzero, relax point i; otherwise, skip it.
                         *-----------------------------------------------------------*/

                        if (cf_marker[i] == relax_points
                              && A_diag_data[A_diag_i[i]] != zero)
                        {
                           res = f_data[i];
                           for (jj = A_diag_i[i]+1; jj < A_diag_i[i+1]; jj++)
                           {
                              ii = A_diag_j[jj];
                              if (ii >= ns && ii < ne)
                                 res -= A_diag_data[jj] * u_data[ii];
                              else
                                 res -= A_diag_data[jj] * tmp_data[ii];
                           }
                           for (jj = A_offd_i[i]; jj < A_offd_i[i+1]; jj++)
                           {
                              ii = A_offd_j[jj];
                              res -= A_offd_data[jj] * Vext_data[ii];
                           }
                           u_data[i] = res / A_diag_data[A_diag_i[i]];
                        }
                     }
                  }
                  hypre_TFree(tmp_data, HYPRE_MEMORY_HOST);

               }
               else
               {
                  for (i = n-1; i > -1; i--) /* relax interior points */
                  {

                     /*-----------------------------------------------------------
                      * If i is of the right type ( C or F ) and diagonal is

                      * nonzero, relax point i; otherwise, skip it.
                      *-----------------------------------------------------------*/

                     if (cf_marker[i] == relax_points
                           && A_diag_data[A_diag_i[i]] != zero)
                     {
                        res = f_data[i];
                        for (jj = A_diag_i[i]+1; jj < A_diag_i[i+1]; jj++)
                        {
                           ii = A_diag_j[jj];
                           res -= A_diag_data[jj] * u_data[ii];
                        }
                        for (jj = A_offd_i[i]; jj < A_offd_i[i+1]; jj++)
                        {
                           ii = A_offd_j[jj];
                           res -= A_offd_data[jj] * Vext_data[ii];
                        }
                        u_data[i] = res / A_diag_data[A_diag_i[i]];
                     }
                  }
               }
            }
         }
         else
         {
#ifdef HYPRE_USING_OPENMP
#pragma omp parallel for private(i) HYPRE_SMP_SCHEDULE
#endif
            for (i = 0; i < n; i++)
            {
               Vtemp_data[i] = u_data[i];
            }
            prod = (1.0-relax_weight*omega);
            if (relax_points == 0)
            {
               if (num_threads > 1)
               {
                  tmp_data = hypre_CTAlloc(HYPRE_Real, n, HYPRE_MEMORY_HOST);
#ifdef HYPRE_USING_OPENMP
#pragma omp parallel for private(i) HYPRE_SMP_SCHEDULE
#endif
                  for (i = 0; i < n; i++)
                     tmp_data[i] = u_data[i];
#ifdef HYPRE_USING_OPENMP
#pragma omp parallel for private(i,ii,j,jj,ns,ne,res,rest,size) HYPRE_SMP_SCHEDULE
#endif
                  for (j = 0; j < num_threads; j++)
                  {
                     size = n/num_threads;
                     rest = n - size*num_threads;
                     if (j < rest)
                     {
                        ns = j*size+j;
                        ne = (j+1)*size+j+1;
                     }
                     else
                     {
                        ns = j*size+rest;
                        ne = (j+1)*size+rest;
                     }
                     for (i = ne-1; i > ns-1; i--) /* interior points first */
                     {

                        /*-----------------------------------------------------------
                         * If diagonal is nonzero, relax point i; otherwise, skip it.
                         *-----------------------------------------------------------*/

                        if ( A_diag_data[A_diag_i[i]] != zero)
                        {
                           res = f_data[i];
                           res0 = 0.0;
                           res2 = 0.0;
                           for (jj = A_diag_i[i]+1; jj < A_diag_i[i+1]; jj++)
                           {
                              ii = A_diag_j[jj];
                              if (ii >= ns && ii < ne)
                              {
                                 res0 -= A_diag_data[jj] * u_data[ii];
                                 res2 += A_diag_data[jj] * Vtemp_data[ii];
                              }
                              else
                                 res -= A_diag_data[jj] * tmp_data[ii];
                           }
                           for (jj = A_offd_i[i]; jj < A_offd_i[i+1]; jj++)
                           {
                              ii = A_offd_j[jj];
                              res -= A_offd_data[jj] * Vext_data[ii];
                           }
                           u_data[i] *= prod;
                           u_data[i] += relax_weight*(omega*res + res0 +
                                 one_minus_omega*res2) / A_diag_data[A_diag_i[i]];
                           /*u_data[i] += omega*(relax_weight*res + res0 +
                             one_minus_weight*res2) / A_diag_data[A_diag_i[i]];*/
                        }
                     }
                  }
                  hypre_TFree(tmp_data, HYPRE_MEMORY_HOST);

               }
               else
               {
                  for (i = n-1; i > -1; i--) /* interior points first */
                  {

                     /*-----------------------------------------------------------
                      * If diagonal is nonzero, relax point i; otherwise, skip it.
                      *-----------------------------------------------------------*/

                     if ( A_diag_data[A_diag_i[i]] != zero)
                     {
                        res0 = 0.0;
                        res2 = 0.0;
                        res = f_data[i];
                        for (jj = A_diag_i[i]+1; jj < A_diag_i[i+1]; jj++)
                        {
                           ii = A_diag_j[jj];
                           res0 -= A_diag_data[jj] * u_data[ii];
                           res2 += A_diag_data[jj] * Vtemp_data[ii];
                        }
                        for (jj = A_offd_i[i]; jj < A_offd_i[i+1]; jj++)
                        {
                           ii = A_offd_j[jj];
                           res -= A_offd_data[jj] * Vext_data[ii];
                        }
                        u_data[i] *= prod;
                        u_data[i] += relax_weight*(omega*res + res0 +
                              one_minus_omega*res2) / A_diag_data[A_diag_i[i]];
                        /*u_data[i] += omega*(relax_weight*res + res0 +
                          one_minus_weight*res2) / A_diag_data[A_diag_i[i]];*/
                     }
                  }
               }
            }

            /*-----------------------------------------------------------------
             * Relax only C or F points as determined by relax_points.
             *-----------------------------------------------------------------*/

            else
            {
               if (num_threads > 1)
               {
                  tmp_data = hypre_CTAlloc(HYPRE_Real, n, HYPRE_MEMORY_HOST);
#ifdef HYPRE_USING_OPENMP
#pragma omp parallel for private(i) HYPRE_SMP_SCHEDULE
#endif
                  for (i = 0; i < n; i++)
                     tmp_data[i] = u_data[i];
#ifdef HYPRE_USING_OPENMP
#pragma omp parallel for private(i,ii,j,jj,ns,ne,res,res0,res2,rest,size) HYPRE_SMP_SCHEDULE
#endif
                  for (j = 0; j < num_threads; j++)
                  {
                     size = n/num_threads;
                     rest = n - size*num_threads;
                     if (j < rest)
                     {
                        ns = j*size+j;
                        ne = (j+1)*size+j+1;
                     }
                     else
                     {
                        ns = j*size+rest;
                        ne = (j+1)*size+rest;
                     }
                     for (i = ne-1; i > ns-1; i--) /* relax interior points */
                     {

                        /*-----------------------------------------------------------
                         * If i is of the right type ( C or F ) and diagonal is
                         * nonzero, relax point i; otherwise, skip it.
                         *-----------------------------------------------------------*/

                        if (cf_marker[i] == relax_points
                              && A_diag_data[A_diag_i[i]] != zero)
                        {
                           res0 = 0.0;
                           res2 = 0.0;
                           res = f_data[i];
                           for (jj = A_diag_i[i]+1; jj < A_diag_i[i+1]; jj++)
                           {
                              ii = A_diag_j[jj];
                              if (ii >= ns && ii < ne)
                              {
                                 res0 -= A_diag_data[jj] * u_data[ii];
                                 res2 += A_diag_data[jj] * Vtemp_data[ii];
                              }
                              else
                                 res -= A_diag_data[jj] * tmp_data[ii];
                           }
                           for (jj = A_offd_i[i]; jj < A_offd_i[i+1]; jj++)
                           {
                              ii = A_offd_j[jj];
                              res -= A_offd_data[jj] * Vext_data[ii];
                           }
                           u_data[i] *= prod;
                           u_data[i] += relax_weight*(omega*res + res0 +
                                 one_minus_omega*res2) / A_diag_data[A_diag_i[i]];
                           /*u_data[i] += omega*(relax_weight*res + res0 +
                             one_minus_weight*res2) / A_diag_data[A_diag_i[i]];*/
                        }
                     }
                  }
                  hypre_TFree(tmp_data, HYPRE_MEMORY_HOST);
               }
               else
               {
                  for (i = n-1; i > -1; i--) /* relax interior points */
                  {

                     /*-----------------------------------------------------------
                      * If i is of the right type ( C or F ) and diagonal is

                      * nonzero, relax point i; otherwise, skip it.
                      *-----------------------------------------------------------*/

                     if (cf_marker[i] == relax_points
                           && A_diag_data[A_diag_i[i]] != zero)
                     {
                        res = f_data[i];
                        res0 = 0.0;
                        res2 = 0.0;
                        for (jj = A_diag_i[i]+1; jj < A_diag_i[i+1]; jj++)
                        {
                           ii = A_diag_j[jj];
                           res0 -= A_diag_data[jj] * u_data[ii];
                           res2 += A_diag_data[jj] * Vtemp_data[ii];
                        }
                        for (jj = A_offd_i[i]; jj < A_offd_i[i+1]; jj++)
                        {
                           ii = A_offd_j[jj];
                           res -= A_offd_data[jj] * Vext_data[ii];
                        }
                        u_data[i] *= prod;
                        u_data[i] += relax_weight*(omega*res + res0 +
                              one_minus_omega*res2) / A_diag_data[A_diag_i[i]];
                        /*u_data[i] += omega*(relax_weight*res + res0 +
                          one_minus_weight*res2) / A_diag_data[A_diag_i[i]];*/
                     }
                  }
               }
            }
         }
         if (num_procs > 1)
         {
            hypre_TFree(Vext_data, HYPRE_MEMORY_HOST);
            hypre_TFree(v_buf_data, HYPRE_MEMORY_HOST);
         }
      }
      break;

      case 6: /* Hybrid: Jacobi off-processor,
                 Symm. Gauss-Seidel/ SSOR on-processor
                 with outer relaxation parameter */
      {

         if (num_threads > 1)
         {
            Ztemp_local = hypre_ParVectorLocalVector(Ztemp);
            Ztemp_data = hypre_VectorData(Ztemp_local);
         }

         /*-----------------------------------------------------------------
          * Copy current approximation into temporary vector.
          *-----------------------------------------------------------------*/
         if (num_procs > 1)
         {
            num_sends = hypre_ParCSRCommPkgNumSends(comm_pkg);

            v_buf_data = hypre_CTAlloc(HYPRE_Real,
                  hypre_ParCSRCommPkgSendMapStart(comm_pkg,  num_sends), HYPRE_MEMORY_HOST);

            Vext_data = hypre_CTAlloc(HYPRE_Real, num_cols_offd, HYPRE_MEMORY_HOST);

            if (num_cols_offd)
            {
               A_offd_j = hypre_CSRMatrixJ(A_offd);
               A_offd_data = hypre_CSRMatrixData(A_offd);
            }

            index = 0;
            for (i = 0; i < num_sends; i++)
            {
               start = hypre_ParCSRCommPkgSendMapStart(comm_pkg, i);
               for (j=start; j < hypre_ParCSRCommPkgSendMapStart(comm_pkg,i+1); j++)
                  v_buf_data[index++]
                     = u_data[hypre_ParCSRCommPkgSendMapElmt(comm_pkg,j)];
            }

            comm_handle = hypre_ParCSRCommHandleCreate( 1, comm_pkg, v_buf_data,
                  Vext_data);

            /*-----------------------------------------------------------------
             * Copy current approximation into temporary vector.
             *-----------------------------------------------------------------*/
            hypre_ParCSRCommHandleDestroy(comm_handle);
            comm_handle = NULL;
         }

         /*-----------------------------------------------------------------
          * Relax all points.
          *-----------------------------------------------------------------*/

         if (relax_weight == 1 && omega == 1)
         {
            if (relax_points == 0)
            {
               if (num_threads > 1)
               {
                  tmp_data = Ztemp_data;
#ifdef HYPRE_USING_OPENMP
#pragma omp parallel for private(i) HYPRE_SMP_SCHEDULE
#endif
                  for (i = 0; i < n; i++)
                     tmp_data[i] = u_data[i];
#ifdef HYPRE_USING_OPENMP
#pragma omp parallel for private(i,ii,j,jj,ns,ne,res,rest,size) HYPRE_SMP_SCHEDULE
#endif
                  for (j = 0; j < num_threads; j++)
                  {
                     size = n/num_threads;
                     rest = n - size*num_threads;
                     if (j < rest)
                     {
                        ns = j*size+j;
                        ne = (j+1)*size+j+1;
                     }
                     else
                     {
                        ns = j*size+rest;
                        ne = (j+1)*size+rest;
                     }
                     for (i = ns; i < ne; i++) /* interior points first */
                     {

                        /*-----------------------------------------------------------
                         * If diagonal is nonzero, relax point i; otherwise, skip it.
                         *-----------------------------------------------------------*/

                        if ( A_diag_data[A_diag_i[i]] != zero)
                        {
                           res = f_data[i];
                           for (jj = A_diag_i[i]+1; jj < A_diag_i[i+1]; jj++)
                           {
                              ii = A_diag_j[jj];
                              if (ii >= ns && ii < ne)
                              {
                                 res -= A_diag_data[jj] * u_data[ii];
                              }
                              else
                                 res -= A_diag_data[jj] * tmp_data[ii];
                           }
                           for (jj = A_offd_i[i]; jj < A_offd_i[i+1]; jj++)
                           {
                              ii = A_offd_j[jj];
                              res -= A_offd_data[jj] * Vext_data[ii];
                           }
                           u_data[i] = res / A_diag_data[A_diag_i[i]];
                        }
                     }
                     for (i = ne-1; i > ns-1; i--) /* interior points first */
                     {

                        /*-----------------------------------------------------------
                         * If diagonal is nonzero, relax point i; otherwise, skip it.
                         *-----------------------------------------------------------*/

                        if ( A_diag_data[A_diag_i[i]] != zero)
                        {
                           res = f_data[i];
                           for (jj = A_diag_i[i]+1; jj < A_diag_i[i+1]; jj++)
                           {
                              ii = A_diag_j[jj];
                              if (ii >= ns && ii < ne)
                              {
                                 res -= A_diag_data[jj] * u_data[ii];
                              }
                              else
                                 res -= A_diag_data[jj] * tmp_data[ii];
                           }
                           for (jj = A_offd_i[i]; jj < A_offd_i[i+1]; jj++)
                           {
                              ii = A_offd_j[jj];
                              res -= A_offd_data[jj] * Vext_data[ii];
                           }
                           u_data[i] = res / A_diag_data[A_diag_i[i]];
                        }
                     }
                  }

               }
               else
               {
                  for (i = 0; i < n; i++) /* interior points first */
                  {

                     /*-----------------------------------------------------------
                      * If diagonal is nonzero, relax point i; otherwise, skip it.
                      *-----------------------------------------------------------*/

                     if ( A_diag_data[A_diag_i[i]] != zero)
                     {
                        res = f_data[i];
                        for (jj = A_diag_i[i]+1; jj < A_diag_i[i+1]; jj++)
                        {
                           ii = A_diag_j[jj];
                           res -= A_diag_data[jj] * u_data[ii];
                        }
                        for (jj = A_offd_i[i]; jj < A_offd_i[i+1]; jj++)
                        {
                           ii = A_offd_j[jj];
                           res -= A_offd_data[jj] * Vext_data[ii];
                        }
                        u_data[i] = res / A_diag_data[A_diag_i[i]];
                     }
                  }
                  for (i = n-1; i > -1; i--) /* interior points first */
                  {

                     /*-----------------------------------------------------------
                      * If diagonal is nonzero, relax point i; otherwise, skip it.
                      *-----------------------------------------------------------*/

                     if ( A_diag_data[A_diag_i[i]] != zero)
                     {
                        res = f_data[i];
                        for (jj = A_diag_i[i]+1; jj < A_diag_i[i+1]; jj++)
                        {
                           ii = A_diag_j[jj];
                           res -= A_diag_data[jj] * u_data[ii];
                        }
                        for (jj = A_offd_i[i]; jj < A_offd_i[i+1]; jj++)
                        {
                           ii = A_offd_j[jj];
                           res -= A_offd_data[jj] * Vext_data[ii];
                        }
                        u_data[i] = res / A_diag_data[A_diag_i[i]];
                     }
                  }
               }
            }

            /*-----------------------------------------------------------------
             * Relax only C or F points as determined by relax_points.
             *-----------------------------------------------------------------*/

            else
            {
               if (num_threads > 1)
               {
                  tmp_data = Ztemp_data;
#ifdef HYPRE_USING_OPENMP
#pragma omp parallel for private(i) HYPRE_SMP_SCHEDULE
#endif
                  for (i = 0; i < n; i++)
                     tmp_data[i] = u_data[i];
#ifdef HYPRE_USING_OPENMP
#pragma omp parallel for private(i,ii,j,jj,ns,ne,res,rest,size) HYPRE_SMP_SCHEDULE
#endif
<<<<<<< HEAD
           for (j = 0; j < num_threads; j++)
	   {
	    size = n/num_threads;
	    rest = n - size*num_threads;
	    if (j < rest)
	    {
	       ns = j*size+j;
	       ne = (j+1)*size+j+1;
	    }
	    else
	    {
	       ns = j*size+rest;
	       ne = (j+1)*size+rest;
	    }
            for (i = ns; i < ne; i++) /* relax interior points */
            {

               /*-----------------------------------------------------------
                * If i is of the right type ( C or F ) and diagonal is
                * nonzero, relax point i; otherwise, skip it.
                *-----------------------------------------------------------*/
             
               if (cf_marker[i] == relax_points 
				&& A_diag_data[A_diag_i[i]] != zero)
               {
                  res = f_data[i];
                  for (jj = A_diag_i[i]+1; jj < A_diag_i[i+1]; jj++)
                  {
                     ii = A_diag_j[jj];
		     if (ii >= ns && ii < ne)
		     {
                        res -= A_diag_data[jj] * u_data[ii];
		     }
		     else
                        res -= A_diag_data[jj] * tmp_data[ii];
                  }
                  for (jj = A_offd_i[i]; jj < A_offd_i[i+1]; jj++)
                  {
                     ii = A_offd_j[jj];
                     res -= A_offd_data[jj] * Vext_data[ii];
                  }
                  u_data[i] = res / A_diag_data[A_diag_i[i]];
               }
            }     
            for (i = ne-1; i > ns-1; i--) /* relax interior points */
            {

               /*-----------------------------------------------------------
                * If i is of the right type ( C or F ) and diagonal is
                * nonzero, relax point i; otherwise, skip it.
                *-----------------------------------------------------------*/
             
               if (cf_marker[i] == relax_points 
				&& A_diag_data[A_diag_i[i]] != zero)
               {
                  res = f_data[i];
                  for (jj = A_diag_i[i]+1; jj < A_diag_i[i+1]; jj++)
                  {
                     ii = A_diag_j[jj];
		     if (ii >= ns && ii < ne)
		     {
                        res -= A_diag_data[jj] * u_data[ii];
		     }
		     else
                        res -= A_diag_data[jj] * tmp_data[ii];
                  }
                  for (jj = A_offd_i[i]; jj < A_offd_i[i+1]; jj++)
                  {
                     ii = A_offd_j[jj];
                     res -= A_offd_data[jj] * Vext_data[ii];
                  }
                  u_data[i] = res / A_diag_data[A_diag_i[i]];
               }
            }     
           }     

	  }
	  else
	  {
            for (i = 0; i < n; i++) /* relax interior points */
            {

               /*-----------------------------------------------------------
                * If i is of the right type ( C or F ) and diagonal is
      
                * nonzero, relax point i; otherwise, skip it.
                *-----------------------------------------------------------*/
             
               if (cf_marker[i] == relax_points 
				&& A_diag_data[A_diag_i[i]] != zero)
               {
                  res = f_data[i];
                  for (jj = A_diag_i[i]+1; jj < A_diag_i[i+1]; jj++)
                  {
                     ii = A_diag_j[jj];
                     res -= A_diag_data[jj] * u_data[ii];
                  }
                  for (jj = A_offd_i[i]; jj < A_offd_i[i+1]; jj++)
                  {
                     ii = A_offd_j[jj];
                     res -= A_offd_data[jj] * Vext_data[ii];
                  }
                  u_data[i] = res / A_diag_data[A_diag_i[i]];
               }
            }     
            for (i = n-1; i > -1; i--) /* relax interior points */
            {

               /*-----------------------------------------------------------
                * If i is of the right type ( C or F ) and diagonal is
      
                * nonzero, relax point i; otherwise, skip it.
                *-----------------------------------------------------------*/
             
               if (cf_marker[i] == relax_points 
				&& A_diag_data[A_diag_i[i]] != zero)
               {
                  res = f_data[i];
                  for (jj = A_diag_i[i]+1; jj < A_diag_i[i+1]; jj++)
                  {
                     ii = A_diag_j[jj];
                     res -= A_diag_data[jj] * u_data[ii];
                  }
                  for (jj = A_offd_i[i]; jj < A_offd_i[i+1]; jj++)
                  {
                     ii = A_offd_j[jj];
                     res -= A_offd_data[jj] * Vext_data[ii];
                  }
                  u_data[i] = res / A_diag_data[A_diag_i[i]];
               }
            }     
	  }
         }
        }
        else
        {
#ifdef HYPRE_USING_OPENMP
#pragma omp parallel for private(i) HYPRE_SMP_SCHEDULE
#endif
         for (i = 0; i < n; i++)
         {
            Vtemp_data[i] = u_data[i];
         }
         prod = (1.0-relax_weight*omega);
         if (relax_points == 0)
         {
	  if (num_threads > 1)
          {
             tmp_data = Ztemp_data;
#ifdef HYPRE_USING_OPENMP
#pragma omp parallel for private(i) HYPRE_SMP_SCHEDULE
#endif
           for (i = 0; i < n; i++)
	      tmp_data[i] = u_data[i];
#ifdef HYPRE_USING_OPENMP
#pragma omp parallel for private(i,ii,j,jj,ns,ne,res,res0,res2,rest,size) HYPRE_SMP_SCHEDULE
#endif
           for (j = 0; j < num_threads; j++)
	   {
	    size = n/num_threads;
	    rest = n - size*num_threads;
	    if (j < rest)
	    {
	       ns = j*size+j;
	       ne = (j+1)*size+j+1;
	    }
	    else
	    {
	       ns = j*size+rest;
	       ne = (j+1)*size+rest;
	    }
            for (i = ns; i < ne; i++)	/* interior points first */
            {

               /*-----------------------------------------------------------
                * If diagonal is nonzero, relax point i; otherwise, skip it.
                *-----------------------------------------------------------*/
             
               if ( A_diag_data[A_diag_i[i]] != zero)
               {
                  res0 = 0.0;
                  res2 = 0.0;
                  res = f_data[i];
                  for (jj = A_diag_i[i]+1; jj < A_diag_i[i+1]; jj++)
                  {
                     ii = A_diag_j[jj];
		     if (ii >= ns && ii < ne)
		     {
                        res0 -= A_diag_data[jj] * u_data[ii];
                        res2 += A_diag_data[jj] * Vtemp_data[ii];
		     }
		     else
                        res -= A_diag_data[jj] * tmp_data[ii];
                  }
                  for (jj = A_offd_i[i]; jj < A_offd_i[i+1]; jj++)
                  {
                     ii = A_offd_j[jj];
                     res -= A_offd_data[jj] * Vext_data[ii];
                  }
                  u_data[i] *= prod;
                  u_data[i] += relax_weight*(omega*res + res0 +
			one_minus_omega*res2) / A_diag_data[A_diag_i[i]];
                  /*u_data[i] += omega*(relax_weight*res + res0 +
			one_minus_weight*res2) / A_diag_data[A_diag_i[i]];*/
               }
            }
            for (i = ne-1; i > ns-1; i--)	/* interior points first */
            {

               /*-----------------------------------------------------------
                * If diagonal is nonzero, relax point i; otherwise, skip it.
                *-----------------------------------------------------------*/
             
               if ( A_diag_data[A_diag_i[i]] != zero)
               {
                  res0 = 0.0;
                  res2 = 0.0;
                  res = f_data[i];
                  for (jj = A_diag_i[i]+1; jj < A_diag_i[i+1]; jj++)
                  {
                     ii = A_diag_j[jj];
		     if (ii >= ns && ii < ne)
		     {
                        res0 -= A_diag_data[jj] * u_data[ii];
                        res2 += A_diag_data[jj] * Vtemp_data[ii];
		     }
		     else
                        res -= A_diag_data[jj] * tmp_data[ii];
                  }
                  for (jj = A_offd_i[i]; jj < A_offd_i[i+1]; jj++)
                  {
                     ii = A_offd_j[jj];
                     res -= A_offd_data[jj] * Vext_data[ii];
                  }
                  u_data[i] *= prod;
                  u_data[i] += relax_weight*(omega*res + res0 +
			one_minus_omega*res2) / A_diag_data[A_diag_i[i]];
                  /*u_data[i] += omega*(relax_weight*res + res0 +
			one_minus_weight*res2) / A_diag_data[A_diag_i[i]];*/
               }
            }
           }

          }
	  else
          {
            for (i = 0; i < n; i++)	/* interior points first */
            {

               /*-----------------------------------------------------------
                * If diagonal is nonzero, relax point i; otherwise, skip it.
                *-----------------------------------------------------------*/
             
               if ( A_diag_data[A_diag_i[i]] != zero)
               {
                  res0 = 0.0;
                  res = f_data[i];
                  res2 = 0.0;
                  for (jj = A_diag_i[i]+1; jj < A_diag_i[i+1]; jj++)
                  {
                     ii = A_diag_j[jj];
                     res0 -= A_diag_data[jj] * u_data[ii];
                     res2 += A_diag_data[jj] * Vtemp_data[ii];
                  }
                  for (jj = A_offd_i[i]; jj < A_offd_i[i+1]; jj++)
                  {
                     ii = A_offd_j[jj];
                     res -= A_offd_data[jj] * Vext_data[ii];
                  }
                  u_data[i] *= prod;
                  u_data[i] += relax_weight*(omega*res + res0 +
			one_minus_omega*res2) / A_diag_data[A_diag_i[i]];
                  /*u_data[i] += omega*(relax_weight*res + res0 +
			one_minus_weight*res2) / A_diag_data[A_diag_i[i]];*/
               }
            }
            for (i = n-1; i > -1; i--)	/* interior points first */
            {

               /*-----------------------------------------------------------
                * If diagonal is nonzero, relax point i; otherwise, skip it.
                *-----------------------------------------------------------*/
             
               if ( A_diag_data[A_diag_i[i]] != zero)
               {
                  res0 = 0.0;
                  res = f_data[i];
                  res2 = 0.0;
                  for (jj = A_diag_i[i]+1; jj < A_diag_i[i+1]; jj++)
                  {
                     ii = A_diag_j[jj];
                     res0 -= A_diag_data[jj] * u_data[ii];
                     res2 += A_diag_data[jj] * Vtemp_data[ii];
                  }
                  for (jj = A_offd_i[i]; jj < A_offd_i[i+1]; jj++)
                  {
                     ii = A_offd_j[jj];
                     res -= A_offd_data[jj] * Vext_data[ii];
                  }
                  u_data[i] *= prod;
                  u_data[i] += relax_weight*(omega*res + res0 +
			one_minus_omega*res2) / A_diag_data[A_diag_i[i]];
                  /*u_data[i] += omega*(relax_weight*res + res0 +
			one_minus_weight*res2) / A_diag_data[A_diag_i[i]];*/
               }
            }
          }
         }

         /*-----------------------------------------------------------------
          * Relax only C or F points as determined by relax_points.
          *-----------------------------------------------------------------*/

         else
         {
	  if (num_threads > 1)
	  {
             tmp_data = Ztemp_data;
#ifdef HYPRE_USING_OPENMP
#pragma omp parallel for private(i) HYPRE_SMP_SCHEDULE
#endif
           for (i = 0; i < n; i++)
	      tmp_data[i] = u_data[i];
#ifdef HYPRE_USING_OPENMP
#pragma omp parallel for private(i,ii,j,jj,ns,ne,res,res0,res2,rest,size) HYPRE_SMP_SCHEDULE
#endif
           for (j = 0; j < num_threads; j++)
	   {
	    size = n/num_threads;
	    rest = n - size*num_threads;
	    if (j < rest)
	    {
	       ns = j*size+j;
	       ne = (j+1)*size+j+1;
	    }
	    else
	    {
	       ns = j*size+rest;
	       ne = (j+1)*size+rest;
	    }
            for (i = ns; i < ne; i++) /* relax interior points */
            {

               /*-----------------------------------------------------------
                * If i is of the right type ( C or F ) and diagonal is
                * nonzero, relax point i; otherwise, skip it.
                *-----------------------------------------------------------*/
             
               if (cf_marker[i] == relax_points 
				&& A_diag_data[A_diag_i[i]] != zero)
               {
                  res0 = 0.0;
                  res2 = 0.0;
                  res = f_data[i];
                  for (jj = A_diag_i[i]+1; jj < A_diag_i[i+1]; jj++)
                  {
                     ii = A_diag_j[jj];
		     if (ii >= ns && ii < ne)
		     {
                        res2 += A_diag_data[jj] * Vtemp_data[ii];
                        res0 -= A_diag_data[jj] * u_data[ii];
		     }
		     else
                        res -= A_diag_data[jj] * tmp_data[ii];
                  }
                  for (jj = A_offd_i[i]; jj < A_offd_i[i+1]; jj++)
                  {
                     ii = A_offd_j[jj];
                     res -= A_offd_data[jj] * Vext_data[ii];
                  }
                  u_data[i] *= prod;
                  u_data[i] += relax_weight*(omega*res + res0 +
			one_minus_omega*res2) / A_diag_data[A_diag_i[i]];
                  /*u_data[i] += omega*(relax_weight*res + res0 +
			one_minus_weight*res2) / A_diag_data[A_diag_i[i]];*/
               }
            }     
            for (i = ne-1; i > ns-1; i--) /* relax interior points */
            {

               /*-----------------------------------------------------------
                * If i is of the right type ( C or F ) and diagonal is
                * nonzero, relax point i; otherwise, skip it.
                *-----------------------------------------------------------*/
             
               if (cf_marker[i] == relax_points 
				&& A_diag_data[A_diag_i[i]] != zero)
               {
                  res0 = 0.0;
                  res2 = 0.0;
                  res = f_data[i];
                  for (jj = A_diag_i[i]+1; jj < A_diag_i[i+1]; jj++)
                  {
                     ii = A_diag_j[jj];
		     if (ii >= ns && ii < ne)
		     {
                        res2 += A_diag_data[jj] * Vtemp_data[ii];
                        res0 -= A_diag_data[jj] * u_data[ii];
		     }
		     else
                        res -= A_diag_data[jj] * tmp_data[ii];
                  }
                  for (jj = A_offd_i[i]; jj < A_offd_i[i+1]; jj++)
                  {
                     ii = A_offd_j[jj];
                     res -= A_offd_data[jj] * Vext_data[ii];
                  }
                  u_data[i] *= prod;
                  u_data[i] += relax_weight*(omega*res + res0 +
			one_minus_omega*res2) / A_diag_data[A_diag_i[i]];
                  /*u_data[i] += omega*(relax_weight*res + res0 +
			one_minus_weight*res2) / A_diag_data[A_diag_i[i]];*/
               }
            }     
           }     

	  }
	  else
	  {
            for (i = 0; i < n; i++) /* relax interior points */
            {

               /*-----------------------------------------------------------
                * If i is of the right type ( C or F ) and diagonal is
      
                * nonzero, relax point i; otherwise, skip it.
                *-----------------------------------------------------------*/
             
               if (cf_marker[i] == relax_points 
				&& A_diag_data[A_diag_i[i]] != zero)
               {
                  res = f_data[i];
                  res0 = 0.0;
                  res2 = 0.0;
                  for (jj = A_diag_i[i]+1; jj < A_diag_i[i+1]; jj++)
                  {
                     ii = A_diag_j[jj];
                     res0 -= A_diag_data[jj] * u_data[ii];
                     res2 += A_diag_data[jj] * Vtemp_data[ii];
                  }
                  for (jj = A_offd_i[i]; jj < A_offd_i[i+1]; jj++)
                  {
                     ii = A_offd_j[jj];
                     res -= A_offd_data[jj] * Vext_data[ii];
                  }
                  u_data[i] *= prod;
                  u_data[i] += relax_weight*(omega*res + res0 +
			one_minus_omega*res2) / A_diag_data[A_diag_i[i]];
                  /*u_data[i] += omega*(relax_weight*res + res0 +
			one_minus_weight*res2) / A_diag_data[A_diag_i[i]];*/
               }
            }     
            for (i = n-1; i > -1; i--) /* relax interior points */
            {

               /*-----------------------------------------------------------
                * If i is of the right type ( C or F ) and diagonal is
      
                * nonzero, relax point i; otherwise, skip it.
                *-----------------------------------------------------------*/
             
               if (cf_marker[i] == relax_points 
				&& A_diag_data[A_diag_i[i]] != zero)
               {
                  res = f_data[i];
                  res0 = 0.0;
                  res2 = 0.0;
                  for (jj = A_diag_i[i]+1; jj < A_diag_i[i+1]; jj++)
                  {
                     ii = A_diag_j[jj];
                     res0 -= A_diag_data[jj] * u_data[ii];
                     res2 += A_diag_data[jj] * Vtemp_data[ii];
                  }
                  for (jj = A_offd_i[i]; jj < A_offd_i[i+1]; jj++)
                  {
                     ii = A_offd_j[jj];
                     res -= A_offd_data[jj] * Vext_data[ii];
                  }
                  u_data[i] *= prod;
                  u_data[i] += relax_weight*(omega*res + res0 +
			one_minus_omega*res2) / A_diag_data[A_diag_i[i]];
                  /*u_data[i] += omega*(relax_weight*res + res0 +
			one_minus_weight*res2) / A_diag_data[A_diag_i[i]];*/
               }
            }     
	  }
         }
        }
        if (num_procs > 1)
        {
	   hypre_TFree(Vext_data, HYPRE_MEMORY_HOST);
	   hypre_TFree(v_buf_data, HYPRE_MEMORY_HOST);
        }
      }
      break;

      case 7: /* Jacobi (uses ParMatvec) */
      {

         /*-----------------------------------------------------------------
          * Copy f into temporary vector.
          *-----------------------------------------------------------------*/
         //PUSH_RANGE("RELAX",4);
#if defined(HYPRE_USING_GPU) && defined(HYPRE_USING_UNIFIED_MEMORY)
           hypre_SeqVectorPrefetchToDevice(hypre_ParVectorLocalVector(Vtemp));
           hypre_SeqVectorPrefetchToDevice(hypre_ParVectorLocalVector(f));
         VecCopy(Vtemp_data,f_data,hypre_VectorSize(hypre_ParVectorLocalVector(Vtemp)),HYPRE_STREAM(4));
#else
         hypre_ParVectorCopy(f,Vtemp);
#endif 
         /*-----------------------------------------------------------------
          * Perform Matvec Vtemp=f-Au
          *-----------------------------------------------------------------*/

            hypre_ParCSRMatrixMatvec(-relax_weight,A, u, relax_weight, Vtemp);
#if defined(HYPRE_USING_GPU) && defined(HYPRE_USING_UNIFIED_MEMORY)
         VecScale(u_data,Vtemp_data,l1_norms,n,HYPRE_STREAM(4));
#else
            for (i = 0; i < n; i++)
            {
               /*-----------------------------------------------------------
                * If diagonal is nonzero, relax point i; otherwise, skip it.
                *-----------------------------------------------------------*/
                  u_data[i] += Vtemp_data[i] / l1_norms[i];
            }
#endif
         //POP_RANGE;
      }
      break;

      case 8: /* hybrid L1 Symm. Gauss-Seidel */
      {

         if (num_threads > 1)
         {
            Ztemp_local = hypre_ParVectorLocalVector(Ztemp);
            Ztemp_data = hypre_VectorData(Ztemp_local);
         }

         /*-----------------------------------------------------------------
          * Copy current approximation into temporary vector.
          *-----------------------------------------------------------------*/
        if (num_procs > 1)
        {
        num_sends = hypre_ParCSRCommPkgNumSends(comm_pkg);

        v_buf_data = hypre_CTAlloc(HYPRE_Real, 
                        hypre_ParCSRCommPkgSendMapStart(comm_pkg,  num_sends), HYPRE_MEMORY_HOST);

        Vext_data = hypre_CTAlloc(HYPRE_Real, num_cols_offd, HYPRE_MEMORY_HOST);

        if (num_cols_offd)
        {
                A_offd_j = hypre_CSRMatrixJ(A_offd);
                A_offd_data = hypre_CSRMatrixData(A_offd);
        }

        index = 0;
        for (i = 0; i < num_sends; i++)
        {
                start = hypre_ParCSRCommPkgSendMapStart(comm_pkg, i);
                for (j=start; j < hypre_ParCSRCommPkgSendMapStart(comm_pkg,i+1); j++)
                        v_buf_data[index++]
                        = u_data[hypre_ParCSRCommPkgSendMapElmt(comm_pkg,j)];
        }

        comm_handle = hypre_ParCSRCommHandleCreate( 1, comm_pkg, v_buf_data,
                Vext_data);

         /*-----------------------------------------------------------------
          * Copy current approximation into temporary vector.
          *-----------------------------------------------------------------*/
         hypre_ParCSRCommHandleDestroy(comm_handle);
         comm_handle = NULL;
        }

        /*-----------------------------------------------------------------
         * Relax all points.
         *-----------------------------------------------------------------*/

        if (relax_weight == 1 && omega == 1)
        {
         if (relax_points == 0)
         {
          if (num_threads > 1)
          {
             tmp_data = Ztemp_data;
#ifdef HYPRE_USING_OPENMP
#pragma omp parallel for private(i) HYPRE_SMP_SCHEDULE
#endif
           for (i = 0; i < n; i++)
              tmp_data[i] = u_data[i];
#ifdef HYPRE_USING_OPENMP
#pragma omp parallel for private(i,ii,j,jj,ns,ne,res,rest,size) HYPRE_SMP_SCHEDULE
#endif
           for (j = 0; j < num_threads; j++)
           {
            size = n/num_threads;
            rest = n - size*num_threads;
            if (j < rest)
            {
               ns = j*size+j;
               ne = (j+1)*size+j+1;
            }
            else
            {
               ns = j*size+rest;
               ne = (j+1)*size+rest;
            }
            for (i = ns; i < ne; i++)	/* interior points first */
            {

               /*-----------------------------------------------------------
                * If diagonal is nonzero, relax point i; otherwise, skip it.
                *-----------------------------------------------------------*/

               if ( l1_norms[i] != zero)
               {
                  res = f_data[i];
                  for (jj = A_diag_i[i]; jj < A_diag_i[i+1]; jj++)
                  {
                     ii = A_diag_j[jj];
                     if (ii >= ns && ii < ne)
                     {
                        res -= A_diag_data[jj] * u_data[ii];
                     }
                     else
                        res -= A_diag_data[jj] * tmp_data[ii];
                  }
                  for (jj = A_offd_i[i]; jj < A_offd_i[i+1]; jj++)
                  {
                     ii = A_offd_j[jj];
                     res -= A_offd_data[jj] * Vext_data[ii];
                  }
                  u_data[i] += res / l1_norms[i];
               }
            }
            for (i = ne-1; i > ns-1; i--)	/* interior points first */
            {

               /*-----------------------------------------------------------
                * If diagonal is nonzero, relax point i; otherwise, skip it.
                *-----------------------------------------------------------*/

               if ( l1_norms[i] != zero)
               {
                  res = f_data[i];
                  for (jj = A_diag_i[i]; jj < A_diag_i[i+1]; jj++)
                  {
                     ii = A_diag_j[jj];
                     if (ii >= ns && ii < ne)
                     {
                        res -= A_diag_data[jj] * u_data[ii];
                     }
                     else
                        res -= A_diag_data[jj] * tmp_data[ii];
                  }
                  for (jj = A_offd_i[i]; jj < A_offd_i[i+1]; jj++)
                  {
                     ii = A_offd_j[jj];
                     res -= A_offd_data[jj] * Vext_data[ii];
                  }
                  u_data[i] += res / l1_norms[i];
               }
            }
           }

          }
          else
          {
            for (i = 0; i < n; i++)	/* interior points first */
            {

               /*-----------------------------------------------------------
                * If diagonal is nonzero, relax point i; otherwise, skip it.
                *-----------------------------------------------------------*/

               if ( l1_norms[i] != zero)
               {
                  res = f_data[i];
                  for (jj = A_diag_i[i]; jj < A_diag_i[i+1]; jj++)
                  {
                     ii = A_diag_j[jj];
                     res -= A_diag_data[jj] * u_data[ii];
                  }
                  for (jj = A_offd_i[i]; jj < A_offd_i[i+1]; jj++)
                  {
                     ii = A_offd_j[jj];
                     res -= A_offd_data[jj] * Vext_data[ii];
                  }
                  u_data[i] += res / l1_norms[i];
               }
            }
            for (i = n-1; i > -1; i--)	/* interior points first */
            {

               /*-----------------------------------------------------------
                * If diagonal is nonzero, relax point i; otherwise, skip it.
                *-----------------------------------------------------------*/

               if ( l1_norms[i] != zero)
               {
                  res = f_data[i];
                  for (jj = A_diag_i[i]; jj < A_diag_i[i+1]; jj++)
                  {
                     ii = A_diag_j[jj];
                     res -= A_diag_data[jj] * u_data[ii];
                  }
                  for (jj = A_offd_i[i]; jj < A_offd_i[i+1]; jj++)
                  {
                     ii = A_offd_j[jj];
                     res -= A_offd_data[jj] * Vext_data[ii];
                  }
                  u_data[i] += res / l1_norms[i];
               }
            }
          }
         }

         /*-----------------------------------------------------------------
          * Relax only C or F points as determined by relax_points.
          *-----------------------------------------------------------------*/

         else
         {
          if (num_threads > 1)
          {
             tmp_data = Ztemp_data;
#ifdef HYPRE_USING_OPENMP
#pragma omp parallel for private(i) HYPRE_SMP_SCHEDULE
#endif
           for (i = 0; i < n; i++)
              tmp_data[i] = u_data[i];
#ifdef HYPRE_USING_OPENMP
#pragma omp parallel for private(i,ii,j,jj,ns,ne,res,rest,size) HYPRE_SMP_SCHEDULE
#endif
           for (j = 0; j < num_threads; j++)
           {
            size = n/num_threads;
            rest = n - size*num_threads;
            if (j < rest)
            {
               ns = j*size+j;
               ne = (j+1)*size+j+1;
            }
            else
            {
               ns = j*size+rest;
               ne = (j+1)*size+rest;
            }
            for (i = ns; i < ne; i++) /* relax interior points */
            {

               /*-----------------------------------------------------------
                * If i is of the right type ( C or F ) and diagonal is
                * nonzero, relax point i; otherwise, skip it.
                *-----------------------------------------------------------*/

               if (cf_marker[i] == relax_points
                                && l1_norms[i] != zero)
               {
                  res = f_data[i];
                  for (jj = A_diag_i[i]; jj < A_diag_i[i+1]; jj++)
                  {
                     ii = A_diag_j[jj];
                     if (ii >= ns && ii < ne)
                     {
                        res -= A_diag_data[jj] * u_data[ii];
                     }
                     else
                        res -= A_diag_data[jj] * tmp_data[ii];
                  }
                  for (jj = A_offd_i[i]; jj < A_offd_i[i+1]; jj++)
                  {
                     ii = A_offd_j[jj];
                     res -= A_offd_data[jj] * Vext_data[ii];
                  }
                  u_data[i] += res / l1_norms[i];
               }
            }
            for (i = ne-1; i > ns-1; i--) /* relax interior points */
            {

               /*-----------------------------------------------------------
                * If i is of the right type ( C or F ) and diagonal is
                * nonzero, relax point i; otherwise, skip it.
                *-----------------------------------------------------------*/

               if (cf_marker[i] == relax_points
                                && l1_norms[i] != zero)
               {
                  res = f_data[i];
                  for (jj = A_diag_i[i]; jj < A_diag_i[i+1]; jj++)
                  {
                     ii = A_diag_j[jj];
                     if (ii >= ns && ii < ne)
                     {
                        res -= A_diag_data[jj] * u_data[ii];
                     }
                     else
                        res -= A_diag_data[jj] * tmp_data[ii];
                  }
                  for (jj = A_offd_i[i]; jj < A_offd_i[i+1]; jj++)
                  {
                     ii = A_offd_j[jj];
                     res -= A_offd_data[jj] * Vext_data[ii];
                  }
                  u_data[i] += res / l1_norms[i];
               }
            }
           }

          }
          else
          {
            for (i = 0; i < n; i++) /* relax interior points */
            {

               /*-----------------------------------------------------------
                * If i is of the right type ( C or F ) and diagonal is

                * nonzero, relax point i; otherwise, skip it.
                *-----------------------------------------------------------*/

               if (cf_marker[i] == relax_points
                                && l1_norms[i] != zero)
               {
                  res = f_data[i];
                  for (jj = A_diag_i[i]; jj < A_diag_i[i+1]; jj++)
                  {
                     ii = A_diag_j[jj];
                     res -= A_diag_data[jj] * u_data[ii];
                  }
                  for (jj = A_offd_i[i]; jj < A_offd_i[i+1]; jj++)
                  {
                     ii = A_offd_j[jj];
                     res -= A_offd_data[jj] * Vext_data[ii];
                  }
                  u_data[i] += res / l1_norms[i];
               }
            }
            for (i = n-1; i > -1; i--) /* relax interior points */
            {

               /*-----------------------------------------------------------
                * If i is of the right type ( C or F ) and diagonal is

                * nonzero, relax point i; otherwise, skip it.
                *-----------------------------------------------------------*/

               if (cf_marker[i] == relax_points
                                && l1_norms[i] != zero)
               {
                  res = f_data[i];
                  for (jj = A_diag_i[i]; jj < A_diag_i[i+1]; jj++)
                  {
                     ii = A_diag_j[jj];
                     res -= A_diag_data[jj] * u_data[ii];
                  }
                  for (jj = A_offd_i[i]; jj < A_offd_i[i+1]; jj++)
                  {
                     ii = A_offd_j[jj];
                     res -= A_offd_data[jj] * Vext_data[ii];
                  }
                  u_data[i] += res / l1_norms[i];
               }
            }
          }
         }
        }
        else
        {
#ifdef HYPRE_USING_OPENMP
#pragma omp parallel for private(i) HYPRE_SMP_SCHEDULE
#endif
         for (i = 0; i < n; i++)
         {
            Vtemp_data[i] = u_data[i];
         }
         prod = (1.0-relax_weight*omega);
         if (relax_points == 0)
         {
          if (num_threads > 1)
          {
             tmp_data = Ztemp_data;
#ifdef HYPRE_USING_OPENMP
#pragma omp parallel for private(i) HYPRE_SMP_SCHEDULE
#endif
           for (i = 0; i < n; i++)
              tmp_data[i] = u_data[i];
#ifdef HYPRE_USING_OPENMP
#pragma omp parallel for private(i,ii,j,jj,ns,ne,res,rest,size) HYPRE_SMP_SCHEDULE
#endif
           for (j = 0; j < num_threads; j++)
           {
            size = n/num_threads;
            rest = n - size*num_threads;
            if (j < rest)
            {
               ns = j*size+j;
               ne = (j+1)*size+j+1;
            }
            else
            {
               ns = j*size+rest;
               ne = (j+1)*size+rest;
            }
            for (i = ns; i < ne; i++)	/* interior points first */
            {

               /*-----------------------------------------------------------
                * If diagonal is nonzero, relax point i; otherwise, skip it.
                *-----------------------------------------------------------*/

               if ( l1_norms[i] != zero)
               {
                  res0 = 0.0;
                  res2 = 0.0;
                  res = f_data[i];
                  for (jj = A_diag_i[i]+1; jj < A_diag_i[i+1]; jj++)
                  {
                     ii = A_diag_j[jj];
                     if (ii >= ns && ii < ne)
                     {
                        res0 -= A_diag_data[jj] * u_data[ii];
                        res2 += A_diag_data[jj] * Vtemp_data[ii];
                     }
                     else
                        res -= A_diag_data[jj] * tmp_data[ii];
                  }
                  for (jj = A_offd_i[i]; jj < A_offd_i[i+1]; jj++)
                  {
                     ii = A_offd_j[jj];
                     res -= A_offd_data[jj] * Vext_data[ii];
                  }
                  u_data[i] *= prod;
                  u_data[i] += relax_weight*(omega*res + res0 +
                        one_minus_omega*res2) / l1_norms[i];
                  /*u_data[i] += omega*(relax_weight*res + res0 +
                        one_minus_weight*res2) / l1_norms[i];*/
               }
            }
            for (i = ne-1; i > ns-1; i--)	/* interior points first */
            {

               /*-----------------------------------------------------------
                * If diagonal is nonzero, relax point i; otherwise, skip it.
                *-----------------------------------------------------------*/

               if ( l1_norms[i] != zero)
               {
                  res0 = 0.0;
                  res2 = 0.0;
                  res = f_data[i];
                  for (jj = A_diag_i[i]+1; jj < A_diag_i[i+1]; jj++)
                  {
                     ii = A_diag_j[jj];
                     if (ii >= ns && ii < ne)
                     {
                        res0 -= A_diag_data[jj] * u_data[ii];
                        res2 += A_diag_data[jj] * Vtemp_data[ii];
                     }
                     else
                        res -= A_diag_data[jj] * tmp_data[ii];
                  }
                  for (jj = A_offd_i[i]; jj < A_offd_i[i+1]; jj++)
                  {
                     ii = A_offd_j[jj];
                     res -= A_offd_data[jj] * Vext_data[ii];
                  }
                  u_data[i] *= prod;
                  u_data[i] += relax_weight*(omega*res + res0 +
                        one_minus_omega*res2) / l1_norms[i];
                  /*u_data[i] += omega*(relax_weight*res + res0 +
                        one_minus_weight*res2) / l1_norms[i];*/
               }
            }
           }

          }
          else
          {
            for (i = 0; i < n; i++)	/* interior points first */
            {

               /*-----------------------------------------------------------
                * If diagonal is nonzero, relax point i; otherwise, skip it.
                *-----------------------------------------------------------*/

               if ( l1_norms[i] != zero)
               {
                  res0 = 0.0;
                  res = f_data[i];
                  res2 = 0.0;
                  for (jj = A_diag_i[i]+1; jj < A_diag_i[i+1]; jj++)
                  {
                     ii = A_diag_j[jj];
                     res0 -= A_diag_data[jj] * u_data[ii];
                     res2 += A_diag_data[jj] * Vtemp_data[ii];
                  }
                  for (jj = A_offd_i[i]; jj < A_offd_i[i+1]; jj++)
=======
                  for (j = 0; j < num_threads; j++)
>>>>>>> 38877ad6
                  {
                     size = n/num_threads;
                     rest = n - size*num_threads;
                     if (j < rest)
                     {
                        ns = j*size+j;
                        ne = (j+1)*size+j+1;
                     }
                     else
                     {
                        ns = j*size+rest;
                        ne = (j+1)*size+rest;
                     }
                     for (i = ns; i < ne; i++) /* relax interior points */
                     {

                        /*-----------------------------------------------------------
                         * If i is of the right type ( C or F ) and diagonal is
                         * nonzero, relax point i; otherwise, skip it.
                         *-----------------------------------------------------------*/

                        if (cf_marker[i] == relax_points
                              && A_diag_data[A_diag_i[i]] != zero)
                        {
                           res = f_data[i];
                           for (jj = A_diag_i[i]+1; jj < A_diag_i[i+1]; jj++)
                           {
                              ii = A_diag_j[jj];
                              if (ii >= ns && ii < ne)
                              {
                                 res -= A_diag_data[jj] * u_data[ii];
                              }
                              else
                                 res -= A_diag_data[jj] * tmp_data[ii];
                           }
                           for (jj = A_offd_i[i]; jj < A_offd_i[i+1]; jj++)
                           {
                              ii = A_offd_j[jj];
                              res -= A_offd_data[jj] * Vext_data[ii];
                           }
                           u_data[i] = res / A_diag_data[A_diag_i[i]];
                        }
                     }
                     for (i = ne-1; i > ns-1; i--) /* relax interior points */
                     {

                        /*-----------------------------------------------------------
                         * If i is of the right type ( C or F ) and diagonal is
                         * nonzero, relax point i; otherwise, skip it.
                         *-----------------------------------------------------------*/

                        if (cf_marker[i] == relax_points
                              && A_diag_data[A_diag_i[i]] != zero)
                        {
                           res = f_data[i];
                           for (jj = A_diag_i[i]+1; jj < A_diag_i[i+1]; jj++)
                           {
                              ii = A_diag_j[jj];
                              if (ii >= ns && ii < ne)
                              {
                                 res -= A_diag_data[jj] * u_data[ii];
                              }
                              else
                                 res -= A_diag_data[jj] * tmp_data[ii];
                           }
                           for (jj = A_offd_i[i]; jj < A_offd_i[i+1]; jj++)
                           {
                              ii = A_offd_j[jj];
                              res -= A_offd_data[jj] * Vext_data[ii];
                           }
                           u_data[i] = res / A_diag_data[A_diag_i[i]];
                        }
                     }
                  }

               }
               else
               {
                  for (i = 0; i < n; i++) /* relax interior points */
                  {

                     /*-----------------------------------------------------------
                      * If i is of the right type ( C or F ) and diagonal is

                      * nonzero, relax point i; otherwise, skip it.
                      *-----------------------------------------------------------*/

                     if (cf_marker[i] == relax_points
                           && A_diag_data[A_diag_i[i]] != zero)
                     {
                        res = f_data[i];
                        for (jj = A_diag_i[i]+1; jj < A_diag_i[i+1]; jj++)
                        {
                           ii = A_diag_j[jj];
                           res -= A_diag_data[jj] * u_data[ii];
                        }
                        for (jj = A_offd_i[i]; jj < A_offd_i[i+1]; jj++)
                        {
                           ii = A_offd_j[jj];
                           res -= A_offd_data[jj] * Vext_data[ii];
                        }
                        u_data[i] = res / A_diag_data[A_diag_i[i]];
                     }
                  }
                  for (i = n-1; i > -1; i--) /* relax interior points */
                  {

                     /*-----------------------------------------------------------
                      * If i is of the right type ( C or F ) and diagonal is

                      * nonzero, relax point i; otherwise, skip it.
                      *-----------------------------------------------------------*/

                     if (cf_marker[i] == relax_points
                           && A_diag_data[A_diag_i[i]] != zero)
                     {
                        res = f_data[i];
                        for (jj = A_diag_i[i]+1; jj < A_diag_i[i+1]; jj++)
                        {
                           ii = A_diag_j[jj];
                           res -= A_diag_data[jj] * u_data[ii];
                        }
                        for (jj = A_offd_i[i]; jj < A_offd_i[i+1]; jj++)
                        {
                           ii = A_offd_j[jj];
                           res -= A_offd_data[jj] * Vext_data[ii];
                        }
                        u_data[i] = res / A_diag_data[A_diag_i[i]];
                     }
                  }
               }
            }
         }
         else
         {
#ifdef HYPRE_USING_OPENMP
#pragma omp parallel for private(i) HYPRE_SMP_SCHEDULE
#endif
            for (i = 0; i < n; i++)
            {
               Vtemp_data[i] = u_data[i];
            }
            prod = (1.0-relax_weight*omega);
            if (relax_points == 0)
            {
               if (num_threads > 1)
               {
                  tmp_data = Ztemp_data;
#ifdef HYPRE_USING_OPENMP
#pragma omp parallel for private(i) HYPRE_SMP_SCHEDULE
#endif
                  for (i = 0; i < n; i++)
                     tmp_data[i] = u_data[i];
#ifdef HYPRE_USING_OPENMP
#pragma omp parallel for private(i,ii,j,jj,ns,ne,res,res0,res2,rest,size) HYPRE_SMP_SCHEDULE
#endif
                  for (j = 0; j < num_threads; j++)
                  {
                     size = n/num_threads;
                     rest = n - size*num_threads;
                     if (j < rest)
                     {
                        ns = j*size+j;
                        ne = (j+1)*size+j+1;
                     }
                     else
                     {
                        ns = j*size+rest;
                        ne = (j+1)*size+rest;
                     }
                     for (i = ns; i < ne; i++) /* interior points first */
                     {

                        /*-----------------------------------------------------------
                         * If diagonal is nonzero, relax point i; otherwise, skip it.
                         *-----------------------------------------------------------*/

                        if ( A_diag_data[A_diag_i[i]] != zero)
                        {
                           res0 = 0.0;
                           res2 = 0.0;
                           res = f_data[i];
                           for (jj = A_diag_i[i]+1; jj < A_diag_i[i+1]; jj++)
                           {
                              ii = A_diag_j[jj];
                              if (ii >= ns && ii < ne)
                              {
                                 res0 -= A_diag_data[jj] * u_data[ii];
                                 res2 += A_diag_data[jj] * Vtemp_data[ii];
                              }
                              else
                                 res -= A_diag_data[jj] * tmp_data[ii];
                           }
                           for (jj = A_offd_i[i]; jj < A_offd_i[i+1]; jj++)
                           {
                              ii = A_offd_j[jj];
                              res -= A_offd_data[jj] * Vext_data[ii];
                           }
                           u_data[i] *= prod;
                           u_data[i] += relax_weight*(omega*res + res0 +
                                 one_minus_omega*res2) / A_diag_data[A_diag_i[i]];
                           /*u_data[i] += omega*(relax_weight*res + res0 +
                             one_minus_weight*res2) / A_diag_data[A_diag_i[i]];*/
                        }
                     }
                     for (i = ne-1; i > ns-1; i--) /* interior points first */
                     {

                        /*-----------------------------------------------------------
                         * If diagonal is nonzero, relax point i; otherwise, skip it.
                         *-----------------------------------------------------------*/

                        if ( A_diag_data[A_diag_i[i]] != zero)
                        {
                           res0 = 0.0;
                           res2 = 0.0;
                           res = f_data[i];
                           for (jj = A_diag_i[i]+1; jj < A_diag_i[i+1]; jj++)
                           {
                              ii = A_diag_j[jj];
                              if (ii >= ns && ii < ne)
                              {
                                 res0 -= A_diag_data[jj] * u_data[ii];
                                 res2 += A_diag_data[jj] * Vtemp_data[ii];
                              }
                              else
                                 res -= A_diag_data[jj] * tmp_data[ii];
                           }
                           for (jj = A_offd_i[i]; jj < A_offd_i[i+1]; jj++)
                           {
                              ii = A_offd_j[jj];
                              res -= A_offd_data[jj] * Vext_data[ii];
                           }
                           u_data[i] *= prod;
                           u_data[i] += relax_weight*(omega*res + res0 +
                                 one_minus_omega*res2) / A_diag_data[A_diag_i[i]];
                           /*u_data[i] += omega*(relax_weight*res + res0 +
                             one_minus_weight*res2) / A_diag_data[A_diag_i[i]];*/
                        }
                     }
                  }

               }
               else
               {
                  for (i = 0; i < n; i++) /* interior points first */
                  {

                     /*-----------------------------------------------------------
                      * If diagonal is nonzero, relax point i; otherwise, skip it.
                      *-----------------------------------------------------------*/

                     if ( A_diag_data[A_diag_i[i]] != zero)
                     {
                        res0 = 0.0;
                        res = f_data[i];
                        res2 = 0.0;
                        for (jj = A_diag_i[i]+1; jj < A_diag_i[i+1]; jj++)
                        {
                           ii = A_diag_j[jj];
                           res0 -= A_diag_data[jj] * u_data[ii];
                           res2 += A_diag_data[jj] * Vtemp_data[ii];
                        }
                        for (jj = A_offd_i[i]; jj < A_offd_i[i+1]; jj++)
                        {
                           ii = A_offd_j[jj];
                           res -= A_offd_data[jj] * Vext_data[ii];
                        }
                        u_data[i] *= prod;
                        u_data[i] += relax_weight*(omega*res + res0 +
                              one_minus_omega*res2) / A_diag_data[A_diag_i[i]];
                        /*u_data[i] += omega*(relax_weight*res + res0 +
                          one_minus_weight*res2) / A_diag_data[A_diag_i[i]];*/
                     }
                  }
                  for (i = n-1; i > -1; i--) /* interior points first */
                  {

                     /*-----------------------------------------------------------
                      * If diagonal is nonzero, relax point i; otherwise, skip it.
                      *-----------------------------------------------------------*/

                     if ( A_diag_data[A_diag_i[i]] != zero)
                     {
                        res0 = 0.0;
                        res = f_data[i];
                        res2 = 0.0;
                        for (jj = A_diag_i[i]+1; jj < A_diag_i[i+1]; jj++)
                        {
                           ii = A_diag_j[jj];
                           res0 -= A_diag_data[jj] * u_data[ii];
                           res2 += A_diag_data[jj] * Vtemp_data[ii];
                        }
                        for (jj = A_offd_i[i]; jj < A_offd_i[i+1]; jj++)
                        {
                           ii = A_offd_j[jj];
                           res -= A_offd_data[jj] * Vext_data[ii];
                        }
                        u_data[i] *= prod;
                        u_data[i] += relax_weight*(omega*res + res0 +
                              one_minus_omega*res2) / A_diag_data[A_diag_i[i]];
                        /*u_data[i] += omega*(relax_weight*res + res0 +
                          one_minus_weight*res2) / A_diag_data[A_diag_i[i]];*/
                     }
                  }
               }
            }

            /*-----------------------------------------------------------------
             * Relax only C or F points as determined by relax_points.
             *-----------------------------------------------------------------*/

            else
            {
               if (num_threads > 1)
               {
                  tmp_data = Ztemp_data;
#ifdef HYPRE_USING_OPENMP
#pragma omp parallel for private(i) HYPRE_SMP_SCHEDULE
#endif
                  for (i = 0; i < n; i++)
                     tmp_data[i] = u_data[i];
#ifdef HYPRE_USING_OPENMP
#pragma omp parallel for private(i,ii,j,jj,ns,ne,res,res0,res2,rest,size) HYPRE_SMP_SCHEDULE
#endif
                  for (j = 0; j < num_threads; j++)
                  {
                     size = n/num_threads;
                     rest = n - size*num_threads;
                     if (j < rest)
                     {
                        ns = j*size+j;
                        ne = (j+1)*size+j+1;
                     }
                     else
                     {
                        ns = j*size+rest;
                        ne = (j+1)*size+rest;
                     }
                     for (i = ns; i < ne; i++) /* relax interior points */
                     {

                        /*-----------------------------------------------------------
                         * If i is of the right type ( C or F ) and diagonal is
                         * nonzero, relax point i; otherwise, skip it.
                         *-----------------------------------------------------------*/

                        if (cf_marker[i] == relax_points
                              && A_diag_data[A_diag_i[i]] != zero)
                        {
                           res0 = 0.0;
                           res2 = 0.0;
                           res = f_data[i];
                           for (jj = A_diag_i[i]+1; jj < A_diag_i[i+1]; jj++)
                           {
                              ii = A_diag_j[jj];
                              if (ii >= ns && ii < ne)
                              {
                                 res2 += A_diag_data[jj] * Vtemp_data[ii];
                                 res0 -= A_diag_data[jj] * u_data[ii];
                              }
                              else
                                 res -= A_diag_data[jj] * tmp_data[ii];
                           }
                           for (jj = A_offd_i[i]; jj < A_offd_i[i+1]; jj++)
                           {
                              ii = A_offd_j[jj];
                              res -= A_offd_data[jj] * Vext_data[ii];
                           }
                           u_data[i] *= prod;
                           u_data[i] += relax_weight*(omega*res + res0 +
                                 one_minus_omega*res2) / A_diag_data[A_diag_i[i]];
                           /*u_data[i] += omega*(relax_weight*res + res0 +
                             one_minus_weight*res2) / A_diag_data[A_diag_i[i]];*/
                        }
                     }
                     for (i = ne-1; i > ns-1; i--) /* relax interior points */
                     {

                        /*-----------------------------------------------------------
                         * If i is of the right type ( C or F ) and diagonal is
                         * nonzero, relax point i; otherwise, skip it.
                         *-----------------------------------------------------------*/

                        if (cf_marker[i] == relax_points
                              && A_diag_data[A_diag_i[i]] != zero)
                        {
                           res0 = 0.0;
                           res2 = 0.0;
                           res = f_data[i];
                           for (jj = A_diag_i[i]+1; jj < A_diag_i[i+1]; jj++)
                           {
                              ii = A_diag_j[jj];
                              if (ii >= ns && ii < ne)
                              {
                                 res2 += A_diag_data[jj] * Vtemp_data[ii];
                                 res0 -= A_diag_data[jj] * u_data[ii];
                              }
                              else
                                 res -= A_diag_data[jj] * tmp_data[ii];
                           }
                           for (jj = A_offd_i[i]; jj < A_offd_i[i+1]; jj++)
                           {
                              ii = A_offd_j[jj];
                              res -= A_offd_data[jj] * Vext_data[ii];
                           }
                           u_data[i] *= prod;
                           u_data[i] += relax_weight*(omega*res + res0 +
                                 one_minus_omega*res2) / A_diag_data[A_diag_i[i]];
                           /*u_data[i] += omega*(relax_weight*res + res0 +
                             one_minus_weight*res2) / A_diag_data[A_diag_i[i]];*/
                        }
                     }
                  }

               }
               else
               {
                  for (i = 0; i < n; i++) /* relax interior points */
                  {

                     /*-----------------------------------------------------------
                      * If i is of the right type ( C or F ) and diagonal is

                      * nonzero, relax point i; otherwise, skip it.
                      *-----------------------------------------------------------*/

                     if (cf_marker[i] == relax_points
                           && A_diag_data[A_diag_i[i]] != zero)
                     {
                        res = f_data[i];
                        res0 = 0.0;
                        res2 = 0.0;
                        for (jj = A_diag_i[i]+1; jj < A_diag_i[i+1]; jj++)
                        {
                           ii = A_diag_j[jj];
                           res0 -= A_diag_data[jj] * u_data[ii];
                           res2 += A_diag_data[jj] * Vtemp_data[ii];
                        }
                        for (jj = A_offd_i[i]; jj < A_offd_i[i+1]; jj++)
                        {
                           ii = A_offd_j[jj];
                           res -= A_offd_data[jj] * Vext_data[ii];
                        }
                        u_data[i] *= prod;
                        u_data[i] += relax_weight*(omega*res + res0 +
                              one_minus_omega*res2) / A_diag_data[A_diag_i[i]];
                        /*u_data[i] += omega*(relax_weight*res + res0 +
                          one_minus_weight*res2) / A_diag_data[A_diag_i[i]];*/
                     }
                  }
                  for (i = n-1; i > -1; i--) /* relax interior points */
                  {

                     /*-----------------------------------------------------------
                      * If i is of the right type ( C or F ) and diagonal is

                      * nonzero, relax point i; otherwise, skip it.
                      *-----------------------------------------------------------*/

                     if (cf_marker[i] == relax_points
                           && A_diag_data[A_diag_i[i]] != zero)
                     {
                        res = f_data[i];
                        res0 = 0.0;
                        res2 = 0.0;
                        for (jj = A_diag_i[i]+1; jj < A_diag_i[i+1]; jj++)
                        {
                           ii = A_diag_j[jj];
                           res0 -= A_diag_data[jj] * u_data[ii];
                           res2 += A_diag_data[jj] * Vtemp_data[ii];
                        }
                        for (jj = A_offd_i[i]; jj < A_offd_i[i+1]; jj++)
                        {
                           ii = A_offd_j[jj];
                           res -= A_offd_data[jj] * Vext_data[ii];
                        }
                        u_data[i] *= prod;
                        u_data[i] += relax_weight*(omega*res + res0 +
                              one_minus_omega*res2) / A_diag_data[A_diag_i[i]];
                        /*u_data[i] += omega*(relax_weight*res + res0 +
                          one_minus_weight*res2) / A_diag_data[A_diag_i[i]];*/
                     }
                  }
               }
            }
         }
         if (num_procs > 1)
         {
            hypre_TFree(Vext_data, HYPRE_MEMORY_HOST);
            hypre_TFree(v_buf_data, HYPRE_MEMORY_HOST);
         }
      }
      break;

      case 7: /* Jacobi (uses ParMatvec) */
      {

         /*-----------------------------------------------------------------
          * Copy f into temporary vector.
          *-----------------------------------------------------------------*/
         PUSH_RANGE("RELAX",4);
#if defined(HYPRE_USING_GPU) && defined(HYPRE_USING_UNIFIED_MEMORY)
           hypre_SeqVectorPrefetchToDevice(hypre_ParVectorLocalVector(Vtemp));
           hypre_SeqVectorPrefetchToDevice(hypre_ParVectorLocalVector(f));
         VecCopy(Vtemp_data,f_data,hypre_VectorSize(hypre_ParVectorLocalVector(Vtemp)),HYPRE_STREAM(4));
#else
         hypre_ParVectorCopy(f,Vtemp);
#endif
         /*-----------------------------------------------------------------
          * Perform Matvec Vtemp=f-Au
          *-----------------------------------------------------------------*/

            hypre_ParCSRMatrixMatvec(-relax_weight,A, u, relax_weight, Vtemp);
#if defined(HYPRE_USING_GPU) && defined(HYPRE_USING_UNIFIED_MEMORY)
         VecScale(u_data,Vtemp_data,l1_norms,n,HYPRE_STREAM(4));
#else
            for (i = 0; i < n; i++)
            {
               /*-----------------------------------------------------------
                * If diagonal is nonzero, relax point i; otherwise, skip it.
                *-----------------------------------------------------------*/
                  u_data[i] += Vtemp_data[i] / l1_norms[i];
            }
#endif
         POP_RANGE;
      }
      break;

      case 8: /* hybrid L1 Symm. Gauss-Seidel */
      {
         if (num_threads > 1)
         {
            Ztemp_local = hypre_ParVectorLocalVector(Ztemp);
            Ztemp_data = hypre_VectorData(Ztemp_local);
         }

         /*-----------------------------------------------------------------
          * Copy current approximation into temporary vector.
          *-----------------------------------------------------------------*/
         if (num_procs > 1)
         {
            num_sends = hypre_ParCSRCommPkgNumSends(comm_pkg);

            v_buf_data = hypre_CTAlloc(HYPRE_Real, hypre_ParCSRCommPkgSendMapStart(comm_pkg,  num_sends), HYPRE_MEMORY_HOST);

            Vext_data = hypre_CTAlloc(HYPRE_Real, num_cols_offd, HYPRE_MEMORY_HOST);

            if (num_cols_offd)
            {
               A_offd_j = hypre_CSRMatrixJ(A_offd);
               A_offd_data = hypre_CSRMatrixData(A_offd);
            }

            index = 0;
            for (i = 0; i < num_sends; i++)
            {
               start = hypre_ParCSRCommPkgSendMapStart(comm_pkg, i);
               for (j=start; j < hypre_ParCSRCommPkgSendMapStart(comm_pkg,i+1); j++)
               {
                  v_buf_data[index++] = u_data[hypre_ParCSRCommPkgSendMapElmt(comm_pkg,j)];
               }
            }

            comm_handle = hypre_ParCSRCommHandleCreate( 1, comm_pkg, v_buf_data, Vext_data);

            /*-----------------------------------------------------------------
             * Copy current approximation into temporary vector.
             *-----------------------------------------------------------------*/
            hypre_ParCSRCommHandleDestroy(comm_handle);
            comm_handle = NULL;
         }

         /*-----------------------------------------------------------------
          * Relax all points.
          *-----------------------------------------------------------------*/

         if (relax_weight == 1 && omega == 1)
         {
            if (relax_points == 0)
            {
               if (num_threads > 1)
               {
                  tmp_data = Ztemp_data;
#ifdef HYPRE_USING_OPENMP
#pragma omp parallel for private(i) HYPRE_SMP_SCHEDULE
#endif
                  for (i = 0; i < n; i++)
                     tmp_data[i] = u_data[i];
#ifdef HYPRE_USING_OPENMP
#pragma omp parallel for private(i,ii,j,jj,ns,ne,res,rest,size) HYPRE_SMP_SCHEDULE
#endif
                  for (j = 0; j < num_threads; j++)
                  {
                     size = n/num_threads;
                     rest = n - size*num_threads;
                     if (j < rest)
                     {
                        ns = j*size+j;
                        ne = (j+1)*size+j+1;
                     }
                     else
                     {
                        ns = j*size+rest;
                        ne = (j+1)*size+rest;
                     }
                     for (i = ns; i < ne; i++) /* interior points first */
                     {

                        /*-----------------------------------------------------------
                         * If diagonal is nonzero, relax point i; otherwise, skip it.
                         *-----------------------------------------------------------*/

                        if ( l1_norms[i] != zero)
                        {
                           res = f_data[i];
                           for (jj = A_diag_i[i]; jj < A_diag_i[i+1]; jj++)
                           {
                              ii = A_diag_j[jj];
                              if (ii >= ns && ii < ne)
                              {
                                 res -= A_diag_data[jj] * u_data[ii];
                              }
                              else
                              {
                                 res -= A_diag_data[jj] * tmp_data[ii];
                              }
                           }
                           for (jj = A_offd_i[i]; jj < A_offd_i[i+1]; jj++)
                           {
                              ii = A_offd_j[jj];
                              res -= A_offd_data[jj] * Vext_data[ii];
                           }
                           u_data[i] += res / l1_norms[i];
                        }
                     }
                     for (i = ne-1; i > ns-1; i--) /* interior points first */
                     {

                        /*-----------------------------------------------------------
                         * If diagonal is nonzero, relax point i; otherwise, skip it.
                         *-----------------------------------------------------------*/

                        if ( l1_norms[i] != zero)
                        {
                           res = f_data[i];
                           for (jj = A_diag_i[i]; jj < A_diag_i[i+1]; jj++)
                           {
                              ii = A_diag_j[jj];
                              if (ii >= ns && ii < ne)
                              {
                                 res -= A_diag_data[jj] * u_data[ii];
                              }
                              else
                              {
                                 res -= A_diag_data[jj] * tmp_data[ii];
                              }
                           }
                           for (jj = A_offd_i[i]; jj < A_offd_i[i+1]; jj++)
                           {
                              ii = A_offd_j[jj];
                              res -= A_offd_data[jj] * Vext_data[ii];
                           }
                           u_data[i] += res / l1_norms[i];
                        }
                     }
                  }

               }
               else
               {
                  for (i = 0; i < n; i++) /* interior points first */
                  {

                     /*-----------------------------------------------------------
                      * If diagonal is nonzero, relax point i; otherwise, skip it.
                      *-----------------------------------------------------------*/

                     if ( l1_norms[i] != zero)
                     {
                        res = f_data[i];
                        for (jj = A_diag_i[i]; jj < A_diag_i[i+1]; jj++)
                        {
                           ii = A_diag_j[jj];
                           res -= A_diag_data[jj] * u_data[ii];
                        }
                        for (jj = A_offd_i[i]; jj < A_offd_i[i+1]; jj++)
                        {
                           ii = A_offd_j[jj];
                           res -= A_offd_data[jj] * Vext_data[ii];
                        }
                        u_data[i] += res / l1_norms[i];
                     }
                  }
                  for (i = n-1; i > -1; i--) /* interior points first */
                  {

                     /*-----------------------------------------------------------
                      * If diagonal is nonzero, relax point i; otherwise, skip it.
                      *-----------------------------------------------------------*/

                     if ( l1_norms[i] != zero)
                     {
                        res = f_data[i];
                        for (jj = A_diag_i[i]; jj < A_diag_i[i+1]; jj++)
                        {
                           ii = A_diag_j[jj];
                           res -= A_diag_data[jj] * u_data[ii];
                        }
                        for (jj = A_offd_i[i]; jj < A_offd_i[i+1]; jj++)
                        {
                           ii = A_offd_j[jj];
                           res -= A_offd_data[jj] * Vext_data[ii];
                        }
                        u_data[i] += res / l1_norms[i];
                     }
                  }
               }
            }
            /*-----------------------------------------------------------------
             * Relax only C or F points as determined by relax_points.
             *-----------------------------------------------------------------*/
            else
            {
               if (num_threads > 1)
               {
                  tmp_data = Ztemp_data;
#ifdef HYPRE_USING_OPENMP
#pragma omp parallel for private(i) HYPRE_SMP_SCHEDULE
#endif
                  for (i = 0; i < n; i++)
                     tmp_data[i] = u_data[i];
#ifdef HYPRE_USING_OPENMP
#pragma omp parallel for private(i,ii,j,jj,ns,ne,res,rest,size) HYPRE_SMP_SCHEDULE
#endif
                  for (j = 0; j < num_threads; j++)
                  {
                     size = n/num_threads;
                     rest = n - size*num_threads;
                     if (j < rest)
                     {
                        ns = j*size+j;
                        ne = (j+1)*size+j+1;
                     }
                     else
                     {
                        ns = j*size+rest;
                        ne = (j+1)*size+rest;
                     }
                     for (i = ns; i < ne; i++) /* relax interior points */
                     {

                        /*-----------------------------------------------------------
                         * If i is of the right type ( C or F ) and diagonal is
                         * nonzero, relax point i; otherwise, skip it.
                         *-----------------------------------------------------------*/

                        if (cf_marker[i] == relax_points
                              && l1_norms[i] != zero)
                        {
                           res = f_data[i];
                           for (jj = A_diag_i[i]; jj < A_diag_i[i+1]; jj++)
                           {
                              ii = A_diag_j[jj];
                              if (ii >= ns && ii < ne)
                              {
                                 res -= A_diag_data[jj] * u_data[ii];
                              }
                              else
                              {
                                 res -= A_diag_data[jj] * tmp_data[ii];
                              }
                           }
                           for (jj = A_offd_i[i]; jj < A_offd_i[i+1]; jj++)
                           {
                              ii = A_offd_j[jj];
                              res -= A_offd_data[jj] * Vext_data[ii];
                           }
                           u_data[i] += res / l1_norms[i];
                        }
                     }
                     for (i = ne-1; i > ns-1; i--) /* relax interior points */
                     {

                        /*-----------------------------------------------------------
                         * If i is of the right type ( C or F ) and diagonal is
                         * nonzero, relax point i; otherwise, skip it.
                         *-----------------------------------------------------------*/

                        if (cf_marker[i] == relax_points
                              && l1_norms[i] != zero)
                        {
                           res = f_data[i];
                           for (jj = A_diag_i[i]; jj < A_diag_i[i+1]; jj++)
                           {
                              ii = A_diag_j[jj];
                              if (ii >= ns && ii < ne)
                              {
                                 res -= A_diag_data[jj] * u_data[ii];
                              }
                              else
                                 res -= A_diag_data[jj] * tmp_data[ii];
                           }
                           for (jj = A_offd_i[i]; jj < A_offd_i[i+1]; jj++)
                           {
                              ii = A_offd_j[jj];
                              res -= A_offd_data[jj] * Vext_data[ii];
                           }
                           u_data[i] += res / l1_norms[i];
                        }
                     }
                  }
               }
               else
               {
                  for (i = 0; i < n; i++) /* relax interior points */
                  {

                     /*-----------------------------------------------------------
                      * If i is of the right type ( C or F ) and diagonal is

                      * nonzero, relax point i; otherwise, skip it.
                      *-----------------------------------------------------------*/

                     if (cf_marker[i] == relax_points
                           && l1_norms[i] != zero)
                     {
                        res = f_data[i];
                        for (jj = A_diag_i[i]; jj < A_diag_i[i+1]; jj++)
                        {
                           ii = A_diag_j[jj];
                           res -= A_diag_data[jj] * u_data[ii];
                        }
                        for (jj = A_offd_i[i]; jj < A_offd_i[i+1]; jj++)
                        {
                           ii = A_offd_j[jj];
                           res -= A_offd_data[jj] * Vext_data[ii];
                        }
                        u_data[i] += res / l1_norms[i];
                     }
                  }
                  for (i = n-1; i > -1; i--) /* relax interior points */
                  {

                     /*-----------------------------------------------------------
                      * If i is of the right type ( C or F ) and diagonal is

                      * nonzero, relax point i; otherwise, skip it.
                      *-----------------------------------------------------------*/

                     if (cf_marker[i] == relax_points
                           && l1_norms[i] != zero)
                     {
                        res = f_data[i];
                        for (jj = A_diag_i[i]; jj < A_diag_i[i+1]; jj++)
                        {
                           ii = A_diag_j[jj];
                           res -= A_diag_data[jj] * u_data[ii];
                        }
                        for (jj = A_offd_i[i]; jj < A_offd_i[i+1]; jj++)
                        {
                           ii = A_offd_j[jj];
                           res -= A_offd_data[jj] * Vext_data[ii];
                        }
                        u_data[i] += res / l1_norms[i];
                     }
                  }
               }
            }
         }
         else
         {
#ifdef HYPRE_USING_OPENMP
#pragma omp parallel for private(i) HYPRE_SMP_SCHEDULE
#endif
            for (i = 0; i < n; i++)
            {
               Vtemp_data[i] = u_data[i];
            }
            prod = (1.0-relax_weight*omega);
            if (relax_points == 0)
            {
               if (num_threads > 1)
               {
                  tmp_data = Ztemp_data;
#ifdef HYPRE_USING_OPENMP
#pragma omp parallel for private(i) HYPRE_SMP_SCHEDULE
#endif
                  for (i = 0; i < n; i++)
                     tmp_data[i] = u_data[i];
#ifdef HYPRE_USING_OPENMP
#pragma omp parallel for private(i,ii,j,jj,ns,ne,res,rest,size) HYPRE_SMP_SCHEDULE
#endif
                  for (j = 0; j < num_threads; j++)
                  {
                     size = n/num_threads;
                     rest = n - size*num_threads;
                     if (j < rest)
                     {
                        ns = j*size+j;
                        ne = (j+1)*size+j+1;
                     }
                     else
                     {
                        ns = j*size+rest;
                        ne = (j+1)*size+rest;
                     }
                     for (i = ns; i < ne; i++) /* interior points first */
                     {

                        /*-----------------------------------------------------------
                         * If diagonal is nonzero, relax point i; otherwise, skip it.
                         *-----------------------------------------------------------*/

                        if ( l1_norms[i] != zero)
                        {
                           res0 = 0.0;
                           res2 = 0.0;
                           res = f_data[i];
                           for (jj = A_diag_i[i]+1; jj < A_diag_i[i+1]; jj++)
                           {
                              ii = A_diag_j[jj];
                              if (ii >= ns && ii < ne)
                              {
                                 res0 -= A_diag_data[jj] * u_data[ii];
                                 res2 += A_diag_data[jj] * Vtemp_data[ii];
                              }
                              else
                                 res -= A_diag_data[jj] * tmp_data[ii];
                           }
                           for (jj = A_offd_i[i]; jj < A_offd_i[i+1]; jj++)
                           {
                              ii = A_offd_j[jj];
                              res -= A_offd_data[jj] * Vext_data[ii];
                           }
                           u_data[i] *= prod;
                           u_data[i] += relax_weight*(omega*res + res0 + one_minus_omega*res2) / l1_norms[i];
                           /*u_data[i] += omega*(relax_weight*res + res0 +
                             one_minus_weight*res2) / l1_norms[i];*/
                        }
                     }
                     for (i = ne-1; i > ns-1; i--) /* interior points first */
                     {

                        /*-----------------------------------------------------------
                         * If diagonal is nonzero, relax point i; otherwise, skip it.
                         *-----------------------------------------------------------*/

                        if ( l1_norms[i] != zero)
                        {
                           res0 = 0.0;
                           res2 = 0.0;
                           res = f_data[i];
                           for (jj = A_diag_i[i]+1; jj < A_diag_i[i+1]; jj++)
                           {
                              ii = A_diag_j[jj];
                              if (ii >= ns && ii < ne)
                              {
                                 res0 -= A_diag_data[jj] * u_data[ii];
                                 res2 += A_diag_data[jj] * Vtemp_data[ii];
                              }
                              else
                                 res -= A_diag_data[jj] * tmp_data[ii];
                           }
                           for (jj = A_offd_i[i]; jj < A_offd_i[i+1]; jj++)
                           {
                              ii = A_offd_j[jj];
                              res -= A_offd_data[jj] * Vext_data[ii];
                           }
                           u_data[i] *= prod;
                           u_data[i] += relax_weight*(omega*res + res0 +
                                 one_minus_omega*res2) / l1_norms[i];
                           /*u_data[i] += omega*(relax_weight*res + res0 +
                             one_minus_weight*res2) / l1_norms[i];*/
                        }
                     }
                  }
               }
               else
               {
                  for (i = 0; i < n; i++) /* interior points first */
                  {

                     /*-----------------------------------------------------------
                      * If diagonal is nonzero, relax point i; otherwise, skip it.
                      *-----------------------------------------------------------*/

                     if ( l1_norms[i] != zero)
                     {
                        res0 = 0.0;
                        res = f_data[i];
                        res2 = 0.0;
                        for (jj = A_diag_i[i]+1; jj < A_diag_i[i+1]; jj++)
                        {
                           ii = A_diag_j[jj];
                           res0 -= A_diag_data[jj] * u_data[ii];
                           res2 += A_diag_data[jj] * Vtemp_data[ii];
                        }
                        for (jj = A_offd_i[i]; jj < A_offd_i[i+1]; jj++)
                        {
                           ii = A_offd_j[jj];
                           res -= A_offd_data[jj] * Vext_data[ii];
                        }
                        u_data[i] *= prod;
                        u_data[i] += relax_weight*(omega*res + res0 +
                              one_minus_omega*res2) / l1_norms[i];
                        /*u_data[i] += omega*(relax_weight*res + res0 +
                          one_minus_weight*res2) / l1_norms[i];*/
                     }
                  }
                  for (i = n-1; i > -1; i--) /* interior points first */
                  {

                     /*-----------------------------------------------------------
                      * If diagonal is nonzero, relax point i; otherwise, skip it.
                      *-----------------------------------------------------------*/

                     if ( l1_norms[i] != zero)
                     {
                        res0 = 0.0;
                        res = f_data[i];
                        res2 = 0.0;
                        for (jj = A_diag_i[i]+1; jj < A_diag_i[i+1]; jj++)
                        {
                           ii = A_diag_j[jj];
                           res0 -= A_diag_data[jj] * u_data[ii];
                           res2 += A_diag_data[jj] * Vtemp_data[ii];
                        }
                        for (jj = A_offd_i[i]; jj < A_offd_i[i+1]; jj++)
                        {
                           ii = A_offd_j[jj];
                           res -= A_offd_data[jj] * Vext_data[ii];
                        }
                        u_data[i] *= prod;
                        u_data[i] += relax_weight*(omega*res + res0 +
                              one_minus_omega*res2) / l1_norms[i];
                        /*u_data[i] += omega*(relax_weight*res + res0 +
                          one_minus_weight*res2) / l1_norms[i];*/
                     }
                  }
               }
            }
            /*-----------------------------------------------------------------
             * Relax only C or F points as determined by relax_points.
             *-----------------------------------------------------------------*/
            else
            {
               if (num_threads > 1)
               {
                  tmp_data = Ztemp_data;
#ifdef HYPRE_USING_OPENMP
#pragma omp parallel for private(i) HYPRE_SMP_SCHEDULE
#endif
                  for (i = 0; i < n; i++)
                     tmp_data[i] = u_data[i];
#ifdef HYPRE_USING_OPENMP
#pragma omp parallel for private(i,ii,j,jj,ns,ne,res,rest,size) HYPRE_SMP_SCHEDULE
#endif
                  for (j = 0; j < num_threads; j++)
                  {
                     size = n/num_threads;
                     rest = n - size*num_threads;
                     if (j < rest)
                     {
                        ns = j*size+j;
                        ne = (j+1)*size+j+1;
                     }
                     else
                     {
                        ns = j*size+rest;
                        ne = (j+1)*size+rest;
                     }
                     for (i = ns; i < ne; i++) /* relax interior points */
                     {

                        /*-----------------------------------------------------------
                         * If i is of the right type ( C or F ) and diagonal is
                         * nonzero, relax point i; otherwise, skip it.
                         *-----------------------------------------------------------*/

                        if (cf_marker[i] == relax_points && l1_norms[i] != zero)
                        {
                           res0 = 0.0;
                           res2 = 0.0;
                           res = f_data[i];
                           for (jj = A_diag_i[i]+1; jj < A_diag_i[i+1]; jj++)
                           {
                              ii = A_diag_j[jj];
                              if (ii >= ns && ii < ne)
                              {
                                 res2 += A_diag_data[jj] * Vtemp_data[ii];
                                 res0 -= A_diag_data[jj] * u_data[ii];
                              }
                              else
                                 res -= A_diag_data[jj] * tmp_data[ii];
                           }
                           for (jj = A_offd_i[i]; jj < A_offd_i[i+1]; jj++)
                           {
                              ii = A_offd_j[jj];
                              res -= A_offd_data[jj] * Vext_data[ii];
                           }
                           u_data[i] *= prod;
                           u_data[i] += relax_weight*(omega*res + res0 +
                                 one_minus_omega*res2) / l1_norms[i];
                           /*u_data[i] += omega*(relax_weight*res + res0 +
                             one_minus_weight*res2) / l1_norms[i];*/
                        }
                     }
                     for (i = ne-1; i > ns-1; i--) /* relax interior points */
                     {

                        /*-----------------------------------------------------------
                         * If i is of the right type ( C or F ) and diagonal is
                         * nonzero, relax point i; otherwise, skip it.
                         *-----------------------------------------------------------*/

                        if (cf_marker[i] == relax_points
                              && l1_norms[i] != zero)
                        {
                           res0 = 0.0;
                           res2 = 0.0;
                           res = f_data[i];
                           for (jj = A_diag_i[i]+1; jj < A_diag_i[i+1]; jj++)
                           {
                              ii = A_diag_j[jj];
                              if (ii >= ns && ii < ne)
                              {
                                 res2 += A_diag_data[jj] * Vtemp_data[ii];
                                 res0 -= A_diag_data[jj] * u_data[ii];
                              }
                              else
                                 res -= A_diag_data[jj] * tmp_data[ii];
                           }
                           for (jj = A_offd_i[i]; jj < A_offd_i[i+1]; jj++)
                           {
                              ii = A_offd_j[jj];
                              res -= A_offd_data[jj] * Vext_data[ii];
                           }
                           u_data[i] *= prod;
                           u_data[i] += relax_weight*(omega*res + res0 +
                                 one_minus_omega*res2) / l1_norms[i];
                           /*u_data[i] += omega*(relax_weight*res + res0 +
                             one_minus_weight*res2) / l1_norms[i];*/
                        }
                     }
                  }

               }
               else
               {
                  for (i = 0; i < n; i++) /* relax interior points */
                  {

                     /*-----------------------------------------------------------
                      * If i is of the right type ( C or F ) and diagonal is

                      * nonzero, relax point i; otherwise, skip it.
                      *-----------------------------------------------------------*/

                     if (cf_marker[i] == relax_points
                           && l1_norms[i] != zero)
                     {
                        res = f_data[i];
                        res0 = 0.0;
                        res2 = 0.0;
                        for (jj = A_diag_i[i]+1; jj < A_diag_i[i+1]; jj++)
                        {
                           ii = A_diag_j[jj];
                           res0 -= A_diag_data[jj] * u_data[ii];
                           res2 += A_diag_data[jj] * Vtemp_data[ii];
                        }
                        for (jj = A_offd_i[i]; jj < A_offd_i[i+1]; jj++)
                        {
                           ii = A_offd_j[jj];
                           res -= A_offd_data[jj] * Vext_data[ii];
                        }
                        u_data[i] *= prod;
                        u_data[i] += relax_weight*(omega*res + res0 +
                              one_minus_omega*res2) / l1_norms[i];
                        /*u_data[i] += omega*(relax_weight*res + res0 +
                          one_minus_weight*res2) / l1_norms[i];*/
                     }
                  }
                  for (i = n-1; i > -1; i--) /* relax interior points */
                  {

                     /*-----------------------------------------------------------
                      * If i is of the right type ( C or F ) and diagonal is

                      * nonzero, relax point i; otherwise, skip it.
                      *-----------------------------------------------------------*/

                     if (cf_marker[i] == relax_points
                           && l1_norms[i] != zero)
                     {
                        res = f_data[i];
                        res0 = 0.0;
                        res2 = 0.0;
                        for (jj = A_diag_i[i]+1; jj < A_diag_i[i+1]; jj++)
                        {
                           ii = A_diag_j[jj];
                           res0 -= A_diag_data[jj] * u_data[ii];
                           res2 += A_diag_data[jj] * Vtemp_data[ii];
                        }
                        for (jj = A_offd_i[i]; jj < A_offd_i[i+1]; jj++)
                        {
                           ii = A_offd_j[jj];
                           res -= A_offd_data[jj] * Vext_data[ii];
                        }
                        u_data[i] *= prod;
                        u_data[i] += relax_weight*(omega*res + res0 +
                              one_minus_omega*res2) / l1_norms[i];
                        /*u_data[i] += omega*(relax_weight*res + res0 +
                          one_minus_weight*res2) / l1_norms[i];*/
                     }
                  }
               }
            }
         }
         if (num_procs > 1)
         {
            hypre_TFree(Vext_data, HYPRE_MEMORY_HOST);
            hypre_TFree(v_buf_data, HYPRE_MEMORY_HOST);
         }
      }
      break;

      case 13: /* hybrid L1 Gauss-Seidel forward solve */
      {
         if (num_threads > 1)
         {
            Ztemp_local = hypre_ParVectorLocalVector(Ztemp);
            Ztemp_data = hypre_VectorData(Ztemp_local);
         }

         /*-----------------------------------------------------------------
          * Copy current approximation into temporary vector.
          *-----------------------------------------------------------------*/
        if (num_procs > 1)
        {
         num_sends = hypre_ParCSRCommPkgNumSends(comm_pkg);

         v_buf_data = hypre_CTAlloc(HYPRE_Real,
                        hypre_ParCSRCommPkgSendMapStart(comm_pkg,  num_sends), HYPRE_MEMORY_HOST);

         Vext_data = hypre_CTAlloc(HYPRE_Real, num_cols_offd, HYPRE_MEMORY_HOST);

         if (num_cols_offd)
         {
                A_offd_j = hypre_CSRMatrixJ(A_offd);
                A_offd_data = hypre_CSRMatrixData(A_offd);
         }

         index = 0;
         for (i = 0; i < num_sends; i++)
         {
                start = hypre_ParCSRCommPkgSendMapStart(comm_pkg, i);
                for (j=start; j < hypre_ParCSRCommPkgSendMapStart(comm_pkg,i+1); j++)
                        v_buf_data[index++]
                        = u_data[hypre_ParCSRCommPkgSendMapElmt(comm_pkg,j)];
         }

         comm_handle = hypre_ParCSRCommHandleCreate( 1, comm_pkg, v_buf_data,
                Vext_data);

         /*-----------------------------------------------------------------
          * Copy current approximation into temporary vector.
          *-----------------------------------------------------------------*/
         hypre_ParCSRCommHandleDestroy(comm_handle);
         comm_handle = NULL;
        }

        /*-----------------------------------------------------------------
         * Relax all points.
         *-----------------------------------------------------------------*/

        if (relax_weight == 1 && omega == 1)
        {
         if (relax_points == 0)
         {
          if (num_threads > 1)
          {
             tmp_data = Ztemp_data;
#ifdef HYPRE_USING_OPENMP
#pragma omp parallel for private(i) HYPRE_SMP_SCHEDULE
#endif
           for (i = 0; i < n; i++)
              tmp_data[i] = u_data[i];
#ifdef HYPRE_USING_OPENMP
#pragma omp parallel for private(i,ii,j,jj,ns,ne,res,rest,size) HYPRE_SMP_SCHEDULE
#endif
           for (j = 0; j < num_threads; j++)
           {
            size = n/num_threads;
            rest = n - size*num_threads;
            if (j < rest)
            {
               ns = j*size+j;
               ne = (j+1)*size+j+1;
            }
            else
            {
               ns = j*size+rest;
               ne = (j+1)*size+rest;
            }
            for (i = ns; i < ne; i++) /* interior points first */
            {

               /*-----------------------------------------------------------
                * If diagonal is nonzero, relax point i; otherwise, skip it.
                *-----------------------------------------------------------*/

               if ( l1_norms[i] != zero)
               {
                  res = f_data[i];
                  for (jj = A_diag_i[i]; jj < A_diag_i[i+1]; jj++)
                  {
                     ii = A_diag_j[jj];
                     if (ii >= ns && ii < ne)
                     {
                        res -= A_diag_data[jj] * u_data[ii];
                     }
                     else
                        res -= A_diag_data[jj] * tmp_data[ii];
                  }
                  for (jj = A_offd_i[i]; jj < A_offd_i[i+1]; jj++)
                  {
                     ii = A_offd_j[jj];
                     res -= A_offd_data[jj] * Vext_data[ii];
                  }
                  u_data[i] += res / l1_norms[i];
               }
            }
           }

          }
          else
          {
            for (i = 0; i < n; i++) /* interior points first */
            {

               /*-----------------------------------------------------------
                * If diagonal is nonzero, relax point i; otherwise, skip it.
                *-----------------------------------------------------------*/

               if ( l1_norms[i] != zero)
               {
                  res = f_data[i];
                  for (jj = A_diag_i[i]; jj < A_diag_i[i+1]; jj++)
                  {
                     ii = A_diag_j[jj];
                     res -= A_diag_data[jj] * u_data[ii];
                  }
                  for (jj = A_offd_i[i]; jj < A_offd_i[i+1]; jj++)
                  {
                     ii = A_offd_j[jj];
                     res -= A_offd_data[jj] * Vext_data[ii];
                  }
                  u_data[i] += res / l1_norms[i];
               }
            }
          }
         }

         /*-----------------------------------------------------------------
          * Relax only C or F points as determined by relax_points.
          *-----------------------------------------------------------------*/

         else
         {
          if (num_threads > 1)
          {
             tmp_data = Ztemp_data;
#ifdef HYPRE_USING_OPENMP
#pragma omp parallel for private(i) HYPRE_SMP_SCHEDULE
#endif
           for (i = 0; i < n; i++)
              tmp_data[i] = u_data[i];
#ifdef HYPRE_USING_OPENMP
#pragma omp parallel for private(i,ii,j,jj,ns,ne,res,rest,size) HYPRE_SMP_SCHEDULE
#endif
           for (j = 0; j < num_threads; j++)
           {
            size = n/num_threads;
            rest = n - size*num_threads;
            if (j < rest)
            {
               ns = j*size+j;
               ne = (j+1)*size+j+1;
            }
            else
            {
               ns = j*size+rest;
               ne = (j+1)*size+rest;
            }
            for (i = ns; i < ne; i++) /* relax interior points */
            {

               /*-----------------------------------------------------------
                * If i is of the right type ( C or F ) and diagonal is
                * nonzero, relax point i; otherwise, skip it.
                *-----------------------------------------------------------*/

               if (cf_marker[i] == relax_points
                                && l1_norms[i] != zero)
               {
                  res = f_data[i];
                  for (jj = A_diag_i[i]; jj < A_diag_i[i+1]; jj++)
                  {
                     ii = A_diag_j[jj];
                     if (ii >= ns && ii < ne)
                     {
                        res -= A_diag_data[jj] * u_data[ii];
                     }
                     else
                        res -= A_diag_data[jj] * tmp_data[ii];
                  }
                  for (jj = A_offd_i[i]; jj < A_offd_i[i+1]; jj++)
                  {
                     ii = A_offd_j[jj];
                     res -= A_offd_data[jj] * Vext_data[ii];
                  }
                  u_data[i] += res / l1_norms[i];
               }
            }
           }

          }
          else
          {
            for (i = 0; i < n; i++) /* relax interior points */
            {

               /*-----------------------------------------------------------
                * If i is of the right type ( C or F ) and diagonal is

                * nonzero, relax point i; otherwise, skip it.
                *-----------------------------------------------------------*/

               if (cf_marker[i] == relax_points
                                && l1_norms[i] != zero)
               {
                  res = f_data[i];
                  for (jj = A_diag_i[i]; jj < A_diag_i[i+1]; jj++)
                  {
                     ii = A_diag_j[jj];
                     res -= A_diag_data[jj] * u_data[ii];
                  }
                  for (jj = A_offd_i[i]; jj < A_offd_i[i+1]; jj++)
                  {
                     ii = A_offd_j[jj];
                     res -= A_offd_data[jj] * Vext_data[ii];
                  }
                  u_data[i] += res / l1_norms[i];
               }
            }
          }
         }
        }
        else
        {
#ifdef HYPRE_USING_OPENMP
#pragma omp parallel for private(i) HYPRE_SMP_SCHEDULE
#endif
         for (i = 0; i < n; i++)
         {
            Vtemp_data[i] = u_data[i];
         }
         prod = (1.0-relax_weight*omega);
         if (relax_points == 0)
         {
          if (num_threads > 1)
          {
             tmp_data = Ztemp_data;
#ifdef HYPRE_USING_OPENMP
#pragma omp parallel for private(i) HYPRE_SMP_SCHEDULE
#endif
           for (i = 0; i < n; i++)
              tmp_data[i] = u_data[i];
#ifdef HYPRE_USING_OPENMP
#pragma omp parallel for private(i,ii,j,jj,ns,ne,res,rest,size) HYPRE_SMP_SCHEDULE
#endif
           for (j = 0; j < num_threads; j++)
           {
            size = n/num_threads;
            rest = n - size*num_threads;
            if (j < rest)
            {
               ns = j*size+j;
               ne = (j+1)*size+j+1;
            }
            else
            {
               ns = j*size+rest;
               ne = (j+1)*size+rest;
            }
            for (i = ns; i < ne; i++) /* interior points first */
            {

               /*-----------------------------------------------------------
                * If diagonal is nonzero, relax point i; otherwise, skip it.
                *-----------------------------------------------------------*/

               if ( l1_norms[i] != zero)
               {
                  res0 = 0.0;
                  res2 = 0.0;
                  res = f_data[i];
                  for (jj = A_diag_i[i]+1; jj < A_diag_i[i+1]; jj++)
                  {
                     ii = A_diag_j[jj];
                     if (ii >= ns && ii < ne)
                     {
                        res0 -= A_diag_data[jj] * u_data[ii];
                        res2 += A_diag_data[jj] * Vtemp_data[ii];
                     }
                     else
                        res -= A_diag_data[jj] * tmp_data[ii];
                  }
                  for (jj = A_offd_i[i]; jj < A_offd_i[i+1]; jj++)
                  {
                     ii = A_offd_j[jj];
                     res -= A_offd_data[jj] * Vext_data[ii];
                  }
                  u_data[i] *= prod;
                  u_data[i] += relax_weight*(omega*res + res0 +
                        one_minus_omega*res2) / l1_norms[i];
                  /*u_data[i] += omega*(relax_weight*res + res0 +
                        one_minus_weight*res2) / l1_norms[i];*/
               }
            }
           }

          }
          else
          {
            for (i = 0; i < n; i++) /* interior points first */
            {

               /*-----------------------------------------------------------
                * If diagonal is nonzero, relax point i; otherwise, skip it.
                *-----------------------------------------------------------*/

               if ( l1_norms[i] != zero)
               {
                  res0 = 0.0;
                  res = f_data[i];
                  res2 = 0.0;
                  for (jj = A_diag_i[i]+1; jj < A_diag_i[i+1]; jj++)
                  {
                     ii = A_diag_j[jj];
                     res0 -= A_diag_data[jj] * u_data[ii];
                     res2 += A_diag_data[jj] * Vtemp_data[ii];
                  }
                  for (jj = A_offd_i[i]; jj < A_offd_i[i+1]; jj++)
                  {
                     ii = A_offd_j[jj];
                     res -= A_offd_data[jj] * Vext_data[ii];
                  }
                  u_data[i] *= prod;
                  u_data[i] += relax_weight*(omega*res + res0 +
                        one_minus_omega*res2) / l1_norms[i];
                  /*u_data[i] += omega*(relax_weight*res + res0 +
                        one_minus_weight*res2) / l1_norms[i];*/
               }
            }
          }
         }

         /*-----------------------------------------------------------------
          * Relax only C or F points as determined by relax_points.
          *-----------------------------------------------------------------*/

         else
         {
          if (num_threads > 1)
          {
             tmp_data = Ztemp_data;
#ifdef HYPRE_USING_OPENMP
#pragma omp parallel for private(i) HYPRE_SMP_SCHEDULE
#endif
           for (i = 0; i < n; i++)
              tmp_data[i] = u_data[i];
#ifdef HYPRE_USING_OPENMP
#pragma omp parallel for private(i,ii,j,jj,ns,ne,res,rest,size) HYPRE_SMP_SCHEDULE
#endif
           for (j = 0; j < num_threads; j++)
           {
            size = n/num_threads;
            rest = n - size*num_threads;
            if (j < rest)
            {
               ns = j*size+j;
               ne = (j+1)*size+j+1;
            }
            else
            {
               ns = j*size+rest;
               ne = (j+1)*size+rest;
            }
            for (i = ns; i < ne; i++) /* relax interior points */
            {

               /*-----------------------------------------------------------
                * If i is of the right type ( C or F ) and diagonal is
                * nonzero, relax point i; otherwise, skip it.
                *-----------------------------------------------------------*/

               if (cf_marker[i] == relax_points
                                && l1_norms[i] != zero)
               {
                  res0 = 0.0;
                  res2 = 0.0;
                  res = f_data[i];
                  for (jj = A_diag_i[i]+1; jj < A_diag_i[i+1]; jj++)
                  {
                     ii = A_diag_j[jj];
                     if (ii >= ns && ii < ne)
                     {
                        res2 += A_diag_data[jj] * Vtemp_data[ii];
                        res0 -= A_diag_data[jj] * u_data[ii];
                     }
                     else
                        res -= A_diag_data[jj] * tmp_data[ii];
                  }
                  for (jj = A_offd_i[i]; jj < A_offd_i[i+1]; jj++)
                  {
                     ii = A_offd_j[jj];
                     res -= A_offd_data[jj] * Vext_data[ii];
                  }
                  u_data[i] *= prod;
                  u_data[i] += relax_weight*(omega*res + res0 +
                        one_minus_omega*res2) / l1_norms[i];
                  /*u_data[i] += omega*(relax_weight*res + res0 +
                        one_minus_weight*res2) / l1_norms[i];*/
               }
            }
           }

          }
          else
          {
            for (i = 0; i < n; i++) /* relax interior points */
            {

               /*-----------------------------------------------------------
                * If i is of the right type ( C or F ) and diagonal is

                * nonzero, relax point i; otherwise, skip it.
                *-----------------------------------------------------------*/

               if (cf_marker[i] == relax_points
                                && l1_norms[i] != zero)
               {
                  res = f_data[i];
                  res0 = 0.0;
                  res2 = 0.0;
                  for (jj = A_diag_i[i]+1; jj < A_diag_i[i+1]; jj++)
                  {
                     ii = A_diag_j[jj];
                     res0 -= A_diag_data[jj] * u_data[ii];
                     res2 += A_diag_data[jj] * Vtemp_data[ii];
                  }
                  for (jj = A_offd_i[i]; jj < A_offd_i[i+1]; jj++)
                  {
                     ii = A_offd_j[jj];
                     res -= A_offd_data[jj] * Vext_data[ii];
                  }
                  u_data[i] *= prod;
                  u_data[i] += relax_weight*(omega*res + res0 +
                        one_minus_omega*res2) / l1_norms[i];
                  /*u_data[i] += omega*(relax_weight*res + res0 +
                        one_minus_weight*res2) / l1_norms[i];*/
               }
            }
          }
         }
        }
        if (num_procs > 1)
        {
           hypre_TFree(Vext_data, HYPRE_MEMORY_HOST);
           hypre_TFree(v_buf_data, HYPRE_MEMORY_HOST);
        }
      }
      break;

      case 14: /* hybrid L1 Gauss-Seidel backward solve */
      {

         if (num_threads > 1)
         {
            Ztemp_local = hypre_ParVectorLocalVector(Ztemp);
            Ztemp_data = hypre_VectorData(Ztemp_local);
         }

         /*-----------------------------------------------------------------
          * Copy current approximation into temporary vector.
          *-----------------------------------------------------------------*/
        if (num_procs > 1)
        {
           num_sends = hypre_ParCSRCommPkgNumSends(comm_pkg);

           v_buf_data = hypre_CTAlloc(HYPRE_Real, hypre_ParCSRCommPkgSendMapStart(comm_pkg,  num_sends), HYPRE_MEMORY_HOST);

           Vext_data = hypre_CTAlloc(HYPRE_Real, num_cols_offd, HYPRE_MEMORY_HOST);

           if (num_cols_offd)
           {
              A_offd_j = hypre_CSRMatrixJ(A_offd);
              A_offd_data = hypre_CSRMatrixData(A_offd);
           }

           index = 0;
           for (i = 0; i < num_sends; i++)
           {
              start = hypre_ParCSRCommPkgSendMapStart(comm_pkg, i);
              for (j=start; j < hypre_ParCSRCommPkgSendMapStart(comm_pkg,i+1); j++)
              {
                 v_buf_data[index++] = u_data[hypre_ParCSRCommPkgSendMapElmt(comm_pkg,j)];
              }
           }

           comm_handle = hypre_ParCSRCommHandleCreate( 1, comm_pkg, v_buf_data, Vext_data);

           /*-----------------------------------------------------------------
            * Copy current approximation into temporary vector.
            *-----------------------------------------------------------------*/
           hypre_ParCSRCommHandleDestroy(comm_handle);
           comm_handle = NULL;
        }

        /*-----------------------------------------------------------------
         * Relax all points.
         *-----------------------------------------------------------------*/

        if (relax_weight == 1 && omega == 1)
        {
           if (relax_points == 0)
           {
              if (num_threads > 1)
              {
                 tmp_data = Ztemp_data;
#ifdef HYPRE_USING_OPENMP
#pragma omp parallel for private(i) HYPRE_SMP_SCHEDULE
#endif
                 for (i = 0; i < n; i++)
                    tmp_data[i] = u_data[i];
#ifdef HYPRE_USING_OPENMP
#pragma omp parallel for private(i,ii,j,jj,ns,ne,res,rest,size) HYPRE_SMP_SCHEDULE
#endif
                 for (j = 0; j < num_threads; j++)
                 {
                    size = n/num_threads;
                    rest = n - size*num_threads;
                    if (j < rest)
                    {
                       ns = j*size+j;
                       ne = (j+1)*size+j+1;
                    }
                    else
                    {
                       ns = j*size+rest;
                       ne = (j+1)*size+rest;
                    }
                    for (i = ne-1; i > ns-1; i--) /* interior points first */
                    {

                       /*-----------------------------------------------------------
                        * If diagonal is nonzero, relax point i; otherwise, skip it.
                        *-----------------------------------------------------------*/

                       if ( l1_norms[i] != zero)
                       {
                          res = f_data[i];
                          for (jj = A_diag_i[i]; jj < A_diag_i[i+1]; jj++)
                          {
                             ii = A_diag_j[jj];
                             if (ii >= ns && ii < ne)
                             {
                                res -= A_diag_data[jj] * u_data[ii];
                             }
                             else
                                res -= A_diag_data[jj] * tmp_data[ii];
                          }
                          for (jj = A_offd_i[i]; jj < A_offd_i[i+1]; jj++)
                          {
                             ii = A_offd_j[jj];
                             res -= A_offd_data[jj] * Vext_data[ii];
                          }
                          u_data[i] += res / l1_norms[i];
                       }
                    }
                 }

              }
              else
              {
                 for (i = n-1; i > -1; i--) /* interior points first */
                 {

                    /*-----------------------------------------------------------
                     * If diagonal is nonzero, relax point i; otherwise, skip it.
                     *-----------------------------------------------------------*/

                    if ( l1_norms[i] != zero)
                    {
                       res = f_data[i];
                       for (jj = A_diag_i[i]; jj < A_diag_i[i+1]; jj++)
                       {
                          ii = A_diag_j[jj];
                          res -= A_diag_data[jj] * u_data[ii];
                       }
                       for (jj = A_offd_i[i]; jj < A_offd_i[i+1]; jj++)
                       {
                          ii = A_offd_j[jj];
                          res -= A_offd_data[jj] * Vext_data[ii];
                       }
                       u_data[i] += res / l1_norms[i];
                    }
                 }
              }
           }

           /*-----------------------------------------------------------------
            * Relax only C or F points as determined by relax_points.
            *-----------------------------------------------------------------*/

           else
           {
              if (num_threads > 1)
              {
                 tmp_data = Ztemp_data;
#ifdef HYPRE_USING_OPENMP
#pragma omp parallel for private(i) HYPRE_SMP_SCHEDULE
#endif
                 for (i = 0; i < n; i++)
                    tmp_data[i] = u_data[i];
#ifdef HYPRE_USING_OPENMP
#pragma omp parallel for private(i,ii,j,jj,ns,ne,res,rest,size) HYPRE_SMP_SCHEDULE
#endif
                 for (j = 0; j < num_threads; j++)
                 {
                    size = n/num_threads;
                    rest = n - size*num_threads;
                    if (j < rest)
                    {
                       ns = j*size+j;
                       ne = (j+1)*size+j+1;
                    }
                    else
                    {
                       ns = j*size+rest;
                       ne = (j+1)*size+rest;
                    }
                    for (i = ne-1; i > ns-1; i--) /* relax interior points */
                    {

                       /*-----------------------------------------------------------
                        * If i is of the right type ( C or F ) and diagonal is
                        * nonzero, relax point i; otherwise, skip it.
                        *-----------------------------------------------------------*/

                       if (cf_marker[i] == relax_points
                             && l1_norms[i] != zero)
                       {
                          res = f_data[i];
                          for (jj = A_diag_i[i]; jj < A_diag_i[i+1]; jj++)
                          {
                             ii = A_diag_j[jj];
                             if (ii >= ns && ii < ne)
                             {
                                res -= A_diag_data[jj] * u_data[ii];
                             }
                             else
                                res -= A_diag_data[jj] * tmp_data[ii];
                          }
                          for (jj = A_offd_i[i]; jj < A_offd_i[i+1]; jj++)
                          {
                             ii = A_offd_j[jj];
                             res -= A_offd_data[jj] * Vext_data[ii];
                          }
                          u_data[i] += res / l1_norms[i];
                       }
                    }
                 }

              }
              else
              {
                 for (i = n-1; i > -1; i--) /* relax interior points */
                 {

                    /*-----------------------------------------------------------
                     * If i is of the right type ( C or F ) and diagonal is

                     * nonzero, relax point i; otherwise, skip it.
                     *-----------------------------------------------------------*/

                    if (cf_marker[i] == relax_points
                          && l1_norms[i] != zero)
                    {
                       res = f_data[i];
                       for (jj = A_diag_i[i]; jj < A_diag_i[i+1]; jj++)
                       {
                          ii = A_diag_j[jj];
                          res -= A_diag_data[jj] * u_data[ii];
                       }
                       for (jj = A_offd_i[i]; jj < A_offd_i[i+1]; jj++)
                       {
                          ii = A_offd_j[jj];
                          res -= A_offd_data[jj] * Vext_data[ii];
                       }
                       u_data[i] += res / l1_norms[i];
                    }
                 }
              }
           }
        }
        else
        {
#ifdef HYPRE_USING_OPENMP
#pragma omp parallel for private(i) HYPRE_SMP_SCHEDULE
#endif
           for (i = 0; i < n; i++)
           {
              Vtemp_data[i] = u_data[i];
           }
           prod = (1.0-relax_weight*omega);
           if (relax_points == 0)
           {
              if (num_threads > 1)
              {
                 tmp_data = Ztemp_data;
#ifdef HYPRE_USING_OPENMP
#pragma omp parallel for private(i) HYPRE_SMP_SCHEDULE
#endif
                 for (i = 0; i < n; i++)
                    tmp_data[i] = u_data[i];
#ifdef HYPRE_USING_OPENMP
#pragma omp parallel for private(i,ii,j,jj,ns,ne,res,rest,size) HYPRE_SMP_SCHEDULE
#endif
                 for (j = 0; j < num_threads; j++)
                 {
                    size = n/num_threads;
                    rest = n - size*num_threads;
                    if (j < rest)
                    {
                       ns = j*size+j;
                       ne = (j+1)*size+j+1;
                    }
                    else
                    {
                       ns = j*size+rest;
                       ne = (j+1)*size+rest;
                    }
                    for (i = ne-1; i > ns-1; i--) /* interior points first */
                    {

                       /*-----------------------------------------------------------
                        * If diagonal is nonzero, relax point i; otherwise, skip it.
                        *-----------------------------------------------------------*/

                       if ( l1_norms[i] != zero)
                       {
                          res0 = 0.0;
                          res2 = 0.0;
                          res = f_data[i];
                          for (jj = A_diag_i[i]+1; jj < A_diag_i[i+1]; jj++)
                          {
                             ii = A_diag_j[jj];
                             if (ii >= ns && ii < ne)
                             {
                                res0 -= A_diag_data[jj] * u_data[ii];
                                res2 += A_diag_data[jj] * Vtemp_data[ii];
                             }
                             else
                                res -= A_diag_data[jj] * tmp_data[ii];
                          }
                          for (jj = A_offd_i[i]; jj < A_offd_i[i+1]; jj++)
                          {
                             ii = A_offd_j[jj];
                             res -= A_offd_data[jj] * Vext_data[ii];
                          }
                          u_data[i] *= prod;
                          u_data[i] += relax_weight*(omega*res + res0 +
                                one_minus_omega*res2) / l1_norms[i];
                          /*u_data[i] += omega*(relax_weight*res + res0 +
                            one_minus_weight*res2) / l1_norms[i];*/
                       }
                    }
                 }

              }
              else
              {
                 for (i = n-1; i > -1; i--) /* interior points first */
                 {

                    /*-----------------------------------------------------------
                     * If diagonal is nonzero, relax point i; otherwise, skip it.
                     *-----------------------------------------------------------*/

                    if ( l1_norms[i] != zero)
                    {
                       res0 = 0.0;
                       res = f_data[i];
                       res2 = 0.0;
                       for (jj = A_diag_i[i]+1; jj < A_diag_i[i+1]; jj++)
                       {
                          ii = A_diag_j[jj];
                          res0 -= A_diag_data[jj] * u_data[ii];
                          res2 += A_diag_data[jj] * Vtemp_data[ii];
                       }
                       for (jj = A_offd_i[i]; jj < A_offd_i[i+1]; jj++)
                       {
                          ii = A_offd_j[jj];
                          res -= A_offd_data[jj] * Vext_data[ii];
                       }
                       u_data[i] *= prod;
                       u_data[i] += relax_weight*(omega*res + res0 +
                             one_minus_omega*res2) / l1_norms[i];
                       /*u_data[i] += omega*(relax_weight*res + res0 +
                         one_minus_weight*res2) / l1_norms[i];*/
                    }
                 }
              }
           }

           /*-----------------------------------------------------------------
            * Relax only C or F points as determined by relax_points.
            *-----------------------------------------------------------------*/

           else
           {
              if (num_threads > 1)
              {
                 tmp_data = Ztemp_data;
#ifdef HYPRE_USING_OPENMP
#pragma omp parallel for private(i) HYPRE_SMP_SCHEDULE
#endif
                 for (i = 0; i < n; i++)
                    tmp_data[i] = u_data[i];
#ifdef HYPRE_USING_OPENMP
#pragma omp parallel for private(i,ii,j,jj,ns,ne,res,rest,size) HYPRE_SMP_SCHEDULE
#endif
                 for (j = 0; j < num_threads; j++)
                 {
                    size = n/num_threads;
                    rest = n - size*num_threads;
                    if (j < rest)
                    {
                       ns = j*size+j;
                       ne = (j+1)*size+j+1;
                    }
                    else
                    {
                       ns = j*size+rest;
                       ne = (j+1)*size+rest;
                    }
                    for (i = ne-1; i > ns-1; i--) /* relax interior points */
                    {

                       /*-----------------------------------------------------------
                        * If i is of the right type ( C or F ) and diagonal is
                        * nonzero, relax point i; otherwise, skip it.
                        *-----------------------------------------------------------*/

                       if (cf_marker[i] == relax_points
                             && l1_norms[i] != zero)
                       {
                          res0 = 0.0;
                          res2 = 0.0;
                          res = f_data[i];
                          for (jj = A_diag_i[i]+1; jj < A_diag_i[i+1]; jj++)
                          {
                             ii = A_diag_j[jj];
                             if (ii >= ns && ii < ne)
                             {
                                res2 += A_diag_data[jj] * Vtemp_data[ii];
                                res0 -= A_diag_data[jj] * u_data[ii];
                             }
                             else
                                res -= A_diag_data[jj] * tmp_data[ii];
                          }
                          for (jj = A_offd_i[i]; jj < A_offd_i[i+1]; jj++)
                          {
                             ii = A_offd_j[jj];
                             res -= A_offd_data[jj] * Vext_data[ii];
                          }
                          u_data[i] *= prod;
                          u_data[i] += relax_weight*(omega*res + res0 +
                                one_minus_omega*res2) / l1_norms[i];
                          /*u_data[i] += omega*(relax_weight*res + res0 +
                            one_minus_weight*res2) / l1_norms[i];*/
                       }
                    }
                 }

              }
              else
              {
                 for (i = n-1; i > -1; i--) /* relax interior points */
                 {

                    /*-----------------------------------------------------------
                     * If i is of the right type ( C or F ) and diagonal is

                     * nonzero, relax point i; otherwise, skip it.
                     *-----------------------------------------------------------*/

                    if (cf_marker[i] == relax_points
                          && l1_norms[i] != zero)
                    {
                       res = f_data[i];
                       res0 = 0.0;
                       res2 = 0.0;
                       for (jj = A_diag_i[i]+1; jj < A_diag_i[i+1]; jj++)
                       {
                          ii = A_diag_j[jj];
                          res0 -= A_diag_data[jj] * u_data[ii];
                          res2 += A_diag_data[jj] * Vtemp_data[ii];
                       }
                       for (jj = A_offd_i[i]; jj < A_offd_i[i+1]; jj++)
                       {
                          ii = A_offd_j[jj];
                          res -= A_offd_data[jj] * Vext_data[ii];
                       }
                       u_data[i] *= prod;
                       u_data[i] += relax_weight*(omega*res + res0 +
                             one_minus_omega*res2) / l1_norms[i];
                       /*u_data[i] += omega*(relax_weight*res + res0 +
                         one_minus_weight*res2) / l1_norms[i];*/
                    }
                 }
              }
           }
        }
        if (num_procs > 1)
        {
           hypre_TFree(Vext_data, HYPRE_MEMORY_HOST);
           hypre_TFree(v_buf_data, HYPRE_MEMORY_HOST);
        }
      }
      break;

      case 19: /* Direct solve: use gaussian elimination */
      {
         HYPRE_Int n_global = (HYPRE_Int) global_num_rows;
         HYPRE_Int first_index = (HYPRE_Int) first_ind;
         /*-----------------------------------------------------------------
          *  Generate CSR matrix from ParCSRMatrix A
          *-----------------------------------------------------------------*/
#ifdef HYPRE_NO_GLOBAL_PARTITION
         /* all processors are needed for these routines */
         A_CSR = hypre_ParCSRMatrixToCSRMatrixAll(A);
         f_vector = hypre_ParVectorToVectorAll(f);
         if (n)
         {
#else
         if (n)
         {
            A_CSR = hypre_ParCSRMatrixToCSRMatrixAll(A);
            f_vector = hypre_ParVectorToVectorAll(f);
#endif
            A_CSR_i = hypre_CSRMatrixI(A_CSR);
            A_CSR_j = hypre_CSRMatrixJ(A_CSR);
            A_CSR_data = hypre_CSRMatrixData(A_CSR);
            f_vector_data = hypre_VectorData(f_vector);

            A_mat = hypre_CTAlloc(HYPRE_Real,  n_global*n_global, HYPRE_MEMORY_HOST);
            b_vec = hypre_CTAlloc(HYPRE_Real,  n_global, HYPRE_MEMORY_HOST);

            /*---------------------------------------------------------------
             *  Load CSR matrix into A_mat.
             *---------------------------------------------------------------*/

            for (i = 0; i < n_global; i++)
            {
               for (jj = A_CSR_i[i]; jj < A_CSR_i[i+1]; jj++)
               {
                  column = A_CSR_j[jj];
                  A_mat[i*n_global+column] = A_CSR_data[jj];
               }
               b_vec[i] = f_vector_data[i];
            }

            hypre_gselim(A_mat,b_vec,n_global,relax_error);

            for (i = 0; i < n; i++)
            {
               u_data[i] = b_vec[first_index+i];
            }

            hypre_TFree(A_mat, HYPRE_MEMORY_HOST);
            hypre_TFree(b_vec, HYPRE_MEMORY_HOST);
            hypre_CSRMatrixDestroy(A_CSR);
            A_CSR = NULL;
            hypre_SeqVectorDestroy(f_vector);
            f_vector = NULL;
         }
#ifdef HYPRE_NO_GLOBAL_PARTITION
         else
         {

            hypre_CSRMatrixDestroy(A_CSR);
            A_CSR = NULL;
            hypre_SeqVectorDestroy(f_vector);
            f_vector = NULL;
         }
#endif

      }
      break;
      case 98: /* Direct solve: use gaussian elimination & BLAS (with pivoting) */
      {

         HYPRE_Int n_global = (HYPRE_Int) global_num_rows;
         HYPRE_Int first_index = (HYPRE_Int) first_ind;
         HYPRE_Int info;
         HYPRE_Int one_i = 1;
         HYPRE_Int *piv;
         /*-----------------------------------------------------------------
          *  Generate CSR matrix from ParCSRMatrix A
          *-----------------------------------------------------------------*/
#ifdef HYPRE_NO_GLOBAL_PARTITION
         /* all processors are needed for these routines */
         A_CSR = hypre_ParCSRMatrixToCSRMatrixAll(A);
         f_vector = hypre_ParVectorToVectorAll(f);
         if (n)
         {
#else
         if (n)
         {
            A_CSR = hypre_ParCSRMatrixToCSRMatrixAll(A);
            f_vector = hypre_ParVectorToVectorAll(f);
#endif
            A_CSR_i = hypre_CSRMatrixI(A_CSR);
            A_CSR_j = hypre_CSRMatrixJ(A_CSR);
            A_CSR_data = hypre_CSRMatrixData(A_CSR);
            f_vector_data = hypre_VectorData(f_vector);

            A_mat = hypre_CTAlloc(HYPRE_Real,  n_global*n_global, HYPRE_MEMORY_HOST);
            b_vec = hypre_CTAlloc(HYPRE_Real,  n_global, HYPRE_MEMORY_HOST);

            /*---------------------------------------------------------------
             *  Load CSR matrix into A_mat.
             *---------------------------------------------------------------*/

            for (i = 0; i < n_global; i++)
            {
               for (jj = A_CSR_i[i]; jj < A_CSR_i[i+1]; jj++)
               {

                  /* need col major */
                  column = A_CSR_j[jj];
                  A_mat[i + n_global*column] = A_CSR_data[jj];
               }
               b_vec[i] = f_vector_data[i];
            }

            piv = hypre_CTAlloc(HYPRE_Int,  n_global, HYPRE_MEMORY_HOST);

            /* write over A with LU */
            hypre_dgetrf(&n_global, &n_global, A_mat, &n_global, piv, &info);

            /*now b_vec = inv(A)*b_vec  */
            hypre_dgetrs("N", &n_global, &one_i, A_mat, &n_global, piv, b_vec, &n_global, &info);

            hypre_TFree(piv, HYPRE_MEMORY_HOST);

            for (i = 0; i < n; i++)
            {
               u_data[i] = b_vec[first_index+i];
            }

            hypre_TFree(A_mat, HYPRE_MEMORY_HOST);
            hypre_TFree(b_vec, HYPRE_MEMORY_HOST);
            hypre_CSRMatrixDestroy(A_CSR);
            A_CSR = NULL;
            hypre_SeqVectorDestroy(f_vector);
            f_vector = NULL;
         }
#ifdef HYPRE_NO_GLOBAL_PARTITION
         else
         {

            hypre_CSRMatrixDestroy(A_CSR);
            A_CSR = NULL;
            hypre_SeqVectorDestroy(f_vector);
            f_vector = NULL;
         }
#endif
      }
      break;
   }

   return(relax_error);
}

/*-------------------------------------------------------------------------
 *
 *                      Gaussian Elimination
 *
 *------------------------------------------------------------------------ */

HYPRE_Int hypre_GaussElimSetup (hypre_ParAMGData *amg_data, HYPRE_Int level, HYPRE_Int relax_type)
{
#ifdef HYPRE_PROFILE
   hypre_profile_times[HYPRE_TIMER_ID_GS_ELIM_SETUP] -= hypre_MPI_Wtime();
#endif

   /* Par Data Structure variables */
   hypre_ParCSRMatrix *A = hypre_ParAMGDataAArray(amg_data)[level];
   hypre_CSRMatrix *A_diag = hypre_ParCSRMatrixDiag(A);
   HYPRE_Int num_rows = hypre_CSRMatrixNumRows(A_diag);
   HYPRE_Int global_num_rows = (HYPRE_Int) hypre_ParCSRMatrixGlobalNumRows(A);
   MPI_Comm           comm = hypre_ParCSRMatrixComm(A);
   MPI_Comm           new_comm;

   /* Generate sub communicator */
   hypre_GenerateSubComm(comm, num_rows, &new_comm);

   if (num_rows)
   {
      hypre_CSRMatrix *A_offd = hypre_ParCSRMatrixOffd(A);
      HYPRE_BigInt *col_map_offd = hypre_ParCSRMatrixColMapOffd(A);
      HYPRE_Int *A_diag_i = hypre_CSRMatrixI(A_diag);
      HYPRE_Int *A_offd_i = hypre_CSRMatrixI(A_offd);
      HYPRE_Int *A_diag_j = hypre_CSRMatrixJ(A_diag);
      HYPRE_Int *A_offd_j = hypre_CSRMatrixJ(A_offd);
      HYPRE_Real *A_diag_data = hypre_CSRMatrixData(A_diag);
      HYPRE_Real *A_offd_data = hypre_CSRMatrixData(A_offd);
      HYPRE_Real *A_mat, *A_mat_local;
      HYPRE_Int *comm_info, *info, *displs;
      HYPRE_Int *mat_info, *mat_displs;
      HYPRE_Int new_num_procs, A_mat_local_size, i, jj, column;
      HYPRE_BigInt first_row_index = hypre_ParCSRMatrixFirstRowIndex(A);

      hypre_MPI_Comm_size(new_comm, &new_num_procs);
      comm_info = hypre_CTAlloc(HYPRE_Int,  2*new_num_procs+1, HYPRE_MEMORY_HOST);
      mat_info = hypre_CTAlloc(HYPRE_Int,  new_num_procs, HYPRE_MEMORY_HOST);
      mat_displs = hypre_CTAlloc(HYPRE_Int,  new_num_procs+1, HYPRE_MEMORY_HOST);
      info = &comm_info[0];
      displs = &comm_info[new_num_procs];
      hypre_MPI_Allgather(&num_rows, 1, HYPRE_MPI_INT, info, 1, HYPRE_MPI_INT, new_comm);
      displs[0] = 0;
      mat_displs[0] = 0;
      for (i=0; i < new_num_procs; i++)
      {
         displs[i+1] = displs[i]+info[i];
         mat_displs[i+1] = global_num_rows*displs[i+1];
         mat_info[i] = global_num_rows*info[i];
      }
      hypre_ParAMGDataBVec(amg_data) = hypre_CTAlloc(HYPRE_Real,  global_num_rows, HYPRE_MEMORY_HOST);
      A_mat_local_size =  global_num_rows*num_rows;
      A_mat_local = hypre_CTAlloc(HYPRE_Real,  A_mat_local_size, HYPRE_MEMORY_HOST);
      A_mat = hypre_CTAlloc(HYPRE_Real,  global_num_rows*global_num_rows, HYPRE_MEMORY_HOST);
      /* load local matrix into A_mat_local */
      for (i = 0; i < num_rows; i++)
      {
         for (jj = A_diag_i[i]; jj < A_diag_i[i+1]; jj++)
         {
             /* need col major */
             column = A_diag_j[jj]+first_row_index;
             A_mat_local[i*global_num_rows + column] = A_diag_data[jj];
         }
         for (jj = A_offd_i[i]; jj < A_offd_i[i+1]; jj++)
         {
             /* need col major */
             column = col_map_offd[A_offd_j[jj]];
             A_mat_local[i*global_num_rows + column] = A_offd_data[jj];
         }
      }
      hypre_MPI_Allgatherv( A_mat_local, A_mat_local_size, HYPRE_MPI_REAL, A_mat, mat_info, mat_displs, HYPRE_MPI_REAL, new_comm);
      if (relax_type == 99)
      {
          HYPRE_Real *AT_mat;
          AT_mat = hypre_CTAlloc(HYPRE_Real,  global_num_rows*global_num_rows, HYPRE_MEMORY_HOST);
          for (i=0; i < global_num_rows; i++)
          {
             for (jj=0; jj < global_num_rows; jj++)
             {
                 AT_mat[i*global_num_rows + jj] = A_mat[i+ jj*global_num_rows];
             }
          }
          hypre_ParAMGDataAMat(amg_data) = AT_mat;
          hypre_TFree(A_mat, HYPRE_MEMORY_HOST);
      }
      else
      {
         hypre_ParAMGDataAMat(amg_data) = A_mat;
      }
      hypre_ParAMGDataCommInfo(amg_data) = comm_info;
      hypre_ParAMGDataNewComm(amg_data) = new_comm;
      hypre_TFree(mat_info, HYPRE_MEMORY_HOST);
      hypre_TFree(mat_displs, HYPRE_MEMORY_HOST);
      hypre_TFree(A_mat_local, HYPRE_MEMORY_HOST);
   }

#ifdef HYPRE_PROFILE
   hypre_profile_times[HYPRE_TIMER_ID_GS_ELIM_SETUP] += hypre_MPI_Wtime();
#endif

   return hypre_error_flag;
}


HYPRE_Int hypre_GaussElimSolve (hypre_ParAMGData *amg_data, HYPRE_Int level, HYPRE_Int relax_type)
{
#ifdef HYPRE_PROFILE
   hypre_profile_times[HYPRE_TIMER_ID_GS_ELIM_SOLVE] -= hypre_MPI_Wtime();
#endif

   hypre_ParCSRMatrix *A = hypre_ParAMGDataAArray(amg_data)[level];
   HYPRE_Int  n        = hypre_CSRMatrixNumRows(hypre_ParCSRMatrixDiag(A));
   HYPRE_Int  error_flag = 0;

   if (n)
   {
      MPI_Comm new_comm = hypre_ParAMGDataNewComm(amg_data);
      hypre_ParVector *f = hypre_ParAMGDataFArray(amg_data)[level];
      hypre_ParVector *u = hypre_ParAMGDataUArray(amg_data)[level];
      HYPRE_Real *A_mat = hypre_ParAMGDataAMat(amg_data);
      HYPRE_Real *b_vec = hypre_ParAMGDataBVec(amg_data);
      HYPRE_Real *f_data = hypre_VectorData(hypre_ParVectorLocalVector(f));
      HYPRE_Real *u_data = hypre_VectorData(hypre_ParVectorLocalVector(u));
      HYPRE_Real *A_tmp;
      HYPRE_Int *comm_info = hypre_ParAMGDataCommInfo(amg_data);
      HYPRE_Int *displs, *info;
      HYPRE_Int n_global = (HYPRE_Int) hypre_ParCSRMatrixGlobalNumRows(A);
      HYPRE_Int new_num_procs, i, my_info;
      HYPRE_Int first_index = (HYPRE_Int) hypre_ParCSRMatrixFirstRowIndex(A);
      HYPRE_Int one_i = 1;

      hypre_MPI_Comm_size(new_comm, &new_num_procs);
      info = &comm_info[0];
      displs = &comm_info[new_num_procs];
      hypre_MPI_Allgatherv ( f_data, n, HYPRE_MPI_REAL,
                          b_vec, info, displs,
                          HYPRE_MPI_REAL, new_comm );

      A_tmp = hypre_CTAlloc(HYPRE_Real,  n_global*n_global, HYPRE_MEMORY_HOST);
      for (i=0; i < n_global*n_global; i++)
         A_tmp[i] = A_mat[i];

      if (relax_type == 9)
      {
         hypre_gselim(A_tmp,b_vec,n_global,error_flag);
      }
      else if (relax_type == 99) /* use pivoting */
      {
         HYPRE_Int *piv;
         piv = hypre_CTAlloc(HYPRE_Int,  n_global, HYPRE_MEMORY_HOST);

         /* write over A with LU */
         hypre_dgetrf(&n_global, &n_global, A_tmp, &n_global, piv, &my_info);

         /*now b_vec = inv(A)*b_vec  */
         hypre_dgetrs("N", &n_global, &one_i, A_tmp, &n_global, piv, b_vec, &n_global, &my_info);

         hypre_TFree(piv, HYPRE_MEMORY_HOST);
      }
      for (i = 0; i < n; i++)
      {
         u_data[i] = b_vec[first_index+i];
      }
      hypre_TFree(A_tmp, HYPRE_MEMORY_HOST);
   }
   if (error_flag) hypre_error(HYPRE_ERROR_GENERIC);

#ifdef HYPRE_PROFILE
   hypre_profile_times[HYPRE_TIMER_ID_GS_ELIM_SOLVE] += hypre_MPI_Wtime();
#endif

   return hypre_error_flag;
}

#if 0
HYPRE_Int gselim(HYPRE_Real *A,
                 HYPRE_Real *x,
                 HYPRE_Int n)
{
   HYPRE_Int    err_flag = 0;
   HYPRE_Int    j,k,m;
   HYPRE_Real factor;
   HYPRE_Real divA;

   if (n==1)                           /* A is 1x1 */
   {
      if (A[0] != 0.0)
      {
         x[0] = x[0]/A[0];
         return(err_flag);
      }
      else
      {
         err_flag = 1;
         return(err_flag);
      }
   }
   else                               /* A is nxn.  Forward elimination */
   {
      for (k = 0; k < n-1; k++)
      {
          if (A[k*n+k] != 0.0)
          {
             divA = 1.0/A[k*n+k];
             for (j = k+1; j < n; j++)
             {
                 if (A[j*n+k] != 0.0)
                 {
                    factor = A[j*n+k]*divA;
                    for (m = k+1; m < n; m++)
                    {
                        A[j*n+m]  -= factor * A[k*n+m];
                    }
                                     /* Elimination step for rhs */
                    x[j] -= factor * x[k];
                 }
             }
          }
       }
                                    /* Back Substitution  */
       for (k = n-1; k > 0; --k)
       {
          if (A[k*n+k] != 0.0)
          {
              x[k] /= A[k*n+k];
              for (j = 0; j < k; j++)
              {
                  if (A[j*n+k] != 0.0)
                  {
                     x[j] -= x[k] * A[j*n+k];
                  }
              }
           }
       }
       if (A[0] != 0.0) x[0] /= A[0];
       return(err_flag);
    }
}
#endif


<|MERGE_RESOLUTION|>--- conflicted
+++ resolved
@@ -26,41 +26,34 @@
  *--------------------------------------------------------------------------*/
 
 HYPRE_Int  hypre_BoomerAMGRelax( hypre_ParCSRMatrix *A,
-                           hypre_ParVector    *f,
-                           HYPRE_Int                *cf_marker,
-                           HYPRE_Int                 relax_type,
-                           HYPRE_Int                 relax_points,
-                           HYPRE_Real          relax_weight,
-                           HYPRE_Real          omega,
-                           HYPRE_Real         *l1_norms,
-                           hypre_ParVector    *u,
-                           hypre_ParVector    *Vtemp,
-                           hypre_ParVector    *Ztemp )
+                                 hypre_ParVector    *f,
+                                 HYPRE_Int          *cf_marker,
+                                 HYPRE_Int           relax_type,
+                                 HYPRE_Int           relax_points,
+                                 HYPRE_Real          relax_weight,
+                                 HYPRE_Real          omega,
+                                 HYPRE_Real         *l1_norms,
+                                 hypre_ParVector    *u,
+                                 hypre_ParVector    *Vtemp,
+                                 hypre_ParVector    *Ztemp )
 {
    MPI_Comm         comm = hypre_ParCSRMatrixComm(A);
    hypre_CSRMatrix *A_diag = hypre_ParCSRMatrixDiag(A);
-   HYPRE_Real     *A_diag_data  = hypre_CSRMatrixData(A_diag);
-   HYPRE_Int            *A_diag_i     = hypre_CSRMatrixI(A_diag);
-   HYPRE_Int            *A_diag_j     = hypre_CSRMatrixJ(A_diag);
+   HYPRE_Real      *A_diag_data  = hypre_CSRMatrixData(A_diag);
+   HYPRE_Int       *A_diag_i     = hypre_CSRMatrixI(A_diag);
+   HYPRE_Int       *A_diag_j     = hypre_CSRMatrixJ(A_diag);
    hypre_CSRMatrix *A_offd = hypre_ParCSRMatrixOffd(A);
-   HYPRE_Int            *A_offd_i     = hypre_CSRMatrixI(A_offd);
-   HYPRE_Real     *A_offd_data  = hypre_CSRMatrixData(A_offd);
-   HYPRE_Int            *A_offd_j     = hypre_CSRMatrixJ(A_offd);
+   HYPRE_Int       *A_offd_i     = hypre_CSRMatrixI(A_offd);
+   HYPRE_Real      *A_offd_data  = hypre_CSRMatrixData(A_offd);
+   HYPRE_Int       *A_offd_j     = hypre_CSRMatrixJ(A_offd);
    hypre_ParCSRCommPkg  *comm_pkg = hypre_ParCSRMatrixCommPkg(A);
    hypre_ParCSRCommHandle *comm_handle;
 
    HYPRE_BigInt     global_num_rows = hypre_ParCSRMatrixGlobalNumRows(A);
-<<<<<<< HEAD
-   HYPRE_Int             n       = hypre_CSRMatrixNumRows(A_diag);
-   HYPRE_Int             num_cols_offd = hypre_CSRMatrixNumCols(A_offd);
-   HYPRE_BigInt	    first_ind = hypre_ParVectorFirstIndex(u);
-   
-=======
    HYPRE_Int        n       = hypre_CSRMatrixNumRows(A_diag);
    HYPRE_Int        num_cols_offd = hypre_CSRMatrixNumCols(A_offd);
    HYPRE_BigInt     first_ind = hypre_ParVectorFirstIndex(u);
 
->>>>>>> 38877ad6
    hypre_Vector   *u_local = hypre_ParVectorLocalVector(u);
    HYPRE_Real     *u_data  = hypre_VectorData(u_local);
 
@@ -77,32 +70,13 @@
    HYPRE_Real     *Ztemp_data;
 
    hypre_CSRMatrix *A_CSR;
-<<<<<<< HEAD
-   HYPRE_Int		   *A_CSR_i;   
-   HYPRE_Int		   *A_CSR_j;
-   HYPRE_Real	   *A_CSR_data;
-   
-=======
    HYPRE_Int       *A_CSR_i;
    HYPRE_Int       *A_CSR_j;
    HYPRE_Real      *A_CSR_data;
 
->>>>>>> 38877ad6
    hypre_Vector    *f_vector;
    HYPRE_Real      *f_vector_data;
 
-<<<<<<< HEAD
-   HYPRE_Int             i, j, jr;
-   HYPRE_Int             ii, jj;
-   HYPRE_Int             ns, ne, size, rest;
-   HYPRE_Int             column;
-   HYPRE_Int             relax_error = 0;
-   HYPRE_Int		   num_sends;
-   HYPRE_Int		   num_recvs;
-   HYPRE_Int		   index, start;
-   HYPRE_Int		   num_procs, num_threads, my_id, ip, p;
-   HYPRE_Int		   vec_start, vec_len;
-=======
    HYPRE_Int        i, j, jr;
    HYPRE_Int        ii, jj;
    HYPRE_Int        ns, ne, size, rest;
@@ -113,7 +87,6 @@
    HYPRE_Int        index, start;
    HYPRE_Int        num_procs, num_threads, my_id, ip, p;
    HYPRE_Int        vec_start, vec_len;
->>>>>>> 38877ad6
    hypre_MPI_Status     *status;
    hypre_MPI_Request    *requests;
 
@@ -153,35 +126,6 @@
    {
       case 0: /* Weighted Jacobi */
       {
-<<<<<<< HEAD
-	if (num_procs > 1)
-	{
-   	num_sends = hypre_ParCSRCommPkgNumSends(comm_pkg);
-
-   	v_buf_data = hypre_CTAlloc(HYPRE_Real,  
-			hypre_ParCSRCommPkgSendMapStart(comm_pkg,  num_sends), HYPRE_MEMORY_HOST);
-
-	Vext_data = hypre_CTAlloc(HYPRE_Real, num_cols_offd, HYPRE_MEMORY_HOST);
-        
-	if (num_cols_offd)
-	{
-		A_offd_j = hypre_CSRMatrixJ(A_offd);
-		A_offd_data = hypre_CSRMatrixData(A_offd);
-	}
- 
-   	index = 0;
-   	for (i = 0; i < num_sends; i++)
-   	{
-        	start = hypre_ParCSRCommPkgSendMapStart(comm_pkg, i);
-        	for (j=start; j < hypre_ParCSRCommPkgSendMapStart(comm_pkg, i+1); j++)
-                	v_buf_data[index++] 
-                 	= u_data[hypre_ParCSRCommPkgSendMapElmt(comm_pkg,j)];
-   	}
- 
-   	comm_handle = hypre_ParCSRCommHandleCreate( 1, comm_pkg, v_buf_data, 
-        	Vext_data);
-	}
-=======
          if (num_procs > 1)
          {
             num_sends = hypre_ParCSRCommPkgNumSends(comm_pkg);
@@ -210,7 +154,6 @@
 
             comm_handle = hypre_ParCSRCommHandleCreate( 1, comm_pkg, v_buf_data, Vext_data);
          }
->>>>>>> 38877ad6
          /*-----------------------------------------------------------------
           * Copy current approximation into temporary vector.
           *-----------------------------------------------------------------*/
@@ -222,19 +165,11 @@
          {
             Vtemp_data[i] = u_data[i];
          }
-<<<<<<< HEAD
-	 if (num_procs > 1)
-	 { 
-   	 hypre_ParCSRCommHandleDestroy(comm_handle);
-         comm_handle = NULL;
-	 } 
-=======
          if (num_procs > 1)
          {
             hypre_ParCSRCommHandleDestroy(comm_handle);
             comm_handle = NULL;
          }
->>>>>>> 38877ad6
 
          /*-----------------------------------------------------------------
           * Relax all points.
@@ -1911,1011 +1846,7 @@
 #ifdef HYPRE_USING_OPENMP
 #pragma omp parallel for private(i,ii,j,jj,ns,ne,res,rest,size) HYPRE_SMP_SCHEDULE
 #endif
-<<<<<<< HEAD
-           for (j = 0; j < num_threads; j++)
-	   {
-	    size = n/num_threads;
-	    rest = n - size*num_threads;
-	    if (j < rest)
-	    {
-	       ns = j*size+j;
-	       ne = (j+1)*size+j+1;
-	    }
-	    else
-	    {
-	       ns = j*size+rest;
-	       ne = (j+1)*size+rest;
-	    }
-            for (i = ns; i < ne; i++) /* relax interior points */
-            {
-
-               /*-----------------------------------------------------------
-                * If i is of the right type ( C or F ) and diagonal is
-                * nonzero, relax point i; otherwise, skip it.
-                *-----------------------------------------------------------*/
-             
-               if (cf_marker[i] == relax_points 
-				&& A_diag_data[A_diag_i[i]] != zero)
-               {
-                  res = f_data[i];
-                  for (jj = A_diag_i[i]+1; jj < A_diag_i[i+1]; jj++)
-                  {
-                     ii = A_diag_j[jj];
-		     if (ii >= ns && ii < ne)
-		     {
-                        res -= A_diag_data[jj] * u_data[ii];
-		     }
-		     else
-                        res -= A_diag_data[jj] * tmp_data[ii];
-                  }
-                  for (jj = A_offd_i[i]; jj < A_offd_i[i+1]; jj++)
-                  {
-                     ii = A_offd_j[jj];
-                     res -= A_offd_data[jj] * Vext_data[ii];
-                  }
-                  u_data[i] = res / A_diag_data[A_diag_i[i]];
-               }
-            }     
-            for (i = ne-1; i > ns-1; i--) /* relax interior points */
-            {
-
-               /*-----------------------------------------------------------
-                * If i is of the right type ( C or F ) and diagonal is
-                * nonzero, relax point i; otherwise, skip it.
-                *-----------------------------------------------------------*/
-             
-               if (cf_marker[i] == relax_points 
-				&& A_diag_data[A_diag_i[i]] != zero)
-               {
-                  res = f_data[i];
-                  for (jj = A_diag_i[i]+1; jj < A_diag_i[i+1]; jj++)
-                  {
-                     ii = A_diag_j[jj];
-		     if (ii >= ns && ii < ne)
-		     {
-                        res -= A_diag_data[jj] * u_data[ii];
-		     }
-		     else
-                        res -= A_diag_data[jj] * tmp_data[ii];
-                  }
-                  for (jj = A_offd_i[i]; jj < A_offd_i[i+1]; jj++)
-                  {
-                     ii = A_offd_j[jj];
-                     res -= A_offd_data[jj] * Vext_data[ii];
-                  }
-                  u_data[i] = res / A_diag_data[A_diag_i[i]];
-               }
-            }     
-           }     
-
-	  }
-	  else
-	  {
-            for (i = 0; i < n; i++) /* relax interior points */
-            {
-
-               /*-----------------------------------------------------------
-                * If i is of the right type ( C or F ) and diagonal is
-      
-                * nonzero, relax point i; otherwise, skip it.
-                *-----------------------------------------------------------*/
-             
-               if (cf_marker[i] == relax_points 
-				&& A_diag_data[A_diag_i[i]] != zero)
-               {
-                  res = f_data[i];
-                  for (jj = A_diag_i[i]+1; jj < A_diag_i[i+1]; jj++)
-                  {
-                     ii = A_diag_j[jj];
-                     res -= A_diag_data[jj] * u_data[ii];
-                  }
-                  for (jj = A_offd_i[i]; jj < A_offd_i[i+1]; jj++)
-                  {
-                     ii = A_offd_j[jj];
-                     res -= A_offd_data[jj] * Vext_data[ii];
-                  }
-                  u_data[i] = res / A_diag_data[A_diag_i[i]];
-               }
-            }     
-            for (i = n-1; i > -1; i--) /* relax interior points */
-            {
-
-               /*-----------------------------------------------------------
-                * If i is of the right type ( C or F ) and diagonal is
-      
-                * nonzero, relax point i; otherwise, skip it.
-                *-----------------------------------------------------------*/
-             
-               if (cf_marker[i] == relax_points 
-				&& A_diag_data[A_diag_i[i]] != zero)
-               {
-                  res = f_data[i];
-                  for (jj = A_diag_i[i]+1; jj < A_diag_i[i+1]; jj++)
-                  {
-                     ii = A_diag_j[jj];
-                     res -= A_diag_data[jj] * u_data[ii];
-                  }
-                  for (jj = A_offd_i[i]; jj < A_offd_i[i+1]; jj++)
-                  {
-                     ii = A_offd_j[jj];
-                     res -= A_offd_data[jj] * Vext_data[ii];
-                  }
-                  u_data[i] = res / A_diag_data[A_diag_i[i]];
-               }
-            }     
-	  }
-         }
-        }
-        else
-        {
-#ifdef HYPRE_USING_OPENMP
-#pragma omp parallel for private(i) HYPRE_SMP_SCHEDULE
-#endif
-         for (i = 0; i < n; i++)
-         {
-            Vtemp_data[i] = u_data[i];
-         }
-         prod = (1.0-relax_weight*omega);
-         if (relax_points == 0)
-         {
-	  if (num_threads > 1)
-          {
-             tmp_data = Ztemp_data;
-#ifdef HYPRE_USING_OPENMP
-#pragma omp parallel for private(i) HYPRE_SMP_SCHEDULE
-#endif
-           for (i = 0; i < n; i++)
-	      tmp_data[i] = u_data[i];
-#ifdef HYPRE_USING_OPENMP
-#pragma omp parallel for private(i,ii,j,jj,ns,ne,res,res0,res2,rest,size) HYPRE_SMP_SCHEDULE
-#endif
-           for (j = 0; j < num_threads; j++)
-	   {
-	    size = n/num_threads;
-	    rest = n - size*num_threads;
-	    if (j < rest)
-	    {
-	       ns = j*size+j;
-	       ne = (j+1)*size+j+1;
-	    }
-	    else
-	    {
-	       ns = j*size+rest;
-	       ne = (j+1)*size+rest;
-	    }
-            for (i = ns; i < ne; i++)	/* interior points first */
-            {
-
-               /*-----------------------------------------------------------
-                * If diagonal is nonzero, relax point i; otherwise, skip it.
-                *-----------------------------------------------------------*/
-             
-               if ( A_diag_data[A_diag_i[i]] != zero)
-               {
-                  res0 = 0.0;
-                  res2 = 0.0;
-                  res = f_data[i];
-                  for (jj = A_diag_i[i]+1; jj < A_diag_i[i+1]; jj++)
-                  {
-                     ii = A_diag_j[jj];
-		     if (ii >= ns && ii < ne)
-		     {
-                        res0 -= A_diag_data[jj] * u_data[ii];
-                        res2 += A_diag_data[jj] * Vtemp_data[ii];
-		     }
-		     else
-                        res -= A_diag_data[jj] * tmp_data[ii];
-                  }
-                  for (jj = A_offd_i[i]; jj < A_offd_i[i+1]; jj++)
-                  {
-                     ii = A_offd_j[jj];
-                     res -= A_offd_data[jj] * Vext_data[ii];
-                  }
-                  u_data[i] *= prod;
-                  u_data[i] += relax_weight*(omega*res + res0 +
-			one_minus_omega*res2) / A_diag_data[A_diag_i[i]];
-                  /*u_data[i] += omega*(relax_weight*res + res0 +
-			one_minus_weight*res2) / A_diag_data[A_diag_i[i]];*/
-               }
-            }
-            for (i = ne-1; i > ns-1; i--)	/* interior points first */
-            {
-
-               /*-----------------------------------------------------------
-                * If diagonal is nonzero, relax point i; otherwise, skip it.
-                *-----------------------------------------------------------*/
-             
-               if ( A_diag_data[A_diag_i[i]] != zero)
-               {
-                  res0 = 0.0;
-                  res2 = 0.0;
-                  res = f_data[i];
-                  for (jj = A_diag_i[i]+1; jj < A_diag_i[i+1]; jj++)
-                  {
-                     ii = A_diag_j[jj];
-		     if (ii >= ns && ii < ne)
-		     {
-                        res0 -= A_diag_data[jj] * u_data[ii];
-                        res2 += A_diag_data[jj] * Vtemp_data[ii];
-		     }
-		     else
-                        res -= A_diag_data[jj] * tmp_data[ii];
-                  }
-                  for (jj = A_offd_i[i]; jj < A_offd_i[i+1]; jj++)
-                  {
-                     ii = A_offd_j[jj];
-                     res -= A_offd_data[jj] * Vext_data[ii];
-                  }
-                  u_data[i] *= prod;
-                  u_data[i] += relax_weight*(omega*res + res0 +
-			one_minus_omega*res2) / A_diag_data[A_diag_i[i]];
-                  /*u_data[i] += omega*(relax_weight*res + res0 +
-			one_minus_weight*res2) / A_diag_data[A_diag_i[i]];*/
-               }
-            }
-           }
-
-          }
-	  else
-          {
-            for (i = 0; i < n; i++)	/* interior points first */
-            {
-
-               /*-----------------------------------------------------------
-                * If diagonal is nonzero, relax point i; otherwise, skip it.
-                *-----------------------------------------------------------*/
-             
-               if ( A_diag_data[A_diag_i[i]] != zero)
-               {
-                  res0 = 0.0;
-                  res = f_data[i];
-                  res2 = 0.0;
-                  for (jj = A_diag_i[i]+1; jj < A_diag_i[i+1]; jj++)
-                  {
-                     ii = A_diag_j[jj];
-                     res0 -= A_diag_data[jj] * u_data[ii];
-                     res2 += A_diag_data[jj] * Vtemp_data[ii];
-                  }
-                  for (jj = A_offd_i[i]; jj < A_offd_i[i+1]; jj++)
-                  {
-                     ii = A_offd_j[jj];
-                     res -= A_offd_data[jj] * Vext_data[ii];
-                  }
-                  u_data[i] *= prod;
-                  u_data[i] += relax_weight*(omega*res + res0 +
-			one_minus_omega*res2) / A_diag_data[A_diag_i[i]];
-                  /*u_data[i] += omega*(relax_weight*res + res0 +
-			one_minus_weight*res2) / A_diag_data[A_diag_i[i]];*/
-               }
-            }
-            for (i = n-1; i > -1; i--)	/* interior points first */
-            {
-
-               /*-----------------------------------------------------------
-                * If diagonal is nonzero, relax point i; otherwise, skip it.
-                *-----------------------------------------------------------*/
-             
-               if ( A_diag_data[A_diag_i[i]] != zero)
-               {
-                  res0 = 0.0;
-                  res = f_data[i];
-                  res2 = 0.0;
-                  for (jj = A_diag_i[i]+1; jj < A_diag_i[i+1]; jj++)
-                  {
-                     ii = A_diag_j[jj];
-                     res0 -= A_diag_data[jj] * u_data[ii];
-                     res2 += A_diag_data[jj] * Vtemp_data[ii];
-                  }
-                  for (jj = A_offd_i[i]; jj < A_offd_i[i+1]; jj++)
-                  {
-                     ii = A_offd_j[jj];
-                     res -= A_offd_data[jj] * Vext_data[ii];
-                  }
-                  u_data[i] *= prod;
-                  u_data[i] += relax_weight*(omega*res + res0 +
-			one_minus_omega*res2) / A_diag_data[A_diag_i[i]];
-                  /*u_data[i] += omega*(relax_weight*res + res0 +
-			one_minus_weight*res2) / A_diag_data[A_diag_i[i]];*/
-               }
-            }
-          }
-         }
-
-         /*-----------------------------------------------------------------
-          * Relax only C or F points as determined by relax_points.
-          *-----------------------------------------------------------------*/
-
-         else
-         {
-	  if (num_threads > 1)
-	  {
-             tmp_data = Ztemp_data;
-#ifdef HYPRE_USING_OPENMP
-#pragma omp parallel for private(i) HYPRE_SMP_SCHEDULE
-#endif
-           for (i = 0; i < n; i++)
-	      tmp_data[i] = u_data[i];
-#ifdef HYPRE_USING_OPENMP
-#pragma omp parallel for private(i,ii,j,jj,ns,ne,res,res0,res2,rest,size) HYPRE_SMP_SCHEDULE
-#endif
-           for (j = 0; j < num_threads; j++)
-	   {
-	    size = n/num_threads;
-	    rest = n - size*num_threads;
-	    if (j < rest)
-	    {
-	       ns = j*size+j;
-	       ne = (j+1)*size+j+1;
-	    }
-	    else
-	    {
-	       ns = j*size+rest;
-	       ne = (j+1)*size+rest;
-	    }
-            for (i = ns; i < ne; i++) /* relax interior points */
-            {
-
-               /*-----------------------------------------------------------
-                * If i is of the right type ( C or F ) and diagonal is
-                * nonzero, relax point i; otherwise, skip it.
-                *-----------------------------------------------------------*/
-             
-               if (cf_marker[i] == relax_points 
-				&& A_diag_data[A_diag_i[i]] != zero)
-               {
-                  res0 = 0.0;
-                  res2 = 0.0;
-                  res = f_data[i];
-                  for (jj = A_diag_i[i]+1; jj < A_diag_i[i+1]; jj++)
-                  {
-                     ii = A_diag_j[jj];
-		     if (ii >= ns && ii < ne)
-		     {
-                        res2 += A_diag_data[jj] * Vtemp_data[ii];
-                        res0 -= A_diag_data[jj] * u_data[ii];
-		     }
-		     else
-                        res -= A_diag_data[jj] * tmp_data[ii];
-                  }
-                  for (jj = A_offd_i[i]; jj < A_offd_i[i+1]; jj++)
-                  {
-                     ii = A_offd_j[jj];
-                     res -= A_offd_data[jj] * Vext_data[ii];
-                  }
-                  u_data[i] *= prod;
-                  u_data[i] += relax_weight*(omega*res + res0 +
-			one_minus_omega*res2) / A_diag_data[A_diag_i[i]];
-                  /*u_data[i] += omega*(relax_weight*res + res0 +
-			one_minus_weight*res2) / A_diag_data[A_diag_i[i]];*/
-               }
-            }     
-            for (i = ne-1; i > ns-1; i--) /* relax interior points */
-            {
-
-               /*-----------------------------------------------------------
-                * If i is of the right type ( C or F ) and diagonal is
-                * nonzero, relax point i; otherwise, skip it.
-                *-----------------------------------------------------------*/
-             
-               if (cf_marker[i] == relax_points 
-				&& A_diag_data[A_diag_i[i]] != zero)
-               {
-                  res0 = 0.0;
-                  res2 = 0.0;
-                  res = f_data[i];
-                  for (jj = A_diag_i[i]+1; jj < A_diag_i[i+1]; jj++)
-                  {
-                     ii = A_diag_j[jj];
-		     if (ii >= ns && ii < ne)
-		     {
-                        res2 += A_diag_data[jj] * Vtemp_data[ii];
-                        res0 -= A_diag_data[jj] * u_data[ii];
-		     }
-		     else
-                        res -= A_diag_data[jj] * tmp_data[ii];
-                  }
-                  for (jj = A_offd_i[i]; jj < A_offd_i[i+1]; jj++)
-                  {
-                     ii = A_offd_j[jj];
-                     res -= A_offd_data[jj] * Vext_data[ii];
-                  }
-                  u_data[i] *= prod;
-                  u_data[i] += relax_weight*(omega*res + res0 +
-			one_minus_omega*res2) / A_diag_data[A_diag_i[i]];
-                  /*u_data[i] += omega*(relax_weight*res + res0 +
-			one_minus_weight*res2) / A_diag_data[A_diag_i[i]];*/
-               }
-            }     
-           }     
-
-	  }
-	  else
-	  {
-            for (i = 0; i < n; i++) /* relax interior points */
-            {
-
-               /*-----------------------------------------------------------
-                * If i is of the right type ( C or F ) and diagonal is
-      
-                * nonzero, relax point i; otherwise, skip it.
-                *-----------------------------------------------------------*/
-             
-               if (cf_marker[i] == relax_points 
-				&& A_diag_data[A_diag_i[i]] != zero)
-               {
-                  res = f_data[i];
-                  res0 = 0.0;
-                  res2 = 0.0;
-                  for (jj = A_diag_i[i]+1; jj < A_diag_i[i+1]; jj++)
-                  {
-                     ii = A_diag_j[jj];
-                     res0 -= A_diag_data[jj] * u_data[ii];
-                     res2 += A_diag_data[jj] * Vtemp_data[ii];
-                  }
-                  for (jj = A_offd_i[i]; jj < A_offd_i[i+1]; jj++)
-                  {
-                     ii = A_offd_j[jj];
-                     res -= A_offd_data[jj] * Vext_data[ii];
-                  }
-                  u_data[i] *= prod;
-                  u_data[i] += relax_weight*(omega*res + res0 +
-			one_minus_omega*res2) / A_diag_data[A_diag_i[i]];
-                  /*u_data[i] += omega*(relax_weight*res + res0 +
-			one_minus_weight*res2) / A_diag_data[A_diag_i[i]];*/
-               }
-            }     
-            for (i = n-1; i > -1; i--) /* relax interior points */
-            {
-
-               /*-----------------------------------------------------------
-                * If i is of the right type ( C or F ) and diagonal is
-      
-                * nonzero, relax point i; otherwise, skip it.
-                *-----------------------------------------------------------*/
-             
-               if (cf_marker[i] == relax_points 
-				&& A_diag_data[A_diag_i[i]] != zero)
-               {
-                  res = f_data[i];
-                  res0 = 0.0;
-                  res2 = 0.0;
-                  for (jj = A_diag_i[i]+1; jj < A_diag_i[i+1]; jj++)
-                  {
-                     ii = A_diag_j[jj];
-                     res0 -= A_diag_data[jj] * u_data[ii];
-                     res2 += A_diag_data[jj] * Vtemp_data[ii];
-                  }
-                  for (jj = A_offd_i[i]; jj < A_offd_i[i+1]; jj++)
-                  {
-                     ii = A_offd_j[jj];
-                     res -= A_offd_data[jj] * Vext_data[ii];
-                  }
-                  u_data[i] *= prod;
-                  u_data[i] += relax_weight*(omega*res + res0 +
-			one_minus_omega*res2) / A_diag_data[A_diag_i[i]];
-                  /*u_data[i] += omega*(relax_weight*res + res0 +
-			one_minus_weight*res2) / A_diag_data[A_diag_i[i]];*/
-               }
-            }     
-	  }
-         }
-        }
-        if (num_procs > 1)
-        {
-	   hypre_TFree(Vext_data, HYPRE_MEMORY_HOST);
-	   hypre_TFree(v_buf_data, HYPRE_MEMORY_HOST);
-        }
-      }
-      break;
-
-      case 7: /* Jacobi (uses ParMatvec) */
-      {
-
-         /*-----------------------------------------------------------------
-          * Copy f into temporary vector.
-          *-----------------------------------------------------------------*/
-         //PUSH_RANGE("RELAX",4);
-#if defined(HYPRE_USING_GPU) && defined(HYPRE_USING_UNIFIED_MEMORY)
-           hypre_SeqVectorPrefetchToDevice(hypre_ParVectorLocalVector(Vtemp));
-           hypre_SeqVectorPrefetchToDevice(hypre_ParVectorLocalVector(f));
-         VecCopy(Vtemp_data,f_data,hypre_VectorSize(hypre_ParVectorLocalVector(Vtemp)),HYPRE_STREAM(4));
-#else
-         hypre_ParVectorCopy(f,Vtemp);
-#endif 
-         /*-----------------------------------------------------------------
-          * Perform Matvec Vtemp=f-Au
-          *-----------------------------------------------------------------*/
-
-            hypre_ParCSRMatrixMatvec(-relax_weight,A, u, relax_weight, Vtemp);
-#if defined(HYPRE_USING_GPU) && defined(HYPRE_USING_UNIFIED_MEMORY)
-         VecScale(u_data,Vtemp_data,l1_norms,n,HYPRE_STREAM(4));
-#else
-            for (i = 0; i < n; i++)
-            {
-               /*-----------------------------------------------------------
-                * If diagonal is nonzero, relax point i; otherwise, skip it.
-                *-----------------------------------------------------------*/
-                  u_data[i] += Vtemp_data[i] / l1_norms[i];
-            }
-#endif
-         //POP_RANGE;
-      }
-      break;
-
-      case 8: /* hybrid L1 Symm. Gauss-Seidel */
-      {
-
-         if (num_threads > 1)
-         {
-            Ztemp_local = hypre_ParVectorLocalVector(Ztemp);
-            Ztemp_data = hypre_VectorData(Ztemp_local);
-         }
-
-         /*-----------------------------------------------------------------
-          * Copy current approximation into temporary vector.
-          *-----------------------------------------------------------------*/
-        if (num_procs > 1)
-        {
-        num_sends = hypre_ParCSRCommPkgNumSends(comm_pkg);
-
-        v_buf_data = hypre_CTAlloc(HYPRE_Real, 
-                        hypre_ParCSRCommPkgSendMapStart(comm_pkg,  num_sends), HYPRE_MEMORY_HOST);
-
-        Vext_data = hypre_CTAlloc(HYPRE_Real, num_cols_offd, HYPRE_MEMORY_HOST);
-
-        if (num_cols_offd)
-        {
-                A_offd_j = hypre_CSRMatrixJ(A_offd);
-                A_offd_data = hypre_CSRMatrixData(A_offd);
-        }
-
-        index = 0;
-        for (i = 0; i < num_sends; i++)
-        {
-                start = hypre_ParCSRCommPkgSendMapStart(comm_pkg, i);
-                for (j=start; j < hypre_ParCSRCommPkgSendMapStart(comm_pkg,i+1); j++)
-                        v_buf_data[index++]
-                        = u_data[hypre_ParCSRCommPkgSendMapElmt(comm_pkg,j)];
-        }
-
-        comm_handle = hypre_ParCSRCommHandleCreate( 1, comm_pkg, v_buf_data,
-                Vext_data);
-
-         /*-----------------------------------------------------------------
-          * Copy current approximation into temporary vector.
-          *-----------------------------------------------------------------*/
-         hypre_ParCSRCommHandleDestroy(comm_handle);
-         comm_handle = NULL;
-        }
-
-        /*-----------------------------------------------------------------
-         * Relax all points.
-         *-----------------------------------------------------------------*/
-
-        if (relax_weight == 1 && omega == 1)
-        {
-         if (relax_points == 0)
-         {
-          if (num_threads > 1)
-          {
-             tmp_data = Ztemp_data;
-#ifdef HYPRE_USING_OPENMP
-#pragma omp parallel for private(i) HYPRE_SMP_SCHEDULE
-#endif
-           for (i = 0; i < n; i++)
-              tmp_data[i] = u_data[i];
-#ifdef HYPRE_USING_OPENMP
-#pragma omp parallel for private(i,ii,j,jj,ns,ne,res,rest,size) HYPRE_SMP_SCHEDULE
-#endif
-           for (j = 0; j < num_threads; j++)
-           {
-            size = n/num_threads;
-            rest = n - size*num_threads;
-            if (j < rest)
-            {
-               ns = j*size+j;
-               ne = (j+1)*size+j+1;
-            }
-            else
-            {
-               ns = j*size+rest;
-               ne = (j+1)*size+rest;
-            }
-            for (i = ns; i < ne; i++)	/* interior points first */
-            {
-
-               /*-----------------------------------------------------------
-                * If diagonal is nonzero, relax point i; otherwise, skip it.
-                *-----------------------------------------------------------*/
-
-               if ( l1_norms[i] != zero)
-               {
-                  res = f_data[i];
-                  for (jj = A_diag_i[i]; jj < A_diag_i[i+1]; jj++)
-                  {
-                     ii = A_diag_j[jj];
-                     if (ii >= ns && ii < ne)
-                     {
-                        res -= A_diag_data[jj] * u_data[ii];
-                     }
-                     else
-                        res -= A_diag_data[jj] * tmp_data[ii];
-                  }
-                  for (jj = A_offd_i[i]; jj < A_offd_i[i+1]; jj++)
-                  {
-                     ii = A_offd_j[jj];
-                     res -= A_offd_data[jj] * Vext_data[ii];
-                  }
-                  u_data[i] += res / l1_norms[i];
-               }
-            }
-            for (i = ne-1; i > ns-1; i--)	/* interior points first */
-            {
-
-               /*-----------------------------------------------------------
-                * If diagonal is nonzero, relax point i; otherwise, skip it.
-                *-----------------------------------------------------------*/
-
-               if ( l1_norms[i] != zero)
-               {
-                  res = f_data[i];
-                  for (jj = A_diag_i[i]; jj < A_diag_i[i+1]; jj++)
-                  {
-                     ii = A_diag_j[jj];
-                     if (ii >= ns && ii < ne)
-                     {
-                        res -= A_diag_data[jj] * u_data[ii];
-                     }
-                     else
-                        res -= A_diag_data[jj] * tmp_data[ii];
-                  }
-                  for (jj = A_offd_i[i]; jj < A_offd_i[i+1]; jj++)
-                  {
-                     ii = A_offd_j[jj];
-                     res -= A_offd_data[jj] * Vext_data[ii];
-                  }
-                  u_data[i] += res / l1_norms[i];
-               }
-            }
-           }
-
-          }
-          else
-          {
-            for (i = 0; i < n; i++)	/* interior points first */
-            {
-
-               /*-----------------------------------------------------------
-                * If diagonal is nonzero, relax point i; otherwise, skip it.
-                *-----------------------------------------------------------*/
-
-               if ( l1_norms[i] != zero)
-               {
-                  res = f_data[i];
-                  for (jj = A_diag_i[i]; jj < A_diag_i[i+1]; jj++)
-                  {
-                     ii = A_diag_j[jj];
-                     res -= A_diag_data[jj] * u_data[ii];
-                  }
-                  for (jj = A_offd_i[i]; jj < A_offd_i[i+1]; jj++)
-                  {
-                     ii = A_offd_j[jj];
-                     res -= A_offd_data[jj] * Vext_data[ii];
-                  }
-                  u_data[i] += res / l1_norms[i];
-               }
-            }
-            for (i = n-1; i > -1; i--)	/* interior points first */
-            {
-
-               /*-----------------------------------------------------------
-                * If diagonal is nonzero, relax point i; otherwise, skip it.
-                *-----------------------------------------------------------*/
-
-               if ( l1_norms[i] != zero)
-               {
-                  res = f_data[i];
-                  for (jj = A_diag_i[i]; jj < A_diag_i[i+1]; jj++)
-                  {
-                     ii = A_diag_j[jj];
-                     res -= A_diag_data[jj] * u_data[ii];
-                  }
-                  for (jj = A_offd_i[i]; jj < A_offd_i[i+1]; jj++)
-                  {
-                     ii = A_offd_j[jj];
-                     res -= A_offd_data[jj] * Vext_data[ii];
-                  }
-                  u_data[i] += res / l1_norms[i];
-               }
-            }
-          }
-         }
-
-         /*-----------------------------------------------------------------
-          * Relax only C or F points as determined by relax_points.
-          *-----------------------------------------------------------------*/
-
-         else
-         {
-          if (num_threads > 1)
-          {
-             tmp_data = Ztemp_data;
-#ifdef HYPRE_USING_OPENMP
-#pragma omp parallel for private(i) HYPRE_SMP_SCHEDULE
-#endif
-           for (i = 0; i < n; i++)
-              tmp_data[i] = u_data[i];
-#ifdef HYPRE_USING_OPENMP
-#pragma omp parallel for private(i,ii,j,jj,ns,ne,res,rest,size) HYPRE_SMP_SCHEDULE
-#endif
-           for (j = 0; j < num_threads; j++)
-           {
-            size = n/num_threads;
-            rest = n - size*num_threads;
-            if (j < rest)
-            {
-               ns = j*size+j;
-               ne = (j+1)*size+j+1;
-            }
-            else
-            {
-               ns = j*size+rest;
-               ne = (j+1)*size+rest;
-            }
-            for (i = ns; i < ne; i++) /* relax interior points */
-            {
-
-               /*-----------------------------------------------------------
-                * If i is of the right type ( C or F ) and diagonal is
-                * nonzero, relax point i; otherwise, skip it.
-                *-----------------------------------------------------------*/
-
-               if (cf_marker[i] == relax_points
-                                && l1_norms[i] != zero)
-               {
-                  res = f_data[i];
-                  for (jj = A_diag_i[i]; jj < A_diag_i[i+1]; jj++)
-                  {
-                     ii = A_diag_j[jj];
-                     if (ii >= ns && ii < ne)
-                     {
-                        res -= A_diag_data[jj] * u_data[ii];
-                     }
-                     else
-                        res -= A_diag_data[jj] * tmp_data[ii];
-                  }
-                  for (jj = A_offd_i[i]; jj < A_offd_i[i+1]; jj++)
-                  {
-                     ii = A_offd_j[jj];
-                     res -= A_offd_data[jj] * Vext_data[ii];
-                  }
-                  u_data[i] += res / l1_norms[i];
-               }
-            }
-            for (i = ne-1; i > ns-1; i--) /* relax interior points */
-            {
-
-               /*-----------------------------------------------------------
-                * If i is of the right type ( C or F ) and diagonal is
-                * nonzero, relax point i; otherwise, skip it.
-                *-----------------------------------------------------------*/
-
-               if (cf_marker[i] == relax_points
-                                && l1_norms[i] != zero)
-               {
-                  res = f_data[i];
-                  for (jj = A_diag_i[i]; jj < A_diag_i[i+1]; jj++)
-                  {
-                     ii = A_diag_j[jj];
-                     if (ii >= ns && ii < ne)
-                     {
-                        res -= A_diag_data[jj] * u_data[ii];
-                     }
-                     else
-                        res -= A_diag_data[jj] * tmp_data[ii];
-                  }
-                  for (jj = A_offd_i[i]; jj < A_offd_i[i+1]; jj++)
-                  {
-                     ii = A_offd_j[jj];
-                     res -= A_offd_data[jj] * Vext_data[ii];
-                  }
-                  u_data[i] += res / l1_norms[i];
-               }
-            }
-           }
-
-          }
-          else
-          {
-            for (i = 0; i < n; i++) /* relax interior points */
-            {
-
-               /*-----------------------------------------------------------
-                * If i is of the right type ( C or F ) and diagonal is
-
-                * nonzero, relax point i; otherwise, skip it.
-                *-----------------------------------------------------------*/
-
-               if (cf_marker[i] == relax_points
-                                && l1_norms[i] != zero)
-               {
-                  res = f_data[i];
-                  for (jj = A_diag_i[i]; jj < A_diag_i[i+1]; jj++)
-                  {
-                     ii = A_diag_j[jj];
-                     res -= A_diag_data[jj] * u_data[ii];
-                  }
-                  for (jj = A_offd_i[i]; jj < A_offd_i[i+1]; jj++)
-                  {
-                     ii = A_offd_j[jj];
-                     res -= A_offd_data[jj] * Vext_data[ii];
-                  }
-                  u_data[i] += res / l1_norms[i];
-               }
-            }
-            for (i = n-1; i > -1; i--) /* relax interior points */
-            {
-
-               /*-----------------------------------------------------------
-                * If i is of the right type ( C or F ) and diagonal is
-
-                * nonzero, relax point i; otherwise, skip it.
-                *-----------------------------------------------------------*/
-
-               if (cf_marker[i] == relax_points
-                                && l1_norms[i] != zero)
-               {
-                  res = f_data[i];
-                  for (jj = A_diag_i[i]; jj < A_diag_i[i+1]; jj++)
-                  {
-                     ii = A_diag_j[jj];
-                     res -= A_diag_data[jj] * u_data[ii];
-                  }
-                  for (jj = A_offd_i[i]; jj < A_offd_i[i+1]; jj++)
-                  {
-                     ii = A_offd_j[jj];
-                     res -= A_offd_data[jj] * Vext_data[ii];
-                  }
-                  u_data[i] += res / l1_norms[i];
-               }
-            }
-          }
-         }
-        }
-        else
-        {
-#ifdef HYPRE_USING_OPENMP
-#pragma omp parallel for private(i) HYPRE_SMP_SCHEDULE
-#endif
-         for (i = 0; i < n; i++)
-         {
-            Vtemp_data[i] = u_data[i];
-         }
-         prod = (1.0-relax_weight*omega);
-         if (relax_points == 0)
-         {
-          if (num_threads > 1)
-          {
-             tmp_data = Ztemp_data;
-#ifdef HYPRE_USING_OPENMP
-#pragma omp parallel for private(i) HYPRE_SMP_SCHEDULE
-#endif
-           for (i = 0; i < n; i++)
-              tmp_data[i] = u_data[i];
-#ifdef HYPRE_USING_OPENMP
-#pragma omp parallel for private(i,ii,j,jj,ns,ne,res,rest,size) HYPRE_SMP_SCHEDULE
-#endif
-           for (j = 0; j < num_threads; j++)
-           {
-            size = n/num_threads;
-            rest = n - size*num_threads;
-            if (j < rest)
-            {
-               ns = j*size+j;
-               ne = (j+1)*size+j+1;
-            }
-            else
-            {
-               ns = j*size+rest;
-               ne = (j+1)*size+rest;
-            }
-            for (i = ns; i < ne; i++)	/* interior points first */
-            {
-
-               /*-----------------------------------------------------------
-                * If diagonal is nonzero, relax point i; otherwise, skip it.
-                *-----------------------------------------------------------*/
-
-               if ( l1_norms[i] != zero)
-               {
-                  res0 = 0.0;
-                  res2 = 0.0;
-                  res = f_data[i];
-                  for (jj = A_diag_i[i]+1; jj < A_diag_i[i+1]; jj++)
-                  {
-                     ii = A_diag_j[jj];
-                     if (ii >= ns && ii < ne)
-                     {
-                        res0 -= A_diag_data[jj] * u_data[ii];
-                        res2 += A_diag_data[jj] * Vtemp_data[ii];
-                     }
-                     else
-                        res -= A_diag_data[jj] * tmp_data[ii];
-                  }
-                  for (jj = A_offd_i[i]; jj < A_offd_i[i+1]; jj++)
-                  {
-                     ii = A_offd_j[jj];
-                     res -= A_offd_data[jj] * Vext_data[ii];
-                  }
-                  u_data[i] *= prod;
-                  u_data[i] += relax_weight*(omega*res + res0 +
-                        one_minus_omega*res2) / l1_norms[i];
-                  /*u_data[i] += omega*(relax_weight*res + res0 +
-                        one_minus_weight*res2) / l1_norms[i];*/
-               }
-            }
-            for (i = ne-1; i > ns-1; i--)	/* interior points first */
-            {
-
-               /*-----------------------------------------------------------
-                * If diagonal is nonzero, relax point i; otherwise, skip it.
-                *-----------------------------------------------------------*/
-
-               if ( l1_norms[i] != zero)
-               {
-                  res0 = 0.0;
-                  res2 = 0.0;
-                  res = f_data[i];
-                  for (jj = A_diag_i[i]+1; jj < A_diag_i[i+1]; jj++)
-                  {
-                     ii = A_diag_j[jj];
-                     if (ii >= ns && ii < ne)
-                     {
-                        res0 -= A_diag_data[jj] * u_data[ii];
-                        res2 += A_diag_data[jj] * Vtemp_data[ii];
-                     }
-                     else
-                        res -= A_diag_data[jj] * tmp_data[ii];
-                  }
-                  for (jj = A_offd_i[i]; jj < A_offd_i[i+1]; jj++)
-                  {
-                     ii = A_offd_j[jj];
-                     res -= A_offd_data[jj] * Vext_data[ii];
-                  }
-                  u_data[i] *= prod;
-                  u_data[i] += relax_weight*(omega*res + res0 +
-                        one_minus_omega*res2) / l1_norms[i];
-                  /*u_data[i] += omega*(relax_weight*res + res0 +
-                        one_minus_weight*res2) / l1_norms[i];*/
-               }
-            }
-           }
-
-          }
-          else
-          {
-            for (i = 0; i < n; i++)	/* interior points first */
-            {
-
-               /*-----------------------------------------------------------
-                * If diagonal is nonzero, relax point i; otherwise, skip it.
-                *-----------------------------------------------------------*/
-
-               if ( l1_norms[i] != zero)
-               {
-                  res0 = 0.0;
-                  res = f_data[i];
-                  res2 = 0.0;
-                  for (jj = A_diag_i[i]+1; jj < A_diag_i[i+1]; jj++)
-                  {
-                     ii = A_diag_j[jj];
-                     res0 -= A_diag_data[jj] * u_data[ii];
-                     res2 += A_diag_data[jj] * Vtemp_data[ii];
-                  }
-                  for (jj = A_offd_i[i]; jj < A_offd_i[i+1]; jj++)
-=======
                   for (j = 0; j < num_threads; j++)
->>>>>>> 38877ad6
                   {
                      size = n/num_threads;
                      rest = n - size*num_threads;
@@ -3441,7 +2372,7 @@
                   u_data[i] += Vtemp_data[i] / l1_norms[i];
             }
 #endif
-         POP_RANGE;
+         //POP_RANGE;
       }
       break;
 
@@ -5232,8 +4163,8 @@
    hypre_CSRMatrix *A_diag = hypre_ParCSRMatrixDiag(A);
    HYPRE_Int num_rows = hypre_CSRMatrixNumRows(A_diag);
    HYPRE_Int global_num_rows = (HYPRE_Int) hypre_ParCSRMatrixGlobalNumRows(A);
-   MPI_Comm           comm = hypre_ParCSRMatrixComm(A);
-   MPI_Comm           new_comm;
+   MPI_Comm comm = hypre_ParCSRMatrixComm(A);
+   MPI_Comm new_comm;
 
    /* Generate sub communicator */
    hypre_GenerateSubComm(comm, num_rows, &new_comm);
@@ -5330,7 +4261,7 @@
 #endif
 
    hypre_ParCSRMatrix *A = hypre_ParAMGDataAArray(amg_data)[level];
-   HYPRE_Int  n        = hypre_CSRMatrixNumRows(hypre_ParCSRMatrixDiag(A));
+   HYPRE_Int  n = hypre_CSRMatrixNumRows(hypre_ParCSRMatrixDiag(A));
    HYPRE_Int  error_flag = 0;
 
    if (n)
