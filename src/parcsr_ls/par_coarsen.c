--- conflicted
+++ resolved
@@ -2776,10 +2776,7 @@
 hypre_BoomerAMGCoarsenHMIS( hypre_ParCSRMatrix    *S,
                             hypre_ParCSRMatrix    *A,
                             HYPRE_Int              measure_type,
-<<<<<<< HEAD
-=======
                             HYPRE_Int              cut_factor,
->>>>>>> 9e2e1491
                             HYPRE_Int              debug_flag,
                             HYPRE_Int            **CF_marker_ptr)
 {
@@ -2795,4 +2792,4 @@
    ierr += hypre_BoomerAMGCoarsenPMISHost (S, A, 1, debug_flag, CF_marker_ptr);
 
    return (ierr);
-}+}
