--- conflicted
+++ resolved
@@ -3229,14 +3229,10 @@
                                    HYPRE_Int    *num_grid_sweeps);
 
 
-<<<<<<< HEAD
 HYPRE_Int
 HYPRE_ParCSRHybridGetSetupSolveTime( HYPRE_Solver solver,
                                      HYPRE_Real  *time    );
-/*@}*/
-=======
 /**@}*/
->>>>>>> 9e2e1491
 
 /*--------------------------------------------------------------------------
  *--------------------------------------------------------------------------*/
