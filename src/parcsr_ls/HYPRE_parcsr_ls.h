--- conflicted
+++ resolved
@@ -53,15 +53,15 @@
 #endif
 
 typedef HYPRE_Int (*HYPRE_PtrToParSolverFcn)(HYPRE_Solver,
-                                             HYPRE_ParCSRMatrix,
-                                             HYPRE_ParVector,
-                                             HYPRE_ParVector);
+                                       HYPRE_ParCSRMatrix,
+                                       HYPRE_ParVector,
+                                       HYPRE_ParVector);
 
 #ifndef HYPRE_MODIFYPC
 #define HYPRE_MODIFYPC
 typedef HYPRE_Int (*HYPRE_PtrToModifyPCFcn)(HYPRE_Solver,
-                                            HYPRE_Int,
-                                            HYPRE_Real);
+                                      HYPRE_Int,
+                                      HYPRE_Real);
 #endif
 
 /**@}*/
@@ -317,8 +317,8 @@
  * This routine should be used before HYPRE_BoomerAMGSetLevelNonGalerkinTol, which
  * then can be used to change individual levels if desired
  **/
-HYPRE_Int HYPRE_BoomerAMGSetNonGalerkinTol(HYPRE_Solver solver,
-                                           HYPRE_Real   nongalerkin_tol);
+HYPRE_Int HYPRE_BoomerAMGSetNonGalerkinTol (HYPRE_Solver solver,
+                                          HYPRE_Real  nongalerkin_tol);
 
 /**
  * (Optional) Defines the level specific non-Galerkin drop-tolerances
@@ -346,16 +346,10 @@
  * @param level [IN] level on which drop tolerance is used
  **/
 HYPRE_Int HYPRE_BoomerAMGSetLevelNonGalerkinTol (HYPRE_Solver solver,
-<<<<<<< HEAD
-                                                 HYPRE_Real   nongalerkin_tol,
-                                                 HYPRE_Int  level);
-
-/*
-=======
                                           HYPRE_Real   nongalerkin_tol,
                                           HYPRE_Int  level);
-/**
->>>>>>> 10a4cd53
+
+/**
  * (Optional) Defines the non-Galerkin drop-tolerance (old version)
  **/
 HYPRE_Int HYPRE_BoomerAMGSetNonGalerkTol (HYPRE_Solver solver,
@@ -518,9 +512,9 @@
  * This can only be used in context with nodal coarsening and still
  * requires the user to choose an interpolation.
  **/
-HYPRE_Int HYPRE_BoomerAMGSetInterpVectors(HYPRE_Solver     solver ,
-                                          HYPRE_Int        num_vectors ,
-                                          HYPRE_ParVector *interp_vectors );
+HYPRE_Int HYPRE_BoomerAMGSetInterpVectors (HYPRE_Solver     solver ,
+                                           HYPRE_Int        num_vectors ,
+                                           HYPRE_ParVector *interp_vectors );
 
 /**
  * (Optional) Defines the interpolation variant used for
@@ -529,24 +523,24 @@
  *    - 2 : GM approach 2  (to be preferred over 1)
  *    - 3 : LN approach
  **/
-HYPRE_Int HYPRE_BoomerAMGSetInterpVecVariant(HYPRE_Solver solver,
-                                             HYPRE_Int    var );
+HYPRE_Int HYPRE_BoomerAMGSetInterpVecVariant (HYPRE_Solver solver,
+                                              HYPRE_Int    var );
 
 /**
  * (Optional) Defines the maximal elements per row for Q, the additional
  * columns added to the original interpolation matrix P, to reduce complexity.
  * The default is no truncation.
  **/
-HYPRE_Int HYPRE_BoomerAMGSetInterpVecQMax(HYPRE_Solver solver,
-                                          HYPRE_Int    q_max );
+HYPRE_Int HYPRE_BoomerAMGSetInterpVecQMax (HYPRE_Solver solver,
+                                           HYPRE_Int    q_max );
 
 /**
  * (Optional) Defines a truncation factor for Q, the additional
  * columns added to the original interpolation matrix P, to reduce complexity.
  * The default is no truncation.
  **/
-HYPRE_Int HYPRE_BoomerAMGSetInterpVecAbsQTrunc(HYPRE_Solver solver,
-                                               HYPRE_Real   q_trunc );
+HYPRE_Int HYPRE_BoomerAMGSetInterpVecAbsQTrunc (HYPRE_Solver solver,
+                                                HYPRE_Real   q_trunc );
 
 /**
  * (Optional) Specifies the use of GSMG - geometrically smooth
@@ -575,8 +569,8 @@
  * The default is 0.
  **/
 HYPRE_Int
-HYPRE_BoomerAMGSetFCycle(HYPRE_Solver solver,
-                         HYPRE_Int    fcycle  );
+HYPRE_BoomerAMGSetFCycle( HYPRE_Solver solver,
+                          HYPRE_Int    fcycle  );
 
 /**
  * (Optional) Defines use of an additive V(1,1)-cycle using the
@@ -622,7 +616,7 @@
  * Can only be used when AMG is used as a preconditioner !!!
  **/
 HYPRE_Int HYPRE_BoomerAMGSetAddLastLvl(HYPRE_Solver solver,
-                                       HYPRE_Int    add_last_lvl);
+                                     HYPRE_Int    add_last_lvl);
 
 /**
  * (Optional) Defines the truncation factor for the
@@ -630,7 +624,7 @@
  * The default is 0.
  **/
 HYPRE_Int HYPRE_BoomerAMGSetMultAddTruncFactor(HYPRE_Solver solver,
-                                               HYPRE_Real   add_trunc_factor);
+                                           HYPRE_Real   add_trunc_factor);
 
 /**
  * (Optional) Defines the maximal number of elements per row for the
@@ -638,7 +632,7 @@
  * The default is 0.
  **/
 HYPRE_Int HYPRE_BoomerAMGSetMultAddPMaxElmts(HYPRE_Solver solver,
-                                             HYPRE_Int    add_P_max_elmts);
+                                         HYPRE_Int    add_P_max_elmts);
 /**
  * (Optional) Defines the relaxation type used in the (mult)additive cycle
  * portion (also affects simple method.)
@@ -656,7 +650,7 @@
  * The weight only affects the Jacobi method, and has no effect on L1-Jacobi
  **/
 HYPRE_Int HYPRE_BoomerAMGSetAddRelaxWt(HYPRE_Solver solver,
-                                       HYPRE_Real    add_rlx_wt);
+                                         HYPRE_Real    add_rlx_wt);
 
 /**
  * (Optional) Sets maximal size for agglomeration or redundant coarse grid solve.
@@ -868,19 +862,14 @@
  *  The default is 1 (i.e., scaled).
  **/
 HYPRE_Int HYPRE_BoomerAMGSetChebyScale (HYPRE_Solver solver,
-<<<<<<< HEAD
-                                        HYPRE_Int   scale);
-
-/*
-=======
                                            HYPRE_Int   scale);
-/**
->>>>>>> 10a4cd53
+
+/**
  * (Optional) Defines which polynomial variant should be used.
  *  The default is 0 (i.e., scaled).
  **/
 HYPRE_Int HYPRE_BoomerAMGSetChebyVariant (HYPRE_Solver solver,
-                                          HYPRE_Int   variant);
+                                           HYPRE_Int   variant);
 
 /**
  * (Optional) Defines how to estimate eigenvalues.
@@ -891,11 +880,10 @@
  *  determine the smallest and largest eigenvalue.
  **/
 HYPRE_Int HYPRE_BoomerAMGSetChebyEigEst (HYPRE_Solver solver,
-                                         HYPRE_Int   eig_est);
+                                           HYPRE_Int   eig_est);
 
 /**
  * (Optional) Enables the use of more complex smoothers.
-<<<<<<< HEAD
  * The following options exist for \e smooth_type:
  *
  *    - 6 : Schwarz (routines needed to set: HYPRE_BoomerAMGSetDomainType,
@@ -910,24 +898,6 @@
  *
  * The default is 6.  Also, if no smoother parameters are set via the routines
  * mentioned in the table above, default values are used.
-=======
- * The following options exist for smooth\_type:
- *
- * \begin{tabular}{|c|l|l|} \hline
- * value & smoother & routines needed to set smoother parameters \\
- * 6 & Schwarz smoothers & HYPRE\_BoomerAMGSetDomainType, HYPRE\_BoomerAMGSetOverlap, \\
- *   &  & HYPRE\_BoomerAMGSetVariant, HYPRE\_BoomerAMGSetSchwarzRlxWeight \\
- * 7 & Pilut & HYPRE\_BoomerAMGSetDropTol, HYPRE\_BoomerAMGSetMaxNzPerRow \\
- * 8 & ParaSails & HYPRE\_BoomerAMGSetSym, HYPRE\_BoomerAMGSetLevel, \\
- *   &  &  HYPRE\_BoomerAMGSetFilter, HYPRE\_BoomerAMGSetThreshold \\
- * 9 & Euclid & HYPRE\_BoomerAMGSetEuclidFile \\
- * 5 & ParILUK & HYPRE_ILUSetLevelOfFill & HYPRE_ILUSetType \\
- * \hline
- * \end{tabular}
- *
- * The default is 6. Also, if no smoother parameters are set via the routines mentioned in the table above,
- * default values are used.
->>>>>>> 10a4cd53
  **/
 HYPRE_Int HYPRE_BoomerAMGSetSmoothType(HYPRE_Solver solver,
                                        HYPRE_Int    smooth_type);
@@ -1107,16 +1077,16 @@
  * The default is 0.
  **/
 HYPRE_Int
-HYPRE_BoomerAMGSetADropTol(HYPRE_Solver  solver,
-                           HYPRE_Real    A_drop_tol);
+HYPRE_BoomerAMGSetADropTol( HYPRE_Solver  solver,
+                            HYPRE_Real    A_drop_tol  );
 
 /**
  * (Optional) Drop the entries that are not on the diagonal and smaller than
  * its row norm: type 1: 1-norm, 2: 2-norm, -1: infinity norm
  **/
 HYPRE_Int
-HYPRE_BoomerAMGSetADropType(HYPRE_Solver  solver,
-                            HYPRE_Int     A_drop_type);
+HYPRE_BoomerAMGSetADropType( HYPRE_Solver  solver,
+                             HYPRE_Int     A_drop_type  );
 
 /**
  * (Optional) Name of file to which BoomerAMG will print;
@@ -1184,33 +1154,29 @@
  * be saved to use more efficient matvecs instead of matvecTs
  **/
 HYPRE_Int HYPRE_BoomerAMGSetKeepTranspose(HYPRE_Solver solver,
-                                          HYPRE_Int    keepTranspose);
+                                      HYPRE_Int    keepTranspose);
 
 /**
  * HYPRE_BoomerAMGSetPlotGrids
  **/
-HYPRE_Int HYPRE_BoomerAMGSetPlotGrids(HYPRE_Solver solver,
-                                      HYPRE_Int    plotgrids);
+HYPRE_Int HYPRE_BoomerAMGSetPlotGrids (HYPRE_Solver solver,
+                                       HYPRE_Int    plotgrids);
 
 /**
  * HYPRE_BoomerAMGSetPlotFilename
  **/
-HYPRE_Int HYPRE_BoomerAMGSetPlotFileName(HYPRE_Solver  solver,
-                                         const char   *plotfilename);
+HYPRE_Int HYPRE_BoomerAMGSetPlotFileName (HYPRE_Solver  solver,
+                                          const char   *plotfilename);
 
 /**
  * HYPRE_BoomerAMGSetCoordDim
  **/
-HYPRE_Int HYPRE_BoomerAMGSetCoordDim(HYPRE_Solver solver,
-                                     HYPRE_Int    coorddim);
+HYPRE_Int HYPRE_BoomerAMGSetCoordDim (HYPRE_Solver solver,
+                                      HYPRE_Int    coorddim);
 
 /**
  * HYPRE_BoomerAMGSetCoordinates
  **/
-<<<<<<< HEAD
-HYPRE_Int HYPRE_BoomerAMGSetCoordinates(HYPRE_Solver  solver,
-                                        float        *coordinates);
-=======
 HYPRE_Int HYPRE_BoomerAMGSetCoordinates (HYPRE_Solver  solver,
                                          float        *coordinates);
 
@@ -1224,19 +1190,13 @@
 HYPRE_Int HYPRE_BoomerAMGGetGridHierarchy(HYPRE_Solver solver, 
                                                   HYPRE_Int *cgrid );
 
->>>>>>> 10a4cd53
 #ifdef HYPRE_USING_DSUPERLU
 /**
  * HYPRE_BoomerAMGSetDSLUThreshold
  **/
-<<<<<<< HEAD
-
-HYPRE_Int HYPRE_BoomerAMGSetDSLUThreshold(HYPRE_Solver solver,
-                                          HYPRE_Int    slu_threshold);
-=======
+
 HYPRE_Int HYPRE_BoomerAMGSetDSLUThreshold (HYPRE_Solver solver,
                                 HYPRE_Int    slu_threshold);
->>>>>>> 10a4cd53
 #endif
 
 /**
@@ -1256,13 +1216,6 @@
  * (Optional) Deprecated function. Use HYPRE_BoomerAMGSetCPoints instead.
  **/
 HYPRE_Int HYPRE_BoomerAMGSetCpointsToKeep(HYPRE_Solver solver,
-<<<<<<< HEAD
-                                          HYPRE_Int  cpt_coarse_level,
-                                          HYPRE_Int  num_cpt_coarse,
-                                          HYPRE_Int *cpt_coarse_index);
-
-/*
-=======
 				HYPRE_Int  cpt_coarse_level,
 				HYPRE_Int  num_cpt_coarse,
                                           HYPRE_BigInt *cpt_coarse_index);
@@ -1291,12 +1244,11 @@
                                             HYPRE_BigInt *isolated_fpt_index);
 
 /**
->>>>>>> 10a4cd53
  * (Optional) if Sabs equals 1, the strength of connection test is based
  * on the absolute value of the matrix coefficients
  **/
-HYPRE_Int HYPRE_BoomerAMGSetSabs(HYPRE_Solver solver,
-                                 HYPRE_Int    Sabs);
+HYPRE_Int HYPRE_BoomerAMGSetSabs (HYPRE_Solver solver,
+                                  HYPRE_Int Sabs );
 
 /**@}*/
 
@@ -2425,7 +2377,7 @@
  * Returns the residual.
  **/
 HYPRE_Int HYPRE_ParCSRGMRESGetResidual(HYPRE_Solver     solver,
-                                       HYPRE_ParVector *residual);
+                                     HYPRE_ParVector *residual);
 
 
 /* ParCSR CO-GMRES, author: KS */
@@ -2434,7 +2386,7 @@
  * Create a solver object.
  **/
 HYPRE_Int HYPRE_ParCSRCOGMRESCreate(MPI_Comm      comm,
-                                    HYPRE_Solver *solver);
+                                  HYPRE_Solver *solver);
 
 /**
  * Destroy a solver object.
@@ -2442,64 +2394,64 @@
 HYPRE_Int HYPRE_ParCSRCOGMRESDestroy(HYPRE_Solver solver);
 
 HYPRE_Int HYPRE_ParCSRCOGMRESSetup(HYPRE_Solver       solver,
-                                   HYPRE_ParCSRMatrix A,
-                                   HYPRE_ParVector    b,
-                                   HYPRE_ParVector    x);
+                                 HYPRE_ParCSRMatrix A,
+                                 HYPRE_ParVector    b,
+                                 HYPRE_ParVector    x);
 
 HYPRE_Int HYPRE_ParCSRCOGMRESSolve(HYPRE_Solver       solver,
-                                   HYPRE_ParCSRMatrix A,
-                                   HYPRE_ParVector    b,
-                                   HYPRE_ParVector    x);
+                                 HYPRE_ParCSRMatrix A,
+                                 HYPRE_ParVector    b,
+                                 HYPRE_ParVector    x);
 
 HYPRE_Int HYPRE_ParCSRCOGMRESSetKDim(HYPRE_Solver solver,
-                                     HYPRE_Int    k_dim);
+                                   HYPRE_Int    k_dim);
 
 HYPRE_Int HYPRE_ParCSRCOGMRESSetUnroll(HYPRE_Solver solver,
-                                       HYPRE_Int    unroll);
+                                   HYPRE_Int    unroll);
 
 HYPRE_Int HYPRE_ParCSRCOGMRESSetCGS(HYPRE_Solver solver,
-                                    HYPRE_Int    cgs);
+                                   HYPRE_Int    cgs);
 
 HYPRE_Int HYPRE_ParCSRCOGMRESSetTol(HYPRE_Solver solver,
-                                    HYPRE_Real   tol);
+                                  HYPRE_Real   tol);
 
 HYPRE_Int HYPRE_ParCSRCOGMRESSetAbsoluteTol(HYPRE_Solver solver,
-                                            HYPRE_Real   a_tol);
+                                          HYPRE_Real   a_tol);
 
 /*
  * RE-VISIT
  **/
 HYPRE_Int HYPRE_ParCSRCOGMRESSetMinIter(HYPRE_Solver solver,
-                                        HYPRE_Int    min_iter);
+                                      HYPRE_Int    min_iter);
 
 HYPRE_Int HYPRE_ParCSRCOGMRESSetMaxIter(HYPRE_Solver solver,
-                                        HYPRE_Int    max_iter);
+                                      HYPRE_Int    max_iter);
 
 HYPRE_Int HYPRE_ParCSRCOGMRESSetPrecond(HYPRE_Solver             solver,
-                                        HYPRE_PtrToParSolverFcn  precond,
-                                        HYPRE_PtrToParSolverFcn  precond_setup,
-                                        HYPRE_Solver             precond_solver);
+                                      HYPRE_PtrToParSolverFcn  precond,
+                                      HYPRE_PtrToParSolverFcn  precond_setup,
+                                      HYPRE_Solver             precond_solver);
 
 HYPRE_Int HYPRE_ParCSRCOGMRESGetPrecond(HYPRE_Solver  solver,
-                                        HYPRE_Solver *precond_data);
+                                      HYPRE_Solver *precond_data);
 
 HYPRE_Int HYPRE_ParCSRCOGMRESSetLogging(HYPRE_Solver solver,
-                                        HYPRE_Int    logging);
+                                      HYPRE_Int    logging);
 
 HYPRE_Int HYPRE_ParCSRCOGMRESSetPrintLevel(HYPRE_Solver solver,
-                                           HYPRE_Int    print_level);
+                                         HYPRE_Int    print_level);
 
 HYPRE_Int HYPRE_ParCSRCOGMRESGetNumIterations(HYPRE_Solver  solver,
-                                              HYPRE_Int    *num_iterations);
+                                            HYPRE_Int    *num_iterations);
 
 HYPRE_Int HYPRE_ParCSRCOGMRESGetFinalRelativeResidualNorm(HYPRE_Solver  solver,
-                                                          HYPRE_Real   *norm);
+                                                        HYPRE_Real   *norm);
 
 /**
  * Returns the residual.
  **/
 HYPRE_Int HYPRE_ParCSRCOGMRESGetResidual(HYPRE_Solver     solver,
-                                         HYPRE_ParVector *residual);
+                                     HYPRE_ParVector *residual);
 
 /* end of parCSR CO-GMRES */
 
@@ -2578,11 +2530,11 @@
                                                             HYPRE_Real   *norm);
 
 HYPRE_Int HYPRE_ParCSRFlexGMRESGetResidual(HYPRE_Solver     solver,
-                                           HYPRE_ParVector *residual);
-
-
-HYPRE_Int HYPRE_ParCSRFlexGMRESSetModifyPC(HYPRE_Solver           solver,
-                                           HYPRE_PtrToModifyPCFcn modify_pc);
+                                     HYPRE_ParVector *residual);
+
+
+HYPRE_Int HYPRE_ParCSRFlexGMRESSetModifyPC( HYPRE_Solver           solver,
+                                            HYPRE_PtrToModifyPCFcn modify_pc);
 
 /**@}*/
 
@@ -2661,7 +2613,7 @@
                                                          HYPRE_Real   *norm);
 
 HYPRE_Int HYPRE_ParCSRLGMRESGetResidual(HYPRE_Solver     solver,
-                                        HYPRE_ParVector *residual);
+                                     HYPRE_ParVector *residual);
 
 /**@}*/
 
@@ -2734,7 +2686,7 @@
                                                            HYPRE_Real   *norm);
 
 HYPRE_Int HYPRE_ParCSRBiCGSTABGetResidual(HYPRE_Solver     solver,
-                                          HYPRE_ParVector *residual);
+                                     HYPRE_ParVector *residual);
 
 /**@}*/
 
@@ -2829,15 +2781,15 @@
  * (Optional) Set recompute residual (don't rely on 3-term recurrence).
  **/
 HYPRE_Int
-HYPRE_ParCSRHybridSetRecomputeResidual(HYPRE_Solver  solver,
-                                       HYPRE_Int     recompute_residual);
+HYPRE_ParCSRHybridSetRecomputeResidual( HYPRE_Solver  solver,
+                                        HYPRE_Int     recompute_residual );
 
 /**
  * (Optional) Get recompute residual option.
  **/
 HYPRE_Int
-HYPRE_ParCSRHybridGetRecomputeResidual(HYPRE_Solver  solver,
-                                       HYPRE_Int    *recompute_residual);
+HYPRE_ParCSRHybridGetRecomputeResidual( HYPRE_Solver  solver,
+                                        HYPRE_Int    *recompute_residual );
 
 /**
  * (Optional) Set recompute residual period (don't rely on 3-term recurrence).
@@ -2845,15 +2797,15 @@
  * Recomputes residual after every specified number of iterations.
  **/
 HYPRE_Int
-HYPRE_ParCSRHybridSetRecomputeResidualP(HYPRE_Solver  solver,
-                                        HYPRE_Int     recompute_residual_p);
+HYPRE_ParCSRHybridSetRecomputeResidualP( HYPRE_Solver  solver,
+                                         HYPRE_Int     recompute_residual_p );
 
 /**
  * (Optional) Get recompute residual period option.
  **/
 HYPRE_Int
-HYPRE_ParCSRHybridGetRecomputeResidualP(HYPRE_Solver  solver,
-                                        HYPRE_Int    *recompute_residual_p);
+HYPRE_ParCSRHybridGetRecomputeResidualP( HYPRE_Solver  solver,
+                                         HYPRE_Int    *recompute_residual_p );
 
 /**
  * Set the Krylov dimension for restarted GMRES.
@@ -3232,7 +3184,7 @@
  **/
 HYPRE_Int
 HYPRE_ParCSRHybridSetKeepTranspose(HYPRE_Solver solver,
-                                   HYPRE_Int    keepT);
+                           HYPRE_Int    keepT);
 
 /**
  * (Optional) Sets whether to use non-Galerkin option
@@ -3242,8 +3194,8 @@
  **/
 HYPRE_Int
 HYPRE_ParCSRHybridSetNonGalerkinTol(HYPRE_Solver solver,
-                                    HYPRE_Int   num_levels,
-                                    HYPRE_Real *nongalerkin_tol);
+                           HYPRE_Int   num_levels,
+                           HYPRE_Real *nongalerkin_tol);
 
 /**
  * Retrieves the total number of iterations.
@@ -3418,9 +3370,9 @@
  * @param x approximate solution of the linear system to be solved (Ignored by this function).
  **/
 HYPRE_Int HYPRE_MGRSetup( HYPRE_Solver solver,
-                          HYPRE_ParCSRMatrix A,
-                          HYPRE_ParVector b,
-                          HYPRE_ParVector x      );
+                         HYPRE_ParCSRMatrix A,
+                         HYPRE_ParVector b,
+                         HYPRE_ParVector x      );
 /*--------------------------------------------------------------------------
  * HYPRE_MGRSolve
  *--------------------------------------------------------------------------*/
@@ -3435,9 +3387,9 @@
  * @param x [OUT] approximated solution of the linear system to be solved
  **/
 HYPRE_Int HYPRE_MGRSolve( HYPRE_Solver solver,
-                          HYPRE_ParCSRMatrix A,
-                          HYPRE_ParVector b,
-                          HYPRE_ParVector x      );
+                         HYPRE_ParCSRMatrix A,
+                         HYPRE_ParVector b,
+                         HYPRE_ParVector x      );
 
 /*--------------------------------------------------------------------------
  * HYPRE_Int HYPRE_MGRSetCpointsByContiguousBlock
@@ -3475,10 +3427,10 @@
  * @param block_coarse_indexes [IN] index for each block coarse point per level
  **/
 HYPRE_Int HYPRE_MGRSetCpointsByBlock( HYPRE_Solver solver,
-                                      HYPRE_Int  block_size,
-                                      HYPRE_Int max_num_levels,
-                                      HYPRE_Int *num_block_coarse_points,
-                                      HYPRE_Int  **block_coarse_indexes);
+                         HYPRE_Int  block_size,
+                         HYPRE_Int max_num_levels,
+                         HYPRE_Int *num_block_coarse_points,
+                         HYPRE_Int  **block_coarse_indexes);
 
 /**
  * (Optional) Set non C-points to F-points.
@@ -3491,13 +3443,9 @@
  *
  **/
 HYPRE_Int
-<<<<<<< HEAD
 HYPRE_MGRSetNonCpointsToFpoints( HYPRE_Solver solver,
                                  HYPRE_Int nonCptToFptFlag);
 
-=======
-HYPRE_MGRSetNonCpointsToFpoints( HYPRE_Solver solver, HYPRE_Int nonCptToFptFlag);
->>>>>>> 10a4cd53
 /*--------------------------------------------------------------------------
  * HYPRE_MGRSetMaxCoarseLevels
  *--------------------------------------------------------------------------*/
@@ -3534,12 +3482,9 @@
  * @param reserved_coarse_nodes [IN] (global) indexes of reserved coarse points
  **/
 HYPRE_Int
-<<<<<<< HEAD
 HYPRE_MGRSetReservedCoarseNodes( HYPRE_Solver solver,
                                  HYPRE_Int reserved_coarse_size,
                                  HYPRE_Int *reserved_coarse_nodes );
-=======
-HYPRE_MGRSetReservedCoarseNodes( HYPRE_Solver solver, HYPRE_Int reserved_coarse_size, HYPRE_BigInt *reserved_coarse_nodes );
 
 /* (Optional) Set the level for reducing the reserved Cpoints before the coarse
  * grid solve. This is necessary for some applications, such as phase transitions.
@@ -3552,7 +3497,6 @@
 **/
 HYPRE_Int
 HYPRE_MGRSetReservedCpointsLevelToKeep( HYPRE_Solver solver, HYPRE_Int level);
->>>>>>> 10a4cd53
 
 /*--------------------------------------------------------------------------
  * HYPRE_MGRSetRelaxType
@@ -3632,9 +3576,6 @@
 HYPRE_MGRSetRestrictType( HYPRE_Solver solver,
                           HYPRE_Int restrict_type);
 
-HYPRE_Int
-HYPRE_MGRSetLevelRestrictType( HYPRE_Solver solver, HYPRE_Int *restrict_type);
-
 /*--------------------------------------------------------------------------
  * HYPRE_MGRSetNumRestrictSweeps
  *--------------------------------------------------------------------------*/
@@ -3665,9 +3606,6 @@
 HYPRE_MGRSetInterpType( HYPRE_Solver solver,
                         HYPRE_Int interp_type );
 
-HYPRE_Int
-HYPRE_MGRSetLevelInterpType( HYPRE_Solver solver, HYPRE_Int *interp_type );
-
 /*--------------------------------------------------------------------------
  * HYPRE_MGRSetNumRelaxSweeps
  *--------------------------------------------------------------------------*/
@@ -3715,9 +3653,9 @@
  * @param coarse_grid_solver [IN] BoomerAMG solver
  **/
 HYPRE_Int HYPRE_MGRSetCoarseSolver(HYPRE_Solver          solver,
-                                   HYPRE_PtrToParSolverFcn  coarse_grid_solver_solve,
-                                   HYPRE_PtrToParSolverFcn  coarse_grid_solver_setup,
-                                   HYPRE_Solver          coarse_grid_solver );
+                             HYPRE_PtrToParSolverFcn  coarse_grid_solver_solve,
+                             HYPRE_PtrToParSolverFcn  coarse_grid_solver_setup,
+                             HYPRE_Solver          coarse_grid_solver );
 
 /*--------------------------------------------------------------------------
  * HYPRE_MGRSetPrintLevel
@@ -4258,24 +4196,16 @@
  * Print multivector to file.
  **/
 HYPRE_Int
-<<<<<<< HEAD
-hypre_ParCSRMultiVectorPrint(void *x_,
+HYPRE_ParCSRMultiVectorPrint(void *x_,
                              const char *fileName);
-=======
-HYPRE_ParCSRMultiVectorPrint(void *x_, const char *fileName);
->>>>>>> 10a4cd53
 
 /*
  * Read multivector from file.
  **/
 void *
-<<<<<<< HEAD
-hypre_ParCSRMultiVectorRead(MPI_Comm comm,
+HYPRE_ParCSRMultiVectorRead(MPI_Comm comm,
                             void *ii_,
                             const char *fileName);
-=======
-HYPRE_ParCSRMultiVectorRead(MPI_Comm comm, void *ii_, const char *fileName);
->>>>>>> 10a4cd53
 
 /**@}*/
 
