/******************************************************************************
 * Copyright 1998-2019 Lawrence Livermore National Security, LLC and other
 * HYPRE Project Developers. See the top-level COPYRIGHT file for details.
 *
 * SPDX-License-Identifier: (Apache-2.0 OR MIT)
 ******************************************************************************/

/******************************************************************************
 *
 *****************************************************************************/

/* following should be in a header file */


#include "_hypre_parcsr_ls.h"



/*==========================================================================*/
/*==========================================================================*/
/**
  Generates global coarse_size and dof_func for next coarser level

  Notes:
  \begin{itemize}
  \item The routine returns the following:
  \begin{itemize}
  \item an integer array containing the
  function values for the local coarse points
  \item the global number of coarse points
  \end{itemize}
  \end{itemize}

  {\bf Input files:}
  _hypre_parcsr_ls.h

  @return Error code.

  @param comm [IN]
  MPI Communicator
  @param local_num_variables [IN]
  number of points on local processor
  @param dof_func [IN]
  array that contains the function numbers for all local points
  @param CF_marker [IN]
  marker array for coarse points
  @param coarse_dof_func_ptr [OUT]
  pointer to array which contains the function numbers for local coarse points
  @param coarse_pnts_global_ptr [OUT]
  pointer to array which contains the number of the first coarse point on each  processor and the total number of coarse points in its last element

  @see */
/*--------------------------------------------------------------------------*/

HYPRE_Int
<<<<<<< HEAD
hypre_BoomerAMGCoarseParms(MPI_Comm       comm,
                           HYPRE_Int      local_num_variables,
                           HYPRE_Int      num_functions,
                           HYPRE_Int     *dof_func,
                           HYPRE_Int     *CF_marker,
                           HYPRE_Int    **coarse_dof_func_ptr,
                           HYPRE_BigInt **coarse_pnts_global_ptr)
=======
hypre_BoomerAMGCoarseParmsHost(MPI_Comm          comm,
                               HYPRE_Int         local_num_variables,
                               HYPRE_Int         num_functions,
                               hypre_IntArray   *dof_func,
                               hypre_IntArray   *CF_marker,
                               hypre_IntArray  **coarse_dof_func_ptr,
                               HYPRE_BigInt    **coarse_pnts_global_ptr) 
>>>>>>> e8d142b6
{
#ifdef HYPRE_PROFILE
   hypre_profile_times[HYPRE_TIMER_ID_COARSE_PARAMS] -= hypre_MPI_Wtime();
#endif

   HYPRE_Int      i;
   HYPRE_Int      num_procs;
   HYPRE_BigInt   local_coarse_size = 0;

   HYPRE_Int     *coarse_dof_func;
   HYPRE_BigInt  *coarse_pnts_global;

   /*--------------------------------------------------------------
    *----------------------------------------------------------------*/

   hypre_MPI_Comm_size(comm,&num_procs);

   for (i = 0; i < local_num_variables; i++)
   {
      if (hypre_IntArrayData(CF_marker)[i] == 1)
      {
         local_coarse_size++;
      }
   }
   if (num_functions > 1)
   {
      *coarse_dof_func_ptr = hypre_IntArrayCreate(local_coarse_size);
      hypre_IntArrayInitialize(*coarse_dof_func_ptr);
      coarse_dof_func = hypre_IntArrayData(*coarse_dof_func_ptr);

      local_coarse_size = 0;
      for (i = 0; i < local_num_variables; i++)
      {
         if (hypre_IntArrayData(CF_marker)[i] == 1)
         {
            coarse_dof_func[local_coarse_size++] = hypre_IntArrayData(dof_func)[i];
         }
      }
   }

   {
      HYPRE_BigInt scan_recv;

      coarse_pnts_global = hypre_CTAlloc(HYPRE_BigInt, 2, HYPRE_MEMORY_HOST);
      hypre_MPI_Scan(&local_coarse_size, &scan_recv, 1, HYPRE_MPI_BIG_INT, hypre_MPI_SUM, comm);

      /* first point in my range */
      coarse_pnts_global[0] = scan_recv - local_coarse_size;

      /* first point in next proc's range */
      coarse_pnts_global[1] = scan_recv;
   }

   if (*coarse_pnts_global_ptr)
   {
      hypre_TFree(*coarse_pnts_global_ptr, HYPRE_MEMORY_HOST);
   }
   *coarse_pnts_global_ptr = coarse_pnts_global;

#ifdef HYPRE_PROFILE
   hypre_profile_times[HYPRE_TIMER_ID_COARSE_PARAMS] += hypre_MPI_Wtime();
#endif

   return hypre_error_flag;
}

HYPRE_Int
hypre_BoomerAMGCoarseParms(MPI_Comm          comm,
                           HYPRE_Int         local_num_variables,
                           HYPRE_Int         num_functions,
                           hypre_IntArray   *dof_func,
                           hypre_IntArray   *CF_marker,
                           hypre_IntArray  **coarse_dof_func_ptr,
                           HYPRE_BigInt    **coarse_pnts_global_ptr) 
{
   HYPRE_Int ierr = 0;

#if defined(HYPRE_USING_CUDA) || defined(HYPRE_USING_HIP)
   HYPRE_ExecutionPolicy exec = hypre_GetExecPolicy1(hypre_IntArrayMemoryLocation(CF_marker));
   if (num_functions > 1)
   {
      exec = hypre_GetExecPolicy2(hypre_IntArrayMemoryLocation(CF_marker), hypre_IntArrayMemoryLocation(dof_func));
   }

   if (exec == HYPRE_EXEC_DEVICE)
   {
      ierr = hypre_BoomerAMGCoarseParmsDevice(comm, local_num_variables, num_functions, dof_func, 
                                              CF_marker, coarse_dof_func_ptr, coarse_pnts_global_ptr);
   }
   else
#endif
   {
      ierr = hypre_BoomerAMGCoarseParmsHost(comm, local_num_variables, num_functions, dof_func, 
                                            CF_marker, coarse_dof_func_ptr, coarse_pnts_global_ptr);
   }

   return ierr;
}<|MERGE_RESOLUTION|>--- conflicted
+++ resolved
@@ -53,23 +53,13 @@
 /*--------------------------------------------------------------------------*/
 
 HYPRE_Int
-<<<<<<< HEAD
-hypre_BoomerAMGCoarseParms(MPI_Comm       comm,
-                           HYPRE_Int      local_num_variables,
-                           HYPRE_Int      num_functions,
-                           HYPRE_Int     *dof_func,
-                           HYPRE_Int     *CF_marker,
-                           HYPRE_Int    **coarse_dof_func_ptr,
-                           HYPRE_BigInt **coarse_pnts_global_ptr)
-=======
 hypre_BoomerAMGCoarseParmsHost(MPI_Comm          comm,
                                HYPRE_Int         local_num_variables,
                                HYPRE_Int         num_functions,
                                hypre_IntArray   *dof_func,
                                hypre_IntArray   *CF_marker,
                                hypre_IntArray  **coarse_dof_func_ptr,
-                               HYPRE_BigInt    **coarse_pnts_global_ptr) 
->>>>>>> e8d142b6
+                               HYPRE_BigInt    **coarse_pnts_global_ptr)
 {
 #ifdef HYPRE_PROFILE
    hypre_profile_times[HYPRE_TIMER_ID_COARSE_PARAMS] -= hypre_MPI_Wtime();
