/******************************************************************************
 * Copyright 1998-2019 Lawrence Livermore National Security, LLC and other
 * HYPRE Project Developers. See the top-level COPYRIGHT file for details.
 *
 * SPDX-License-Identifier: (Apache-2.0 OR MIT)
 ******************************************************************************/

#include "_hypre_parcsr_ls.h"
#include "par_mgr.h"
#include "par_amg.h"

/* Setup MGR data */
HYPRE_Int
hypre_MGRSetup( void               *mgr_vdata,
                  hypre_ParCSRMatrix *A,
                  hypre_ParVector    *f,
                  hypre_ParVector    *u )
{
  MPI_Comm           comm = hypre_ParCSRMatrixComm(A);
  hypre_ParMGRData   *mgr_data = (hypre_ParMGRData*) mgr_vdata;

  HYPRE_Int       i,j, final_coarse_size, block_size, idx, **block_cf_marker;
  HYPRE_Int       *block_num_coarse_indexes, *point_marker_array;
  HYPRE_BigInt    row, end_idx;
  HYPRE_Int    lev, num_coarsening_levs, last_level;
  HYPRE_Int    num_c_levels,nc,index_i,cflag;
  HYPRE_Int      set_c_points_method;
  HYPRE_Int    debug_flag = 0;
//  HYPRE_Int	num_threads;

  hypre_ParCSRMatrix  *RT = NULL;
  hypre_ParCSRMatrix  *P = NULL;
  hypre_ParCSRMatrix  *S = NULL;
  hypre_ParCSRMatrix  *ST = NULL;
  hypre_ParCSRMatrix  *AT = NULL;

  HYPRE_Int * dof_func_buff = NULL;
  HYPRE_BigInt * coarse_pnts_global = NULL;
  hypre_Vector       **l1_norms = NULL;

  hypre_ParVector     *Ztemp;
  hypre_ParVector     *Vtemp;
  hypre_ParVector     *Utemp;
  hypre_ParVector     *Ftemp;

  /* pointers to mgr data */
  HYPRE_Int  use_default_cgrid_solver = (mgr_data -> use_default_cgrid_solver);
  HYPRE_Int  use_default_fsolver = (mgr_data -> use_default_fsolver);
  HYPRE_Int  logging = (mgr_data -> logging);
  HYPRE_Int  print_level = (mgr_data -> print_level);
  HYPRE_Int  relax_type = (mgr_data -> relax_type);
  HYPRE_Int  relax_order = (mgr_data -> relax_order);

  HYPRE_Int  *interp_type = (mgr_data -> interp_type);
  HYPRE_Int  *restrict_type = (mgr_data -> restrict_type);
  HYPRE_Int num_interp_sweeps = (mgr_data -> num_interp_sweeps);
  HYPRE_Int num_restrict_sweeps = (mgr_data -> num_interp_sweeps);
  HYPRE_Int max_elmts = (mgr_data -> P_max_elmts);
  HYPRE_Real   max_row_sum = (mgr_data -> max_row_sum);
  HYPRE_Real   strong_threshold = (mgr_data -> strong_threshold);
  HYPRE_Real   trunc_factor = (mgr_data -> trunc_factor);
  HYPRE_Int  old_num_coarse_levels = (mgr_data -> num_coarse_levels);
  HYPRE_Int  max_num_coarse_levels = (mgr_data -> max_num_coarse_levels);
  HYPRE_Int * reserved_Cpoint_local_indexes = (mgr_data -> reserved_Cpoint_local_indexes);
  HYPRE_Int ** CF_marker_array = (mgr_data -> CF_marker_array);
  hypre_ParCSRMatrix  **A_array = (mgr_data -> A_array);
#if defined(HYPRE_USING_CUDA)  
  hypre_ParCSRMatrix  **P_FF_array = (mgr_data -> P_FF_array);
#endif
  hypre_ParCSRMatrix  **P_array = (mgr_data -> P_array);
  hypre_ParCSRMatrix  **RT_array = (mgr_data -> RT_array);
  hypre_ParCSRMatrix  *RAP_ptr = NULL;

  hypre_ParCSRMatrix  *A_ff_ptr = NULL;
  HYPRE_Solver **aff_solver = (mgr_data -> aff_solver);
  hypre_ParCSRMatrix  **A_ff_array = (mgr_data -> A_ff_array);
  hypre_ParVector    **F_fine_array = (mgr_data -> F_fine_array);
  hypre_ParVector    **U_fine_array = (mgr_data -> U_fine_array);

  HYPRE_Int (*fine_grid_solver_setup)(void*,void*,void*,void*);
  HYPRE_Int (*fine_grid_solver_solve)(void*,void*,void*,void*);

  hypre_ParVector    **F_array = (mgr_data -> F_array);
  hypre_ParVector    **U_array = (mgr_data -> U_array);
  hypre_ParVector    *residual = (mgr_data -> residual);
  HYPRE_Real    *rel_res_norms = (mgr_data -> rel_res_norms);

  HYPRE_Solver      default_cg_solver;
  HYPRE_Int (*coarse_grid_solver_setup)(void*,void*,void*,void*) = (HYPRE_Int (*)(void*, void*, void*, void*)) (mgr_data -> coarse_grid_solver_setup);
  HYPRE_Int (*coarse_grid_solver_solve)(void*,void*,void*,void*) = (HYPRE_Int (*)(void*, void*, void*, void*)) (mgr_data -> coarse_grid_solver_solve);

  HYPRE_Int    global_smooth_type =  (mgr_data -> global_smooth_type);
  HYPRE_Int    global_smooth_iters = (mgr_data -> global_smooth_iters);

  HYPRE_Int    reserved_coarse_size = (mgr_data -> reserved_coarse_size);

  HYPRE_Int      num_procs,  my_id;
  hypre_CSRMatrix *A_diag = hypre_ParCSRMatrixDiag(A);
  HYPRE_Int             n       = hypre_CSRMatrixNumRows(A_diag);

  HYPRE_Int use_VcycleSmoother = 0;
  hypre_ParVector     *VcycleRelaxZtemp;
  hypre_ParVector     *VcycleRelaxVtemp;
  hypre_ParAMGData    **FrelaxVcycleData;
  HYPRE_Int *Frelax_method = (mgr_data -> Frelax_method);
  HYPRE_Int *Frelax_num_functions = (mgr_data -> Frelax_num_functions);

  HYPRE_Int *use_non_galerkin_cg = (mgr_data -> use_non_galerkin_cg);

  hypre_ParCSRMatrix *A_ff_inv = (mgr_data -> A_ff_inv);

  HYPRE_Int use_air = 0;
<<<<<<< HEAD
  HYPRE_Int truncate_cg_threshold = (mgr_data -> truncate_coarse_grid_threshold);
  HYPRE_MemoryLocation memory_location = hypre_ParCSRMatrixMemoryLocation(A);
  HYPRE_ExecutionPolicy exec = hypre_GetExecPolicy1( memory_location );
  HYPRE_Real wall_time;
=======
  HYPRE_Real truncate_cg_threshold = (mgr_data -> truncate_coarse_grid_threshold);
//  HYPRE_Real wall_time;
>>>>>>> 1d9411c7

  /* ----- begin -----*/
  HYPRE_ANNOTATE_FUNC_BEGIN;
//  num_threads = hypre_NumThreads();

  block_size = (mgr_data -> block_size);
  block_cf_marker = (mgr_data -> block_cf_marker);
  block_num_coarse_indexes = (mgr_data -> block_num_coarse_indexes);
  point_marker_array = (mgr_data -> point_marker_array);
  set_c_points_method = (mgr_data -> set_c_points_method);

  HYPRE_Int **level_coarse_indexes = NULL;
  HYPRE_Int *level_coarse_size = NULL;
  HYPRE_Int setNonCpointToF = (mgr_data -> set_non_Cpoints_to_F);
  HYPRE_BigInt *reserved_coarse_indexes = (mgr_data -> reserved_coarse_indexes);
  HYPRE_BigInt *idx_array = (mgr_data -> idx_array);
  HYPRE_Int lvl_to_keep_cpoints = (mgr_data -> lvl_to_keep_cpoints);

  HYPRE_Int nloc =  hypre_CSRMatrixNumRows(hypre_ParCSRMatrixDiag(A));
  HYPRE_BigInt ilower =  hypre_ParCSRMatrixFirstRowIndex(A);
  HYPRE_BigInt iupper =  hypre_ParCSRMatrixLastRowIndex(A);

  hypre_MPI_Comm_size(comm,&num_procs);
  hypre_MPI_Comm_rank(comm,&my_id);

  /* Trivial case: simply solve the coarse level problem */
  if( block_size < 2 || (mgr_data -> max_num_coarse_levels) < 1)
  {
    if (my_id == 0 && print_level > 0)
    {
      hypre_printf("Warning: Block size is < 2 or number of coarse levels is < 1. \n");
      hypre_printf("Solving scalar problem on fine grid using coarse level solver \n");
    }

    if(use_default_cgrid_solver)
    {
      if (my_id == 0 && print_level > 0)
        hypre_printf("No coarse grid solver provided. Using default AMG solver ... \n");

      /* create and set default solver parameters here */
      /* create and initialize default_cg_solver */
      default_cg_solver = (HYPRE_Solver) hypre_BoomerAMGCreate();
      hypre_BoomerAMGSetMaxIter ( default_cg_solver, (mgr_data -> max_iter) );

      hypre_BoomerAMGSetRelaxOrder( default_cg_solver, 1);
      hypre_BoomerAMGSetPrintLevel(default_cg_solver, 3);
      /* set setup and solve functions */
      coarse_grid_solver_setup = (HYPRE_Int (*)(void*, void*, void*, void*)) hypre_BoomerAMGSetup;
      coarse_grid_solver_solve = (HYPRE_Int (*)(void*, void*, void*, void*)) hypre_BoomerAMGSolve;
      (mgr_data -> coarse_grid_solver_setup) = coarse_grid_solver_setup;
      (mgr_data -> coarse_grid_solver_solve) = coarse_grid_solver_solve;
      (mgr_data -> coarse_grid_solver) = default_cg_solver;
    }

    // keep reserved coarse indexes to coarsest grid

    if (reserved_coarse_size > 0)
    {
      HYPRE_BoomerAMGSetCPoints((mgr_data ->coarse_grid_solver), 25, reserved_coarse_size, reserved_coarse_indexes);
    }

    /* setup coarse grid solver */
    coarse_grid_solver_setup((mgr_data -> coarse_grid_solver), A, f, u);
    (mgr_data -> num_coarse_levels) = 0;
    HYPRE_ANNOTATE_FUNC_END;

    return hypre_error_flag;
  }

  /* If we reduce the reserved C-points, increase one level */
  if (lvl_to_keep_cpoints > 0) max_num_coarse_levels++;
  /* Initialize local indexes of coarse sets at different levels */
  level_coarse_indexes = hypre_CTAlloc(HYPRE_Int*,  max_num_coarse_levels, HYPRE_MEMORY_HOST);
  for (i = 0; i < max_num_coarse_levels; i++)
  {
    level_coarse_indexes[i] = hypre_CTAlloc(HYPRE_Int, nloc, HYPRE_MEMORY_HOST);
  }

  level_coarse_size = hypre_CTAlloc(HYPRE_Int,  max_num_coarse_levels, HYPRE_MEMORY_HOST);
  HYPRE_Int reserved_cpoints_eliminated = 0;
  // loop over levels
  for(i=0; i<max_num_coarse_levels; i++)
  {
    // if we want to reduce the reserved Cpoints, set the current level
    // coarse indices the same as the previous level
    if (i == lvl_to_keep_cpoints && i > 0)
    {
      reserved_cpoints_eliminated++;
      for (j = 0; j < final_coarse_size; j++)
      {
        level_coarse_indexes[i][j] = level_coarse_indexes[i-1][j];
      }
      level_coarse_size[i] = final_coarse_size;
      continue;
    }
    final_coarse_size = 0;
    if (set_c_points_method == 0) // interleaved ordering, i.e. s1,p1,s2,p2,...
    {
      // loop over rows
      for(row = ilower; row <=iupper; row++)
      {
        idx = row % block_size;
        if(block_cf_marker[i - reserved_cpoints_eliminated][idx] == CMRK)
        {
          level_coarse_indexes[i][final_coarse_size++] = (HYPRE_Int)(row - ilower);
        }
      }
    }
    else if (set_c_points_method == 1) // block ordering s1,s2,...,p1,p2,...
    {
      for (j=0; j < block_size; j++)
      {
        if (block_cf_marker[i - reserved_cpoints_eliminated][j] == CMRK)
        {
          if (j == block_size - 1)
          {
            end_idx = iupper+1;
          }
          else
          {
            end_idx = idx_array[j+1];
          }
          for (row = idx_array[j]; row < end_idx; row++)
          {
            level_coarse_indexes[i][final_coarse_size++] = (HYPRE_Int)(row - ilower);
          }
        }
      }
      //hypre_printf("Level %d, # of coarse points %d\n", i, final_coarse_size);
    }
    else if (set_c_points_method == 2)
    {
      HYPRE_Int isCpoint;
      // row start from 0 since point_marker_array is local
      for (row = 0; row < nloc; row++)
      {
        isCpoint = 0;
        for (j = 0; j < block_num_coarse_indexes[i]; j++)
        {
          if (point_marker_array[row] == block_cf_marker[i][j])
          {
            isCpoint = 1;
            break;
          }
        }
        if (isCpoint)
        {
          level_coarse_indexes[i][final_coarse_size++] = row;
          //printf("%d\n",row);
        }
      }
    }
    else
    {
      if (my_id == 0)
        hypre_printf("ERROR! Unknown method for setting C points.");
      exit(-1);
    }
     level_coarse_size[i] = final_coarse_size;
  }

  // Set reserved coarse indexes to be kept to the coarsest level of the MGR solver
  if ((mgr_data -> reserved_Cpoint_local_indexes) != NULL)
    hypre_TFree((mgr_data -> reserved_Cpoint_local_indexes), HYPRE_MEMORY_HOST);
  if (reserved_coarse_size > 0)
  {
    (mgr_data -> reserved_Cpoint_local_indexes) = hypre_CTAlloc(HYPRE_Int,  reserved_coarse_size, HYPRE_MEMORY_HOST);
    reserved_Cpoint_local_indexes = (mgr_data -> reserved_Cpoint_local_indexes);
    for(i=0; i<reserved_coarse_size; i++)
    {
      row = reserved_coarse_indexes[i];
      HYPRE_Int local_row = (HYPRE_Int)(row - ilower);
      reserved_Cpoint_local_indexes[i] = local_row;
      HYPRE_Int lvl = lvl_to_keep_cpoints == 0 ? max_num_coarse_levels : lvl_to_keep_cpoints;
      if (set_c_points_method < 2)
      {
        idx = row % block_size;
        for(j=0; j<lvl; j++)
        {
          if(block_cf_marker[j][idx] != CMRK)
          {
            level_coarse_indexes[j][level_coarse_size[j]++] = local_row;
          }
        }
      }
      else
      {
        HYPRE_Int isCpoint = 0;
        for (j = 0; j < lvl; j++)
        {
          HYPRE_Int k;
          for (k = 0; k < block_num_coarse_indexes[j]; k++)
          {
            if (point_marker_array[local_row] == block_cf_marker[j][k])
            {
              isCpoint = 1;
              break;
            }
          }
          if (!isCpoint)
          {
            level_coarse_indexes[j][level_coarse_size[j]++] = local_row;
          }
        }
      }
    }
  }

  (mgr_data -> level_coarse_indexes) = level_coarse_indexes;
  (mgr_data -> num_coarse_per_level) = level_coarse_size;

  /* Free Previously allocated data, if any not destroyed */
  if (A_array || P_array || RT_array || CF_marker_array)
  {
    for (j = 1; j < (old_num_coarse_levels); j++)
    {
      if (A_array[j])
      {
        hypre_ParCSRMatrixDestroy(A_array[j]);
        A_array[j] = NULL;
      }
    }

    for (j = 0; j < old_num_coarse_levels; j++)
    {
      if (P_array[j])
      {
        hypre_ParCSRMatrixDestroy(P_array[j]);
        P_array[j] = NULL;
      }

      if (RT_array[j])
      {
        hypre_ParCSRMatrixDestroy(RT_array[j]);
        RT_array[j] = NULL;
      }

      if (CF_marker_array[j])
      {
        hypre_TFree(CF_marker_array[j], HYPRE_MEMORY_HOST);
        CF_marker_array[j] = NULL;
      }
    }
    hypre_TFree(P_array, HYPRE_MEMORY_HOST);
    P_array = NULL;
    hypre_TFree(RT_array, HYPRE_MEMORY_HOST);
    RT_array = NULL;
    hypre_TFree(CF_marker_array, HYPRE_MEMORY_HOST);
    CF_marker_array = NULL;
  }

#if defined(HYPRE_USING_CUDA)
  if (P_FF_array)
  {
    for (j = 0; j < old_num_coarse_levels; j++)
    {
      if (P_FF_array[j])
      {
        hypre_ParCSRMatrixDestroy(P_FF_array[j]);
        P_FF_array[j] = NULL;
      }
    }
    hypre_TFree(P_FF_array, HYPRE_MEMORY_HOST);
  }
#endif

  /* Free previously allocated FrelaxVcycleData if not destroyed */
  if ((mgr_data -> VcycleRelaxZtemp))
  {
    hypre_ParVectorDestroy((mgr_data -> VcycleRelaxZtemp));
    (mgr_data -> VcycleRelaxZtemp) = NULL;
  }
  if ((mgr_data -> VcycleRelaxVtemp))
  {
    hypre_ParVectorDestroy((mgr_data -> VcycleRelaxVtemp));
    (mgr_data -> VcycleRelaxVtemp) = NULL;
  }
  if ((mgr_data -> FrelaxVcycleData))
  {
    for (j = 0; j < old_num_coarse_levels; j++)
    {
      if ((mgr_data -> FrelaxVcycleData)[j])
      {
        hypre_MGRDestroyFrelaxVcycleData((mgr_data -> FrelaxVcycleData)[j]);
        (mgr_data -> FrelaxVcycleData)[j] = NULL;
      }
    }
    hypre_TFree((mgr_data -> FrelaxVcycleData), HYPRE_MEMORY_HOST);
    (mgr_data -> FrelaxVcycleData) = NULL;
  }

  /* destroy final coarse grid matrix, if not previously destroyed */
  if((mgr_data -> RAP))
  {
    hypre_ParCSRMatrixDestroy((mgr_data -> RAP));
    (mgr_data -> RAP) = NULL;
  }

  /* Setup for global block smoothers*/
  if (set_c_points_method == 0)
  {
    if (my_id == num_procs)
    {
        mgr_data -> n_block   = (n - reserved_coarse_size) / block_size;
        mgr_data -> left_size = n - block_size*(mgr_data -> n_block);
    }
    else
    {
        mgr_data -> n_block = n / block_size;
        mgr_data -> left_size = n - block_size*(mgr_data -> n_block);
    }
  }
  else
  {
    mgr_data -> n_block = n;
    mgr_data -> left_size = 0;
  }
  //wall_time = time_getWallclockSeconds();
  if (global_smooth_iters > 0)
  {
    if (global_smooth_type == 0)
    {
      if (set_c_points_method == 0)
      {
        hypre_blockRelax_setup(A,block_size,reserved_coarse_size,&(mgr_data -> diaginv));
      }
      else
      {
        hypre_blockRelax_setup(A,1,reserved_coarse_size,&(mgr_data -> diaginv));
      }
    }
    else if (global_smooth_type == 8)
    {
      HYPRE_EuclidCreate(comm, &(mgr_data -> global_smoother));
      HYPRE_EuclidSetLevel(mgr_data -> global_smoother, 0);
      HYPRE_EuclidSetBJ(mgr_data -> global_smoother, 1);
      HYPRE_EuclidSetup(mgr_data -> global_smoother, A, f, u);
    }
    else if (global_smooth_type == 16)
    {
      HYPRE_ILUCreate(&(mgr_data -> global_smoother));
      HYPRE_ILUSetType(mgr_data -> global_smoother, 0);
      HYPRE_ILUSetLevelOfFill(mgr_data -> global_smoother, 0);
      HYPRE_ILUSetMaxIter(mgr_data -> global_smoother, global_smooth_iters);
      HYPRE_ILUSetTol(mgr_data -> global_smoother, 0.0);
      HYPRE_ILUSetup(mgr_data -> global_smoother, A, f, u);
    }
  }
  //wall_time = time_getWallclockSeconds() - wall_time;
  //hypre_printf("Proc = %d     Global smoother setup: %f\n", my_id, wall_time);

  /* clear old l1_norm data, if created */
  if((mgr_data -> l1_norms))
  {
    for (j = 0; j < (old_num_coarse_levels); j++)
    {
      if ((mgr_data -> l1_norms)[j])
      {
        hypre_SeqVectorDestroy((mgr_data -> l1_norms)[i]);
        //hypre_TFree((mgr_data -> l1_norms)[j], HYPRE_MEMORY_HOST);
        (mgr_data -> l1_norms)[j] = NULL;
      }
    }
    hypre_TFree((mgr_data -> l1_norms), HYPRE_MEMORY_HOST);
  }

  /* setup temporary storage */
  if ((mgr_data -> Ztemp))
  {
    hypre_ParVectorDestroy((mgr_data -> Ztemp));
    (mgr_data -> Ztemp) = NULL;
  }
  if ((mgr_data -> Vtemp))
  {
    hypre_ParVectorDestroy((mgr_data -> Vtemp));
    (mgr_data -> Vtemp) = NULL;
  }
  if ((mgr_data -> Utemp))
  {
    hypre_ParVectorDestroy((mgr_data -> Utemp));
    (mgr_data -> Utemp) = NULL;
  }
  if ((mgr_data -> Ftemp))
  {
    hypre_ParVectorDestroy((mgr_data -> Ftemp));
    (mgr_data -> Ftemp) = NULL;
  }
  if ((mgr_data -> residual))
  {
    hypre_ParVectorDestroy((mgr_data -> residual));
    (mgr_data -> residual) = NULL;
  }
  if ((mgr_data -> rel_res_norms))
  {
    hypre_TFree((mgr_data -> rel_res_norms), HYPRE_MEMORY_HOST);
    (mgr_data -> rel_res_norms) = NULL;
  }

  Vtemp = hypre_ParVectorCreate(hypre_ParCSRMatrixComm(A),
                  hypre_ParCSRMatrixGlobalNumRows(A),
                  hypre_ParCSRMatrixRowStarts(A));
  hypre_ParVectorInitialize(Vtemp);
  hypre_ParVectorSetPartitioningOwner(Vtemp,0);
  (mgr_data ->Vtemp) = Vtemp;

  Ztemp = hypre_ParVectorCreate(hypre_ParCSRMatrixComm(A),
                  hypre_ParCSRMatrixGlobalNumRows(A),
                  hypre_ParCSRMatrixRowStarts(A));
  hypre_ParVectorInitialize(Ztemp);
  hypre_ParVectorSetPartitioningOwner(Ztemp,0);
  (mgr_data -> Ztemp) = Ztemp;

  Utemp = hypre_ParVectorCreate(hypre_ParCSRMatrixComm(A),
                  hypre_ParCSRMatrixGlobalNumRows(A),
                  hypre_ParCSRMatrixRowStarts(A));
  hypre_ParVectorInitialize(Utemp);
  hypre_ParVectorSetPartitioningOwner(Utemp,0);
  (mgr_data ->Utemp) = Utemp;

  Ftemp = hypre_ParVectorCreate(hypre_ParCSRMatrixComm(A),
                  hypre_ParCSRMatrixGlobalNumRows(A),
                  hypre_ParCSRMatrixRowStarts(A));
  hypre_ParVectorInitialize(Ftemp);
  hypre_ParVectorSetPartitioningOwner(Ftemp,0);
  (mgr_data ->Ftemp) = Ftemp;

  /* Allocate memory for level structure */
  if (A_array == NULL)
    A_array = hypre_CTAlloc(hypre_ParCSRMatrix*,  max_num_coarse_levels, HYPRE_MEMORY_HOST);
  if (P_array == NULL && max_num_coarse_levels > 0)
    P_array = hypre_CTAlloc(hypre_ParCSRMatrix*,  max_num_coarse_levels, HYPRE_MEMORY_HOST);
#if defined(HYPRE_USING_CUDA)
  if (P_FF_array == NULL && max_num_coarse_levels > 0)
    P_FF_array = hypre_CTAlloc(hypre_ParCSRMatrix*, max_num_coarse_levels, HYPRE_MEMORY_HOST);
#endif
  if (RT_array == NULL && max_num_coarse_levels > 0)
    RT_array = hypre_CTAlloc(hypre_ParCSRMatrix*,  max_num_coarse_levels, HYPRE_MEMORY_HOST);
  if (CF_marker_array == NULL)
    CF_marker_array = hypre_CTAlloc(HYPRE_Int*,  max_num_coarse_levels, HYPRE_MEMORY_HOST);

  /* Set default for Frelax_method and Frelax_num_functions if not set already */
  if (Frelax_method == NULL)
  {
    Frelax_method = hypre_CTAlloc(HYPRE_Int, max_num_coarse_levels, HYPRE_MEMORY_HOST);
    for (i = 0; i < max_num_coarse_levels; i++)
    {
      Frelax_method[i] = 0;
    }
    (mgr_data -> Frelax_method) = Frelax_method;
  }
  /* Set default for using non-Galerkin coarse grid */
  if (use_non_galerkin_cg == NULL)
  {
    use_non_galerkin_cg = hypre_CTAlloc(HYPRE_Int, max_num_coarse_levels, HYPRE_MEMORY_HOST);
    for (i = 0; i < max_num_coarse_levels; i++)
    {
      use_non_galerkin_cg[i] = 0;
    }
    (mgr_data -> use_non_galerkin_cg) = use_non_galerkin_cg;
  }

  /*
  if (Frelax_num_functions== NULL)
  {
    Frelax_num_functions = hypre_CTAlloc(HYPRE_Int, max_num_coarse_levels, HYPRE_MEMORY_HOST);
    for (i = 0; i < max_num_coarse_levels; i++)
    {
      Frelax_num_functions[i] = 1;
    }
    (mgr_data -> Frelax_num_functions) = Frelax_num_functions;
  }
  */
  /* Set default for interp_type and restrict_type if not set already */
  if (interp_type == NULL)
  {
    interp_type = hypre_CTAlloc(HYPRE_Int, max_num_coarse_levels, HYPRE_MEMORY_HOST);
    for (i = 0; i < max_num_coarse_levels; i++)
    {
      interp_type[i] = 2;
    }
    (mgr_data -> interp_type) = interp_type;
  }
  if (restrict_type == NULL)
  {
    restrict_type = hypre_CTAlloc(HYPRE_Int, max_num_coarse_levels, HYPRE_MEMORY_HOST);
    for (i = 0; i < max_num_coarse_levels; i++)
    {
      (mgr_data -> restrict_type) = 0;
    }
    (mgr_data -> restrict_type) = restrict_type;
  }

  /* set interp_type, restrict_type, and Frelax_method if we reduce the reserved C-points */
  reserved_cpoints_eliminated = 0;
  if (lvl_to_keep_cpoints > 0 && reserved_coarse_size > 0)
  {
    HYPRE_Int *level_interp_type = hypre_CTAlloc(HYPRE_Int, max_num_coarse_levels, HYPRE_MEMORY_HOST);
    HYPRE_Int *level_restrict_type = hypre_CTAlloc(HYPRE_Int, max_num_coarse_levels, HYPRE_MEMORY_HOST);
    HYPRE_Int *level_frelax_method = hypre_CTAlloc(HYPRE_Int, max_num_coarse_levels, HYPRE_MEMORY_HOST);
    for (i=0; i < max_num_coarse_levels; i++)
    {
      if (i == lvl_to_keep_cpoints)
      {
        level_interp_type[i] = 2;
        level_restrict_type[i] = 0;
        level_frelax_method[i] = 99;
        reserved_cpoints_eliminated++;
      }
      else
      {
        level_interp_type[i] = interp_type[i - reserved_cpoints_eliminated];
        level_restrict_type[i] = restrict_type[i - reserved_cpoints_eliminated];
        level_frelax_method[i] = Frelax_method[i - reserved_cpoints_eliminated];
      }
    }
    hypre_TFree(interp_type, HYPRE_MEMORY_HOST);
    hypre_TFree(restrict_type, HYPRE_MEMORY_HOST);
    hypre_TFree(Frelax_method, HYPRE_MEMORY_HOST);
    interp_type = level_interp_type;
    restrict_type = level_restrict_type;
    Frelax_method = level_frelax_method;
    (mgr_data -> interp_type) = level_interp_type;
    (mgr_data -> restrict_type) = level_restrict_type;
    (mgr_data -> Frelax_method) = level_frelax_method;
  }

  /* set pointers to mgr data */
  (mgr_data -> A_array) = A_array;
  (mgr_data -> P_array) = P_array;
  (mgr_data -> RT_array) = RT_array;
  (mgr_data -> CF_marker_array) = CF_marker_array;
#if defined(HYPRE_USING_CUDA)
  (mgr_data -> P_FF_array) = P_FF_array;
#endif

  /* Set up solution and rhs arrays */
  if (F_array != NULL || U_array != NULL)
  {
    for (j = 1; j < old_num_coarse_levels+1; j++)
    {
      if (F_array[j] != NULL)
      {
        hypre_ParVectorDestroy(F_array[j]);
        F_array[j] = NULL;
      }
      if (U_array[j] != NULL)
      {
        hypre_ParVectorDestroy(U_array[j]);
        U_array[j] = NULL;
      }
    }
  }

  if (F_array == NULL)
    F_array = hypre_CTAlloc(hypre_ParVector*,  max_num_coarse_levels+1, HYPRE_MEMORY_HOST);
  if (U_array == NULL)
    U_array = hypre_CTAlloc(hypre_ParVector*,  max_num_coarse_levels+1, HYPRE_MEMORY_HOST);

  if (A_ff_array)
  {
    for (j = 0; j < old_num_coarse_levels - 1; j++)
    {
      if (A_ff_array[j])
      {
        hypre_ParCSRMatrixDestroy(A_ff_array[j]);
        A_ff_array[j] = NULL;
      }
    }
    hypre_TFree(A_ff_array, HYPRE_MEMORY_HOST);
    A_ff_array = NULL;
  }
  if ((mgr_data -> fine_grid_solver_setup) != NULL)
  {
    fine_grid_solver_setup = (mgr_data -> fine_grid_solver_setup);
  }
  else
  {
    fine_grid_solver_setup = (HYPRE_Int (*)(void*, void*, void*, void*)) hypre_BoomerAMGSetup;
    (mgr_data -> fine_grid_solver_setup) = fine_grid_solver_setup;
  }
  if ((mgr_data -> fine_grid_solver_solve) != NULL)
  {
    fine_grid_solver_solve = (mgr_data -> fine_grid_solver_solve);
  }
  else
  {
    fine_grid_solver_solve = (HYPRE_Int (*)(void*, void*, void*, void*)) hypre_BoomerAMGSolve;
    (mgr_data -> fine_grid_solver_solve) = fine_grid_solver_solve;
  }


  /* Set up solution and rhs arrays for Frelax */
  if (F_fine_array != NULL || U_fine_array != NULL)
  {
    for (j = 1; j < old_num_coarse_levels+1; j++)
    {
      if (F_fine_array[j] != NULL)
      {
        hypre_ParVectorDestroy(F_fine_array[j]);
        F_fine_array[j] = NULL;
      }
      if (U_fine_array[j] != NULL)
      {
        hypre_ParVectorDestroy(U_fine_array[j]);
        U_fine_array[j] = NULL;
      }
    }
  }

  if (F_fine_array == NULL)
    F_fine_array = hypre_CTAlloc(hypre_ParVector*,  max_num_coarse_levels+1, HYPRE_MEMORY_HOST);
  if (U_fine_array == NULL)
    U_fine_array = hypre_CTAlloc(hypre_ParVector*,  max_num_coarse_levels+1, HYPRE_MEMORY_HOST);
  if (aff_solver == NULL)
    aff_solver = hypre_CTAlloc(HYPRE_Solver*, max_num_coarse_levels, HYPRE_MEMORY_HOST);
  if (A_ff_array == NULL)
    A_ff_array = hypre_CTAlloc(hypre_ParCSRMatrix*, max_num_coarse_levels, HYPRE_MEMORY_HOST);

  /* set solution and rhs pointers */
  F_array[0] = f;
  U_array[0] = u;

  (mgr_data -> F_array) = F_array;
  (mgr_data -> U_array) = U_array;

  (mgr_data -> F_fine_array) = F_fine_array;
  (mgr_data -> U_fine_array) = U_fine_array;
  (mgr_data -> aff_solver) = aff_solver;
  (mgr_data -> A_ff_array) = A_ff_array;

  /* begin coarsening loop */
  num_coarsening_levs = max_num_coarse_levels;
  /* initialize level data matrix here */
  RAP_ptr = A;
  /* loop over levels of coarsening */
  for(lev = 0; lev < num_coarsening_levs; lev++)
  {
    /* check if this is the last level */
    last_level = ((lev == num_coarsening_levs-1));

    /* initialize A_array */
    A_array[lev] = RAP_ptr;
        nloc = hypre_CSRMatrixNumRows(hypre_ParCSRMatrixDiag(A_array[lev]));

    /* Compute strength matrix for interpolation operator - use default parameters, to be modified later */
    hypre_BoomerAMGCreateS(A_array[lev], strong_threshold, max_row_sum, 1, NULL, &S);

    /* Coarsen: Build CF_marker array based on rows of A */
                cflag = ((last_level || setNonCpointToF));
                hypre_MGRCoarsen(S, A_array[lev], level_coarse_size[lev], level_coarse_indexes[lev],debug_flag, &CF_marker_array[lev], cflag);

    /*
    char fname[256];
    sprintf(fname,"CF_marker_lvl_%d_new.%05d", lev, my_id);
    FILE* fout;
    fout = fopen(fname,"w");
    for (i=0; i < nloc; i++)
    {
      fprintf(fout, "%d %d\n", i, CF_marker_array[lev][i]);
    }
    fclose(fout);
    */

    /* Get global coarse sizes. Note that we assume num_functions = 1
     * so dof_func arrays are NULL */
    hypre_BoomerAMGCoarseParms(comm, nloc, 1, NULL, CF_marker_array[lev], &dof_func_buff,&coarse_pnts_global);
    /* Compute Petrov-Galerkin operators */
    /* Interpolation operator */
    num_interp_sweeps = (mgr_data -> num_interp_sweeps);

    wall_time = time_getWallclockSeconds();
    if (interp_type[lev] == 99)
    {
      hypre_MGRBuildInterp(A_array[lev], CF_marker_array[lev], A_ff_inv, coarse_pnts_global, 1, dof_func_buff,
                          debug_flag, trunc_factor, max_elmts, &P, interp_type[lev], num_interp_sweeps);
    }
    else
    {
      hypre_MGRBuildInterp(A_array[lev], CF_marker_array[lev], S, coarse_pnts_global, 1, dof_func_buff,
                          debug_flag, trunc_factor, max_elmts, &P, interp_type[lev], num_interp_sweeps);
    }
    wall_time = time_getWallclockSeconds() - wall_time;
    //hypre_printf("Lev = %d, interp type = %d, proc = %d     BuildInterp: %f\n", lev, interp_type[lev], my_id, wall_time);
    //hypre_ParCSRMatrixPrintIJ(P, 0, 0, "P");
    //hypre_ParCSRMatrixMigrate(P, memory_location);

    P_array[lev] = P;

    if (restrict_type[lev] == 4)
      use_air = 1;
    else if (restrict_type[lev] == 5)
      use_air = 2;
    else
      use_air = 0;

    if(use_air)
    {
      HYPRE_Real   filter_thresholdR = 0.0;
      HYPRE_Int     gmres_switch = 64;
      HYPRE_Int     is_triangular = 0;

      /* for AIR, need absolute value SOC */

      hypre_BoomerAMGCreateSabs(A_array[lev], strong_threshold, 1.0, 1, NULL, &ST);

      /* !!! Ensure that CF_marker contains -1 or 1 !!! */
      /*
      for (i = 0; i < hypre_CSRMatrixNumRows(hypre_ParCSRMatrixDiag(A_array[level])); i++)
      {
        CF_marker[i] = CF_marker[i] > 0 ? 1 : -1;
      }
      */
      if (use_air == 1) /* distance-1 AIR */
      {
        hypre_BoomerAMGBuildRestrAIR(A_array[lev], CF_marker_array[lev],
                          ST, coarse_pnts_global, 1,
                          dof_func_buff, filter_thresholdR,
                          debug_flag, &RT,
                          is_triangular, gmres_switch);
      }
      else /* distance-1.5 AIR - distance 2 locally and distance 1 across procs. */
      {
        hypre_BoomerAMGBuildRestrDist2AIR(A_array[lev], CF_marker_array[lev],
                            ST, coarse_pnts_global, 1,
                            dof_func_buff, debug_flag, filter_thresholdR,
                            &RT,
                            1, is_triangular, gmres_switch );
      }

      RT_array[lev] = RT;

      /* Use two matrix products to generate A_H */
      hypre_ParCSRMatrix *AP = NULL;
      AP  = hypre_ParMatmul(A_array[lev], P_array[lev]);
      RAP_ptr = hypre_ParMatmul(RT, AP);
      /* RL: XXX NEED TO CHECK THIS WITH UMY */
      hypre_ParCSRMatrixOwnsRowStarts(RAP_ptr) = 1;
      hypre_ParCSRMatrixOwnsColStarts(RAP_ptr) = 0;
      /* P gives up her ColStarts */
      hypre_ParCSRMatrixOwnsColStarts(P_array[lev]) = 0;
      /* R gives up her RowStarts */
      hypre_ParCSRMatrixOwnsRowStarts(RT) = 0;
      if (num_procs > 1)
      {
        hypre_MatvecCommPkgCreate(RAP_ptr);
      }
      /* Delete AP */
      hypre_ParCSRMatrixDestroy(AP);
    }
    else
    {
      wall_time = time_getWallclockSeconds();
      hypre_MGRBuildRestrict(A_array[lev], CF_marker_array[lev], coarse_pnts_global, 1, dof_func_buff,
            debug_flag, trunc_factor, max_elmts, strong_threshold, max_row_sum, &RT,
            restrict_type[lev], num_restrict_sweeps);
      wall_time = time_getWallclockSeconds() - wall_time;
      //hypre_printf("Lev = %d, restrict type = %d, proc = %d     BuildRestrict: %f\n", lev, restrict_type[lev], my_id, wall_time);
      //hypre_ParCSRMatrixPrintIJ(RT, 0, 0, "RT");
      //hypre_ParCSRMatrixMigrate(RT, memory_location);

      RT_array[lev] = RT;

      wall_time = time_getWallclockSeconds();
      /* Compute RAP for next level */
      if (use_non_galerkin_cg[lev] != 0)
      {
        HYPRE_Int block_num_f_points = (lev == 0 ? block_size : block_num_coarse_indexes[lev-1]) - block_num_coarse_indexes[lev];
        hypre_MGRComputeNonGalerkinCoarseGrid(A_array[lev], P, RT, block_num_f_points,
          /* ordering */set_c_points_method, /* method (approx. inverse or not) */ 0, max_elmts, /* keep_stencil */ 0, CF_marker_array[lev], &RAP_ptr);
        hypre_ParCSRMatrixOwnsColStarts(RAP_ptr) = 0;
        hypre_ParCSRMatrixOwnsColStarts(P_array[lev]) = 0;
        hypre_ParCSRMatrixOwnsRowStarts(RT) = 0;
      }
      else
      {
        wall_time = time_getWallclockSeconds();
        //hypre_BoomerAMGBuildCoarseOperator(RT, A_array[lev], P, &RAP_ptr);
        RAP_ptr = hypre_ParCSRMatrixRAPKT(RT, A_array[lev], P, 0);
        //char fname[256];
        //sprintf(fname, "RAP_%d", lev);
        //hypre_ParCSRMatrixPrintIJ(RAP_ptr, 0, 0, fname);
        wall_time = time_getWallclockSeconds() - wall_time;
        //hypre_printf("Lev = %d, proc = %d     BuildCoarseGrid: %f\n", lev, my_id, wall_time);
      }
    }

    wall_time = time_getWallclockSeconds();
    // truncate the coarse grid
    if (exec == HYPRE_EXEC_HOST)
    {
      hypre_ParCSRMatrixTruncate(RAP_ptr, truncate_cg_threshold, 0, 0, 0);
    }
#if defined(HYPRE_USING_CUDA)
    else
    {
      // TODO: add option for using abs value in drop small entries
      hypre_ParCSRMatrixDropSmallEntriesDevice(RAP_ptr, 1e-14, 1, 0);
    }
#endif
    //char fname[256];
    //sprintf(fname, "RAP_truncated_%d", lev);
    //hypre_ParCSRMatrixPrintIJ(RAP_ptr, 0, 0, fname);
    wall_time = time_getWallclockSeconds() - wall_time;
    //hypre_printf("Lev = %d, proc = %d     Truncate Coarse Grid: %f\n", lev, my_id, wall_time);

/*
#if defined(HYPRE_USING_CUDA)
    if (Frelax_method[lev] == 0)
    {
      hypre_MGRBuildAffDevice(A_array[lev], CF_marker_array[lev], coarse_pnts_global, &A_ff_ptr);
      A_ff_array[lev] = A_ff_ptr;

      HYPRE_Int *CF_marker_copy = hypre_CTAlloc(HYPRE_Int, nloc, HYPRE_MEMORY_HOST);
      for (j = 0; j < nloc; j++)
      {
        CF_marker_copy[j] = -CF_marker_array[lev][j];
      }
      HYPRE_BigInt *num_fpts_global;
      hypre_ParCSRMatrix *P_FF_ptr;
      hypre_BoomerAMGCoarseParms(comm, nloc, 1, NULL, CF_marker_copy, NULL, &num_fpts_global);
      hypre_MGRBuildPDevice(A_array[lev], CF_marker_copy, num_fpts_global, 0, &P_FF_ptr);
      hypre_ParCSRMatrixMigrate(P_FF_ptr, memory_location);
      P_FF_array[lev] = P_FF_ptr;

      //hypre_ParCSRMatrixPrintIJ(P_FF_array[lev], 0, 0, "P_FF");
      hypre_TFree(CF_marker_copy, HYPRE_MEMORY_HOST);
      //hypre_TFree(num_fpts_global, HYPRE_MEMORY_HOST);
      F_fine_array[lev+1] =
      hypre_ParVectorCreate(hypre_ParCSRMatrixComm(A_ff_ptr),
                     hypre_ParCSRMatrixGlobalNumRows(A_ff_ptr),
                     hypre_ParCSRMatrixRowStarts(A_ff_ptr));
      hypre_ParVectorInitialize(F_fine_array[lev+1]);
      hypre_ParVectorSetPartitioningOwner(F_fine_array[lev+1],0);

      U_fine_array[lev+1] =
      hypre_ParVectorCreate(hypre_ParCSRMatrixComm(A_ff_ptr),
                     hypre_ParCSRMatrixGlobalNumRows(A_ff_ptr),
                     hypre_ParCSRMatrixRowStarts(A_ff_ptr));
      hypre_ParVectorInitialize(U_fine_array[lev+1]);
      hypre_ParVectorSetPartitioningOwner(U_fine_array[lev+1],0);
    }
    else if (Frelax_method[lev] == 2) // full AMG
    {
#else
*/
    if (Frelax_method[lev] == 2) // full AMG
    {
//#endif
      wall_time = time_getWallclockSeconds();
      // user provided AMG solver
      // only support AMG at the first level
      // TODO: input check to avoid crashing
      if (lev == 0 && use_default_fsolver == 0)
      {
        if (((hypre_ParAMGData*)aff_solver[0])->A_array[0] == NULL)
        {
          if (my_id == 0)
          {
            printf("Error!!! F-relaxation solver has not been setup.\n");
            hypre_error(1);
            return hypre_error_flag;
          }
        }
        A_ff_ptr = ((hypre_ParAMGData*)aff_solver[0])->A_array[0];

        F_fine_array[lev+1] =
        hypre_ParVectorCreate(hypre_ParCSRMatrixComm(A_ff_ptr),
                       hypre_ParCSRMatrixGlobalNumRows(A_ff_ptr),
                       hypre_ParCSRMatrixRowStarts(A_ff_ptr));
        hypre_ParVectorInitialize(F_fine_array[lev+1]);
        hypre_ParVectorSetPartitioningOwner(F_fine_array[lev+1],0);

        U_fine_array[lev+1] =
        hypre_ParVectorCreate(hypre_ParCSRMatrixComm(A_ff_ptr),
                       hypre_ParCSRMatrixGlobalNumRows(A_ff_ptr),
                       hypre_ParCSRMatrixRowStarts(A_ff_ptr));
        hypre_ParVectorInitialize(U_fine_array[lev+1]);
        hypre_ParVectorSetPartitioningOwner(U_fine_array[lev+1],0);
        A_ff_array[lev] = A_ff_ptr;
      }
      else // construct default AMG solver
      {
        if (exec == HYPRE_EXEC_HOST)
        {
          hypre_MGRBuildAff(A_array[lev], CF_marker_array[lev], debug_flag, &A_ff_ptr);
        }
#if defined(HYPRE_USING_CUDA)
        else
        {
          hypre_MGRBuildAffDevice(A_array[lev], CF_marker_array[lev], coarse_pnts_global, &A_ff_ptr);
        }
        HYPRE_Int *CF_marker_copy = hypre_CTAlloc(HYPRE_Int, nloc, HYPRE_MEMORY_HOST);
        for (j = 0; j < nloc; j++)
        {
          CF_marker_copy[j] = -CF_marker_array[lev][j];
        }
        HYPRE_BigInt *num_fpts_global;
        hypre_ParCSRMatrix *P_FF_ptr;
        hypre_BoomerAMGCoarseParms(comm, nloc, 1, NULL, CF_marker_copy, NULL, &num_fpts_global);
        hypre_MGRBuildPDevice(A_array[lev], CF_marker_copy, num_fpts_global, 0, &P_FF_ptr);
        //hypre_ParCSRMatrixMigrate(P_FF_ptr, memory_location);
        P_FF_array[lev] = P_FF_ptr;
 
        //hypre_ParCSRMatrixPrintIJ(P_FF_array[lev], 0, 0, "P_FF");
        hypre_TFree(CF_marker_copy, HYPRE_MEMORY_HOST);
        //hypre_TFree(num_fpts_global, HYPRE_MEMORY_HOST);
#endif
        F_fine_array[lev+1] =
        hypre_ParVectorCreate(hypre_ParCSRMatrixComm(A_ff_ptr),
                       hypre_ParCSRMatrixGlobalNumRows(A_ff_ptr),
                       hypre_ParCSRMatrixRowStarts(A_ff_ptr));
        hypre_ParVectorInitialize(F_fine_array[lev+1]);
        hypre_ParVectorSetPartitioningOwner(F_fine_array[lev+1],0);

        U_fine_array[lev+1] =
        hypre_ParVectorCreate(hypre_ParCSRMatrixComm(A_ff_ptr),
                       hypre_ParCSRMatrixGlobalNumRows(A_ff_ptr),
                       hypre_ParCSRMatrixRowStarts(A_ff_ptr));
        hypre_ParVectorInitialize(U_fine_array[lev+1]);
        hypre_ParVectorSetPartitioningOwner(U_fine_array[lev+1],0);
        A_ff_array[lev] = A_ff_ptr;

        aff_solver[lev] = (HYPRE_Solver*) hypre_BoomerAMGCreate();
        hypre_BoomerAMGSetMaxIter(aff_solver[lev], mgr_data -> num_relax_sweeps);
        hypre_BoomerAMGSetTol(aff_solver[lev], 0.0);
        //hypre_BoomerAMGSetRelaxOrder(aff_solver[lev], 1);
        //hypre_BoomerAMGSetAggNumLevels(aff_solver[lev], 1);
        hypre_BoomerAMGSetRelaxType(aff_solver[lev], 18);
        hypre_BoomerAMGSetCoarsenType(aff_solver[lev], 8);
        hypre_BoomerAMGSetNumSweeps(aff_solver[lev], 3);
        hypre_BoomerAMGSetPrintLevel(aff_solver[lev], mgr_data -> frelax_print_level);
        hypre_BoomerAMGSetNumFunctions(aff_solver[lev], 1);

        fine_grid_solver_setup(aff_solver[lev], A_ff_ptr, F_fine_array[lev+1], U_fine_array[lev+1]);

        (mgr_data -> use_default_fsolver) = 1;
        use_default_fsolver = (mgr_data -> use_default_fsolver);
      }
      wall_time = time_getWallclockSeconds() - wall_time;
      //hypre_printf("Lev = %d, proc = %d     SetupAFF: %f\n", lev, my_id, wall_time);
    }

    /* Update coarse level indexes for next levels */
    if (lev < num_coarsening_levs - 1)
    {
      for(i=lev+1; i<max_num_coarse_levels; i++)
      {
        // first mark indexes to be updated
        for(j=0; j<level_coarse_size[i]; j++)
        {
          CF_marker_array[lev][level_coarse_indexes[i][j]] = S_CMRK;
        }

        // next: loop over levels to update indexes
        nc = 0;
        index_i = 0;
        for(j=0; j<nloc; j++)
        {
          if(CF_marker_array[lev][j] == CMRK) nc++;
          if(CF_marker_array[lev][j] == S_CMRK)
          {
            level_coarse_indexes[i][index_i++] = nc++;
          }
          //if(index_i == level_coarse_size[i]) break;
        }
        hypre_assert(index_i == level_coarse_size[i]);

        // then: reset previously marked indexes
        for(j=0; j<level_coarse_size[lev]; j++)
        {
          CF_marker_array[lev][level_coarse_indexes[lev][j]] = CMRK;
        }
      }
    }
    // update reserved coarse indexes to be kept to coarsest level
    // first mark indexes to be updated
    // skip if we reduce the reserved C-points before the coarse grid solve
    if (mgr_data -> lvl_to_keep_cpoints == 0)
    {
      for(i=0; i<reserved_coarse_size; i++)
      {
        CF_marker_array[lev][reserved_Cpoint_local_indexes[i]] = S_CMRK;
      }
      // loop to update reserved Cpoints
      nc = 0;
      index_i = 0;
      for(i=0; i<nloc; i++)
      {
        if(CF_marker_array[lev][i] == CMRK) nc++;
        if(CF_marker_array[lev][i] == S_CMRK)
        {
          reserved_Cpoint_local_indexes[index_i++] = nc++;
          // reset modified CF marker array indexes
          CF_marker_array[lev][i] = CMRK;
        }
      }
    }

    /* allocate space for solution and rhs arrays */
    F_array[lev+1] =
      hypre_ParVectorCreate(hypre_ParCSRMatrixComm(RAP_ptr),
                            hypre_ParCSRMatrixGlobalNumRows(RAP_ptr),
                            hypre_ParCSRMatrixRowStarts(RAP_ptr));
    hypre_ParVectorInitialize(F_array[lev+1]);
    hypre_ParVectorSetPartitioningOwner(F_array[lev+1],0);

    U_array[lev+1] =
      hypre_ParVectorCreate(hypre_ParCSRMatrixComm(RAP_ptr),
                            hypre_ParCSRMatrixGlobalNumRows(RAP_ptr),
                            hypre_ParCSRMatrixRowStarts(RAP_ptr));
    hypre_ParVectorInitialize(U_array[lev+1]);
    hypre_ParVectorSetPartitioningOwner(U_array[lev+1],0);

    /* free memory before starting next level */
    hypre_ParCSRMatrixDestroy(S);
    S = NULL;

    if (!use_air)
    {
    hypre_ParCSRMatrixDestroy(AT);
      AT = NULL;
    }
    hypre_ParCSRMatrixDestroy(ST);
    ST = NULL;

    /* check if Vcycle smoother setup required */
    if((mgr_data -> max_local_lvls) > 1)
    {
      if(Frelax_method[lev] == 1)
      {
        use_VcycleSmoother = 1;
      }
    }
    else
    {
      /* Only check for vcycle smoother option.
      * Currently leaves Frelax_method[lev] = 99 (full amg) option as is
      */
      if(Frelax_method[lev] == 1)
      {
        Frelax_method[lev] = 0;
      }
    }

    /* check if last level */
    if(last_level) break;
  }

  /* set pointer to last level matrix */
  num_c_levels = lev+1;
  (mgr_data->num_coarse_levels) = num_c_levels;
  (mgr_data->RAP) = RAP_ptr;

  /* setup default coarse grid solver */
  /* default is BoomerAMG */
  if(use_default_cgrid_solver)
  {
    if (my_id == 0 && print_level > 0)
      hypre_printf("No coarse grid solver provided. Using default AMG solver ... \n");

    /* create and set default solver parameters here */
    default_cg_solver = (HYPRE_Solver) hypre_BoomerAMGCreate();
    hypre_BoomerAMGSetMaxIter ( default_cg_solver, 1 );
    hypre_BoomerAMGSetTol ( default_cg_solver, 0.0 );
    hypre_BoomerAMGSetRelaxOrder( default_cg_solver, 1);
    hypre_BoomerAMGSetPrintLevel(default_cg_solver, mgr_data -> cg_print_level);
    /* set setup and solve functions */
    coarse_grid_solver_setup =  (HYPRE_Int (*)(void*, void*, void*, void*)) hypre_BoomerAMGSetup;
    coarse_grid_solver_solve =  (HYPRE_Int (*)(void*, void*, void*, void*)) hypre_BoomerAMGSolve;
    (mgr_data -> coarse_grid_solver_setup) =   coarse_grid_solver_setup;
    (mgr_data -> coarse_grid_solver_solve) =   coarse_grid_solver_solve;
    (mgr_data -> coarse_grid_solver) = default_cg_solver;
  }
  // keep reserved coarse indexes to coarsest grid
  if(reserved_coarse_size > 0 && lvl_to_keep_cpoints == 0)
  {
    ilower = hypre_ParCSRMatrixFirstRowIndex(RAP_ptr);
    for (i = 0; i < reserved_coarse_size; i++)
    {
      reserved_coarse_indexes[i] = (HYPRE_BigInt) (reserved_Cpoint_local_indexes[i] + ilower);
    }
    HYPRE_BoomerAMGSetCPoints((mgr_data ->coarse_grid_solver), 25, reserved_coarse_size, reserved_coarse_indexes);
  }

  /* setup coarse grid solver */
  wall_time = time_getWallclockSeconds();
  coarse_grid_solver_setup((mgr_data -> coarse_grid_solver), RAP_ptr, F_array[num_c_levels], U_array[num_c_levels]);
  //hypre_ParCSRMatrixPrintIJ(RAP_ptr,1,1,"RAP");
  wall_time = time_getWallclockSeconds() - wall_time;
  //hypre_printf("Proc = %d   Coarse grid setup: %f\n", my_id, wall_time);

  /* Setup smoother for fine grid */
   if ( relax_type == 8 || relax_type == 13 || relax_type == 14 || relax_type == 18 )
   {
      l1_norms = hypre_CTAlloc(hypre_Vector*, num_c_levels, HYPRE_MEMORY_HOST);
      (mgr_data -> l1_norms) = l1_norms;
   }

   for (j = 0; j < num_c_levels; j++)
   {
      HYPRE_Real *l1_norm_data = NULL;

      if (relax_type == 8 || relax_type == 13 || relax_type == 14)
      {
         if (relax_order)
         {
            hypre_ParCSRComputeL1Norms(A_array[j], 4, CF_marker_array[j], &l1_norm_data);
         }
         else
         {
            hypre_ParCSRComputeL1Norms(A_array[j], 4, NULL, &l1_norm_data);
         }
      }
      else if (relax_type == 18)
      {
//#if defined(HYPRE_USING_CUDA)
//         hypre_ParCSRComputeL1Norms(A_ff_array[j], 1, NULL, &l1_norm_data);
//#else
         if (relax_order)
         {
            hypre_ParCSRComputeL1Norms(A_array[j], 1, CF_marker_array[j], &l1_norm_data);
         }
         else
         {
            hypre_ParCSRComputeL1Norms(A_array[j], 1, NULL, &l1_norm_data);
         }
//#endif
      }

      if (l1_norm_data)
      {
/*
#if defined(HYPRE_USING_CUDA)
         l1_norms[j] = hypre_SeqVectorCreate(hypre_ParCSRMatrixNumRows(A_ff_array[j]));
         hypre_VectorData(l1_norms[j]) = l1_norm_data;
         hypre_SeqVectorInitialize_v2(l1_norms[j], hypre_ParCSRMatrixMemoryLocation(A_ff_array[j]));
#else
*/
         l1_norms[j] = hypre_SeqVectorCreate(hypre_ParCSRMatrixNumRows(A_array[j]));
         hypre_VectorData(l1_norms[j]) = l1_norm_data;
         hypre_SeqVectorInitialize_v2(l1_norms[j], hypre_ParCSRMatrixMemoryLocation(A_array[j]));
//#endif
      }
   }

   /* Setup Vcycle data for Frelax_method > 0 */
  if(use_VcycleSmoother)
  {
    /* setup temporary storage */
    VcycleRelaxVtemp = hypre_ParVectorCreate(hypre_ParCSRMatrixComm(A),
                hypre_ParCSRMatrixGlobalNumRows(A),
                hypre_ParCSRMatrixRowStarts(A));
    hypre_ParVectorInitialize(VcycleRelaxVtemp);
    hypre_ParVectorSetPartitioningOwner(VcycleRelaxVtemp,0);
    (mgr_data ->VcycleRelaxVtemp) = VcycleRelaxVtemp;

    VcycleRelaxZtemp = hypre_ParVectorCreate(hypre_ParCSRMatrixComm(A),
                hypre_ParCSRMatrixGlobalNumRows(A),
                hypre_ParCSRMatrixRowStarts(A));
    hypre_ParVectorInitialize(VcycleRelaxZtemp);
    hypre_ParVectorSetPartitioningOwner(VcycleRelaxZtemp,0);
    (mgr_data -> VcycleRelaxZtemp) = VcycleRelaxZtemp;
      /* allocate memory and set pointer to (mgr_data -> FrelaxVcycleData) */
         FrelaxVcycleData = hypre_CTAlloc(hypre_ParAMGData*,  max_num_coarse_levels, HYPRE_MEMORY_HOST);
      (mgr_data -> FrelaxVcycleData) = FrelaxVcycleData;

    /* loop over levels */
    for(i=0; i<(mgr_data->num_coarse_levels); i++)
    {
      if (Frelax_method[i] == 1)
      {
        FrelaxVcycleData[i] = (hypre_ParAMGData*) hypre_MGRCreateFrelaxVcycleData();
        if (Frelax_num_functions != NULL)
        {
          hypre_ParAMGDataNumFunctions(FrelaxVcycleData[i]) = Frelax_num_functions[i];
        }
        (FrelaxVcycleData[i] -> Vtemp) = VcycleRelaxVtemp;
        (FrelaxVcycleData[i] -> Ztemp) = VcycleRelaxZtemp;

        // setup variables for the V-cycle in the F-relaxation step //
        hypre_MGRSetupFrelaxVcycleData(mgr_data, A_array[i], F_array[i], U_array[i], i);
      }
    }
  }

  if ( logging > 1 )
  {
    residual = hypre_ParVectorCreate(hypre_ParCSRMatrixComm(A_array[0]),
                              hypre_ParCSRMatrixGlobalNumRows(A_array[0]),
                              hypre_ParCSRMatrixRowStarts(A_array[0]) );
      hypre_ParVectorInitialize(residual);
      hypre_ParVectorSetPartitioningOwner(residual,0);
      (mgr_data -> residual) = residual;
  }
  else
  {
    (mgr_data -> residual) = NULL;
  }
  rel_res_norms = hypre_CTAlloc(HYPRE_Real, (mgr_data -> max_iter), HYPRE_MEMORY_HOST);
  (mgr_data -> rel_res_norms) = rel_res_norms;

  /* free level_coarse_indexes data */
  if ( level_coarse_indexes != NULL)
  {
    for(i=0; i<max_num_coarse_levels; i++)
    {
      hypre_TFree(level_coarse_indexes[i], HYPRE_MEMORY_HOST);
    }
    hypre_TFree( level_coarse_indexes, HYPRE_MEMORY_HOST);
    level_coarse_indexes = NULL;
    hypre_TFree(level_coarse_size, HYPRE_MEMORY_HOST);
    level_coarse_size = NULL;
  }

  HYPRE_ANNOTATE_FUNC_END;

  return hypre_error_flag;
}

/* Setup data for Frelax V-cycle */
HYPRE_Int
hypre_MGRSetupFrelaxVcycleData( void *mgr_vdata,
                  hypre_ParCSRMatrix *A,
                  hypre_ParVector    *f,
                  hypre_ParVector    *u,
                  HYPRE_Int      lev )
{
  MPI_Comm           comm = hypre_ParCSRMatrixComm(A);
  hypre_ParMGRData   *mgr_data = (hypre_ParMGRData*) mgr_vdata;
  hypre_ParAMGData    **FrelaxVcycleData = mgr_data -> FrelaxVcycleData;

  HYPRE_Int i, j, num_procs, my_id;

  HYPRE_Int max_local_lvls = (mgr_data -> max_local_lvls);
  HYPRE_Int lev_local;
  HYPRE_Int not_finished;
  HYPRE_Int max_local_coarse_size = hypre_ParAMGDataMaxCoarseSize(FrelaxVcycleData[lev]);
  HYPRE_Int            **CF_marker_array = (mgr_data -> CF_marker_array);
  HYPRE_Int local_size;
  HYPRE_BigInt coarse_size;

  HYPRE_BigInt *coarse_pnts_global_lvl = NULL;
  HYPRE_Int *coarse_dof_func_lvl = NULL;
  HYPRE_Int            *dof_func = NULL;

  hypre_ParCSRMatrix *RAP_local = NULL;
  hypre_ParCSRMatrix *P_local = NULL;
  hypre_ParCSRMatrix *S_local = NULL;

  HYPRE_Int     smrk_local = -1;
  HYPRE_Int       P_max_elmts = 4;
  HYPRE_Real      trunc_factor = 0.0;
  HYPRE_Int       debug_flag = 0;
  HYPRE_Int       measure_type = 0;
  HYPRE_Real      strong_threshold = 0.25;
  HYPRE_Real      max_row_sum = 0.9;

  HYPRE_Int       old_num_levels = hypre_ParAMGDataNumLevels(FrelaxVcycleData[lev]);
  HYPRE_Int            **CF_marker_array_local = (FrelaxVcycleData[lev] -> CF_marker_array);
  HYPRE_Int            *CF_marker_local = NULL;
  hypre_ParCSRMatrix   **A_array_local = (FrelaxVcycleData[lev] -> A_array);
  hypre_ParCSRMatrix   **P_array_local = (FrelaxVcycleData[lev] -> P_array);
  hypre_ParVector      **F_array_local = (FrelaxVcycleData[lev] -> F_array);
  hypre_ParVector      **U_array_local = (FrelaxVcycleData[lev] -> U_array);
  HYPRE_Int            **dof_func_array = (FrelaxVcycleData[lev] -> dof_func_array);
  HYPRE_Int            relax_type = 3;
  HYPRE_Int            indx, k, tms;
  HYPRE_Int            num_fine_points = 0;
  HYPRE_Int            num_functions = hypre_ParAMGDataNumFunctions(FrelaxVcycleData[lev]);
  HYPRE_Int            relax_order = hypre_ParAMGDataRelaxOrder(FrelaxVcycleData[lev]);

  hypre_MPI_Comm_size(comm, &num_procs);
  hypre_MPI_Comm_rank(comm,&my_id);


  local_size = hypre_CSRMatrixNumRows(hypre_ParCSRMatrixDiag(A));

  /* Free any local data not previously destroyed */
  if (A_array_local || P_array_local || CF_marker_array_local)
  {
    for (j = 1; j < old_num_levels; j++)
    {
      if (A_array_local[j])
      {
        hypre_ParCSRMatrixDestroy(A_array_local[j]);
        A_array_local[j] = NULL;
      }
    }

    for (j = 0; j < old_num_levels-1; j++)
    {
      if (P_array_local[j])
      {
        hypre_ParCSRMatrixDestroy(P_array_local[j]);
        P_array_local[j] = NULL;
      }
    }

    for (j = 0; j < old_num_levels-1; j++)
    {
      if (CF_marker_array_local[j])
      {
        hypre_TFree(CF_marker_array_local[j], HYPRE_MEMORY_HOST);
        CF_marker_array_local[j] = NULL;
      }
    }
    hypre_TFree(A_array_local, HYPRE_MEMORY_HOST);
    A_array_local = NULL;
    hypre_TFree(P_array_local, HYPRE_MEMORY_HOST);
    P_array_local = NULL;
    hypre_TFree(CF_marker_array_local, HYPRE_MEMORY_HOST);
    CF_marker_array_local = NULL;
  }
  /* free solution arrays not previously destroyed */
  if (F_array_local != NULL || U_array_local != NULL)
  {
    for (j = 1; j < old_num_levels; j++)
    {
      if (F_array_local[j] != NULL)
      {
        hypre_ParVectorDestroy(F_array_local[j]);
        F_array_local[j] = NULL;
      }
      if (U_array_local[j] != NULL)
      {
        hypre_ParVectorDestroy(U_array_local[j]);
        U_array_local[j] = NULL;
      }
    }
    hypre_TFree(F_array_local, HYPRE_MEMORY_HOST);
    F_array_local = NULL;
    hypre_TFree(U_array_local, HYPRE_MEMORY_HOST);
    U_array_local = NULL;
  }

  /* Initialize some variables and allocate memory */
  not_finished = 1;
  lev_local = 0;
  if(A_array_local == NULL)
     A_array_local = hypre_CTAlloc(hypre_ParCSRMatrix*,  max_local_lvls, HYPRE_MEMORY_HOST);
  if(P_array_local == NULL && max_local_lvls > 1)
    P_array_local = hypre_CTAlloc(hypre_ParCSRMatrix*,  max_local_lvls-1, HYPRE_MEMORY_HOST);
  if(F_array_local == NULL)
    F_array_local = hypre_CTAlloc(hypre_ParVector*,  max_local_lvls, HYPRE_MEMORY_HOST);
  if(U_array_local == NULL)
    U_array_local = hypre_CTAlloc(hypre_ParVector*,  max_local_lvls, HYPRE_MEMORY_HOST);
  if(CF_marker_array_local == NULL)
    CF_marker_array_local = hypre_CTAlloc(HYPRE_Int*,  max_local_lvls, HYPRE_MEMORY_HOST);
  if(dof_func_array == NULL)
    dof_func_array = hypre_CTAlloc(HYPRE_Int*, max_local_lvls, HYPRE_MEMORY_HOST);

  A_array_local[0] = A;
  F_array_local[0] = f;
  U_array_local[0] = u;

  for (i = 0; i < local_size; i++)
  {
    if (CF_marker_array[lev][i] == smrk_local)
      num_fine_points++;
  }
  //hypre_printf("My_ID = %d, Size of A_FF matrix: %d \n", my_id, num_fine_points);

  if (num_functions > 1 && dof_func == NULL)
  {
    dof_func = hypre_CTAlloc(HYPRE_Int, num_fine_points, HYPRE_MEMORY_HOST);
    indx = 0;
    tms = num_fine_points/num_functions;
    if (tms*num_functions+indx > num_fine_points) tms--;
    for (j=0; j < tms; j++)
    {
      for (k=0; k < num_functions; k++)
        dof_func[indx++] = k;
    }
    k = 0;
    while (indx < num_fine_points)
      dof_func[indx++] = k++;
    FrelaxVcycleData[lev] -> dof_func = dof_func;
  }
  dof_func_array[0] = dof_func;
  hypre_ParAMGDataDofFuncArray(FrelaxVcycleData[lev]) = dof_func_array;

  while (not_finished)
  {
    local_size = hypre_CSRMatrixNumRows(hypre_ParCSRMatrixDiag(A_array_local[lev_local]));

    if (lev_local == 0)
    {
      /* use the CF_marker from the outer MGR cycle to create the strength connection matrix */
      hypre_BoomerAMGCreateSFromCFMarker(A_array_local[lev_local], strong_threshold, max_row_sum, CF_marker_array[lev],
                           num_functions, dof_func_array[lev_local], smrk_local, &S_local);
      //hypre_ParCSRMatrixPrintIJ(S_local,0,0,"S_mat");
    }
    else if (lev_local > 0)
    {
      hypre_BoomerAMGCreateS(A_array_local[lev_local], strong_threshold, max_row_sum, num_functions,
                   dof_func_array[lev_local], &S_local);
    }

    HYPRE_Int coarsen_cut_factor = 0;
    hypre_BoomerAMGCoarsenHMIS(S_local, A_array_local[lev_local], measure_type, coarsen_cut_factor, debug_flag, &CF_marker_local);
    //hypre_BoomerAMGCoarsen(S_local, A_array_local[lev_local], 0, 0, &CF_marker_local);


    hypre_BoomerAMGCoarseParms(comm, local_size,
                        num_functions, dof_func_array[lev_local], CF_marker_local,
                        &coarse_dof_func_lvl, &coarse_pnts_global_lvl);

    if (my_id == (num_procs -1)) coarse_size = coarse_pnts_global_lvl[1];
      hypre_MPI_Bcast(&coarse_size, 1, HYPRE_MPI_BIG_INT, num_procs-1, comm);
    //hypre_printf("Coarse size = %d \n", coarse_size);
    if (coarse_size == 0) // stop coarsening
    {
      if (S_local) hypre_ParCSRMatrixDestroy(S_local);
      hypre_TFree(coarse_pnts_global_lvl, HYPRE_MEMORY_HOST);
      hypre_TFree(coarse_dof_func_lvl, HYPRE_MEMORY_HOST);

      if (lev_local == 0)
      {
        // Save the cf_marker from outer MGR level (lev).
        if (relax_order == 1)
        {
          /* We need to mask out C-points from outer CF-marker for C/F relaxation at solve phase --DOK*/
          for (i = 0; i < local_size; i++)
          {
            if (CF_marker_array[lev][i] == 1)
            {
              CF_marker_local[i] = 0;
            }
          }
          CF_marker_array_local[lev_local] = CF_marker_local;
        }
        else
        {
          /* Do lexicographic relaxation on F-points from outer CF-marker --DOK*/
          for (i = 0; i < local_size; i++)
          {
            CF_marker_local[i] = CF_marker_array[lev][i];
          }
          CF_marker_array_local[lev_local] = CF_marker_local;
        }
      }
      else
      {
        hypre_TFree(CF_marker_local, HYPRE_MEMORY_HOST);
      }
      break;
    }

    hypre_BoomerAMGBuildExtPIInterpHost(A_array_local[lev_local], CF_marker_local,
                        S_local, coarse_pnts_global_lvl, num_functions, dof_func_array[lev_local],
                        debug_flag, trunc_factor, P_max_elmts, &P_local);

//    hypre_BoomerAMGBuildInterp(A_array_local[lev_local], CF_marker_local,
//                                   S_local, coarse_pnts_global_lvl, 1, NULL,
//                                   0, 0.0, 0, NULL, &P_local);

    /* Save the CF_marker pointer. For lev_local = 0, save the cf_marker from outer MGR level (lev).
     * This is necessary to enable relaxations over the A_FF matrix during the solve phase. -- DOK
     */
    if(lev_local == 0)
    {
      if(relax_order == 1)
      {
        /* We need to mask out C-points from outer CF-marker for C/F relaxation at solve phase --DOK*/
        for (i = 0; i < local_size; i++)
        {
          if (CF_marker_array[lev][i] == 1)
          {
            CF_marker_local[i] = 0;
          }
        }
        CF_marker_array_local[lev_local] = CF_marker_local;
      }
      else
      {
        /* Do lexicographic relaxation on F-points from outer CF-marker --DOK */
        for (i = 0; i < local_size; i++)
        {
          CF_marker_local[i] = CF_marker_array[lev][i];
        }
        CF_marker_array_local[lev_local] = CF_marker_local;
      }
    }
    else
    {
      CF_marker_array_local[lev_local] = CF_marker_local;
    }
    /* Save interpolation matrix pointer */
    P_array_local[lev_local] = P_local;

    /* Reset CF_marker_local to NULL. It will be allocated in hypre_BoomerAMGCoarsen (if NULL) */
    CF_marker_local = NULL;

    if (num_functions > 1)
      dof_func_array[lev_local+1] = coarse_dof_func_lvl;

    /* build the coarse grid */
    hypre_BoomerAMGBuildCoarseOperatorKT(P_local, A_array_local[lev_local],
                                    P_local, 0, &RAP_local);
/*
    if (my_id == (num_procs -1)) coarse_size = coarse_pnts_global_lvl[1];
    hypre_MPI_Bcast(&coarse_size, 1, HYPRE_MPI_BIG_INT, num_procs-1, comm);
*/
    lev_local++;

    if (S_local) hypre_ParCSRMatrixDestroy(S_local);
    S_local = NULL;
    if ( (lev_local == max_local_lvls-1) || (coarse_size <= max_local_coarse_size) )
    {
      not_finished = 0;
    }

    A_array_local[lev_local] = RAP_local;
    F_array_local[lev_local] = hypre_ParVectorCreate(hypre_ParCSRMatrixComm(RAP_local),
                                          hypre_ParCSRMatrixGlobalNumRows(RAP_local),
                                          hypre_ParCSRMatrixRowStarts(RAP_local));
    hypre_ParVectorInitialize(F_array_local[lev_local]);
    hypre_ParVectorSetPartitioningOwner(F_array_local[lev_local], 0);

    U_array_local[lev_local] = hypre_ParVectorCreate(hypre_ParCSRMatrixComm(RAP_local),
                                          hypre_ParCSRMatrixGlobalNumRows(RAP_local),
                                          hypre_ParCSRMatrixRowStarts(RAP_local));
    hypre_ParVectorInitialize(U_array_local[lev_local]);
    hypre_ParVectorSetPartitioningOwner(U_array_local[lev_local], 0);

  } // end while loop

  // setup Vcycle data
  (FrelaxVcycleData[lev] -> A_array) = A_array_local;
  (FrelaxVcycleData[lev] -> P_array) = P_array_local;
  (FrelaxVcycleData[lev] -> F_array) = F_array_local;
  (FrelaxVcycleData[lev] -> U_array) = U_array_local;
  (FrelaxVcycleData[lev] -> CF_marker_array) = CF_marker_array_local;
  (FrelaxVcycleData[lev] -> num_levels) = lev_local;
  //if(lev == 1)
  //{
  //  for (i = 0; i < local_size; i++)
  //  {
  //    if(CF_marker_array_local[0][i] == 1)
  //    hypre_printf("cfmarker[%d] = %d\n",i, CF_marker_array_local[0][i]);
  //  }
  //}
  /* setup GE for coarsest level (if small enough) */
  if ((lev_local > 0) && (hypre_ParAMGDataUserCoarseRelaxType(FrelaxVcycleData[lev]) == 9))
  {
    if((coarse_size <= max_local_coarse_size) && coarse_size > 0)
    {
      hypre_GaussElimSetup(FrelaxVcycleData[lev], lev_local, 9);
    }
    else
    {
      /* use relaxation */
      hypre_ParAMGDataUserCoarseRelaxType(FrelaxVcycleData[lev]) = relax_type;
    }
  }

  return hypre_error_flag;
}<|MERGE_RESOLUTION|>--- conflicted
+++ resolved
@@ -110,15 +110,10 @@
   hypre_ParCSRMatrix *A_ff_inv = (mgr_data -> A_ff_inv);
 
   HYPRE_Int use_air = 0;
-<<<<<<< HEAD
-  HYPRE_Int truncate_cg_threshold = (mgr_data -> truncate_coarse_grid_threshold);
   HYPRE_MemoryLocation memory_location = hypre_ParCSRMatrixMemoryLocation(A);
   HYPRE_ExecutionPolicy exec = hypre_GetExecPolicy1( memory_location );
-  HYPRE_Real wall_time;
-=======
   HYPRE_Real truncate_cg_threshold = (mgr_data -> truncate_coarse_grid_threshold);
 //  HYPRE_Real wall_time;
->>>>>>> 1d9411c7
 
   /* ----- begin -----*/
   HYPRE_ANNOTATE_FUNC_BEGIN;
