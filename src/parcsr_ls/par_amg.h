--- conflicted
+++ resolved
@@ -65,10 +65,7 @@
    /* solve params */
    HYPRE_Int      max_iter;
    HYPRE_Int      min_iter;
-<<<<<<< HEAD
-=======
    HYPRE_Int      fcycle;
->>>>>>> 414fa671
    HYPRE_Int      cycle_type;
    HYPRE_Int     *num_grid_sweeps;
    HYPRE_Int     *grid_relax_type;
@@ -79,11 +76,6 @@
    HYPRE_Int      user_num_sweeps;
    HYPRE_Real     user_relax_weight;
    HYPRE_Real     outer_wt;
-<<<<<<< HEAD
-   HYPRE_Real  *relax_weight;
-   HYPRE_Real  *omega;
-   HYPRE_Real   tol;
-=======
    HYPRE_Real    *relax_weight;
    HYPRE_Real    *omega;
    HYPRE_Int      converge_type;
@@ -91,7 +83,6 @@
    HYPRE_Int      partial_cycle_coarsest_level;
    HYPRE_Int      partial_cycle_control;
 
->>>>>>> 414fa671
 
    /* problem data */
    hypre_ParCSRMatrix  *A;
@@ -201,21 +192,6 @@
 
    /* coordinate data BM Oct 17, 2006 */
    HYPRE_Int      coorddim;
-<<<<<<< HEAD
-   float    *coordinates;
-
- /* data for fitting vectors in interpolation */
-   HYPRE_Int               num_interp_vectors;
-   HYPRE_Int               num_levels_interp_vectors; /* not set by user */
-   hypre_ParVector **interp_vectors;
-   hypre_ParVector ***interp_vectors_array;
-   HYPRE_Int               interp_vec_variant;
-   HYPRE_Int               interp_vec_first_level;
-   HYPRE_Real        interp_vectors_abs_q_trunc;
-   HYPRE_Int               interp_vectors_q_max;
-   HYPRE_Int               interp_refine;
-   HYPRE_Int               smooth_interp_vectors;
-=======
    float         *coordinates;
 
    /* data for fitting vectors in interpolation */
@@ -229,7 +205,6 @@
    HYPRE_Int          interp_vectors_q_max;
    HYPRE_Int          interp_refine;
    HYPRE_Int          smooth_interp_vectors;
->>>>>>> 414fa671
    HYPRE_Real       *expandp_weights; /* currently not set by user */
 
    /* enable redundant coarse grid solve */
@@ -293,40 +268,6 @@
 
 /* setup params */
 
-<<<<<<< HEAD
-#define hypre_ParAMGDataRestriction(amg_data) ((amg_data)->restr_par)
-#define hypre_ParAMGDataMaxLevels(amg_data) ((amg_data)->max_levels)
-#define hypre_ParAMGDataStrongThreshold(amg_data) \
-((amg_data)->strong_threshold)
-#define hypre_ParAMGDataMaxRowSum(amg_data) ((amg_data)->max_row_sum)
-#define hypre_ParAMGDataTruncFactor(amg_data) ((amg_data)->trunc_factor)
-#define hypre_ParAMGDataAggTruncFactor(amg_data) ((amg_data)->agg_trunc_factor)
-#define hypre_ParAMGDataAggP12TruncFactor(amg_data) ((amg_data)->agg_P12_trunc_factor)
-#define hypre_ParAMGDataJacobiTruncThreshold(amg_data) ((amg_data)->jacobi_trunc_threshold)
-#define hypre_ParAMGDataSCommPkgSwitch(amg_data) ((amg_data)->S_commpkg_switch)
-#define hypre_ParAMGDataInterpType(amg_data) ((amg_data)->interp_type)
-#define hypre_ParAMGDataSepWeight(amg_data) ((amg_data)->sep_weight)
-#define hypre_ParAMGDataAggInterpType(amg_data) ((amg_data)->agg_interp_type)
-#define hypre_ParAMGDataCoarsenType(amg_data) ((amg_data)->coarsen_type)
-#define hypre_ParAMGDataMeasureType(amg_data) ((amg_data)->measure_type)
-#define hypre_ParAMGDataSetupType(amg_data) ((amg_data)->setup_type)
-#define hypre_ParAMGDataPMaxElmts(amg_data) ((amg_data)->P_max_elmts)
-#define hypre_ParAMGDataAggPMaxElmts(amg_data) ((amg_data)->agg_P_max_elmts)
-#define hypre_ParAMGDataAggP12MaxElmts(amg_data) ((amg_data)->agg_P12_max_elmts)
-#define hypre_ParAMGDataNumPaths(amg_data) ((amg_data)->num_paths)
-#define hypre_ParAMGDataAggNumLevels(amg_data) ((amg_data)->agg_num_levels)
-#define hypre_ParAMGDataPostInterpType(amg_data) ((amg_data)->post_interp_type)
-#define hypre_ParAMGDataNumCRRelaxSteps(amg_data) ((amg_data)->num_CR_relax_steps)
-#define hypre_ParAMGDataCRRate(amg_data) ((amg_data)->CR_rate)
-#define hypre_ParAMGDataCRStrongTh(amg_data) ((amg_data)->CR_strong_th)
-#define hypre_ParAMGDataISType(amg_data) ((amg_data)->IS_type)
-#define hypre_ParAMGDataCRUseCG(amg_data) ((amg_data)->CR_use_CG)
-#define hypre_ParAMGDataL1Norms(amg_data) ((amg_data)->l1_norms)
-#define hypre_ParAMGDataCGCIts(amg_data) ((amg_data)->cgc_its)
-#define hypre_ParAMGDataMaxCoarseSize(amg_data) ((amg_data)->max_coarse_size)
-#define hypre_ParAMGDataMinCoarseSize(amg_data) ((amg_data)->min_coarse_size)
-#define hypre_ParAMGDataSeqThreshold(amg_data) ((amg_data)->seq_threshold)
-=======
 #define hypre_ParAMGDataMemoryLocation(amg_data)       ((amg_data) -> memory_location)
 #define hypre_ParAMGDataRestriction(amg_data)          ((amg_data) -> restr_par)
 #define hypre_ParAMGDataIsTriangular(amg_data)         ((amg_data) -> is_triangular)
@@ -367,7 +308,6 @@
 #define hypre_ParAMGDataMaxCoarseSize(amg_data)        ((amg_data) -> max_coarse_size)
 #define hypre_ParAMGDataMinCoarseSize(amg_data)        ((amg_data) -> min_coarse_size)
 #define hypre_ParAMGDataSeqThreshold(amg_data)         ((amg_data) -> seq_threshold)
->>>>>>> 414fa671
 
 /* solve params */
 
@@ -437,15 +377,12 @@
 #define hypre_ParAMGDataEuLevel(amg_data) ((amg_data)->eu_level)
 #define hypre_ParAMGDataEuSparseA(amg_data) ((amg_data)->eu_sparse_A)
 #define hypre_ParAMGDataEuBJ(amg_data) ((amg_data)->eu_bj)
-<<<<<<< HEAD
-=======
 #define hypre_ParAMGDataILUType(amg_data) ((amg_data)->ilu_type)
 #define hypre_ParAMGDataILULevel(amg_data) ((amg_data)->ilu_lfil)
 #define hypre_ParAMGDataILUMaxRowNnz(amg_data) ((amg_data)->ilu_max_row_nnz)
 #define hypre_ParAMGDataILUDroptol(amg_data) ((amg_data)->ilu_droptol)
 #define hypre_ParAMGDataILUMaxIter(amg_data) ((amg_data)->ilu_max_iter)
 #define hypre_ParAMGDataILULocalReordering(amg_data) ((amg_data)->ilu_reordering_type)
->>>>>>> 414fa671
 
 #define hypre_ParAMGDataMaxEigEst(amg_data) ((amg_data)->max_eig_est)
 #define hypre_ParAMGDataMinEigEst(amg_data) ((amg_data)->min_eig_est)
@@ -550,8 +487,6 @@
 
 #define hypre_ParAMGDataRAP2(amg_data) ((amg_data)->rap2)
 #define hypre_ParAMGDataKeepTranspose(amg_data) ((amg_data)->keepTranspose)
-<<<<<<< HEAD
-=======
 #define hypre_ParAMGDataModularizedMatMat(amg_data) ((amg_data)->modularized_matmat)
 
 /*indices for the dof which will keep coarsening to the coarse level */
@@ -573,6 +508,5 @@
 #define hypre_ParAMGDataDSLUThreshold(amg_data) ((amg_data)->dslu_threshold)
 #define hypre_ParAMGDataDSLUSolver(amg_data) ((amg_data)->dslu_solver)
 #endif
->>>>>>> 414fa671
 
 #endif